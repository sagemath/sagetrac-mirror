--- conflicted
+++ resolved
@@ -710,11 +710,7 @@
                     xsd = sd._vector_field_modules[dest_map]
                     if not isinstance(xsd, FiniteRankFreeModule):
                         for t in xsd._tensor_modules.values():
-<<<<<<< HEAD
-                            t(0)._add_comp_unsafe(self)
-=======
                             t.zero()._add_comp_unsafe(self)
->>>>>>> f2928f88
                             # (since new components are initialized to zero)
         if dest_map is self._domain.identity_map():
             # The frame is added to the list of the domain's covering frames:
