r"""
Tensor Fields

The class :class:`TensorField` implements tensor fields on differentiable
manifolds. The derived class
:class:`~sage.manifolds.differentiable.tensorfield_paral.TensorFieldParal`
is devoted to tensor fields with values on parallelizable manifolds.

Various derived classes of :class:`TensorField` are devoted to specific tensor
fields:

* :class:`~sage.manifolds.differentiable.vectorfield.VectorField` for vector
  fields (rank-1 contravariant tensor fields)

* :class:`~sage.manifolds.differentiable.automorphismfield.AutomorphismField`
  for fields of tangent-space automorphisms

* :class:`~sage.manifolds.differentiable.diff_form.DiffForm` for differential
  forms (fully antisymmetric covariant tensor fields)

* :class:`~sage.manifolds.differentiable.multivectorfield.MultivectorField`
  for multivector fields (fully antisymmetric contravariant tensor fields)

AUTHORS:

- Eric Gourgoulhon, Michal Bejger (2013-2015) : initial version
- Travis Scrimshaw (2016): review tweaks
- Eric Gourgoulhon (2018): operators divergence, Laplacian and d'Alembertian;
  method :meth:`TensorField.along`
- Florentin Jaffredo (2018) : series expansion with respect to a given
  parameter
- Michael Jung (2019): improve treatment of the zero element; add method
  ``copy_from``

REFERENCES:

- [KN1963]_
- [Lee2013]_
- [ONe1983]_

"""

# *****************************************************************************
#       Copyright (C) 2015 Eric Gourgoulhon <eric.gourgoulhon@obspm.fr>
#       Copyright (C) 2015 Michal Bejger <bejger@camk.edu.pl>
#       Copyright (C) 2016 Travis Scrimshaw <tscrimsh@umn.edu>
#
#  Distributed under the terms of the GNU General Public License (GPL)
#  as published by the Free Software Foundation; either version 2 of
#  the License, or (at your option) any later version.
#                  https://www.gnu.org/licenses/
# *****************************************************************************
from __future__ import print_function
from six import itervalues, string_types

from sage.rings.integer import Integer
from sage.rings.integer_ring import ZZ
from sage.structure.element import ModuleElement
from sage.tensor.modules.free_module_tensor import FreeModuleTensor
from sage.tensor.modules.tensor_with_indices import TensorWithIndices

class TensorField(ModuleElement):
    r"""
    Tensor field along a differentiable manifold.

    An instance of this class is a tensor field along a differentiable
    manifold `U` with values on a differentiable manifold `M`, via a
    differentiable map `\Phi: U \rightarrow M`. More precisely, given two
    non-negative integers `k` and `l` and a differentiable map

    .. MATH::

        \Phi:\ U \longrightarrow M,

    a *tensor field of type* `(k,l)` *along* `U` *with values on* `M` is
    a differentiable map

    .. MATH::

        t:\ U  \longrightarrow T^{(k,l)}M

    (where `T^{(k,l)}M` is the tensor bundle of type `(k,l)` over `M`) such
    that

    .. MATH::

        \forall p \in U,\ t(p) \in T^{(k,l)}(T_q M)

    i.e. `t(p)` is a tensor of type `(k,l)` on the tangent space `T_q M` at
    the point `q = \Phi(p)`, that is to say a multilinear map

    .. MATH::

        t(p):\ \underbrace{T_q^*M\times\cdots\times T_q^*M}_{k\ \; \mbox{times}}
        \times \underbrace{T_q M\times\cdots\times T_q M}_{l\ \; \mbox{times}}
        \longrightarrow K,

    where `T_q^* M` is the dual vector space to `T_q M` and `K` is the
    topological field over which the manifold `M` is defined. The integer `k+l`
    is called the *tensor rank*.

    The standard case of a tensor
    field *on* a differentiable manifold corresponds to `U=M` and
    `\Phi = \mathrm{Id}_M`. Other common cases are `\Phi` being an
    immersion and `\Phi` being a curve in `M` (`U` is then an open interval
    of `\RR`).

    If `M` is parallelizable, the class
    :class:`~sage.manifolds.differentiable.tensorfield_paral.TensorFieldParal`
    should be used instead.

    This is a Sage *element* class, the corresponding *parent* class being
    :class:`~sage.manifolds.differentiable.tensorfield_module.TensorFieldModule`.

    INPUT:

    - ``vector_field_module`` -- module `\mathfrak{X}(U,\Phi)` of vector
      fields along `U` associated with the map `\Phi: U \rightarrow M` (cf.
      :class:`~sage.manifolds.differentiable.vectorfield_module.VectorFieldModule`)
    - ``tensor_type`` -- pair `(k,l)` with `k` being the contravariant rank
      and `l` the covariant rank
    - ``name`` -- (default: ``None``) name given to the tensor field
    - ``latex_name`` -- (default: ``None``) LaTeX symbol to denote the tensor
      field; if none is provided, the LaTeX symbol is set to ``name``
    - ``sym`` -- (default: ``None``) a symmetry or a list of symmetries among
      the tensor arguments: each symmetry is described by a tuple containing
      the positions of the involved arguments, with the convention
      ``position = 0`` for the first argument; for instance:

      * ``sym = (0,1)`` for a symmetry between the 1st and 2nd arguments
      * ``sym = [(0,2), (1,3,4)]`` for a symmetry between the 1st and 3rd
        arguments and a symmetry between the 2nd, 4th and 5th arguments.

    - ``antisym`` -- (default: ``None``) antisymmetry or list of antisymmetries
      among the arguments, with the same convention as for ``sym``
    - ``parent`` -- (default: ``None``) some specific parent (e.g. exterior
      power for differential forms); if ``None``,
      ``vector_field_module.tensor_module(k,l)`` is used

    EXAMPLES:

    Tensor field of type (0,2) on the sphere `S^2`::

        sage: M = Manifold(2, 'S^2') # the 2-dimensional sphere S^2
        sage: U = M.open_subset('U') # complement of the North pole
        sage: c_xy.<x,y> = U.chart() # stereographic coordinates from the North pole
        sage: V = M.open_subset('V') # complement of the South pole
        sage: c_uv.<u,v> = V.chart() # stereographic coordinates from the South pole
        sage: M.declare_union(U,V)   # S^2 is the union of U and V
        sage: xy_to_uv = c_xy.transition_map(c_uv, (x/(x^2+y^2), y/(x^2+y^2)),
        ....:                 intersection_name='W', restrictions1= x^2+y^2!=0,
        ....:                 restrictions2= u^2+v^2!=0)
        sage: uv_to_xy = xy_to_uv.inverse()
        sage: W = U.intersection(V)
        sage: t = M.tensor_field(0,2, name='t') ; t
        Tensor field t of type (0,2) on the 2-dimensional differentiable
         manifold S^2
        sage: t.parent()
        Module T^(0,2)(S^2) of type-(0,2) tensors fields on the 2-dimensional
         differentiable manifold S^2
        sage: t.parent().category()
        Category of modules over Algebra of differentiable scalar fields on the
         2-dimensional differentiable manifold S^2

    The parent of `t` is not a free module, for the sphere `S^2` is not
    parallelizable::

        sage: isinstance(t.parent(), FiniteRankFreeModule)
        False

    To fully define `t`, we have to specify its components in some vector
    frames defined on subsets of `S^2`; let us start by the open subset `U`::

        sage: eU = c_xy.frame()
        sage: t[eU,:] = [[1,0], [-2,3]]
        sage: t.display(eU)
        t = dx*dx - 2 dy*dx + 3 dy*dy

    To set the components of `t` on `V` consistently, we copy the expressions
    of the components in the common subset `W`::

        sage: eV = c_uv.frame()
        sage: eVW = eV.restrict(W)
        sage: c_uvW = c_uv.restrict(W)
        sage: t[eV,0,0] = t[eVW,0,0,c_uvW].expr()  # long time
        sage: t[eV,0,1] = t[eVW,0,1,c_uvW].expr()  # long time
        sage: t[eV,1,0] = t[eVW,1,0,c_uvW].expr()  # long time
        sage: t[eV,1,1] = t[eVW,1,1,c_uvW].expr()  # long time

    Actually, the above operation can be performed in a single line by means
    of the method
    :meth:`~sage.manifolds.differentiable.tensorfield.TensorField.add_comp_by_continuation`::

        sage: t.add_comp_by_continuation(eV, W, chart=c_uv)  # long time

    At this stage, `t` is fully defined, having components in frames eU and eV
    and the union of the domains of eU and eV being the whole manifold::

        sage: t.display(eV)  # long time
        t = (u^4 - 4*u^3*v + 10*u^2*v^2 + 4*u*v^3 + v^4)/(u^8 + 4*u^6*v^2 + 6*u^4*v^4 + 4*u^2*v^6 + v^8) du*du
         - 4*(u^3*v + 2*u^2*v^2 - u*v^3)/(u^8 + 4*u^6*v^2 + 6*u^4*v^4 + 4*u^2*v^6 + v^8) du*dv
         + 2*(u^4 - 2*u^3*v - 2*u^2*v^2 + 2*u*v^3 + v^4)/(u^8 + 4*u^6*v^2 + 6*u^4*v^4 + 4*u^2*v^6 + v^8) dv*du
         + (3*u^4 + 4*u^3*v - 2*u^2*v^2 - 4*u*v^3 + 3*v^4)/(u^8 + 4*u^6*v^2 + 6*u^4*v^4 + 4*u^2*v^6 + v^8) dv*dv

    Let us consider two vector fields, `a` and `b`, on `S^2`::

        sage: a = M.vector_field({eU: [-y, x]}, name='a')
        sage: a.add_comp_by_continuation(eV, W, chart=c_uv)
        sage: a.display(eV)
        a = -v d/du + u d/dv
        sage: b = M.vector_field({eU: [y, -1]}, name='b')
        sage: b.add_comp_by_continuation(eV, W, chart=c_uv)
        sage: b.display(eV)
        b = ((2*u + 1)*v^3 + (2*u^3 - u^2)*v)/(u^2 + v^2) d/du
         - (u^4 - v^4 + 2*u*v^2)/(u^2 + v^2) d/dv

    As a tensor field of type `(0,2)`, `t` acts on the pair `(a,b)`,
    resulting in a scalar field::

        sage: f = t(a,b); f
        Scalar field t(a,b) on the 2-dimensional differentiable manifold S^2
        sage: f.display()  # long time
        t(a,b): S^2 --> R
        on U: (x, y) |--> -2*x*y - y^2 - 3*x
        on V: (u, v) |--> -(3*u^3 + (3*u + 1)*v^2 + 2*u*v)/(u^4 + 2*u^2*v^2 + v^4)

    The vectors can be defined only on subsets of `S^2`, the domain of the
    result is then the common subset::

        sage: s = t(a.restrict(U), b) ; s  # long time
        Scalar field t(a,b) on the Open subset U of the 2-dimensional
         differentiable manifold S^2
        sage: s.display()  # long time
        t(a,b): U --> R
           (x, y) |--> -2*x*y - y^2 - 3*x
        on W: (u, v) |--> -(3*u^3 + (3*u + 1)*v^2 + 2*u*v)/(u^4 + 2*u^2*v^2 + v^4)
        sage: s = t(a.restrict(U), b.restrict(W)) ; s  # long time
        Scalar field t(a,b) on the Open subset W of the 2-dimensional
         differentiable manifold S^2
        sage: s.display()  # long time
        t(a,b): W --> R
           (x, y) |--> -2*x*y - y^2 - 3*x
           (u, v) |--> -(3*u^3 + (3*u + 1)*v^2 + 2*u*v)/(u^4 + 2*u^2*v^2 + v^4)

    The tensor itself can be defined only on some open subset of `S^2`,
    yielding a result whose domain is this subset::

        sage: s = t.restrict(V)(a,b); s  # long time
        Scalar field t(a,b) on the Open subset V of the 2-dimensional
         differentiable manifold S^2
        sage: s.display()  # long time
        t(a,b): V --> R
           (u, v) |--> -(3*u^3 + (3*u + 1)*v^2 + 2*u*v)/(u^4 + 2*u^2*v^2 + v^4)
        on W: (x, y) |--> -2*x*y - y^2 - 3*x

    Tests regarding the multiplication by a scalar field::

        sage: f = M.scalar_field({c_xy: 1/(1+x^2+y^2),
        ....:                     c_uv: (u^2 + v^2)/(u^2 + v^2 + 1)}, name='f')
        sage: t.parent().base_ring() is f.parent()
        True
        sage: s = f*t; s  # long time
        Tensor field f*t of type (0,2) on the 2-dimensional differentiable
         manifold S^2
        sage: s[[0,0]] == f*t[[0,0]]  # long time
        True
        sage: s.restrict(U) == f.restrict(U) * t.restrict(U)  # long time
        True
        sage: s = f*t.restrict(U); s
        Tensor field of type (0,2) on the Open subset U of the 2-dimensional
         differentiable manifold S^2
        sage: s.restrict(U) == f.restrict(U) * t.restrict(U)
        True

    .. RUBRIC:: Same examples with SymPy as the symbolic engine

    From now on, we ask that all symbolic calculus on manifold `M` are
    performed by SymPy::

        sage: M.set_calculus_method('sympy')

    We define the tensor `t` as above::

        sage: t = M.tensor_field(0, 2, {eU:  [[1,0], [-2,3]]}, name='t')
        sage: t.display(eU)
        t = dx*dx - 2 dy*dx + 3 dy*dy
        sage: t.add_comp_by_continuation(eV, W, chart=c_uv)  # long time
        sage: t.display(eV)  # long time
        t = (u**4 - 4*u**3*v + 10*u**2*v**2 + 4*u*v**3 + v**4)/(u**8 +
         4*u**6*v**2 + 6*u**4*v**4 + 4*u**2*v**6 + v**8) du*du +
         4*u*v*(-u**2 - 2*u*v + v**2)/(u**8 + 4*u**6*v**2 + 6*u**4*v**4
         + 4*u**2*v**6 + v**8) du*dv + 2*(u**4 - 2*u**3*v - 2*u**2*v**2
         + 2*u*v**3 + v**4)/(u**8 + 4*u**6*v**2 + 6*u**4*v**4 +
         4*u**2*v**6 + v**8) dv*du + (3*u**4 + 4*u**3*v - 2*u**2*v**2 -
         4*u*v**3 + 3*v**4)/(u**8 + 4*u**6*v**2 + 6*u**4*v**4 +
         4*u**2*v**6 + v**8) dv*dv

    The default coordinate representations of tensor components are now
    SymPy objects::

        sage: t[eV,1,1,c_uv].expr() # long time
        (3*u**4 + 4*u**3*v - 2*u**2*v**2 - 4*u*v**3 + 3*v**4)/(u**8 +
         4*u**6*v**2 + 6*u**4*v**4 + 4*u**2*v**6 + v**8)
        sage: type(t[eV,1,1,c_uv].expr()) # long time
        <class 'sympy.core.mul.Mul'>

    Let us consider two vector fields, `a` and `b`, on `S^2`::

        sage: a = M.vector_field({eU: [-y, x]}, name='a')
        sage: a.add_comp_by_continuation(eV, W, chart=c_uv)
        sage: a.display(eV)
        a = -v d/du + u d/dv
        sage: b = M.vector_field({eU: [y, -1]}, name='b')
        sage: b.add_comp_by_continuation(eV, W, chart=c_uv)
        sage: b.display(eV)
        b = v*(2*u**3 - u**2 + 2*u*v**2 + v**2)/(u**2 + v**2) d/du
            + (-u**4 - 2*u*v**2 + v**4)/(u**2 + v**2) d/dv

    As a tensor field of type `(0,2)`, `t` acts on the pair `(a,b)`,
    resulting in a scalar field::

        sage: f = t(a,b)
        sage: f.display()  # long time
        t(a,b): S^2 --> R
        on U: (x, y) |--> -2*x*y - 3*x - y**2
        on V: (u, v) |--> -(3*u**3 + 3*u*v**2 + 2*u*v + v**2)/(u**4 + 2*u**2*v**2 + v**4)

    The vectors can be defined only on subsets of `S^2`, the domain of the
    result is then the common subset::

        sage: s = t(a.restrict(U), b)
        sage: s.display()  # long time
        t(a,b): U --> R
           (x, y) |--> -2*x*y - 3*x - y**2
        on W: (u, v) |--> -(3*u**3 + 3*u*v**2 + 2*u*v + v**2)/(u**4 + 2*u**2*v**2 + v**4)
        sage: s = t(a.restrict(U), b.restrict(W))  # long time
        sage: s.display()  # long time
        t(a,b): W --> R
           (x, y) |--> -2*x*y - 3*x - y**2
           (u, v) |--> -(3*u**3 + 3*u*v**2 + 2*u*v + v**2)/(u**4 + 2*u**2*v**2 + v**4)

    The tensor itself can be defined only on some open subset of `S^2`,
    yielding a result whose domain is this subset::

        sage: s = t.restrict(V)(a,b)  # long time
        sage: s.display()  # long time
        t(a,b): V --> R
           (u, v) |--> -(3*u**3 + 3*u*v**2 + 2*u*v + v**2)/(u**4 + 2*u**2*v**2 + v**4)
        on W: (x, y) |--> -2*x*y - 3*x - y**2

    Tests regarding the multiplication by a scalar field::

        sage: f = M.scalar_field({c_xy: 1/(1+x^2+y^2),
        ....:                     c_uv: (u^2 + v^2)/(u^2 + v^2 + 1)}, name='f')
        sage: s = f*t # long time
        sage: s[[0,0]] == f*t[[0,0]]  # long time
        True
        sage: s.restrict(U) == f.restrict(U) * t.restrict(U)  # long time
        True
        sage: s = f*t.restrict(U)
        sage: s.restrict(U) == f.restrict(U) * t.restrict(U)
        True

    """
    def __init__(self, vector_field_module, tensor_type, name=None,
                 latex_name=None, sym=None, antisym=None, parent=None):
        r"""
        Construct a tensor field.

        TESTS:

        Construction via ``parent.element_class``, and not via a direct call
        to ``TensorField``, to fit with the category framework::

            sage: M = Manifold(2, 'M')
            sage: U = M.open_subset('U') ; V = M.open_subset('V')
            sage: M.declare_union(U,V)   # M is the union of U and V
            sage: c_xy.<x,y> = U.chart() ; c_uv.<u,v> = V.chart()
            sage: transf = c_xy.transition_map(c_uv, (x+y, x-y),
            ....:          intersection_name='W', restrictions1= x>0,
            ....:          restrictions2= u+v>0)
            sage: inv = transf.inverse()
            sage: W = U.intersection(V)
            sage: e_xy = c_xy.frame() ; e_uv = c_uv.frame()
            sage: XM = M.vector_field_module()
            sage: T02 = M.tensor_field_module((0,2))
            sage: t = T02.element_class(XM, (0,2), name='t'); t
            Tensor field t of type (0,2) on the 2-dimensional differentiable
             manifold M
            sage: t[e_xy,:] = [[1+x^2, x*y], [0, 1+y^2]]
            sage: t.add_comp_by_continuation(e_uv, W, c_uv)
            sage: t.display(e_xy)
            t = (x^2 + 1) dx*dx + x*y dx*dy + (y^2 + 1) dy*dy
            sage: t.display(e_uv)
            t = (3/16*u^2 + 1/16*v^2 + 1/2) du*du
             + (-1/16*u^2 + 1/4*u*v + 1/16*v^2) du*dv
             + (1/16*u^2 + 1/4*u*v - 1/16*v^2) dv*du
             + (1/16*u^2 + 3/16*v^2 + 1/2) dv*dv
            sage: TestSuite(t).run(skip='_test_pickling')

        Construction with ``DifferentiableManifold.tensor_field``::

            sage: t1 = M.tensor_field(0, 2, name='t'); t1
            Tensor field t of type (0,2) on the 2-dimensional differentiable
             manifold M
            sage: type(t1) == type(t)
            True

        """
        if parent is None:
            parent = vector_field_module.tensor_module(*tensor_type)
        ModuleElement.__init__(self, parent)
        self._vmodule = vector_field_module
        self._tensor_type = tuple(tensor_type)
        self._tensor_rank = self._tensor_type[0] + self._tensor_type[1]
        self._is_zero = False # a priori, may be changed below or via
                              # method __bool__()
        self._name = name
        if latex_name is None:
            self._latex_name = self._name
        else:
            self._latex_name = latex_name
        self._domain = vector_field_module._domain
        self._ambient_domain = vector_field_module._ambient_domain

        self._extensions_graph = {self._domain: self}
                    # dict. of known extensions of self on bigger domains,
                    # including self, with domains as keys. Its elements can be
                    # seen as incoming edges on a graph.
        self._restrictions_graph = {self._domain: self}
                    # dict. of known restrictions of self on smaller domains,
                    # including self, with domains as keys. Its elements can be
                    # seen as outgoing edges on a graph.

        self._restrictions = {} # dict. of restrictions of self on subdomains
                                # of self._domain, with the subdomains as keys
        # Treatment of symmetry declarations:
        self._sym = []
        if sym is not None and sym != []:
            if isinstance(sym[0], (int, Integer)):
                # a single symmetry is provided as a tuple -> 1-item list:
                sym = [tuple(sym)]
            for isym in sym:
                if len(isym) > 1:
                    for i in isym:
                        if i < 0 or i > self._tensor_rank - 1:
                            raise IndexError("invalid position: {}".format(i) +
                                 " not in [0,{}]".format(self._tensor_rank-1))
                    self._sym.append(tuple(isym))
        self._antisym = []
        if antisym is not None and antisym != []:
            if isinstance(antisym[0], (int, Integer)):
                # a single antisymmetry is provided as a tuple -> 1-item list:
                antisym = [tuple(antisym)]
            for isym in antisym:
                if len(isym) > 1:
                    for i in isym:
                        if i < 0 or i > self._tensor_rank - 1:
                            raise IndexError("invalid position: {}".format(i) +
                                " not in [0,{}]".format(self._tensor_rank-1))
                    self._antisym.append(tuple(isym))
        # Final consistency check:
        index_list = []
        for isym in self._sym:
            index_list += isym
        for isym in self._antisym:
            index_list += isym
        if len(index_list) != len(set(index_list)):
            # There is a repeated index position:
            raise IndexError("incompatible lists of symmetries: the same " +
                             "position appears more than once")
        # Initialization of derived quantities:
        self._init_derived()

    ####### Required methods for ModuleElement (beside arithmetic) #######

    def __bool__(self):
        r"""
        Return ``True`` if ``self`` is nonzero and ``False`` otherwise.

        This method is called by :meth:`is_zero`.

        EXAMPLES:

        Tensor field defined by parts on a 2-dimensional manifold::

            sage: M = Manifold(2, 'M')
            sage: U = M.open_subset('U')
            sage: c_xy.<x, y> = U.chart()
            sage: V = M.open_subset('V')
            sage: c_uv.<u, v> = V.chart()
            sage: M.declare_union(U,V)   # M is the union of U and V
            sage: t = M.tensor_field(1, 2, name='t')
            sage: tu = U.tensor_field(1, 2, name='t')
            sage: tv = V.tensor_field(1, 2, name='t')
            sage: tu[0,0,0] = 0
            sage: tv[0,0,0] = 0
            sage: t.set_restriction(tv)
            sage: t.set_restriction(tu)
            sage: bool(t)
            False
            sage: t.is_zero()  # indirect doctest
            True
            sage: tv[0,0,0] = 1
            sage: t.set_restriction(tv)
            sage: bool(t)
            True
            sage: t.is_zero()  # indirect doctest
            False
        """
        if self._is_zero:
            return False
        if any(bool(rst) for rst in self._restrictions.values()):
            self._is_zero = False
            return True
        self._is_zero = True
        return False

    __nonzero__ = __bool__  # For Python2 compatibility

    ##### End of required methods for ModuleElement (beside arithmetic) #####

    def _repr_(self):
        r"""
        String representation of ``self``.

        TESTS::

            sage: M = Manifold(2, 'M')
            sage: t = M.tensor_field(1, 3, name='t')
            sage: t
            Tensor field t of type (1,3) on the 2-dimensional differentiable manifold M

        """
        # Special cases
        if self._tensor_type == (0,2) and self._sym == [(0,1)]:
            description = "Field of symmetric bilinear forms "
            if self._name is not None:
                description += self._name + " "
        else:
        # Generic case
            description = "Tensor field "
            if self._name is not None:
                description += self._name + " "
            description += "of type ({},{}) ".format(
                                    self._tensor_type[0], self._tensor_type[1])
        return self._final_repr(description)

    def _latex_(self):
        r"""
        LaTeX representation of ``self``.

        TESTS::

            sage: M = Manifold(2, 'M')
            sage: t = M.tensor_field(1, 3, name='t')
            sage: t._latex_()
            't'
            sage: t = M.tensor_field(1, 3, name='t', latex_name=r'\tau')
            sage: latex(t)
            \tau

        """
        if self._latex_name is None:
            return r'\mbox{' + str(self) + r'}'
        else:
           return self._latex_name

    def set_name(self, name=None, latex_name=None):
        r"""
        Set (or change) the text name and LaTeX name of ``self``.

        INPUT:

        - ``name`` -- string (default: ``None``); name given to the tensor
          field
        - ``latex_name`` -- string (default: ``None``); LaTeX symbol to denote
          the tensor field; if ``None`` while ``name`` is provided, the LaTeX
          symbol is set to ``name``

        EXAMPLES::

            sage: M = Manifold(2, 'M')
            sage: t = M.tensor_field(1, 3); t
            Tensor field of type (1,3) on the 2-dimensional differentiable
             manifold M
            sage: t.set_name(name='t')
            sage: t
            Tensor field t of type (1,3) on the 2-dimensional differentiable
             manifold M
            sage: latex(t)
            t
            sage: t.set_name(latex_name=r'\tau')
            sage: latex(t)
            \tau
            sage: t.set_name(name='a')
            sage: t
            Tensor field a of type (1,3) on the 2-dimensional differentiable
             manifold M
            sage: latex(t)
            a

        """
        if name is not None:
            self._name = name
            if latex_name is None:
                self._latex_name = self._name
        if latex_name is not None:
            self._latex_name = latex_name
        for rst in self._restrictions.values():
            rst.set_name(name=name, latex_name=latex_name)

    def _new_instance(self):
        r"""
        Create an instance of the same class as ``self`` on the same
        vector field module, with the same tensor type and same symmetries

        TESTS::

            sage: M = Manifold(2, 'M')
            sage: t = M.tensor_field(1, 3, name='t')
            sage: t1 = t._new_instance(); t1
            Tensor field of type (1,3) on the 2-dimensional differentiable
             manifold M
            sage: type(t1) == type(t)
            True
            sage: t1.parent() is t.parent()
            True

        """
        return type(self)(self._vmodule, self._tensor_type, sym=self._sym,
                          antisym=self._antisym, parent=self.parent())

    def _final_repr(self, description):
        r"""
        Part of string representation common to all derived classes of
        :class:`TensorField`.

        TESTS::

            sage: M = Manifold(2, 'M')
            sage: t = M.tensor_field(1, 3, name='t')
            sage: t._final_repr('Tensor field t ')
            'Tensor field t on the 2-dimensional differentiable manifold M'

        """
        if self._domain == self._ambient_domain:
            description += "on the {}".format(self._domain)
        else:
            description += "along the {} ".format(self._domain) + \
                           "with values on the {}".format(self._ambient_domain)
        return description

    def _init_derived(self):
        r"""
        Initialize the derived quantities.

        TESTS::

            sage: M = Manifold(2, 'M')
            sage: t = M.tensor_field(1, 3, name='t')
            sage: t._init_derived()

        """
        self._lie_derivatives = {} # dict. of Lie derivatives of self (keys: id(vector))

    def _del_derived(self):
        r"""
        Delete the derived quantities.

        TESTS::

            sage: M = Manifold(2, 'M')
            sage: t = M.tensor_field(1, 3, name='t')
            sage: t._del_derived()

        """
        # First deletes any reference to self in the vectors' dictionaries:
        for vid, val in self._lie_derivatives.items():
            del val[0]._lie_der_along_self[id(self)]
        # Then clears the dictionary of Lie derivatives
        self._lie_derivatives.clear()

    def _del_restrictions(self):
        r"""
        Delete the restrictions defined on ``self``.

        TESTS::

            sage: M = Manifold(2, 'M')
            sage: c_xy.<x,y> = M.chart()
            sage: t = M.tensor_field(1,2)
            sage: U = M.open_subset('U', coord_def={c_xy: x<0})
            sage: h = t.restrict(U)
            sage: t._restrictions
            {Open subset U of the 2-dimensional differentiable manifold M:
             Tensor field of type (1,2) on the Open subset U of the
             2-dimensional differentiable manifold M}
            sage: t._del_restrictions()
            sage: t._restrictions
            {}

        """
        self._restrictions.clear()
        self._extensions_graph = {self._domain: self}
        self._restrictions_graph = {self._domain: self}

    def _init_components(self, *comp, **kwargs):
        r"""
        Initialize the tensor field components in some given vector frames.

        INPUT:

        - ``comp`` -- either the components of the tensor field with respect
          to the vector frame specified by the argument ``frame`` or a
          dictionary of components, the keys of which are vector frames or
          pairs ``(f,c)`` where ``f`` is a vector frame and ``c`` a chart
        - ``frame`` -- (default: ``None``; unused if ``comp`` is a dictionary)
          vector frame in which the components are given; if ``None``, the
          default vector frame on the domain of ``self`` is assumed
        - ``chart`` -- (default: ``None``; unused if ``comp`` is a dictionary)
          coordinate chart in which the components are expressed; if ``None``,
          the default chart on the domain of ``frame`` is assumed

        EXAMPLES::

            sage: M = Manifold(2, 'M')
            sage: X.<x,y> = M.chart()
            sage: t = M.tensor_field(1, 1, name='t')
            sage: t._init_components([[1+x, x*y], [-2, y^2]])
            sage: t.display()
            t = (x + 1) d/dx*dx + x*y d/dx*dy - 2 d/dy*dx + y^2 d/dy*dy
            sage: Y.<u,v> = M.chart()
            sage: t._init_components([[2*u, 3*v], [u+v, -u]], frame=Y.frame(),
            ....:                    chart=Y)
            sage: t.display(Y)
            t = 2*u d/du*du + 3*v d/du*dv + (u + v) d/dv*du - u d/dv*dv
            sage: t._init_components({X.frame(): [[2*x, 1-y],[0, x]]})
            sage: t.display()
            t = 2*x d/dx*dx + (-y + 1) d/dx*dy + x d/dy*dy
            sage: t._init_components({(Y.frame(), Y): [[2*u, 0],[v^3, u+v]]})
            sage: t.display(Y)
            t = 2*u d/du*du + v^3 d/dv*du + (u + v) d/dv*dv

        """
        comp0 = comp[0]
        self._is_zero = False  # a priori
        if isinstance(comp0, dict):
            for frame, components in comp0.items():
                chart = None
                if isinstance(frame, tuple):
                    # frame is actually a pair (frame, chart):
                    frame, chart = frame
                self.add_comp(frame)[:, chart] = components
        elif isinstance(comp0, string_types):
            # For compatibility with previous use of tensor_field():
            self.set_name(comp0)
        else:
            if hasattr(comp0, '__getitem__'):
                # comp0 is a list/vector of components
                # otherwise comp is the tuple of components in a specific frame
                comp = comp0
            frame = kwargs.get('frame')
            chart = kwargs.get('chart')
            self.add_comp(frame)[:, chart] = comp

    #### Simple accessors ####

    def domain(self):
        r"""
        Return the manifold on which ``self`` is defined.

        OUTPUT:

        - instance of class
          :class:`~sage.manifolds.differentiable.manifold.DifferentiableManifold`

        EXAMPLES::

            sage: M = Manifold(2, 'M')
            sage: c_xy.<x,y> = M.chart()
            sage: t = M.tensor_field(1,2)
            sage: t.domain()
            2-dimensional differentiable manifold M
            sage: U = M.open_subset('U', coord_def={c_xy: x<0})
            sage: h = t.restrict(U)
            sage: h.domain()
            Open subset U of the 2-dimensional differentiable manifold M

        """
        return self._domain

    def base_module(self):
        r"""
        Return the vector field module on which ``self`` acts as a tensor.

        OUTPUT:

        - instance of
          :class:`~sage.manifolds.differentiable.vectorfield_module.VectorFieldModule`

        EXAMPLES:

        The module of vector fields on the 2-sphere as a "base module"::

            sage: M = Manifold(2, 'S^2')
            sage: t = M.tensor_field(0,2)
            sage: t.base_module()
            Module X(S^2) of vector fields on the 2-dimensional differentiable
             manifold S^2
            sage: t.base_module() is M.vector_field_module()
            True
            sage: XM = M.vector_field_module()
            sage: XM.an_element().base_module() is XM
            True

        """
        return self._vmodule

    def tensor_type(self):
        r"""
        Return the tensor type of ``self``.

        OUTPUT:

        - pair `(k,l)`, where `k` is the contravariant rank and `l` is
          the covariant rank

        EXAMPLES::

            sage: M = Manifold(2, 'S^2')
            sage: t = M.tensor_field(1,2)
            sage: t.tensor_type()
            (1, 2)
            sage: v = M.vector_field()
            sage: v.tensor_type()
            (1, 0)

        """
        return self._tensor_type

    def tensor_rank(self):
        r"""
        Return the tensor rank of ``self``.

        OUTPUT:

        - integer `k+l`, where `k` is the contravariant rank and `l` is
          the covariant rank

        EXAMPLES::

            sage: M = Manifold(2, 'S^2')
            sage: t = M.tensor_field(1,2)
            sage: t.tensor_rank()
            3
            sage: v = M.vector_field()
            sage: v.tensor_rank()
            1

        """
        return self._tensor_rank

    def symmetries(self):
        r"""
        Print the list of symmetries and antisymmetries.

        EXAMPLES::

            sage: M = Manifold(2, 'S^2')
            sage: t = M.tensor_field(1,2)
            sage: t.symmetries()
            no symmetry;  no antisymmetry
            sage: t = M.tensor_field(1,2, sym=(1,2))
            sage: t.symmetries()
            symmetry: (1, 2);  no antisymmetry
            sage: t = M.tensor_field(2,2, sym=(0,1), antisym=(2,3))
            sage: t.symmetries()
            symmetry: (0, 1);  antisymmetry: (2, 3)
            sage: t = M.tensor_field(2,2, antisym=[(0,1),(2,3)])
            sage: t.symmetries()
            no symmetry;  antisymmetries: [(0, 1), (2, 3)]

        """
        if not self._sym:
            s = "no symmetry; "
        elif len(self._sym) == 1:
            s = "symmetry: {}; ".format(self._sym[0])
        else:
            s = "symmetries: {}; ".format(self._sym)
        if not self._antisym:
            a = "no antisymmetry"
        elif len(self._antisym) == 1:
            a = "antisymmetry: {}".format(self._antisym[0])
        else:
            a = "antisymmetries: {}".format(self._antisym)
        print(s + a)

    #### End of simple accessors #####

    def set_restriction(self, rst):
        r"""
        Define a restriction of ``self`` to some subdomain.

        INPUT:

        - ``rst`` -- :class:`TensorField` of the same type and symmetries
          as the current tensor field ``self``, defined on a subdomain of
          the domain of ``self``

        EXAMPLES::

            sage: M = Manifold(2, 'M') # the 2-dimensional sphere S^2
            sage: U = M.open_subset('U') # complement of the North pole
            sage: c_xy.<x,y> = U.chart() # stereographic coordinates from the North pole
            sage: V = M.open_subset('V') # complement of the South pole
            sage: c_uv.<u,v> = V.chart() # stereographic coordinates from the South pole
            sage: M.declare_union(U,V)   # S^2 is the union of U and V
            sage: t = M.tensor_field(1, 2, name='t')
            sage: s = U.tensor_field(1, 2)
            sage: s[0,0,1] = x+y
            sage: t.set_restriction(s)
            sage: t.display(c_xy.frame())
            t = (x + y) d/dx*dx*dy
            sage: t.restrict(U) == s
            True

        If the restriction is defined on the very same domain, the tensor field
        becomes a copy of it (see :meth:`copy_from`)::

            sage: v = M.tensor_field(1, 2, name='v')
            sage: v.set_restriction(t)
            sage: v.restrict(U) == t.restrict(U)
            True

        """
        if not isinstance(rst, TensorField):
            raise TypeError("the argument must be a tensor field")
        if not rst._domain.is_subset(self._domain):
            raise ValueError("the domain of the declared restriction is not " +
                             "a subset of the field's domain")
        if not rst._ambient_domain.is_subset(self._ambient_domain):
            raise ValueError("the ambient domain of the declared " +
                             "restriction is not a subset of the " +
                             "field's ambient domain")
        if rst._tensor_type != self._tensor_type:
            raise ValueError("the declared restriction has not the same " +
                             "tensor type as the current tensor field")
        if rst._tensor_type != self._tensor_type:
            raise ValueError("the declared restriction has not the same " +
                             "tensor type as the current tensor field")
        if rst._sym != self._sym:
            raise ValueError("the declared restriction has not the same " +
                             "symmetries as the current tensor field")
        if rst._antisym != self._antisym:
            raise ValueError("the declared restriction has not the same " +
                             "antisymmetries as the current tensor field")
        if self._domain is rst._domain:
            self.copy_from(rst)
        else:
            self._restrictions[rst._domain] = rst.copy()
            self._restrictions[rst._domain].set_name(name=self._name,
                                            latex_name=self._latex_name)
        self._is_zero = False  # a priori

    def restrict(self, subdomain, dest_map=None):
        r"""
        Return the restriction of ``self`` to some subdomain.

        If the restriction has not been defined yet, it is constructed here.

        INPUT:

        - ``subdomain`` --
          :class:`~sage.manifolds.differentiable.manifold.DifferentiableManifold`;
          open subset `U` of the tensor field domain `S`
        - ``dest_map`` --
          :class:`~sage.manifolds.differentiable.diff_map.DiffMap`
          (default: ``None``); destination map `\Psi:\ U \rightarrow V`,
          where `V` is an open subset of the manifold `M` where the tensor
          field takes it values; if ``None``, the restriction of `\Phi`
          to `U` is used, `\Phi` being the differentiable map
          `S \rightarrow M` associated with the tensor field

        OUTPUT:

        - :class:`TensorField` representing the restriction

        EXAMPLES:

        Restrictions of a vector field on the 2-sphere::

            sage: M = Manifold(2, 'S^2', start_index=1)
            sage: U = M.open_subset('U') # the complement of the North pole
            sage: stereoN.<x,y> = U.chart()  # stereographic coordinates from the North pole
            sage: eN = stereoN.frame() # the associated vector frame
            sage: V =  M.open_subset('V') # the complement of the South pole
            sage: stereoS.<u,v> = V.chart()  # stereographic coordinates from the South pole
            sage: eS = stereoS.frame() # the associated vector frame
            sage: transf = stereoN.transition_map(stereoS, (x/(x^2+y^2), y/(x^2+y^2)),
            ....:               intersection_name='W', restrictions1= x^2+y^2!=0,
            ....:               restrictions2= u^2+v^2!=0)
            sage: inv = transf.inverse() # transformation from stereoS to stereoN
            sage: W = U.intersection(V) # the complement of the North and South poles
            sage: stereoN_W = W.atlas()[0]  # restriction of stereographic coord. from North pole to W
            sage: stereoS_W = W.atlas()[1]  # restriction of stereographic coord. from South pole to W
            sage: eN_W = stereoN_W.frame() ; eS_W = stereoS_W.frame()
            sage: v = M.vector_field({eN: [1, 0]}, name='v')
            sage: v.display()
            v = d/dx
            sage: vU = v.restrict(U) ; vU
            Vector field v on the Open subset U of the 2-dimensional
             differentiable manifold S^2
            sage: vU.display()
            v = d/dx
            sage: vU == eN[1]
            True
            sage: vW = v.restrict(W) ; vW
            Vector field v on the Open subset W of the 2-dimensional
             differentiable manifold S^2
            sage: vW.display()
            v = d/dx
            sage: vW.display(eS_W, stereoS_W)
            v = (-u^2 + v^2) d/du - 2*u*v d/dv
            sage: vW == eN_W[1]
            True

        At this stage, defining the restriction of ``v`` to the open
        subset ``V`` fully specifies ``v``::

            sage: v.restrict(V)[1] = vW[eS_W, 1, stereoS_W].expr()  # note that eS is the default frame on V
            sage: v.restrict(V)[2] = vW[eS_W, 2, stereoS_W].expr()
            sage: v.display(eS, stereoS)
            v = (-u^2 + v^2) d/du - 2*u*v d/dv
            sage: v.restrict(U).display()
            v = d/dx
            sage: v.restrict(V).display()
            v = (-u^2 + v^2) d/du - 2*u*v d/dv

        The restriction of the vector field to its own domain is of course
        itself::

            sage: v.restrict(M) is v
            True
            sage: vU.restrict(U) is vU
            True

        """
        if (subdomain == self._domain
                and (dest_map is None or dest_map == self._vmodule._dest_map)):
            return self
        if subdomain not in self._restrictions:
            if not subdomain.is_subset(self._domain):
                raise ValueError("the provided domain is not a subset of " +
                                 "the field's domain")
            if dest_map is None:
                dest_map = self._vmodule._dest_map.restrict(subdomain)
            elif not dest_map._codomain.is_subset(self._ambient_domain):
                raise ValueError("the argument 'dest_map' is not compatible " +
                                 "with the ambient domain of " +
                                 "the {}".format(self))
            # First one tries to get the restriction from a tighter domain:
            for dom, rst in self._restrictions.items():
                if subdomain.is_subset(dom) and subdomain in rst._restrictions:
                    res = rst._restrictions[subdomain]
                    self._restrictions[subdomain] = res
                    self._restrictions_graph[subdomain] = res
                    res._extensions_graph.update(self._extensions_graph)
                    for ext in self._extensions_graph.values():
                        ext._restrictions[subdomain] = res
                        ext._restrictions_graph[subdomain] = res
                    return self._restrictions[subdomain]

            for dom, rst in self._restrictions.items():
                if subdomain.is_subset(dom) and dom is not self._domain:
                    self._restrictions[subdomain] = rst.restrict(subdomain)
                    self._restrictions_graph[subdomain] = rst.restrict(subdomain)
                    return self._restrictions[subdomain]

            # Secondly one tries to get the restriction from one previously
            # defined on a larger domain:
            for dom, ext in self._extensions_graph.items():
                if subdomain in ext._restrictions:
                    res = ext._restrictions_graph[subdomain]
                    self._restrictions[subdomain] = res
                    self._restrictions_graph[subdomain] = res
                    res._extensions_graph.update(self._extensions_graph)
                    for ext in self._extensions_graph.values():
                        ext._restrictions[subdomain] = res
                        ext._restrictions_graph[subdomain] = res
                    return self._restrictions[subdomain]

            # If this fails, the restriction is created from scratch:
            smodule = subdomain.vector_field_module(dest_map=dest_map)
            res = smodule.tensor(self._tensor_type, name=self._name,
                                 latex_name=self._latex_name, sym=self._sym,
                                 antisym=self._antisym,
                                 specific_type=type(self))
            res._extensions_graph.update(self._extensions_graph)
            for dom, ext in self._extensions_graph.items():
                ext._restrictions[subdomain] = res
                ext._restrictions_graph[subdomain] = res

            for dom, rst in self._restrictions.items():
                if dom.is_subset(subdomain):
                    if rst is not res:
                        res._restrictions.update(rst._restrictions)
                    res._restrictions_graph.update(rst._restrictions_graph)
                    rst._extensions_graph.update(res._extensions_graph)

            self._restrictions[subdomain] = res
            self._restrictions_graph[subdomain] = res
            res._extensions_graph.update(self._extensions_graph)

        return self._restrictions[subdomain]

    def _set_comp_unsafe(self, basis=None):
        r"""
        Return the components of ``self`` in a given vector frame
        for assignment. This private method invokes no security check. Use
        this method at your own risk.

        The components with respect to other frames having the same domain
        as the provided vector frame are deleted, in order to avoid any
        inconsistency. To keep them, use the method :meth:`_add_comp_unsafe`
        instead.

        INPUT:

        - ``basis`` -- (default: ``None``) vector frame in which the
          components are defined; if none is provided, the components are
          assumed to refer to the tensor field domain's default frame

        OUTPUT:

        - components in the given frame, as a
          :class:`~sage.tensor.modules.comp.Components`; if such
          components did not exist previously, they are created

        TESTS::

            sage: M = Manifold(2, 'M') # the 2-dimensional sphere S^2
            sage: U = M.open_subset('U') # complement of the North pole
            sage: c_xy.<x,y> = U.chart() # stereographic coordinates from the North pole
            sage: V = M.open_subset('V') # complement of the South pole
            sage: c_uv.<u,v> = V.chart() # stereographic coordinates from the South pole
            sage: M.declare_union(U,V)   # S^2 is the union of U and V
            sage: e_uv = c_uv.frame()
            sage: t = M.tensor_field(1, 2, name='t')
            sage: t._set_comp_unsafe(e_uv)
            3-indices components w.r.t. Coordinate frame (V, (d/du,d/dv))
            sage: t._set_comp_unsafe(e_uv)[1,0,1] = u+v
            sage: t.display(e_uv)
            t = (u + v) d/dv*du*dv

        Setting the components in a new frame (``e``)::

            sage: e = V.vector_frame('e')
            sage: t._set_comp_unsafe(e)
            3-indices components w.r.t. Vector frame (V, (e_0,e_1))
            sage: t._set_comp_unsafe(e)[0,1,1] = u*v
            sage: t.display(e)
            t = u*v e_0*e^1*e^1

        Since the frames ``e`` and ``e_uv`` are defined on the same domain, the
        components w.r.t. ``e_uv`` have been erased::

            sage: t.display(c_uv.frame())
            Traceback (most recent call last):
            ...
            ValueError: no basis could be found for computing the components
             in the Coordinate frame (V, (d/du,d/dv))

        """
        if basis is None:
            basis = self._domain._def_frame
        self._del_derived() # deletes the derived quantities
        rst = self.restrict(basis._domain, dest_map=basis._dest_map)
        return rst._set_comp_unsafe(basis)

    def set_comp(self, basis=None):
        r"""
        Return the components of ``self`` in a given vector frame
        for assignment.

        The components with respect to other frames having the same domain
        as the provided vector frame are deleted, in order to avoid any
        inconsistency. To keep them, use the method :meth:`add_comp` instead.

        INPUT:

        - ``basis`` -- (default: ``None``) vector frame in which the
          components are defined; if none is provided, the components are
          assumed to refer to the tensor field domain's default frame

        OUTPUT:

        - components in the given frame, as a
          :class:`~sage.tensor.modules.comp.Components`; if such
          components did not exist previously, they are created

        EXAMPLES::

            sage: M = Manifold(2, 'M') # the 2-dimensional sphere S^2
            sage: U = M.open_subset('U') # complement of the North pole
            sage: c_xy.<x,y> = U.chart() # stereographic coordinates from the North pole
            sage: V = M.open_subset('V') # complement of the South pole
            sage: c_uv.<u,v> = V.chart() # stereographic coordinates from the South pole
            sage: M.declare_union(U,V)   # S^2 is the union of U and V
            sage: e_uv = c_uv.frame()
            sage: t = M.tensor_field(1, 2, name='t')
            sage: t.set_comp(e_uv)
            3-indices components w.r.t. Coordinate frame (V, (d/du,d/dv))
            sage: t.set_comp(e_uv)[1,0,1] = u+v
            sage: t.display(e_uv)
            t = (u + v) d/dv*du*dv

        Setting the components in a new frame (``e``)::

            sage: e = V.vector_frame('e')
            sage: t.set_comp(e)
            3-indices components w.r.t. Vector frame (V, (e_0,e_1))
            sage: t.set_comp(e)[0,1,1] = u*v
            sage: t.display(e)
            t = u*v e_0*e^1*e^1

        Since the frames ``e`` and ``e_uv`` are defined on the same domain, the
        components w.r.t. ``e_uv`` have been erased::

            sage: t.display(c_uv.frame())
            Traceback (most recent call last):
            ...
            ValueError: no basis could be found for computing the components
             in the Coordinate frame (V, (d/du,d/dv))

        Since zero is a special element, its components cannot be changed::

            sage: z = M.tensor_field_module((1, 1)).zero()
            sage: z.set_comp(e)[0,1] = u*v
            Traceback (most recent call last):
            ...
            AssertionError: the components of the zero element cannot be changed

        """
        if self is self.parent().zero():
            raise AssertionError("the components of the zero element "
                                 "cannot be changed")
        self._is_zero = False  # a priori
        if basis is None:
            basis = self._domain._def_frame
        self._del_derived() # deletes the derived quantities
        rst = self.restrict(basis._domain, dest_map=basis._dest_map)
        return rst.set_comp(basis=basis)

    def _add_comp_unsafe(self, basis=None):
        r"""
        Return the components of ``self`` in a given vector frame
        for assignment. This private method invokes no security check. Use
        this method at your own risk.

        The components with respect to other frames having the same domain
        as the provided vector frame are kept. To delete them, use the
        method :meth:`_set_comp_unsafe` instead.

        INPUT:

        - ``basis`` -- (default: ``None``) vector frame in which the
          components are defined; if ``None``, the components are assumed
          to refer to the tensor field domain's default frame

        OUTPUT:

        - components in the given frame, as a
          :class:`~sage.tensor.modules.comp.Components`; if such
          components did not exist previously, they are created

        TESTS::

            sage: M = Manifold(2, 'M') # the 2-dimensional sphere S^2
            sage: U = M.open_subset('U') # complement of the North pole
            sage: c_xy.<x,y> = U.chart() # stereographic coordinates from the North pole
            sage: V = M.open_subset('V') # complement of the South pole
            sage: c_uv.<u,v> = V.chart() # stereographic coordinates from the South pole
            sage: M.declare_union(U,V)   # S^2 is the union of U and V
            sage: e_uv = c_uv.frame()
            sage: t = M.tensor_field(1, 2, name='t')
            sage: t._add_comp_unsafe(e_uv)
            3-indices components w.r.t. Coordinate frame (V, (d/du,d/dv))
            sage: t._add_comp_unsafe(e_uv)[1,0,1] = u+v
            sage: t.display(e_uv)
            t = (u + v) d/dv*du*dv

        Setting the components in a new frame::

            sage: e = V.vector_frame('e')
            sage: t._add_comp_unsafe(e)
            3-indices components w.r.t. Vector frame (V, (e_0,e_1))
            sage: t._add_comp_unsafe(e)[0,1,1] = u*v
            sage: t.display(e)
            t = u*v e_0*e^1*e^1

        The components with respect to ``e_uv`` are kept::

            sage: t.display(e_uv)
            t = (u + v) d/dv*du*dv

        """
        if basis is None:
            basis = self._domain._def_frame
        self._del_derived() # deletes the derived quantities
        rst = self.restrict(basis._domain, dest_map=basis._dest_map)
        return rst._add_comp_unsafe(basis)

    def add_comp(self, basis=None):
        r"""
        Return the components of ``self`` in a given vector frame
        for assignment.

        The components with respect to other frames having the same domain
        as the provided vector frame are kept. To delete them, use the
        method :meth:`set_comp` instead.

        INPUT:

        - ``basis`` -- (default: ``None``) vector frame in which the
          components are defined; if ``None``, the components are assumed
          to refer to the tensor field domain's default frame

        OUTPUT:

        - components in the given frame, as a
          :class:`~sage.tensor.modules.comp.Components`; if such
          components did not exist previously, they are created

        EXAMPLES::

            sage: M = Manifold(2, 'M') # the 2-dimensional sphere S^2
            sage: U = M.open_subset('U') # complement of the North pole
            sage: c_xy.<x,y> = U.chart() # stereographic coordinates from the North pole
            sage: V = M.open_subset('V') # complement of the South pole
            sage: c_uv.<u,v> = V.chart() # stereographic coordinates from the South pole
            sage: M.declare_union(U,V)   # S^2 is the union of U and V
            sage: e_uv = c_uv.frame()
            sage: t = M.tensor_field(1, 2, name='t')
            sage: t.add_comp(e_uv)
            3-indices components w.r.t. Coordinate frame (V, (d/du,d/dv))
            sage: t.add_comp(e_uv)[1,0,1] = u+v
            sage: t.display(e_uv)
            t = (u + v) d/dv*du*dv

        Setting the components in a new frame::

            sage: e = V.vector_frame('e')
            sage: t.add_comp(e)
            3-indices components w.r.t. Vector frame (V, (e_0,e_1))
            sage: t.add_comp(e)[0,1,1] = u*v
            sage: t.display(e)
            t = u*v e_0*e^1*e^1

        The components with respect to ``e_uv`` are kept::

            sage: t.display(e_uv)
            t = (u + v) d/dv*du*dv

        Since zero is a special element, its components cannot be changed::

            sage: z = M.tensor_field_module((1, 1)).zero()
            sage: z.add_comp(e)[0,1] = u*v
            Traceback (most recent call last):
            ...
            AssertionError: the components of the zero element cannot be changed

        """
        if self is self.parent().zero():
            raise AssertionError("the components of the zero element "
                                 "cannot be changed")
        self._is_zero = False  # a priori
        if basis is None:
            basis = self._domain._def_frame
        self._del_derived() # deletes the derived quantities
        rst = self.restrict(basis._domain, dest_map=basis._dest_map)
        return rst.add_comp(basis=basis)

    def add_comp_by_continuation(self, frame, subdomain, chart=None):
        r"""
        Set components with respect to a vector frame by continuation of the
        coordinate expression of the components in a subframe.

        The continuation is performed by demanding that the components have
        the same coordinate expression as those on the restriction of the
        frame to a given subdomain.

        INPUT:

        - ``frame`` -- vector frame `e` in which the components are to be set
        - ``subdomain`` -- open subset of `e`'s domain in which the
          components are known or can be evaluated from other components
        - ``chart`` -- (default: ``None``) coordinate chart on `e`'s domain in
          which the extension of the expression of the components is to be
          performed; if ``None``, the default's chart of `e`'s domain is
          assumed

        EXAMPLES:

        Components of a vector field on the sphere `S^2`::

            sage: M = Manifold(2, 'S^2', start_index=1)
            sage: # The two open subsets covered by stereographic coordinates (North and South):
            sage: U = M.open_subset('U') ; V = M.open_subset('V')
            sage: M.declare_union(U,V)   # S^2 is the union of U and V
            sage: c_xy.<x,y> = U.chart() ; c_uv.<u,v> = V.chart() # stereographic coordinates
            sage: transf = c_xy.transition_map(c_uv, (x/(x^2+y^2), y/(x^2+y^2)),
            ....:             intersection_name='W', restrictions1= x^2+y^2!=0,
            ....:             restrictions2= u^2+v^2!=0)
            sage: inv = transf.inverse()
            sage: W = U.intersection(V) # The complement of the two poles
            sage: eU = c_xy.frame() ; eV = c_uv.frame()
            sage: a = M.vector_field({eU: [x, 2+y]}, name='a')

        At this stage, the vector field has been defined only on the open
        subset ``U`` (through its components in the frame ``eU``)::

            sage: a.display(eU)
            a = x d/dx + (y + 2) d/dy

        The components with respect to the restriction of ``eV`` to the common
        subdomain ``W``, in terms of the ``(u,v)`` coordinates, are obtained
        by a change-of-frame formula on ``W``::

            sage: a.display(eV.restrict(W), c_uv.restrict(W))
            a = (-4*u*v - u) d/du + (2*u^2 - 2*v^2 - v) d/dv

        The continuation consists in extending the definition of the vector
        field to the whole open subset ``V`` by demanding that the components
        in the frame eV have the same coordinate expression as the above one::

            sage: a.add_comp_by_continuation(eV, W, chart=c_uv)

        We have then::

            sage: a.display(eV)
            a = (-4*u*v - u) d/du + (2*u^2 - 2*v^2 - v) d/dv

        and `a` is defined on the entire manifold `S^2`.

        """
        dom = frame._domain
        if not dom.is_subset(self._domain):
            raise ValueError("the vector frame is not defined on a subset " +
                             "of the tensor field domain")
        if chart is None:
            chart = dom._def_chart
        sframe = frame.restrict(subdomain)
        schart = chart.restrict(subdomain)
        scomp = self.comp(sframe)
        resu = self._add_comp_unsafe(frame) # _del_derived is performed here
        for ind in resu.non_redundant_index_generator():
            resu[[ind]] = dom.scalar_field({chart: scomp[[ind]].expr(schart)})

    def add_expr_from_subdomain(self, frame, subdomain):
        r"""
        Add an expression to an existing component from a subdomain.

        INPUT:

        - ``frame`` -- vector frame `e` in which the components are to be set
        - ``subdomain`` -- open subset of `e`'s domain in which the
          components have additional expressions.

        EXAMPLES:

        We are going to consider a vector field in `\RR^3` along the 2-sphere::

            sage: M = Manifold(3, 'M', structure="Riemannian")
            sage: S = Manifold(2, 'S', structure="Riemannian")
            sage: E.<X,Y,Z> = M.chart()

        Let us define ``S`` in terms of stereographic charts::

            sage: U = S.open_subset('U')
            sage: V = S.open_subset('V')
            sage: S.declare_union(U,V)
            sage: stereoN.<x,y> = U.chart()
            sage: stereoS.<xp,yp> = V.chart("xp:x' yp:y'")
            sage: stereoN_to_S = stereoN.transition_map(stereoS,
            ....:                                 (x/(x^2+y^2), y/(x^2+y^2)),
            ....:                                 intersection_name='W',
            ....:                                 restrictions1= x^2+y^2!=0,
            ....:                                 restrictions2= xp^2+yp^2!=0)
            sage: stereoS_to_N = stereoN_to_S.inverse()
            sage: W = U.intersection(V)
            sage: stereoN_W = stereoN.restrict(W)
            sage: stereoS_W = stereoS.restrict(W)

        The embedding of `S^2` in `\RR^3`::

            sage: phi = S.diff_map(M, {(stereoN, E): [2*x/(1+x^2+y^2),
            ....:                                     2*y/(1+x^2+y^2),
            ....:                                     (x^2+y^2-1)/(1+x^2+y^2)],
            ....:                        (stereoS, E): [2*xp/(1+xp^2+yp^2),
            ....:                                       2*yp/(1+xp^2+yp^2),
            ....:                               (1-xp^2-yp^2)/(1+xp^2+yp^2)]},
            ....:                   name='Phi', latex_name=r'\Phi')

        To define a vector field ``v`` along ``S`` taking its values in ``M``,
        we first set the components on ``U``::

            sage: v = M.vector_field(name='v').along(phi)
            sage: vU = v.restrict(U)
            sage: vU[:] = [x,y,x**2+y**2]

        But because ``M`` is parallelizable, these components can be extended
        to ``S`` itself::

            sage: v.add_comp_by_continuation(E.frame().along(phi), U)

        One can see that ``v`` is not yet fully defined: the components
        (scalar fields) do not have values on the whole manifold::

            sage: sorted(v._components.values())[0]._comp[(0,)].display()
            S --> R
            on U: (x, y) |--> x
            on W: (xp, yp) |--> xp/(xp^2 + yp^2)

        To fix that, we first extend the components from ``W`` to ``V`` using
        :meth:`add_comp_by_continuation`::

            sage: v.add_comp_by_continuation(E.frame().along(phi).restrict(V),
            ....:                            W, stereoS)

        Then, the expression on the subdomain ``V`` is added to the
        already known components on ``S`` by::

            sage: v.add_expr_from_subdomain(E.frame().along(phi), V)

        The definition of ``v`` is now complete::

            sage: sorted(v._components.values())[0]._comp[(2,)].display()
            S --> R
            on U: (x, y) |--> x^2 + y^2
            on V: (xp, yp) |--> 1/(xp^2 + yp^2)

        """
        dom = frame._domain
        if not dom.is_subset(self._domain):
            raise ValueError("the vector frame is not defined on a subset " +
                             "of the tensor field domain")
        if frame not in self.restrict(frame.domain())._components:
            raise ValueError("the tensor doesn't have an expression in "
                             "the frame"+frame._repr_())
        comp = self._add_comp_unsafe(frame)
        scomp = self.restrict(subdomain).comp(frame.restrict(subdomain))
        for ind in comp.non_redundant_index_generator():
            comp[[ind]]._express.update(scomp[[ind]]._express)

        rst = self._restrictions.copy()
        self._del_derived()  # may delete restrictions
        self._restrictions = rst

    def comp(self, basis=None, from_basis=None):
        r"""
        Return the components in a given vector frame.

        If the components are not known already, they are computed by the
        tensor change-of-basis formula from components in another vector frame.

        INPUT:

        - ``basis`` -- (default: ``None``) vector frame in which the components
          are required; if none is provided, the components are assumed to
          refer to the tensor field domain's default frame
        - ``from_basis`` -- (default: ``None``) vector frame from which the
          required components are computed, via the tensor change-of-basis
          formula, if they are not known already in the basis ``basis``

        OUTPUT:

        - components in the vector frame ``basis``, as a
          :class:`~sage.tensor.modules.comp.Components`

        EXAMPLES:

        Components of a type-`(1,1)` tensor field defined on two
        open subsets::

            sage: M = Manifold(2, 'M')
            sage: U = M.open_subset('U')
            sage: c_xy.<x, y> = U.chart()
            sage: e = U.default_frame() ; e
            Coordinate frame (U, (d/dx,d/dy))
            sage: V = M.open_subset('V')
            sage: c_uv.<u, v> = V.chart()
            sage: f = V.default_frame() ; f
            Coordinate frame (V, (d/du,d/dv))
            sage: M.declare_union(U,V)   # M is the union of U and V
            sage: t = M.tensor_field(1,1, name='t')
            sage: t[e,0,0] = - x + y^3
            sage: t[e,0,1] = 2+x
            sage: t[f,1,1] = - u*v
            sage: t.comp(e)
            2-indices components w.r.t. Coordinate frame (U, (d/dx,d/dy))
            sage: t.comp(e)[:]
            [y^3 - x   x + 2]
            [      0       0]
            sage: t.comp(f)
            2-indices components w.r.t. Coordinate frame (V, (d/du,d/dv))
            sage: t.comp(f)[:]
            [   0    0]
            [   0 -u*v]

        Since ``e`` is ``M``'s default frame, the argument ``e`` can
        be omitted::

            sage: e is M.default_frame()
            True
            sage: t.comp() is t.comp(e)
            True

        Example of computation of the components via a change of frame::

            sage: a = V.automorphism_field()
            sage: a[:] = [[1+v, -u^2], [0, 1-u]]
            sage: h = f.new_frame(a, 'h')
            sage: t.comp(h)
            2-indices components w.r.t. Vector frame (V, (h_0,h_1))
            sage: t.comp(h)[:]
            [             0 -u^3*v/(v + 1)]
            [             0           -u*v]

        """
        if basis is None:
            basis = self._domain._def_frame
        rst = self.restrict(basis._domain, dest_map=basis._dest_map)
        return rst.comp(basis=basis, from_basis=from_basis)

    def display(self, frame=None, chart=None):
        r"""
        Display the tensor field in terms of its expansion with respect
        to a given vector frame.

        The output is either text-formatted (console mode) or LaTeX-formatted
        (notebook mode).

        INPUT:

        - ``frame`` -- (default: ``None``) vector frame with respect to
          which the tensor is expanded; if ``frame`` is ``None`` and ``chart``
          is not ``None``, the coordinate frame associated with ``chart`` is
          assumed; if both ``frame`` and ``chart`` are ``None``, the default
          frame of the domain of definition of the tensor field is assumed
        - ``chart`` -- (default: ``None``) chart with respect to which the
          components of the tensor field in the selected frame are expressed;
          if ``None``, the default chart of the vector frame domain is assumed

        EXAMPLES:

        Display of a type-`(1,1)` tensor field on a 2-dimensional manifold::

            sage: M = Manifold(2, 'M')
            sage: U = M.open_subset('U') ; V = M.open_subset('V')
            sage: M.declare_union(U,V)   # M is the union of U and V
            sage: c_xy.<x,y> = U.chart() ; c_uv.<u,v> = V.chart()
            sage: xy_to_uv = c_xy.transition_map(c_uv, (x+y, x-y),
            ....:                    intersection_name='W', restrictions1= x>0,
            ....:                    restrictions2= u+v>0)
            sage: uv_to_xy = xy_to_uv.inverse()
            sage: W = U.intersection(V)
            sage: e_xy = c_xy.frame(); e_uv = c_uv.frame()
            sage: t = M.tensor_field(1,1, name='t')
            sage: t[e_xy,:] = [[x, 1], [y, 0]]
            sage: t.add_comp_by_continuation(e_uv, W, c_uv)
            sage: t.display(e_xy)
            t = x d/dx*dx + d/dx*dy + y d/dy*dx
            sage: t.display(e_uv)
            t = (1/2*u + 1/2) d/du*du + (1/2*u - 1/2) d/du*dv
              + (1/2*v + 1/2) d/dv*du + (1/2*v - 1/2) d/dv*dv

        Since ``e_xy`` is ``M``'s default frame, the argument ``e_xy`` can
        be omitted::

            sage: e_xy is M.default_frame()
            True
            sage: t.display()
            t = x d/dx*dx + d/dx*dy + y d/dy*dx

        Similarly, since ``e_uv`` is ``V``'s default frame, the argument ``e_uv``
        can be omitted when considering the restriction of ``t`` to ``V``::

            sage: t.restrict(V).display()
            t = (1/2*u + 1/2) d/du*du + (1/2*u - 1/2) d/du*dv
              + (1/2*v + 1/2) d/dv*du + (1/2*v - 1/2) d/dv*dv

        If the coordinate expression of the components are to be displayed in
        a chart distinct from the default one on the considered domain, then
        the chart has to be passed as the second argument of ``display``.
        For instance, on `W = U \cap V`, two charts are available:
        ``c_xy.restrict(W)`` (the default one) and ``c_uv.restrict(W)``.
        Accordingly, one can have two views of the expansion of ``t`` in the
        *same* vector frame ``e_uv.restrict(W)``::

            sage: t.display(e_uv.restrict(W))  # W's default chart assumed
            t = (1/2*x + 1/2*y + 1/2) d/du*du + (1/2*x + 1/2*y - 1/2) d/du*dv
              + (1/2*x - 1/2*y + 1/2) d/dv*du + (1/2*x - 1/2*y - 1/2) d/dv*dv
            sage: t.display(e_uv.restrict(W), c_uv.restrict(W))
            t = (1/2*u + 1/2) d/du*du + (1/2*u - 1/2) d/du*dv
              + (1/2*v + 1/2) d/dv*du + (1/2*v - 1/2) d/dv*dv

        As a shortcut, one can pass just a chart to ``display``. It is then
        understood that the expansion is to be performed with respect to the
        coordinate frame associated with this chart. Therefore the above
        command can be abridged to::

            sage: t.display(c_uv.restrict(W))
            t = (1/2*u + 1/2) d/du*du + (1/2*u - 1/2) d/du*dv
              + (1/2*v + 1/2) d/dv*du + (1/2*v - 1/2) d/dv*dv

        and one has::

            sage: t.display(c_xy)
            t = x d/dx*dx + d/dx*dy + y d/dy*dx
            sage: t.display(c_uv)
            t = (1/2*u + 1/2) d/du*du + (1/2*u - 1/2) d/du*dv
              + (1/2*v + 1/2) d/dv*du + (1/2*v - 1/2) d/dv*dv
            sage: t.display(c_xy.restrict(W))
            t = x d/dx*dx + d/dx*dy + y d/dy*dx
            sage: t.restrict(W).display(c_uv.restrict(W))
            t = (1/2*u + 1/2) d/du*du + (1/2*u - 1/2) d/du*dv
              + (1/2*v + 1/2) d/dv*du + (1/2*v - 1/2) d/dv*dv

        One can ask for the display with respect to a frame in which ``t`` has
        not been initialized yet (this will automatically trigger the use of
        the change-of-frame formula for tensors)::

            sage: a = V.automorphism_field()
            sage: a[:] = [[1+v, -u^2], [0, 1-u]]
            sage: f = e_uv.new_frame(a, 'f')
            sage: [f[i].display() for i in M.irange()]
            [f_0 = (v + 1) d/du, f_1 = -u^2 d/du + (-u + 1) d/dv]
            sage: t.display(f)
            t = -1/2*(u^2*v + 1)/(u - 1) f_0*f^0
              - 1/2*(2*u^3 - 5*u^2 - (u^4 + u^3 - u^2)*v + 3*u - 1)/((u - 1)*v + u - 1) f_0*f^1
              - 1/2*(v^2 + 2*v + 1)/(u - 1) f_1*f^0
              + 1/2*(u^2 + (u^2 + u - 1)*v - u + 1)/(u - 1) f_1*f^1

        A shortcut of ``display()`` is ``disp()``::

            sage: t.disp(e_uv)
            t = (1/2*u + 1/2) d/du*du + (1/2*u - 1/2) d/du*dv
              + (1/2*v + 1/2) d/dv*du + (1/2*v - 1/2) d/dv*dv

        """
        if frame is None:
            if chart is not None:
                frame = chart.frame()
            else:
                if self._vmodule._dest_map.is_identity():
                    frame = self._domain._def_frame
                else:
                    for rst in self._restrictions.values():
                        try:
                            return rst.display()
                        except ValueError:
                            pass
                if frame is None:  # should be "is still None" ;-)
                    raise ValueError("a frame must be provided for the display")
        else:
            try:
                frame0 = frame.frame()
                # if this succeeds, frame is actually not a vector frame, but
                # a coordinate chart
                if chart is None:
                    chart = frame
                frame = frame0
            except AttributeError:
                # case of a genuine vector frame
                pass
        rst = self.restrict(frame._domain, dest_map=frame._dest_map)
        return rst.display(frame, chart)

    disp = display

    def display_comp(self, frame=None, chart=None, coordinate_labels=True,
                     only_nonzero=True, only_nonredundant=False):
        r"""
        Display the tensor components with respect to a given frame,
        one per line.

        The output is either text-formatted (console mode) or LaTeX-formatted
        (notebook mode).

        INPUT:

        - ``frame`` -- (default: ``None``) vector frame with respect to which
          the tensor field components are defined; if ``None``, then

          * if ``chart`` is not ``None``, the coordinate frame associated to
            ``chart`` is used
          * otherwise, the default basis of the vector field module on which
            the tensor field is defined is used

        - ``chart`` -- (default: ``None``) chart specifying the coordinate
          expression of the components; if ``None``, the default chart of the
          tensor field domain is used
        - ``coordinate_labels`` -- (default: ``True``) boolean; if ``True``,
          coordinate symbols are used by default (instead of integers) as
          index labels whenever ``frame`` is a coordinate frame
        - ``only_nonzero`` -- (default: ``True``) boolean; if ``True``, only
          nonzero components are displayed
        - ``only_nonredundant`` -- (default: ``False``) boolean; if ``True``,
          only nonredundant components are displayed in case of symmetries

        EXAMPLES:

        Display of the components of a type-`(1,1)` tensor field defined
        on two open subsets::

            sage: M = Manifold(2, 'M')
            sage: U = M.open_subset('U')
            sage: c_xy.<x, y> = U.chart()
            sage: e = U.default_frame()
            sage: V = M.open_subset('V')
            sage: c_uv.<u, v> = V.chart()
            sage: f = V.default_frame()
            sage: M.declare_union(U,V)   # M is the union of U and V
            sage: t = M.tensor_field(1,1, name='t')
            sage: t[e,0,0] = - x + y^3
            sage: t[e,0,1] = 2+x
            sage: t[f,1,1] = - u*v
            sage: t.display_comp(e)
            t^x_x = y^3 - x
            t^x_y = x + 2
            sage: t.display_comp(f)
            t^v_v = -u*v

        Components in a chart frame::

            sage: t.display_comp(chart=c_xy)
            t^x_x = y^3 - x
            t^x_y = x + 2
            sage: t.display_comp(chart=c_uv)
            t^v_v = -u*v

        See documentation of
        :meth:`sage.manifolds.differentiable.tensorfield_paral.TensorFieldParal.display_comp`
        for more options.

        """
        if frame is None:
            if chart is not None:
                frame = chart.frame()
            else:
                if self._vmodule._dest_map.is_identity():
                    frame = self._domain.default_frame()
                else:
                    for rst in self._restrictions.values():
                        try:
                            return rst.display_comp(chart=chart,
                                       coordinate_labels=coordinate_labels,
                                       only_nonzero=only_nonzero,
                                       only_nonredundant=only_nonredundant)
                        except ValueError:
                            pass
                if frame is None:  # should be "is still None" ;-)
                    raise ValueError("a frame must be provided for the display")
        rst = self.restrict(frame.domain(), dest_map=frame._dest_map)
        return rst.display_comp(frame=frame, chart=chart,
                                coordinate_labels=coordinate_labels,
                                only_nonzero=only_nonzero,
                                only_nonredundant=only_nonredundant)


    def __getitem__(self, args):
        r"""
        Return a component with respect to some frame.

        INPUT:

        - ``args`` -- list of indices defining the component; if ``[:]`` is
          provided, all the components are returned

        The frame can be passed as the first item of ``args``. If not, the
        default frame of the tensor field's domain is assumed. If ``args``
        is a string, this method acts as a shortcut for tensor contractions
        and symmetrizations, the string containing abstract indices.

        TESTS::

            sage: M = Manifold(2, 'M') # the 2-dimensional sphere S^2
            sage: U = M.open_subset('U') # complement of the North pole
            sage: c_xy.<x,y> = U.chart() # stereographic coordinates from the North pole
            sage: V = M.open_subset('V') # complement of the South pole
            sage: c_uv.<u,v> = V.chart() # stereographic coordinates from the South pole
            sage: M.declare_union(U,V)   # S^2 is the union of U and V
            sage: e_xy = c_xy.frame()
            sage: t = M.tensor_field(1, 1, name='t')
            sage: t[e_xy, :] = [[x+y, -2], [3*y^2, x*y]]
            sage: t.__getitem__((1,0))
            3*y^2
            sage: t.__getitem__((1,1))
            x*y
            sage: t.__getitem__((e_xy,1,0))
            3*y^2
            sage: t.__getitem__(slice(None))
            [x + y    -2]
            [3*y^2   x*y]
            sage: t.__getitem__((e_xy,slice(None)))
            [x + y    -2]
            [3*y^2   x*y]
            sage: t.__getitem__('^a_a')  # trace
            Scalar field on the 2-dimensional differentiable manifold M
            sage: t.__getitem__('^a_a').display()
            M --> R
            on U: (x, y) |--> (x + 1)*y + x

        """
        if isinstance(args, str): # tensor with specified indices
            return TensorWithIndices(self, args).update()
        if isinstance(args, list):  # case of [[...]] syntax
            if not isinstance(args[0], (int, Integer, slice)):
                frame = args[0]
                args = args[1:]
            else:
                frame = self._domain._def_frame
        else:
            if isinstance(args, (int, Integer, slice)):
                frame = self._domain._def_frame
            elif not isinstance(args[0], (int, Integer, slice)):
                frame = args[0]
                args = args[1:]
            else:
                frame = self._domain._def_frame
        return self.comp(frame)[args]

    def __setitem__(self, args, value):
        r"""
        Sets a component with respect to some vector frame.

        INPUT:

        - ``args`` -- list of indices; if ``[:]`` is provided, all the
          components are set; the frame can be passed as the first item
          of ``args``; if not, the default frame of the tensor field's
          domain is assumed
        - ``value`` -- the value to be set or a list of values if
          ``args = [:]``

        TESTS::

            sage: M = Manifold(2, 'M') # the 2-dimensional sphere S^2
            sage: U = M.open_subset('U') # complement of the North pole
            sage: c_xy.<x,y> = U.chart() # stereographic coordinates from the North pole
            sage: V = M.open_subset('V') # complement of the South pole
            sage: c_uv.<u,v> = V.chart() # stereographic coordinates from the South pole
            sage: M.declare_union(U,V)   # S^2 is the union of U and V
            sage: e_xy = c_xy.frame()
            sage: t = M.tensor_field(1, 1, name='t')
            sage: t.__setitem__((e_xy, 0, 1), x+y^2)
            sage: t.display(e_xy)
            t = (y^2 + x) d/dx*dy
            sage: t.__setitem__((0, 1), x+y^2)  # same as above since e_xy is the default frame on M
            sage: t.display()
            t = (y^2 + x) d/dx*dy
            sage: t.__setitem__(slice(None), [[x+y, -2], [3*y^2, x*y]])
            sage: t.display()
            t = (x + y) d/dx*dx - 2 d/dx*dy + 3*y^2 d/dy*dx + x*y d/dy*dy

        """
        if isinstance(args, list):  # case of [[...]] syntax
            if not isinstance(args[0], (int, Integer, slice)):
                frame = args[0]
                args = args[1:]
            else:
                frame = self._domain._def_frame
        else:
            if isinstance(args, (int, Integer, slice)):
                frame = self._domain._def_frame
            elif not isinstance(args[0], (int, Integer, slice)):
                frame = args[0]
                args = args[1:]
            else:
                frame = self._domain._def_frame
        self.set_comp(frame)[args] = value

<<<<<<< HEAD
    def copy(self, name=None, latex_name=None):
=======
    def copy_from(self, other):
        r"""
        Make ``self`` to a copy from ``other``.

        INPUT:

        - ``other`` -- other tensor field in the very same module from which
          ``self`` should be a copy of

        .. NOTE::

            While the derived quantities are not copied, the name is kept.

        .. WARNING::

            All previous defined components and restrictions will be deleted!

        EXAMPLES::

            sage: M = Manifold(2, 'M')
            sage: U = M.open_subset('U') ; V = M.open_subset('V')
            sage: M.declare_union(U,V)   # M is the union of U and V
            sage: c_xy.<x,y> = U.chart() ; c_uv.<u,v> = V.chart()
            sage: xy_to_uv = c_xy.transition_map(c_uv, (x+y, x-y),
            ....:                    intersection_name='W', restrictions1= x>0,
            ....:                    restrictions2= u+v>0)
            sage: uv_to_xy = xy_to_uv.inverse()
            sage: e_xy = c_xy.frame(); e_uv = c_uv.frame()
            sage: t = M.tensor_field(1, 1, name='t')
            sage: t[e_xy,:] = [[x+y, 0], [2, 1-y]]
            sage: t.add_comp_by_continuation(e_uv, U.intersection(V), c_uv)
            sage: s = M.tensor_field(1, 1, name='s')
            sage: s.copy_from(t)
            sage: s.display(e_xy)
            s = (x + y) d/dx*dx + 2 d/dy*dx + (-y + 1) d/dy*dy
            sage: s == t
            True

        If the original tensor field is modified, the copy is not::

            sage: t[e_xy,0,0] = -1
            sage: t.display(e_xy)
            t = -d/dx*dx + 2 d/dy*dx + (-y + 1) d/dy*dy
            sage: s.display(e_xy)
            s = (x + y) d/dx*dx + 2 d/dy*dx + (-y + 1) d/dy*dy
            sage: s == t
            False

        """
        if other not in self.parent():
            raise TypeError("the original must be an element "
                            + "of {}".format(self.parent()))
        self._del_derived()
        self._del_restrictions() # delete restrictions
        name, latex_name = self._name, self._latex_name # keep names
        for dom, rst in other._restrictions.items():
            self._restrictions[dom] = rst.copy()
        self.set_name(name=name, latex_name=latex_name)
        self._is_zero = other._is_zero

    def copy(self):
>>>>>>> b90b558f
        r"""
        Return an exact copy of ``self``.

        INPUT:

        - ``name`` -- (default: ``None``) name given to the copy
        - ``latex_name`` -- (default: ``None``) LaTeX symbol to denote the
          copy; if none is provided, the LaTeX symbol is set to ``name``

        .. NOTE::

            The name and the derived quantities are not copied.

        EXAMPLES:

        Copy of a type-`(1,1)` tensor field on a 2-dimensional manifold::

            sage: M = Manifold(2, 'M')
            sage: U = M.open_subset('U') ; V = M.open_subset('V')
            sage: M.declare_union(U,V)   # M is the union of U and V
            sage: c_xy.<x,y> = U.chart() ; c_uv.<u,v> = V.chart()
            sage: xy_to_uv = c_xy.transition_map(c_uv, (x+y, x-y),
            ....:                    intersection_name='W', restrictions1= x>0,
            ....:                    restrictions2= u+v>0)
            sage: uv_to_xy = xy_to_uv.inverse()
            sage: e_xy = c_xy.frame(); e_uv = c_uv.frame()
            sage: t = M.tensor_field(1, 1, name='t')
            sage: t[e_xy,:] = [[x+y, 0], [2, 1-y]]
            sage: t.add_comp_by_continuation(e_uv, U.intersection(V), c_uv)
            sage: s = t.copy(); s
            Tensor field of type (1,1) on the 2-dimensional differentiable
             manifold M
            sage: s.display(e_xy)
            (x + y) d/dx*dx + 2 d/dy*dx + (-y + 1) d/dy*dy
            sage: s == t
            True

        If the original tensor field is modified, the copy is not::

            sage: t[e_xy,0,0] = -1
            sage: t.display(e_xy)
            t = -d/dx*dx + 2 d/dy*dx + (-y + 1) d/dy*dy
            sage: s.display(e_xy)
            (x + y) d/dx*dx + 2 d/dy*dx + (-y + 1) d/dy*dy
            sage: s == t
            False

        """
        resu = self._new_instance()
        for dom, rst in self._restrictions.items():
            resu._restrictions[dom] = rst.copy()
        resu.set_name(name=name, latex_name=latex_name)
        resu._is_zero = self._is_zero
        return resu

    def _common_subdomains(self, other):
        r"""
        Return the list of subdomains of ``self._domain`` on which
        both ``self`` and ``other`` have known restrictions.

        TESTS::

            sage: M = Manifold(2, 'M')
            sage: U = M.open_subset('U') ; V = M.open_subset('V')
            sage: M.declare_union(U,V)   # M is the union of U and V
            sage: c_xy.<x,y> = U.chart() ; c_uv.<u,v> = V.chart()
            sage: xy_to_uv = c_xy.transition_map(c_uv, (x+y, x-y),
            ....:                    intersection_name='W', restrictions1= x>0,
            ....:                    restrictions2= u+v>0)
            sage: uv_to_xy = xy_to_uv.inverse()
            sage: e_xy = c_xy.frame(); e_uv = c_uv.frame()
            sage: t = M.tensor_field(1, 1, name='t')
            sage: t[e_xy,:] = [[x+y, 0], [2, 0]]
            sage: t.add_comp_by_continuation(e_uv, U.intersection(V), c_uv)
            sage: sorted(t._common_subdomains(t), key=str)
            [Open subset U of the 2-dimensional differentiable manifold M,
             Open subset V of the 2-dimensional differentiable manifold M,
             Open subset W of the 2-dimensional differentiable manifold M]
            sage: a = M.tensor_field(1, 1, name='a')
            sage: t._common_subdomains(a)
            []
            sage: a[e_xy, 0, 1] = 0
            sage: t._common_subdomains(a)
            [Open subset U of the 2-dimensional differentiable manifold M]
            sage: a[e_uv, 0, 0] = 0
            sage: sorted(t._common_subdomains(a), key=str)
            [Open subset U of the 2-dimensional differentiable manifold M,
             Open subset V of the 2-dimensional differentiable manifold M]

        """
        resu = []
        for dom in self._restrictions:
            if dom in other._restrictions:
                resu.append(dom)
        return resu

    def __eq__(self, other):
        r"""
        Comparison (equality) operator.

        INPUT:

        - ``other`` -- a tensor field or 0

        OUTPUT:

        - ``True`` if ``self`` is equal to ``other`` and ``False`` otherwise

        TESTS::

            sage: M = Manifold(2, 'M')
            sage: U = M.open_subset('U') ; V = M.open_subset('V')
            sage: M.declare_union(U,V)   # M is the union of U and V
            sage: c_xy.<x,y> = U.chart() ; c_uv.<u,v> = V.chart()
            sage: xy_to_uv = c_xy.transition_map(c_uv, (x+y, x-y),
            ....:                    intersection_name='W', restrictions1= x>0,
            ....:                    restrictions2= u+v>0)
            sage: uv_to_xy = xy_to_uv.inverse()
            sage: e_xy = c_xy.frame(); e_uv = c_uv.frame()
            sage: t = M.tensor_field(1, 1, name='t')
            sage: t[e_xy,:] = [[x+y, 0], [2, 1-y]]
            sage: t.add_comp_by_continuation(e_uv, U.intersection(V), c_uv)
            sage: t == t
            True
            sage: t == t.copy()
            True
            sage: a = M.tensor_field(1, 1, name='a')
            sage: a.set_restriction(t.restrict(U))
            sage: t == a  # False since a has not been defined on V
            False
            sage: a.set_restriction(t.restrict(V))
            sage: t == a  # True now
            True
            sage: a[e_xy, 0, 0] = -1
            sage: t == a  # False since a has been reset on U (domain of e_xy)
            False
            sage: t.parent().zero() == 0
            True

        """
        if other is self:
            return True
        if other in ZZ: # to compare with 0
            if other == 0:
                return self.is_zero()
            return False
        elif not isinstance(other, TensorField):
            return False
        else: # other is another tensor field
            if other._vmodule != self._vmodule:
                return False
            if other._tensor_type != self._tensor_type:
                return False
            # Non-trivial open covers of the domain:
            open_covers = self._domain.open_covers()[1:]  # the open cover 0
                                                          # is trivial
            for oc in open_covers:
                resu = True
                for dom in oc:
                    try:
                        resu = resu and \
                                bool(self.restrict(dom) == other.restrict(dom))
                    except ValueError:
                        break
                else:
                    # If this point is reached, no exception has occured; hence
                    # the result is valid and can be returned:
                    return resu
            # If this point is reached, the comparison has not been possible
            # on any open cover; we then compare the restrictions to
            # subdomains:
            if not self._restrictions:
                return False  # self is not initialized
            if len(self._restrictions) != len(other._restrictions):
                return False  # the restrictions are not on the same subdomains
            resu = True
            for dom, rst in self._restrictions.items():
                if dom in other._restrictions:
                    resu = resu and bool(rst == other._restrictions[dom])
                else:
                    return False  # the restrictions are not on the same
                                  # subdomains
            return resu

    def __ne__(self, other):
        r"""
        Inequality operator.

        INPUT:

        - ``other`` -- a tensor field or 0

        OUTPUT:

        - ``True`` if ``self`` is different from ``other`` and ``False``
          otherwise

        TESTS::

            sage: M = Manifold(2, 'M')
            sage: U = M.open_subset('U') ; V = M.open_subset('V')
            sage: M.declare_union(U,V)   # M is the union of U and V
            sage: c_xy.<x,y> = U.chart() ; c_uv.<u,v> = V.chart()
            sage: xy_to_uv = c_xy.transition_map(c_uv, (x+y, x-y),
            ....:                    intersection_name='W', restrictions1= x>0,
            ....:                    restrictions2= u+v>0)
            sage: uv_to_xy = xy_to_uv.inverse()
            sage: e_xy = c_xy.frame(); e_uv = c_uv.frame()
            sage: t = M.tensor_field(1, 1, name='t')
            sage: t[e_xy,:] = [[x+y, 0], [2, 1-y]]
            sage: t.add_comp_by_continuation(e_uv, U.intersection(V), c_uv)
            sage: t != t
            False
            sage: t != t.copy()
            False
            sage: t != 0
            True

        """
        return not (self == other)

    def __pos__(self):
        r"""
        Unary plus operator.

        OUTPUT:

        - an exact copy of ``self``

        TESTS::

            sage: M = Manifold(2, 'M')
            sage: U = M.open_subset('U') ; V = M.open_subset('V')
            sage: M.declare_union(U,V)   # M is the union of U and V
            sage: c_xy.<x,y> = U.chart() ; c_uv.<u,v> = V.chart()
            sage: xy_to_uv = c_xy.transition_map(c_uv, (x+y, x-y),
            ....:                    intersection_name='W', restrictions1= x>0,
            ....:                    restrictions2= u+v>0)
            sage: uv_to_xy = xy_to_uv.inverse()
            sage: e_xy = c_xy.frame(); e_uv = c_uv.frame()
            sage: t = M.tensor_field(1, 1, name='t')
            sage: t[e_xy,:] = [[x+y, 0], [2, 1-y]]
            sage: t.add_comp_by_continuation(e_uv, U.intersection(V), c_uv)
            sage: s = t.__pos__(); s
            Tensor field +t of type (1,1) on the 2-dimensional differentiable
             manifold M
            sage: s.display(e_xy)
            +t = (x + y) d/dx*dx + 2 d/dy*dx + (-y + 1) d/dy*dy

        """
        resu = self._new_instance()
        for dom, rst in self._restrictions.items():
            resu._restrictions[dom] = + rst
        # Compose names:
        from sage.tensor.modules.format_utilities import (format_unop_txt,
                                                          format_unop_latex)
        resu._name = format_unop_txt('+', self._name)
        resu._latex_name = format_unop_latex(r'+', self._latex_name)
        return resu

    def __neg__(self):
        r"""
        Unary minus operator.

        OUTPUT:

        - the tensor field `-T`, where `T` is ``self``

        TESTS::

            sage: M = Manifold(2, 'M')
            sage: U = M.open_subset('U') ; V = M.open_subset('V')
            sage: M.declare_union(U,V)   # M is the union of U and V
            sage: c_xy.<x,y> = U.chart() ; c_uv.<u,v> = V.chart()
            sage: xy_to_uv = c_xy.transition_map(c_uv, (x+y, x-y),
            ....:                    intersection_name='W', restrictions1= x>0,
            ....:                    restrictions2= u+v>0)
            sage: uv_to_xy = xy_to_uv.inverse()
            sage: e_xy = c_xy.frame(); e_uv = c_uv.frame()
            sage: t = M.tensor_field(1, 1, name='t')
            sage: t[e_xy, :] = [[x, -x], [y, -y]]
            sage: t.add_comp_by_continuation(e_uv, U.intersection(V), c_uv)
            sage: t.display(e_xy)
            t = x d/dx*dx - x d/dx*dy + y d/dy*dx - y d/dy*dy
            sage: t.display(e_uv)
            t = u d/du*dv + v d/dv*dv
            sage: s = t.__neg__(); s
            Tensor field -t of type (1,1) on the 2-dimensional differentiable
             manifold M
            sage: s.display(e_xy)
            -t = -x d/dx*dx + x d/dx*dy - y d/dy*dx + y d/dy*dy
            sage: s.display(e_uv)
            -t = -u d/du*dv - v d/dv*dv
            sage: s == -t  # indirect doctest
            True

        """
        resu = self._new_instance()
        for dom, rst in self._restrictions.items():
            resu._restrictions[dom] = - rst
        # Compose names:
        from sage.tensor.modules.format_utilities import (format_unop_txt,
                                                          format_unop_latex)
        resu._name = format_unop_txt('-', self._name)
        resu._latex = format_unop_latex(r'-', self._latex_name)
        return resu

    ######### ModuleElement arithmetic operators ########

    def _add_(self, other):
        r"""
        Tensor field addition.

        INPUT:

        - ``other`` -- a tensor field, in the same tensor module as ``self``

        OUTPUT:

        - the tensor field resulting from the addition of ``self``
          and ``other``

        TESTS::

            sage: M = Manifold(2, 'M')
            sage: U = M.open_subset('U') ; V = M.open_subset('V')
            sage: M.declare_union(U,V)   # M is the union of U and V
            sage: c_xy.<x,y> = U.chart() ; c_uv.<u,v> = V.chart()
            sage: xy_to_uv = c_xy.transition_map(c_uv, (x+y, x-y),
            ....:                    intersection_name='W', restrictions1= x>0,
            ....:                    restrictions2= u+v>0)
            sage: uv_to_xy = xy_to_uv.inverse()
            sage: e_xy = c_xy.frame(); e_uv = c_uv.frame()
            sage: a = M.tensor_field(1, 1, name='a')
            sage: a[e_xy,:] = [[x, 1], [y, 0]]
            sage: a.add_comp_by_continuation(e_uv, U.intersection(V), c_uv)
            sage: b = M.tensor_field(1, 1, name='b')
            sage: b[e_xy,:] = [[2, y], [x, -x]]
            sage: b.add_comp_by_continuation(e_uv, U.intersection(V), c_uv)
            sage: s = a._add_(b); s
            Tensor field a+b of type (1,1) on the 2-dimensional differentiable
             manifold M
            sage: a.display(e_xy)
            a = x d/dx*dx + d/dx*dy + y d/dy*dx
            sage: b.display(e_xy)
            b = 2 d/dx*dx + y d/dx*dy + x d/dy*dx - x d/dy*dy
            sage: s.display(e_xy)
            a+b = (x + 2) d/dx*dx + (y + 1) d/dx*dy + (x + y) d/dy*dx - x d/dy*dy
            sage: s == a + b  # indirect doctest
            True
            sage: z = a.parent().zero(); z
            Tensor field zero of type (1,1) on the 2-dimensional differentiable
             manifold M
            sage: a._add_(z) == a
            True
            sage: z._add_(a) == a
            True

        """
        # Case zero:
        if self._is_zero:
            return other
        if other._is_zero:
            return self
        # Generic case:
        resu_rst = {}
        for dom in self._common_subdomains(other):
            resu_rst[dom] = self._restrictions[dom] + other._restrictions[dom]
        some_rst = next(itervalues(resu_rst))
        resu_sym = some_rst._sym
        resu_antisym = some_rst._antisym
        resu = self._vmodule.tensor(self._tensor_type, sym=resu_sym,
                                    antisym=resu_antisym)
        resu._restrictions = resu_rst
        if self._name is not None and other._name is not None:
            resu._name = self._name + '+' + other._name
        if self._latex_name is not None and other._latex_name is not None:
            resu._latex_name = self._latex_name + '+' + other._latex_name
        return resu

    def _sub_(self, other):
        r"""
        Tensor field subtraction.

        INPUT:

        - ``other`` -- a tensor field, in the same tensor module as ``self``

        OUTPUT:

        - the tensor field resulting from the subtraction of ``other``
          from ``self``

        TESTS::

            sage: M = Manifold(2, 'M')
            sage: U = M.open_subset('U') ; V = M.open_subset('V')
            sage: M.declare_union(U,V)   # M is the union of U and V
            sage: c_xy.<x,y> = U.chart() ; c_uv.<u,v> = V.chart()
            sage: xy_to_uv = c_xy.transition_map(c_uv, (x+y, x-y),
            ....:                    intersection_name='W', restrictions1= x>0,
            ....:                    restrictions2= u+v>0)
            sage: uv_to_xy = xy_to_uv.inverse()
            sage: e_xy = c_xy.frame(); e_uv = c_uv.frame()
            sage: a = M.tensor_field(1, 1, name='a')
            sage: a[e_xy,:] = [[x, 1], [y, 0]]
            sage: a.add_comp_by_continuation(e_uv, U.intersection(V), c_uv)
            sage: b = M.tensor_field(1, 1, name='b')
            sage: b[e_xy,:] = [[2, y], [x, -x]]
            sage: b.add_comp_by_continuation(e_uv, U.intersection(V), c_uv)
            sage: s = a._sub_(b); s
            Tensor field a-b of type (1,1) on the 2-dimensional differentiable
             manifold M
            sage: a.display(e_xy)
            a = x d/dx*dx + d/dx*dy + y d/dy*dx
            sage: b.display(e_xy)
            b = 2 d/dx*dx + y d/dx*dy + x d/dy*dx - x d/dy*dy
            sage: s.display(e_xy)
            a-b = (x - 2) d/dx*dx + (-y + 1) d/dx*dy + (-x + y) d/dy*dx + x d/dy*dy
            sage: s == a - b
            True
            sage: z = a.parent().zero()
            sage: a._sub_(z) == a
            True
            sage: z._sub_(a) == -a
            True

        """
        # Case zero:
        if self._is_zero:
            return -other
        if other._is_zero:
            return self
        # Generic case:
        resu_rst = {}
        for dom in self._common_subdomains(other):
            resu_rst[dom] = self._restrictions[dom] - other._restrictions[dom]
        some_rst = next(itervalues(resu_rst))
        resu_sym = some_rst._sym
        resu_antisym = some_rst._antisym
        resu = self._vmodule.tensor(self._tensor_type, sym=resu_sym,
                                   antisym=resu_antisym)
        resu._restrictions = resu_rst
        if self._name is not None and other._name is not None:
            resu._name = self._name + '-' + other._name
        if self._latex_name is not None and other._latex_name is not None:
            resu._latex_name = self._latex_name + '-' + other._latex_name
        return resu

    def _rmul_(self, scalar):
        r"""
        Reflected multiplication operator: performs ``scalar * self``

        This is actually the multiplication by an element of the ring over
        which the tensor field module is constructed.

        INPUT:

        - ``scalar`` -- scalar field in the scalar field algebra over which
          the module containing ``self`` is defined

        OUTPUT:

        - the tensor field ``scalar * self``

        TESTS::

            sage: M = Manifold(2, 'M')
            sage: U = M.open_subset('U') ; V = M.open_subset('V')
            sage: M.declare_union(U,V)   # M is the union of U and V
            sage: c_xy.<x,y> = U.chart() ; c_uv.<u,v> = V.chart()
            sage: xy_to_uv = c_xy.transition_map(c_uv, (x+y, x-y),
            ....:                    intersection_name='W', restrictions1= x>0,
            ....:                    restrictions2= u+v>0)
            sage: uv_to_xy = xy_to_uv.inverse()
            sage: e_xy = c_xy.frame(); e_uv = c_uv.frame()
            sage: a = M.tensor_field(1, 1, name='a')
            sage: a[e_xy,:] = [[x, 1], [y, 0]]
            sage: a.add_comp_by_continuation(e_uv, U.intersection(V), c_uv)
            sage: f = M.scalar_field({c_xy: 1/(1+x^2+y^2)}, name='f')
            sage: f.add_expr_by_continuation(c_uv, U.intersection(V))
            sage: f.display()
            f: M --> R
            on U: (x, y) |--> 1/(x^2 + y^2 + 1)
            on V: (u, v) |--> 2/(u^2 + v^2 + 2)
            sage: s = a._rmul_(f); s
            Tensor field f*a of type (1,1) on the 2-dimensional differentiable
             manifold M
            sage: a.display(e_xy)
            a = x d/dx*dx + d/dx*dy + y d/dy*dx
            sage: s.display(e_xy)
            f*a = x/(x^2 + y^2 + 1) d/dx*dx + 1/(x^2 + y^2 + 1) d/dx*dy + y/(x^2 + y^2 + 1) d/dy*dx
            sage: a.display(e_uv)
            a = (1/2*u + 1/2) d/du*du + (1/2*u - 1/2) d/du*dv + (1/2*v + 1/2) d/dv*du + (1/2*v - 1/2) d/dv*dv
            sage: s.display(e_uv)
            f*a = (u + 1)/(u^2 + v^2 + 2) d/du*du + (u - 1)/(u^2 + v^2 + 2) d/du*dv + (v + 1)/(u^2 + v^2 + 2) d/dv*du + (v - 1)/(u^2 + v^2 + 2) d/dv*dv
            sage: s == f*a  # indirect doctest
            True
            sage: z = a.parent().zero(); z
            Tensor field zero of type (1,1) on the 2-dimensional differentiable
             manifold M
            sage: a._rmul_(M.zero_scalar_field()) == z
            True
            sage: z._rmul_(f) == z
            True

        """
        # Case zero:
        if scalar._is_zero:
            return self.parent().zero()
        # Case one:
        if scalar is self._domain._one_scalar_field:
            return self
        # Generic case:
        resu = self._new_instance()
        for dom, rst in self._restrictions.items():
            resu._restrictions[dom] = scalar.restrict(dom) * rst
        # Compose names:
        from sage.tensor.modules.format_utilities import (format_mul_txt,
                                                          format_mul_latex)
        resu_name = format_mul_txt(scalar._name, '*', self._name)
        resu_latex = format_mul_latex(scalar._latex_name, ' \cdot ',
                                      self._latex_name)
        resu.set_name(name=resu_name, latex_name=resu_latex)
        return resu

    ######### End of ModuleElement arithmetic operators ########

    # TODO: Move to acted_upon or _rmul_
    def __mul__(self, other):
        r"""
        Tensor product (or multiplication of the right by a scalar).

        INPUT:

        - ``other`` -- tensor field on the same manifold as ``self`` (or an
          object that can be coerced to a scalar field on the same manifold
          as ``self``)

        OUTPUT:

        - the tensor field resulting from the tensor product of ``self``
          with ``other`` (or from the product ``other * self`` if ``other``
          is a scalar)

        TESTS::

            sage: M = Manifold(2, 'M')
            sage: U = M.open_subset('U') ; V = M.open_subset('V')
            sage: M.declare_union(U,V)   # M is the union of U and V
            sage: c_xy.<x,y> = U.chart() ; c_uv.<u,v> = V.chart()
            sage: xy_to_uv = c_xy.transition_map(c_uv, (x+y, x-y),
            ....:                    intersection_name='W', restrictions1= x>0,
            ....:                    restrictions2= u+v>0)
            sage: uv_to_xy = xy_to_uv.inverse()
            sage: e_xy = c_xy.frame(); e_uv = c_uv.frame()
            sage: a = M.tensor_field(1, 1, name='a')
            sage: a[e_xy,:] = [[x, 1], [y, 0]]
            sage: a.add_comp_by_continuation(e_uv, U.intersection(V), c_uv)

        Tensor product with another tensor field::

            sage: b = M.vector_field(name='b')
            sage: b[e_xy, :] = [x, y]
            sage: b.add_comp_by_continuation(e_uv, U.intersection(V), c_uv)
            sage: s = a.__mul__(b); s
            Tensor field of type (2,1) on the 2-dimensional differentiable
             manifold M
            sage: s.display(e_xy)
            a*b = x^2 d/dx*d/dx*dx + x d/dx*d/dx*dy + x*y d/dx*d/dy*dx
             + y d/dx*d/dy*dy + x*y d/dy*d/dx*dx + y^2 d/dy*d/dy*dx
            sage: s.display(e_uv)
            a*b = (1/2*u^2 + 1/2*u) d/du*d/du*du + (1/2*u^2 - 1/2*u) d/du*d/du*dv
             + 1/2*(u + 1)*v d/du*d/dv*du + 1/2*(u - 1)*v d/du*d/dv*dv
             + (1/2*u*v + 1/2*u) d/dv*d/du*du + (1/2*u*v - 1/2*u) d/dv*d/du*dv
             + (1/2*v^2 + 1/2*v) d/dv*d/dv*du + (1/2*v^2 - 1/2*v) d/dv*d/dv*dv

        Multiplication on the right by a scalar field::

            sage: f = M.scalar_field({c_xy: x*y}, name='f')
            sage: f.add_expr_by_continuation(c_uv, U.intersection(V))
            sage: s = a.__mul__(f); s
            Tensor field f*a of type (1,1) on the 2-dimensional differentiable
             manifold M
            sage: s.display(e_xy)
            f*a = x^2*y d/dx*dx + x*y d/dx*dy + x*y^2 d/dy*dx
            sage: s.display(e_uv)
            f*a = (1/8*u^3 - 1/8*(u + 1)*v^2 + 1/8*u^2) d/du*du
             + (1/8*u^3 - 1/8*(u - 1)*v^2 - 1/8*u^2) d/du*dv
             + (1/8*u^2*v - 1/8*v^3 + 1/8*u^2 - 1/8*v^2) d/dv*du
             + (1/8*u^2*v - 1/8*v^3 - 1/8*u^2 + 1/8*v^2) d/dv*dv
            sage: s == f*a
            True

        Multiplication on the right by a number::

            sage: s = a.__mul__(2); s
            Tensor field of type (1,1) on the 2-dimensional differentiable
             manifold M
            sage: s.display(e_xy)
            2*x d/dx*dx + 2 d/dx*dy + 2*y d/dy*dx
            sage: s.display(e_uv)
            (u + 1) d/du*du + (u - 1) d/du*dv + (v + 1) d/dv*du
             + (v - 1) d/dv*dv
            sage: s.restrict(U) == 2*a.restrict(U)
            True
            sage: s.restrict(V) == 2*a.restrict(V)
            True
            sage: s == 2*a
            True

       Test with SymPy as calculus engine::

            sage: M.set_calculus_method('sympy')
            sage: f.add_expr_by_continuation(c_uv, U.intersection(V))
            sage: s = a.__mul__(f); s
            Tensor field f*a of type (1,1) on the 2-dimensional differentiable
             manifold M
            sage: s.display(e_xy)
            f*a = x**2*y d/dx*dx + x*y d/dx*dy + x*y**2 d/dy*dx
            sage: s.display(e_uv)
            f*a = (u**3/8 + u**2/8 - u*v**2/8 - v**2/8) d/du*du + (u**3/8 -
            u**2/8 - u*v**2/8 + v**2/8) d/du*dv + (u**2*v/8 + u**2/8 -
            v**3/8 - v**2/8) d/dv*du + (u**2*v/8 - u**2/8 - v**3/8 +
            v**2/8) d/dv*dv
            sage: s == f*a
            True

        """
        from sage.manifolds.differentiable.mixed_form import MixedForm
        if isinstance(other, MixedForm):
            return other.parent()(self)._mul_(other)
        if not isinstance(other, TensorField):
            # Multiplication by a scalar field or a number
            return other * self
        # Tensor product:
        dom_resu = self._domain.intersection(other._domain)
        ambient_dom_resu = self._ambient_domain.intersection(other._ambient_domain)
        self_r = self.restrict(dom_resu)
        other_r = other.restrict(dom_resu)
        if ambient_dom_resu.is_manifestly_parallelizable():
            # call of the FreeModuleTensor version:
            return FreeModuleTensor.__mul__(self_r, other_r)
        dest_map = self._vmodule._dest_map
        dest_map_resu = dest_map.restrict(dom_resu, subcodomain=ambient_dom_resu)
        vmodule = dom_resu.vector_field_module(dest_map=dest_map_resu)
        com_dom = []
        for dom in self_r._restrictions:
            if dom in other_r._restrictions:
                com_dom.append(dom)
        resu_rst = []
        for dom in com_dom:
            self_rr = self_r._restrictions[dom]
            other_rr = other_r._restrictions[dom]
            resu_rst.append(self_rr * other_rr)
        k1, l1 = self._tensor_type
        k2, l2 = other._tensor_type
        resu = vmodule.tensor((k1+k2, l1+l2),
                              sym=resu_rst[0]._sym,
                              antisym=resu_rst[0]._antisym)
        for rst in resu_rst:
            resu._restrictions[rst._domain] = rst

        return resu

    def __truediv__(self, scalar):
        r"""
        Division by a scalar field.

        INPUT:

        - ``scalar`` -- scalar field in the scalar field algebra over which
          the module containing ``self`` is defined

        OUTPUT:

        - the tensor field ``scalar * self``

        TESTS::

            sage: M = Manifold(2, 'M')
            sage: U = M.open_subset('U') ; V = M.open_subset('V')
            sage: M.declare_union(U,V)   # M is the union of U and V
            sage: c_xy.<x,y> = U.chart() ; c_uv.<u,v> = V.chart()
            sage: xy_to_uv = c_xy.transition_map(c_uv, (x+y, x-y),
            ....:                    intersection_name='W', restrictions1= x>0,
            ....:                    restrictions2= u+v>0)
            sage: uv_to_xy = xy_to_uv.inverse()
            sage: e_xy = c_xy.frame(); e_uv = c_uv.frame()
            sage: a = M.tensor_field(1, 1, name='a')
            sage: a[e_xy,:] = [[x, 1], [y, 0]]
            sage: a.add_comp_by_continuation(e_uv, U.intersection(V), c_uv)
            sage: f = M.scalar_field({c_xy: 1/(1+x^2+y^2)}, name='f')
            sage: f.add_expr_by_continuation(c_uv, U.intersection(V))
            sage: f.display()
            f: M --> R
            on U: (x, y) |--> 1/(x^2 + y^2 + 1)
            on V: (u, v) |--> 2/(u^2 + v^2 + 2)
            sage: s = a.__div__(f); s
            Tensor field of type (1,1) on the 2-dimensional differentiable
             manifold M
            sage: s.display(e_xy)
            (x^3 + x*y^2 + x) d/dx*dx + (x^2 + y^2 + 1) d/dx*dy
             + (y^3 + (x^2 + 1)*y) d/dy*dx
            sage: f*s == a
            True

        Division by a number::

            sage: s = a.__div__(2); s
            Tensor field of type (1,1) on the 2-dimensional differentiable
             manifold M
            sage: s.display(e_xy)
            1/2*x d/dx*dx + 1/2 d/dx*dy + 1/2*y d/dy*dx
            sage: s.display(e_uv)
            (1/4*u + 1/4) d/du*du + (1/4*u - 1/4) d/du*dv
             + (1/4*v + 1/4) d/dv*du + (1/4*v - 1/4) d/dv*dv
            sage: s == a/2
            True
            sage: 2*s == a
            True

        """
        resu = self._new_instance()
        for dom, rst in self._restrictions.items():
            resu._restrictions[dom] = rst / scalar
        return resu

    __div__ = __truediv__

    def __call__(self, *args):
        r"""
        The tensor field acting on 1-forms and vector fields as a
        multilinear map.

        In the particular case of tensor field of type `(1,1)`, the action can
        be on a single vector field, the tensor field being identified to a
        field of tangent-space endomorphisms. The output is then a vector
        field.

        INPUT:

        - ``*args`` -- list of `k` 1-forms and `l` vector fields, ``self``
          being a tensor of type `(k,l)`

        OUTPUT:

        - either the scalar field resulting from the action of ``self`` on
          the 1-forms and vector fields passed as arguments or the vector
          field resulting from the action of ``self`` as a field of
          tangent-space endomorphisms (case of a type-(1,1) tensor field)

        TESTS:

        Action of a tensor field of type `(1,1)` on the 2-sphere::

            sage: M = Manifold(2, 'M')
            sage: U = M.open_subset('U') ; V = M.open_subset('V')
            sage: M.declare_union(U,V)   # M is the union of U and V
            sage: c_xy.<x,y> = U.chart() ; c_uv.<u,v> = V.chart()
            sage: xy_to_uv = c_xy.transition_map(c_uv, (x+y, x-y),
            ....:                    intersection_name='W', restrictions1= x>0,
            ....:                    restrictions2= u+v>0)
            sage: uv_to_xy = xy_to_uv.inverse()
            sage: e_xy = c_xy.frame(); e_uv = c_uv.frame()
            sage: t = M.tensor_field(1,1, name='t')
            sage: t[e_xy,:] = [[x, 1], [y, 0]]
            sage: t.add_comp_by_continuation(e_uv, U.intersection(V), c_uv)
            sage: w = M.vector_field(name='w')
            sage: w[e_xy,:] = [y^2, x^2]
            sage: w.add_comp_by_continuation(e_uv, U.intersection(V), c_uv)
            sage: a = M.one_form(name='a')
            sage: a[e_xy,:] = [-1+y, x*y]
            sage: a.add_comp_by_continuation(e_uv, U.intersection(V), c_uv)

        The tensor field acting on a pair (1-form, vector field)::

            sage: s = t.__call__(a,w); s
            Scalar field t(a,w) on the 2-dimensional differentiable manifold M
            sage: s.display()
            t(a,w): M --> R
            on U: (x, y) |--> x*y^4 + x*y^3 + x^2*y - x*y^2 - x^2
            on V: (u, v) |--> 1/32*u^5 - 1/32*(3*u + 2)*v^4 + 1/32*v^5
             + 1/16*u^4 + 1/16*(u^2 + 2*u - 4)*v^3 + 1/16*(u^3 - 4)*v^2
             - 1/4*u^2 - 1/32*(3*u^4 + 4*u^3 - 8*u^2 + 16*u)*v
            sage: s.restrict(U) == t.restrict(U)(a.restrict(U), w.restrict(U))
            True
            sage: s.restrict(V) == t.restrict(V)(a.restrict(V), w.restrict(V))
            True

        The tensor field acting on vector field, as a field of tangent-space
        endomorphisms::

            sage: s = t.__call__(w); s
            Vector field t(w) on the 2-dimensional differentiable manifold M
            sage: s.display(e_xy)
            t(w) = (x*y^2 + x^2) d/dx + y^3 d/dy
            sage: s.display(e_uv)
            t(w) = (1/4*u^3 + 1/4*(u + 1)*v^2 + 1/4*u^2 - 1/2*(u^2 - u)*v) d/du
             + (-1/4*(2*u - 1)*v^2 + 1/4*v^3 + 1/4*u^2 + 1/4*(u^2 + 2*u)*v) d/dv
            sage: s.restrict(U) == t.restrict(U)(w.restrict(U))
            True
            sage: s.restrict(V) == t.restrict(V)(w.restrict(V))
            True

        """
        p = len(args)
        if p == 1 and self._tensor_type == (1,1):
            # type-(1,1) tensor acting as a a field of tangent-space
            # endomorphisms:
            vector = args[0]
            if vector._tensor_type != (1,0):
                raise TypeError("the argument must be a vector field")
            dom_resu = self._domain.intersection(vector._domain)
            if dom_resu.is_manifestly_parallelizable():
                # call of the TensorFieldParal version:
                return self.restrict(dom_resu)(vector.restrict(dom_resu))
            if self._name is not None and vector._name is not None:
                name_resu = "{}({})".format(self._name, vector._name)
            else:
                name_resu = None
            if self._latex_name is not None and vector._latex_name is not None:
                latex_name_resu = r"{}\left({}\right)".format(self._latex_name,
                                                              vector._latex_name)
            else:
                latex_name_resu = None
            dest_map = vector._vmodule._dest_map
            dest_map_resu = dest_map.restrict(dom_resu)
            resu = dom_resu.vector_field(name=name_resu,
                                         latex_name=latex_name_resu,
                                         dest_map=dest_map_resu)
            for dom in self._common_subdomains(vector):
                if dom.is_subset(dom_resu):
                    resu._restrictions[dom] = \
                        self._restrictions[dom](vector._restrictions[dom])
            return resu
        # Generic case
        if p != self._tensor_rank:
            raise TypeError("{} arguments must be ".format(self._tensor_rank) +
                            "provided")
        # Domain of the result
        dom_resu = self._domain
        ambient_dom = self._ambient_domain
        for arg in args:
            dom_resu = dom_resu.intersection(arg._domain)
            ambient_dom = ambient_dom.intersection(arg._ambient_domain)
        self_r = self.restrict(dom_resu)
        args_r = [args[i].restrict(dom_resu) for i in range(p)]
        if ambient_dom.is_manifestly_parallelizable():
            # TensorFieldParal version
            return self_r(*args_r)
        else:
            resu = dom_resu.scalar_field()
            com_dom = []
            for dom in self_r._restrictions:
                for arg in args_r:
                    if dom not in arg._restrictions:
                        break
                else:
                    com_dom.append(dom)
            for dom in com_dom:
                self_rr = self_r._restrictions[dom]
                args_rr = [args_r[i]._restrictions[dom] for i in range(p)]
                resu_rr = self_rr(*args_rr)
                if resu_rr.is_trivial_zero():
                    for chart in resu_rr._domain._atlas:
                        resu._express[chart] = chart.zero_function()
                else:
                    for chart, expr in resu_rr._express.items():
                        resu._express[chart] = expr
            if resu.is_trivial_zero():
                return dom_resu._zero_scalar_field
            # Name of the output:
            res_name = None
            if self._name is not None:
                res_name = self._name + "("
                for i in range(p-1):
                    if args[i]._name is not None:
                        res_name += args[i]._name + ","
                    else:
                        res_name = None
                        break
                if res_name is not None:
                    if args[p-1]._name is not None:
                        res_name += args[p-1]._name + ")"
                    else:
                        res_name = None
            resu._name = res_name
            # LaTeX symbol of the output:
            res_latex = None
            if self._latex_name is not None:
                res_latex = self._latex_name + r"\left("
                for i in range(p-1):
                    if args[i]._latex_name is not None:
                        res_latex += args[i]._latex_name + ","
                    else:
                        res_latex = None
                        break
                if res_latex is not None:
                    if args[p-1]._latex_name is not None:
                        res_latex += args[p-1]._latex_name + r"\right)"
                    else:
                        res_latex = None
            resu._latex_name = res_latex
            return resu

    def trace(self, pos1=0, pos2=1):
        r"""
        Trace (contraction) on two slots of the tensor field.

        INPUT:

        - ``pos1`` -- (default: 0) position of the first index for the
          contraction, with the convention ``pos1=0`` for the first slot
        - ``pos2`` -- (default: 1) position of the second index for the
          contraction, with the same convention as for ``pos1``. The variance
          type of ``pos2`` must be opposite to that of ``pos1``

        OUTPUT:

        - tensor field resulting from the ``(pos1, pos2)`` contraction

        EXAMPLES:

        Trace of a type-`(1,1)` tensor field on a 2-dimensional
        non-parallelizable manifold::

            sage: M = Manifold(2, 'M')
            sage: U = M.open_subset('U') ; V = M.open_subset('V')
            sage: M.declare_union(U,V)   # M is the union of U and V
            sage: c_xy.<x,y> = U.chart() ; c_uv.<u,v> = V.chart()
            sage: xy_to_uv = c_xy.transition_map(c_uv, (x+y, x-y),
            ....:                    intersection_name='W', restrictions1= x>0,
            ....:                    restrictions2= u+v>0)
            sage: uv_to_xy = xy_to_uv.inverse()
            sage: e_xy = c_xy.frame(); e_uv = c_uv.frame()
            sage: W = U.intersection(V)
            sage: a = M.tensor_field(1,1, name='a')
            sage: a[e_xy,:] = [[1,x], [2,y]]
            sage: a.add_comp_by_continuation(e_uv, W, chart=c_uv)
            sage: s = a.trace() ; s
            Scalar field on the 2-dimensional differentiable manifold M
            sage: s.display()
            M --> R
            on U: (x, y) |--> y + 1
            on V: (u, v) |--> 1/2*u - 1/2*v + 1
            sage: s == a.trace(0,1) # explicit mention of the positions
            True

        Instead of the explicit call to the method :meth:`trace`, one
        may use the index notation with Einstein convention (summation over
        repeated indices); it suffices to pass the indices as a string inside
        square brackets::

            sage: a['^i_i']
            Scalar field on the 2-dimensional differentiable manifold M
            sage: a['^i_i'] == s
            True

        Any letter can be used to denote the repeated index::

            sage: a['^b_b'] == s
            True

        Trace of a type-`(1,2)` tensor field::

            sage: b = M.tensor_field(1,2, name='b') ; b
            Tensor field b of type (1,2) on the 2-dimensional differentiable
             manifold M
            sage: b[e_xy,:] = [[[0,x+y], [y,0]], [[0,2], [3*x,-2]]]
            sage: b.add_comp_by_continuation(e_uv, W, chart=c_uv)  # long time
            sage: s = b.trace(0,1) ; s # contraction on first and second slots
            1-form on the 2-dimensional differentiable manifold M
            sage: s.display(e_xy)
            3*x dx + (x + y - 2) dy
            sage: s.display(e_uv)  # long time
            (5/4*u + 3/4*v - 1) du + (1/4*u + 3/4*v + 1) dv

        Use of the index notation::

            sage: b['^k_ki']
            1-form on the 2-dimensional differentiable manifold M
            sage: b['^k_ki'] == s  # long time
            True

        Indices not involved in the contraction may be replaced by dots::

            sage: b['^k_k.'] == s  # long time
            True

        The symbol ``^`` may be omitted::

            sage: b['k_k.'] == s  # long time
            True

        LaTeX notations are allowed::

            sage: b['^{k}_{ki}'] == s  # long time
            True

        Contraction on first and third slots::

            sage: s = b.trace(0,2) ; s
            1-form on the 2-dimensional differentiable manifold M
            sage: s.display(e_xy)
            2 dx + (y - 2) dy
            sage: s.display(e_uv)  # long time
            (1/4*u - 1/4*v) du + (-1/4*u + 1/4*v + 2) dv

        Use of index notation::

            sage: b['^k_.k'] == s  # long time
            True

        """
        # The indices at pos1 and pos2 must be of different types:
        k_con = self._tensor_type[0]
        l_cov = self._tensor_type[1]
        if pos1 < k_con and pos2 < k_con:
            raise IndexError("contraction on two contravariant indices is " +
                             "not allowed")
        if pos1 >= k_con and pos2 >= k_con:
            raise IndexError("contraction on two covariant indices is " +
                             "not allowed")
        resu_rst = []
        for rst in self._restrictions.values():
            resu_rst.append(rst.trace(pos1, pos2))
        if (k_con, l_cov) == (1,1):
            # scalar field result
            resu = self._domain.scalar_field()
            all_zero = True
            for rst in resu_rst:
                if rst == 0:
                    for chart in rst._domain._atlas:
                        resu._express[chart] = 0
                else:
                    all_zero = False
                    for chart, funct in rst._express.items():
                        resu._express[chart] = funct
            if all_zero:
                resu = self._domain._zero_scalar_field
        else:
            # tensor field result
            resu = self._vmodule.tensor((k_con-1, l_cov-1),
                            sym=resu_rst[0]._sym, antisym=resu_rst[0]._antisym)
        for rst in resu_rst:
            resu._restrictions[rst._domain] = rst
        return resu

    def contract(self, *args):
        r"""
        Contraction of ``self`` with another tensor field on one or
        more indices.

        INPUT:

        - ``pos1`` -- positions of the indices in the current tensor field
          involved in the contraction; ``pos1`` must be a sequence of integers,
          with 0 standing for the first index position, 1 for the second one,
          etc.; if ``pos1`` is not provided, a single contraction on the last
          index position of the tensor field is assumed
        - ``other`` -- the tensor field to contract with
        - ``pos2`` -- positions of the indices in ``other`` involved in the
          contraction, with the same conventions as for ``pos1``; if ``pos2``
          is not provided, a single contraction on the first index position of
          ``other`` is assumed

        OUTPUT:

        - tensor field resulting from the contraction at the positions
          ``pos1`` and ``pos2`` of the tensor field with ``other``

        EXAMPLES:

        Contractions of a type-`(1,1)` tensor field with a type-`(2,0)`
        one on a 2-dimensional non-parallelizable manifold::

            sage: M = Manifold(2, 'M')
            sage: U = M.open_subset('U') ; V = M.open_subset('V')
            sage: M.declare_union(U,V)   # M is the union of U and V
            sage: c_xy.<x,y> = U.chart() ; c_uv.<u,v> = V.chart()
            sage: transf = c_xy.transition_map(c_uv, (x+y, x-y), intersection_name='W',
            ....:                              restrictions1= x>0, restrictions2= u+v>0)
            sage: inv = transf.inverse()
            sage: W = U.intersection(V)
            sage: eU = c_xy.frame() ; eV = c_uv.frame()
            sage: a = M.tensor_field(1, 1, {eU: [[1, x], [0, 2]]}, name='a')
            sage: a.add_comp_by_continuation(eV, W, chart=c_uv)
            sage: b = M.tensor_field(2, 0, {eU: [[y, -1], [x+y, 2]]}, name='b')
            sage: b.add_comp_by_continuation(eV, W, chart=c_uv)
            sage: s = a.contract(b) ; s   # contraction on last index of a and first one of b
            Tensor field of type (2,0) on the 2-dimensional differentiable
             manifold M

        Check 1: components with respect to the manifold's default
        frame (``eU``)::

            sage: all(bool(s[i,j] == sum(a[i,k]*b[k,j] for k in M.irange()))
            ....:     for i in M.irange() for j in M.irange())
            True

        Check 2: components with respect to the frame ``eV``::

            sage: all(bool(s[eV,i,j] == sum(a[eV,i,k]*b[eV,k,j]
            ....:                           for k in M.irange()))
            ....:      for i in M.irange() for j in M.irange())
            True

        Instead of the explicit call to the method :meth:`contract`, one
        may use the index notation with Einstein convention (summation over
        repeated indices); it suffices to pass the indices as a string inside
        square brackets::

            sage: a['^i_k']*b['^kj'] == s
            True

        Indices not involved in the contraction may be replaced by dots::

            sage: a['^._k']*b['^k.'] == s
            True

        LaTeX notation may be used::

            sage: a['^{i}_{k}']*b['^{kj}'] == s
            True

        Contraction on the last index of ``a`` and last index of ``b``::

            sage: s = a.contract(b, 1) ; s
            Tensor field of type (2,0) on the 2-dimensional differentiable
             manifold M
            sage: a['^i_k']*b['^jk'] == s
            True

        Contraction on the first index of ``b`` and the last index of ``a``::

            sage: s = b.contract(0,a,1) ; s
            Tensor field of type (2,0) on the 2-dimensional differentiable
             manifold M
            sage: b['^ki']*a['^j_k'] == s
            True

        The domain of the result is the intersection of the domains of
        the two tensor fields::

            sage: aU = a.restrict(U) ; bV = b.restrict(V)
            sage: s = aU.contract(b) ; s
            Tensor field of type (2,0) on the Open subset U of the
             2-dimensional differentiable manifold M
            sage: s = a.contract(bV) ; s
            Tensor field of type (2,0) on the Open subset V of the
             2-dimensional differentiable manifold M
            sage: s = aU.contract(bV) ; s
            Tensor field of type (2,0) on the Open subset W of the
             2-dimensional differentiable manifold M
            sage: s0 = a.contract(b)
            sage: s == s0.restrict(W)
            True

        The contraction can be performed on more than one index: ``c`` being a
        type-`(2,2)` tensor, contracting the indices in positions 2 and 3
        of ``c`` with respectively those in positions 0 and 1 of ``b`` is::

            sage: c = a*a ; c
            Tensor field of type (2,2) on the 2-dimensional differentiable
             manifold M
            sage: s = c.contract(2,3, b, 0,1) ; s  # long time
            Tensor field of type (2,0) on the 2-dimensional differentiable
             manifold M

        The same double contraction using index notation::

            sage: s == c['^.._kl']*b['^kl']  # long time
            True

        The symmetries are either conserved or destroyed by the contraction::

            sage: c = c.symmetrize(0,1).antisymmetrize(2,3)
            sage: c.symmetries()
            symmetry: (0, 1);  antisymmetry: (2, 3)
            sage: s = b.contract(0, c, 2) ; s
            Tensor field of type (3,1) on the 2-dimensional differentiable
             manifold M
            sage: s.symmetries()
            symmetry: (1, 2);  no antisymmetry

        Case of a scalar field result::

            sage: a = M.one_form({eU: [y, 1+x]}, name='a')
            sage: a.add_comp_by_continuation(eV, W, chart=c_uv)
            sage: b = M.vector_field({eU: [x, y^2]}, name='b')
            sage: b.add_comp_by_continuation(eV, W, chart=c_uv)
            sage: a.display(eU)
            a = y dx + (x + 1) dy
            sage: b.display(eU)
            b = x d/dx + y^2 d/dy
            sage: s = a.contract(b) ; s
            Scalar field on the 2-dimensional differentiable manifold M
            sage: s.display()
            M --> R
            on U: (x, y) |--> (x + 1)*y^2 + x*y
            on V: (u, v) |--> 1/8*u^3 - 1/8*u*v^2 + 1/8*v^3 + 1/2*u^2 - 1/8*(u^2 + 4*u)*v
            sage: s == a['_i']*b['^i'] # use of index notation
            True
            sage: s == b.contract(a)
            True

        Case of a vanishing scalar field result::

            sage: b = M.vector_field({eU: [1+x, -y]}, name='b')
            sage: b.add_comp_by_continuation(eV, W, chart=c_uv)
            sage: s = a.contract(b) ; s
            Scalar field zero on the 2-dimensional differentiable manifold M
            sage: s.display()
            zero: M --> R
            on U: (x, y) |--> 0
            on V: (u, v) |--> 0

        """
        nargs = len(args)
        for i, arg in enumerate(args):
            if isinstance(arg, TensorField):
                other = arg
                it = i
                break
        else:
            raise TypeError("a tensor field must be provided in the " +
                            "argument list")
        if it == 0:
            pos1 = (self._tensor_rank - 1,)
        else:
            pos1 = args[:it]
        if it == nargs-1:
            pos2 = (0,)
        else:
            pos2 = args[it+1:]
        ncontr = len(pos1) # number of contractions
        if len(pos2) != ncontr:
            raise IndexError("different number of indices for the contraction")
        if self._domain.is_subset(other._domain):
            if not self._ambient_domain.is_subset(other._ambient_domain):
                raise ValueError("incompatible ambient domains for contraction")
        elif other._domain.is_subset(self._domain):
            if not other._ambient_domain.is_subset(self._ambient_domain):
                raise ValueError("incompatible ambient domains for contraction")
        dom_resu = self._domain.intersection(other._domain)
        ambient_dom_resu = self._ambient_domain.intersection(other._ambient_domain)
        self_r = self.restrict(dom_resu)
        other_r = other.restrict(dom_resu)
        k1, l1 = self._tensor_type
        k2, l2 = other._tensor_type
        tensor_type_resu = (k1 + k2 - ncontr, l1 + l2 - ncontr)
        if ambient_dom_resu.is_manifestly_parallelizable():
            # call of the FreeModuleTensor version:
            args = pos1 + (other_r,) + pos2
            return FreeModuleTensor.contract(self_r, *args)
        com_dom = []
        for dom in self_r._restrictions:
            if dom in other_r._restrictions:
                com_dom.append(dom)
        resu_rst = []
        for dom in com_dom:
            self_rr = self_r._restrictions[dom]
            other_rr = other_r._restrictions[dom]
            args = pos1 + (other_rr,) + pos2
            resu_rst.append(self_rr.contract(*args))
        if tensor_type_resu == (0,0):
            # scalar field result
            resu = dom_resu.scalar_field()
            all_zero = True
            for rst in resu_rst:
                if rst == 0:
                    for chart in rst._domain._atlas:
                        resu._express[chart] = 0
                else:
                    all_zero = False
                    for chart, funct in rst._express.items():
                        resu._express[chart] = funct
            if all_zero:
                resu = dom_resu._zero_scalar_field
        else:
            # tensor field result
            dest_map = self._vmodule._dest_map
            dest_map_resu = dest_map.restrict(dom_resu,
                                              subcodomain=ambient_dom_resu)
            vmodule = dom_resu.vector_field_module(dest_map=dest_map_resu)

            resu = vmodule.tensor(tensor_type_resu, sym=resu_rst[0]._sym,
                                  antisym=resu_rst[0]._antisym)
        for rst in resu_rst:
            resu._restrictions[rst._domain] = rst
        return resu

    def symmetrize(self, *pos):
        r"""
        Symmetrization over some arguments.

        INPUT:

        - ``pos`` -- (default: ``None``) list of argument positions involved
          in the symmetrization (with the convention ``position=0`` for the
          first argument); if ``None``, the symmetrization is performed
          over all the arguments

        OUTPUT:

        - the symmetrized tensor field (instance of :class:`TensorField`)

        EXAMPLES:

        Symmetrization of a type-`(0,2)` tensor field on a 2-dimensional
        non-parallelizable manifold::

            sage: M = Manifold(2, 'M')
            sage: U = M.open_subset('U') ; V = M.open_subset('V')
            sage: M.declare_union(U,V)   # M is the union of U and V
            sage: c_xy.<x,y> = U.chart() ; c_uv.<u,v> = V.chart()
            sage: transf = c_xy.transition_map(c_uv, (x+y, x-y), intersection_name='W',
            ....:                              restrictions1= x>0, restrictions2= u+v>0)
            sage: inv = transf.inverse()
            sage: W = U.intersection(V)
            sage: eU = c_xy.frame() ; eV = c_uv.frame()
            sage: a = M.tensor_field(0,2, {eU: [[1,x], [2,y]]}, name='a')
            sage: a.add_comp_by_continuation(eV, W, chart=c_uv)
            sage: a[eV,:]
            [ 1/4*u + 3/4 -1/4*u + 3/4]
            [ 1/4*v - 1/4 -1/4*v - 1/4]
            sage: s = a.symmetrize() ; s
            Field of symmetric bilinear forms on the 2-dimensional
             differentiable manifold M
            sage: s[eU,:]
            [        1 1/2*x + 1]
            [1/2*x + 1         y]
            sage: s[eV,:]
            [         1/4*u + 3/4 -1/8*u + 1/8*v + 1/4]
            [-1/8*u + 1/8*v + 1/4         -1/4*v - 1/4]
            sage: s == a.symmetrize(0,1)  # explicit positions
            True

        .. SEEALSO::

            For more details and examples, see
            :meth:`sage.tensor.modules.free_module_tensor.FreeModuleTensor.symmetrize`.

        """
        resu_rst = []
        for rst in self._restrictions.values():
            resu_rst.append(rst.symmetrize(*pos))
        resu = self._vmodule.tensor(self._tensor_type, sym=resu_rst[0]._sym,
                                    antisym=resu_rst[0]._antisym)
        for rst in resu_rst:
            resu._restrictions[rst._domain] = rst
        return resu

    def antisymmetrize(self, *pos):
        r"""
        Antisymmetrization over some arguments.

        INPUT:

        - ``pos`` -- (default: ``None``) list of argument positions involved
          in the antisymmetrization (with the convention ``position=0`` for
          the first argument); if ``None``, the antisymmetrization is
          performed over all the arguments

        OUTPUT:

        - the antisymmetrized tensor field (instance of :class:`TensorField`)

        EXAMPLES:

        Antisymmetrization of a type-`(0,2)` tensor field on a 2-dimensional
        non-parallelizable manifold::

            sage: M = Manifold(2, 'M')
            sage: U = M.open_subset('U') ; V = M.open_subset('V')
            sage: M.declare_union(U,V)   # M is the union of U and V
            sage: c_xy.<x,y> = U.chart() ; c_uv.<u,v> = V.chart()
            sage: transf = c_xy.transition_map(c_uv, (x+y, x-y), intersection_name='W',
            ....:                              restrictions1= x>0, restrictions2= u+v>0)
            sage: inv = transf.inverse()
            sage: W = U.intersection(V)
            sage: eU = c_xy.frame() ; eV = c_uv.frame()
            sage: a = M.tensor_field(0,2, {eU: [[1,x], [2,y]]}, name='a')
            sage: a.add_comp_by_continuation(eV, W, chart=c_uv)
            sage: a[eV,:]
            [ 1/4*u + 3/4 -1/4*u + 3/4]
            [ 1/4*v - 1/4 -1/4*v - 1/4]
            sage: s = a.antisymmetrize() ; s
            2-form on the 2-dimensional differentiable manifold M
            sage: s[eU,:]
            [         0  1/2*x - 1]
            [-1/2*x + 1          0]
            sage: s[eV,:]
            [                   0 -1/8*u - 1/8*v + 1/2]
            [ 1/8*u + 1/8*v - 1/2                    0]
            sage: s == a.antisymmetrize(0,1)  # explicit positions
            True
            sage: s == a.antisymmetrize(1,0)  # the order of positions does not matter
            True

        .. SEEALSO::

            For more details and examples, see
            :meth:`sage.tensor.modules.free_module_tensor.FreeModuleTensor.antisymmetrize`.

        """
        resu_rst = []
        for rst in self._restrictions.values():
            resu_rst.append(rst.antisymmetrize(*pos))
        resu = self._vmodule.tensor(self._tensor_type, sym=resu_rst[0]._sym,
                                    antisym=resu_rst[0]._antisym)
        for rst in resu_rst:
            resu._restrictions[rst._domain] = rst
        return resu

    def lie_derivative(self, vector):
        r"""
        Lie derivative of ``self`` with respect to a vector field.

        INPUT:

        - ``vector`` -- vector field with respect to which the Lie derivative
          is to be taken

        OUTPUT:

        - the tensor field that is the Lie derivative of the current tensor
          field with respect to ``vector``

        EXAMPLES:

        Lie derivative of a type-`(1,1)` tensor field along a vector field on
        a non-parallelizable 2-dimensional manifold::

            sage: M = Manifold(2, 'M')
            sage: U = M.open_subset('U') ; V = M.open_subset('V')
            sage: M.declare_union(U,V)   # M is the union of U and V
            sage: c_xy.<x,y> = U.chart() ; c_uv.<u,v> = V.chart()
            sage: xy_to_uv = c_xy.transition_map(c_uv, (x+y, x-y),
            ....:                    intersection_name='W', restrictions1= x>0,
            ....:                    restrictions2= u+v>0)
            sage: uv_to_xy = xy_to_uv.inverse()
            sage: e_xy = c_xy.frame(); e_uv = c_uv.frame()
            sage: t = M.tensor_field(1, 1, {e_xy: [[x, 1], [y, 0]]}, name='t')
            sage: t.add_comp_by_continuation(e_uv, U.intersection(V), c_uv)
            sage: w = M.vector_field({e_xy: [-y, x]}, name='w')
            sage: w.add_comp_by_continuation(e_uv, U.intersection(V), c_uv)
            sage: lt = t.lie_derivative(w); lt
            Tensor field of type (1,1) on the 2-dimensional differentiable
             manifold M
            sage: lt.display(e_xy)
            d/dx*dx - x d/dx*dy + (-y - 1) d/dy*dy
            sage: lt.display(e_uv)
            -1/2*u d/du*du + (1/2*u + 1) d/du*dv + (-1/2*v + 1) d/dv*du + 1/2*v d/dv*dv

        The result is cached::

            sage: t.lie_derivative(w) is lt
            True

        An alias is ``lie_der``::

            sage: t.lie_der(w) is t.lie_derivative(w)
            True

        Lie derivative of a vector field::

            sage: a = M.vector_field({e_xy: [1-x, x-y]}, name='a')
            sage: a.add_comp_by_continuation(e_uv, U.intersection(V), c_uv)
            sage: a.lie_der(w)
            Vector field on the 2-dimensional differentiable manifold M
            sage: a.lie_der(w).display(e_xy)
            x d/dx + (-y - 1) d/dy
            sage: a.lie_der(w).display(e_uv)
            (v - 1) d/du + (u + 1) d/dv

        The Lie derivative is antisymmetric::

            sage: a.lie_der(w) == - w.lie_der(a)
            True

        and it coincides with the commutator of the two vector fields::

            sage: f = M.scalar_field({c_xy: 3*x-1, c_uv:  3/2*(u+v)-1})
            sage: a.lie_der(w)(f) == w(a(f)) - a(w(f))  # long time
            True

        """
        if vector._tensor_type != (1,0):
            raise TypeError("the argument must be a vector field")

        # The Lie derivative is cached in _lie_derivates while neither
        #    the tensor field nor ``vector`` have been modified
        if id(vector) not in self._lie_derivatives:
            # the computation must be performed:
            resu_rst = []
            for dom, rst in self._restrictions.items():
                resu_rst.append(rst.lie_derivative(vector.restrict(dom)))
            resu = self._vmodule.tensor(self._tensor_type,
                                        sym=resu_rst[0]._sym,
                                        antisym=resu_rst[0]._antisym)
            for rst in resu_rst:
                resu._restrictions[rst._domain] = rst
            self._lie_derivatives[id(vector)] = (vector, resu)
            vector._lie_der_along_self[id(self)] = self
        return self._lie_derivatives[id(vector)][1]

    lie_der = lie_derivative

    def at(self, point):
        r"""
        Value of ``self`` at a point of its domain.

        If the current tensor field is

        .. MATH::

            t:\ U  \longrightarrow T^{(k,l)} M

        associated with the differentiable map

        .. MATH::

            \Phi:\ U \longrightarrow M,

        where `U` and `M` are two manifolds (possibly `U = M` and
        `\Phi = \mathrm{Id}_M`), then for any point `p \in U`, `t(p)`
        is a tensor on the tangent space to `M` at the point `\Phi(p)`.

        INPUT:

        - ``point`` -- :class:`~sage.manifolds.point.ManifoldPoint`;
          point `p` in the domain of the tensor field `U`

        OUTPUT:

        - :class:`~sage.tensor.modules.free_module_tensor.FreeModuleTensor`
          representing the tensor `t(p)` on the tangent vector space
          `T_{\Phi(p)} M`

        EXAMPLES:

        Tensor on a tangent space of a non-parallelizable 2-dimensional
        manifold::

            sage: M = Manifold(2, 'M')
            sage: U = M.open_subset('U') ; V = M.open_subset('V')
            sage: M.declare_union(U,V)   # M is the union of U and V
            sage: c_xy.<x,y> = U.chart() ; c_uv.<u,v> = V.chart()
            sage: transf = c_xy.transition_map(c_uv, (x+y, x-y),
            ....:                    intersection_name='W', restrictions1= x>0,
            ....:                    restrictions2= u+v>0)
            sage: inv = transf.inverse()
            sage: W = U.intersection(V)
            sage: eU = c_xy.frame() ; eV = c_uv.frame()
            sage: a = M.tensor_field(1, 1, {eU: [[1+y,x], [0,x+y]]}, name='a')
            sage: a.add_comp_by_continuation(eV, W, chart=c_uv)
            sage: a.display(eU)
            a = (y + 1) d/dx*dx + x d/dx*dy + (x + y) d/dy*dy
            sage: a.display(eV)
            a = (u + 1/2) d/du*du + (-1/2*u - 1/2*v + 1/2) d/du*dv
             + 1/2 d/dv*du + (1/2*u - 1/2*v + 1/2) d/dv*dv
            sage: p = M.point((2,3), chart=c_xy, name='p')
            sage: ap = a.at(p) ; ap
            Type-(1,1) tensor a on the Tangent space at Point p on the
             2-dimensional differentiable manifold M
            sage: ap.parent()
            Free module of type-(1,1) tensors on the Tangent space at Point p
             on the 2-dimensional differentiable manifold M
            sage: ap.display(eU.at(p))
            a = 4 d/dx*dx + 2 d/dx*dy + 5 d/dy*dy
            sage: ap.display(eV.at(p))
            a = 11/2 d/du*du - 3/2 d/du*dv + 1/2 d/dv*du + 7/2 d/dv*dv
            sage: p.coord(c_uv) # to check the above expression
            (5, -1)

        """
        if point not in self._domain:
            raise ValueError("the {} is not a point in the ".format(point) +
                             "domain of {}".format(self))
        for dom, rst in self._restrictions.items():
            if point in dom:
                return rst.at(point)

    def up(self, metric, pos=None):
        r"""
        Compute a metric dual of the tensor field by raising some index with a
        given metric.

        If `T` is the tensor field, `(k,l)` its type and `p` the position of a
        covariant index (i.e. `k\leq p < k+l`), this method called with
        ``pos`` `=p` yields the tensor field `T^\sharp` of type `(k+1,l-1)`
        whose components are

        .. MATH::

            (T^\sharp)^{a_1\ldots a_{k+1}}_{\phantom{a_1\ldots a_{k+1}}\,
            b_1 \ldots b_{l-1}} = g^{a_{k+1} i} \,
            T^{a_1\ldots a_k}_{\phantom{a_1\ldots a_k}\, b_1 \ldots b_{p-k}
            \, i \, b_{p-k+1}\ldots b_{l-1}},

        `g^{ab}` being the components of the inverse metric.

        The reverse operation is :meth:`TensorField.down`.

        INPUT:

        - ``metric`` -- metric `g`, as an instance of
          :class:`~sage.manifolds.differentiable.metric.PseudoRiemannianMetric`
        - ``pos`` -- (default: ``None``) position of the index (with the
          convention ``pos=0`` for the first index); if ``None``, the raising
          is performed over all the covariant indices, starting from the first
          one

        OUTPUT:

        - the tensor field `T^\sharp` resulting from the index raising
          operation

        EXAMPLES:

        Raising the index of a 1-form results in a vector field::

            sage: M = Manifold(2, 'M', start_index=1)
            sage: c_xy.<x,y> = M.chart()
            sage: g = M.metric('g')
            sage: g[1,1], g[1,2], g[2,2] = 1+x, x*y, 1-y
            sage: w = M.one_form(-1, 2)
            sage: v = w.up(g) ; v
            Vector field on the 2-dimensional differentiable manifold M
            sage: v.display()
            ((2*x - 1)*y + 1)/(x^2*y^2 + (x + 1)*y - x - 1) d/dx
             - (x*y + 2*x + 2)/(x^2*y^2 + (x + 1)*y - x - 1) d/dy
            sage: ig = g.inverse(); ig[:]
            [ (y - 1)/(x^2*y^2 + (x + 1)*y - x - 1)      x*y/(x^2*y^2 + (x + 1)*y - x - 1)]
            [     x*y/(x^2*y^2 + (x + 1)*y - x - 1) -(x + 1)/(x^2*y^2 + (x + 1)*y - x - 1)]

        Using the index notation instead of :meth:`up`::

            sage: v == ig['^ab']*w['_b']
            True

        The reverse operation::

            sage: w1 = v.down(g) ; w1
            1-form on the 2-dimensional differentiable manifold M
            sage: w1.display()
            -dx + 2 dy
            sage: w1 == w
            True

        The reverse operation in index notation::

            sage: g['_ab']*v['^b'] == w
            True

        Raising the indices of a tensor field of type (0,2)::

            sage: t = M.tensor_field(0, 2, [[1,2], [3,4]])
            sage: tu0 = t.up(g, 0) ; tu0  # raising the first index
            Tensor field of type (1,1) on the 2-dimensional differentiable
             manifold M
            sage: tu0[:]
            [  ((3*x + 1)*y - 1)/(x^2*y^2 + (x + 1)*y - x - 1) 2*((2*x + 1)*y - 1)/(x^2*y^2 + (x + 1)*y - x - 1)]
            [    (x*y - 3*x - 3)/(x^2*y^2 + (x + 1)*y - x - 1)   2*(x*y - 2*x - 2)/(x^2*y^2 + (x + 1)*y - x - 1)]
            sage: tu0 == ig['^ac']*t['_cb'] # the same operation in index notation
            True
            sage: tuu0 = tu0.up(g) ; tuu0 # the two indices have been raised, starting from the first one
            Tensor field of type (2,0) on the 2-dimensional differentiable
             manifold M
            sage: tuu0 == tu0['^a_c']*ig['^cb'] # the same operation in index notation
            True
            sage: tu1 = t.up(g, 1) ; tu1 # raising the second index
            Tensor field of type (1,1) on the 2-dimensional differentiable
             manifold M
            sage: tu1 == ig['^ac']*t['_bc'] # the same operation in index notation
            True
            sage: tu1[:]
            [((2*x + 1)*y - 1)/(x^2*y^2 + (x + 1)*y - x - 1) ((4*x + 3)*y - 3)/(x^2*y^2 + (x + 1)*y - x - 1)]
            [  (x*y - 2*x - 2)/(x^2*y^2 + (x + 1)*y - x - 1) (3*x*y - 4*x - 4)/(x^2*y^2 + (x + 1)*y - x - 1)]
            sage: tuu1 = tu1.up(g) ; tuu1 # the two indices have been raised, starting from the second one
            Tensor field of type (2,0) on the 2-dimensional differentiable
             manifold M
            sage: tuu1 == tu1['^a_c']*ig['^cb'] # the same operation in index notation
            True
            sage: tuu0 == tuu1 # the order of index raising is important
            False
            sage: tuu = t.up(g) ; tuu # both indices are raised, starting from the first one
            Tensor field of type (2,0) on the 2-dimensional differentiable
             manifold M
            sage: tuu0 == tuu # the same order for index raising has been applied
            True
            sage: tuu1 == tuu # to get tuu1, indices have been raised from the last one, contrary to tuu
            False
            sage: d0tuu = tuu.down(g, 0) ; d0tuu # the first index is lowered again
            Tensor field of type (1,1) on the 2-dimensional differentiable
             manifold M
            sage: dd0tuu = d0tuu.down(g) ; dd0tuu  # the second index is then lowered
            Tensor field of type (0,2) on the 2-dimensional differentiable
             manifold M
            sage: d1tuu = tuu.down(g, 1) ; d1tuu # lowering operation, starting from the last index
            Tensor field of type (1,1) on the 2-dimensional differentiable
             manifold M
            sage: dd1tuu = d1tuu.down(g) ; dd1tuu
            Tensor field of type (0,2) on the 2-dimensional differentiable
             manifold M
            sage: ddtuu = tuu.down(g) ; ddtuu # both indices are lowered, starting from the last one
            Tensor field of type (0,2) on the 2-dimensional differentiable
             manifold M
            sage: ddtuu == t # should be true
            True
            sage: dd0tuu == t # not true, because of the order of index lowering to get dd0tuu
            False
            sage: dd1tuu == t # should be true
            True

        """
        n_con = self._tensor_type[0] # number of contravariant indices = k
        if pos is None:
            result = self
            for p in range(n_con, self._tensor_rank):
                k = result._tensor_type[0]
                result = result.up(metric, k)
            return result
        if not isinstance(pos, (int, Integer)):
            raise TypeError("the argument 'pos' must be an integer")
        if pos<n_con or pos>self._tensor_rank-1:
            print("pos = {}".format(pos))
            raise ValueError("position out of range")
        return self.contract(pos, metric.inverse(), 0)

    def down(self, metric, pos=None):
        r"""
        Compute a metric dual of the tensor field by lowering some index with a
        given metric.

        If `T` is the tensor field, `(k,l)` its type and `p` the position of a
        contravariant index (i.e. `0\leq p < k`), this method called with
        ``pos`` `=p`  yields the tensor field `T^\flat` of type `(k-1,l+1)`
        whose components are

        .. MATH::

            (T^\flat)^{a_1\ldots a_{k-1}}_{\phantom{a_1\ldots a_{k-1}}
            \, b_1 \ldots b_{l+1}} = g_{b_1 i} \,
            T^{a_1\ldots a_{p} \, i \, a_{p+1}\ldots a_{k-1}}_{\phantom{a_1
            \ldots a_{p} \, i \, a_{p+1}\ldots a_{k-1}}\, b_2 \ldots b_{l+1}},

        `g_{ab}` being the components of the metric tensor.

        The reverse operation is :meth:`TensorField.up`.

        INPUT:

        - ``metric`` -- metric `g`, as an instance of
          :class:`~sage.manifolds.differentiable.metric.PseudoRiemannianMetric`
        - ``pos`` -- (default: ``None``) position of the index (with the
          convention ``pos=0`` for the first index); if ``None``, the lowering
          is performed over all the contravariant indices, starting from the
          last one

        OUTPUT:

        - the tensor field `T^\flat` resulting from the index lowering
          operation

        EXAMPLES:

        Lowering the index of a vector field results in a 1-form::

            sage: M = Manifold(2, 'M', start_index=1)
            sage: c_xy.<x,y> = M.chart()
            sage: g = M.metric('g')
            sage: g[1,1], g[1,2], g[2,2] = 1+x, x*y, 1-y
            sage: v = M.vector_field(-1, 2)
            sage: w = v.down(g) ; w
            1-form on the 2-dimensional differentiable manifold M
            sage: w.display()
            (2*x*y - x - 1) dx + (-(x + 2)*y + 2) dy

        Using the index notation instead of :meth:`down`::

            sage: w == g['_ab']*v['^b']
            True

        The reverse operation::

            sage: v1 = w.up(g) ; v1
            Vector field on the 2-dimensional differentiable manifold M
            sage: v1 == v
            True

        Lowering the indices of a tensor field of type (2,0)::

            sage: t = M.tensor_field(2, 0, [[1,2], [3,4]])
            sage: td0 = t.down(g, 0) ; td0  # lowering the first index
            Tensor field of type (1,1) on the 2-dimensional differentiable
             manifold M
            sage: td0 == g['_ac']*t['^cb'] # the same operation in index notation
            True
            sage: td0[:]
            [  3*x*y + x + 1   (x - 3)*y + 3]
            [4*x*y + 2*x + 2 2*(x - 2)*y + 4]
            sage: tdd0 = td0.down(g) ; tdd0 # the two indices have been lowered, starting from the first one
            Tensor field of type (0,2) on the 2-dimensional differentiable
             manifold M
            sage: tdd0 == g['_ac']*td0['^c_b'] # the same operation in index notation
            True
            sage: tdd0[:]
            [      4*x^2*y^2 + x^2 + 5*(x^2 + x)*y + 2*x + 1 2*(x^2 - 2*x)*y^2 + (x^2 + 2*x - 3)*y + 3*x + 3]
            [(3*x^2 - 4*x)*y^2 + (x^2 + 3*x - 2)*y + 2*x + 2           (x^2 - 5*x + 4)*y^2 + (5*x - 8)*y + 4]
            sage: td1 = t.down(g, 1) ; td1  # lowering the second index
            Tensor field of type (1,1) on the 2-dimensional differentiable
             manifold M
            sage: td1 == g['_ac']*t['^bc'] # the same operation in index notation
            True
            sage: td1[:]
            [  2*x*y + x + 1   (x - 2)*y + 2]
            [4*x*y + 3*x + 3 (3*x - 4)*y + 4]
            sage: tdd1 = td1.down(g) ; tdd1 # the two indices have been lowered, starting from the second one
            Tensor field of type (0,2) on the 2-dimensional differentiable
             manifold M
            sage: tdd1 == g['_ac']*td1['^c_b'] # the same operation in index notation
            True
            sage: tdd1[:]
            [      4*x^2*y^2 + x^2 + 5*(x^2 + x)*y + 2*x + 1 (3*x^2 - 4*x)*y^2 + (x^2 + 3*x - 2)*y + 2*x + 2]
            [2*(x^2 - 2*x)*y^2 + (x^2 + 2*x - 3)*y + 3*x + 3           (x^2 - 5*x + 4)*y^2 + (5*x - 8)*y + 4]
            sage: tdd1 == tdd0   # the order of index lowering is important
            False
            sage: tdd = t.down(g) ; tdd  # both indices are lowered, starting from the last one
            Tensor field of type (0,2) on the 2-dimensional differentiable
             manifold M
            sage: tdd[:]
            [      4*x^2*y^2 + x^2 + 5*(x^2 + x)*y + 2*x + 1 (3*x^2 - 4*x)*y^2 + (x^2 + 3*x - 2)*y + 2*x + 2]
            [2*(x^2 - 2*x)*y^2 + (x^2 + 2*x - 3)*y + 3*x + 3           (x^2 - 5*x + 4)*y^2 + (5*x - 8)*y + 4]
            sage: tdd0 == tdd  # to get tdd0, indices have been lowered from the first one, contrary to tdd
            False
            sage: tdd1 == tdd  # the same order for index lowering has been applied
            True
            sage: u0tdd = tdd.up(g, 0) ; u0tdd # the first index is raised again
            Tensor field of type (1,1) on the 2-dimensional differentiable
             manifold M
            sage: uu0tdd = u0tdd.up(g) ; uu0tdd # the second index is then raised
            Tensor field of type (2,0) on the 2-dimensional differentiable
             manifold M
            sage: u1tdd = tdd.up(g, 1) ; u1tdd  # raising operation, starting from the last index
            Tensor field of type (1,1) on the 2-dimensional differentiable
             manifold M
            sage: uu1tdd = u1tdd.up(g) ; uu1tdd
            Tensor field of type (2,0) on the 2-dimensional differentiable
             manifold M
            sage: uutdd = tdd.up(g) ; uutdd  # both indices are raised, starting from the first one
            Tensor field of type (2,0) on the 2-dimensional differentiable
             manifold M
            sage: uutdd == t  # should be true
            True
            sage: uu0tdd == t # should be true
            True
            sage: uu1tdd == t # not true, because of the order of index raising to get uu1tdd
            False

        """
        n_con = self._tensor_type[0] # number of contravariant indices = k
        if pos is None:
            result = self
            for p in range(0, n_con):
                k = result._tensor_type[0]
                result = result.down(metric, k-1)
            return result
        if not isinstance(pos, (int, Integer)):
            raise TypeError("the argument 'pos' must be an integer")
        if pos<0 or pos>=n_con:
            print("pos = {}".format(pos))
            raise ValueError("position out of range")
        return metric.contract(1, self, pos)

    def divergence(self, metric=None):
        r"""
        Return the divergence of ``self`` (with respect to a given
        metric).

        The divergence is taken on the *last* index: if
        ``self`` is a tensor field `t` of type `(k,0)` with `k\geq 1`, the
        divergence of `t` with respect to the metric `g` is the tensor field
        of type `(k-1,0)` defined by

        .. MATH::

            (\mathrm{div}\, t)^{a_1\ldots a_{k-1}} =
            \nabla_i t^{a_1\ldots a_{k-1} i} =
            (\nabla t)^{a_1\ldots a_{k-1} i}_{\phantom{a_1\ldots a_{k-1} i}\, i},

        where `\nabla` is the Levi-Civita connection of `g` (cf.
        :class:`~sage.manifolds.differentiable.levi_civita_connection.LeviCivitaConnection`).

        This definition is extended to tensor fields of type `(k,l)` with
        `k\geq 0` and `l\geq 1`, by raising the last index with the metric `g`:
        `\mathrm{div}\, t` is then the tensor field of type `(k,l-1)` defined by

        .. MATH::

            (\mathrm{div}\, t)^{a_1\ldots a_k}_{\phantom{a_1\ldots a_k}\, b_1
            \ldots b_{l-1}} = \nabla_i (g^{ij} t^{a_1\ldots a_k}_{\phantom{a_1
            \ldots a_k}\, b_1\ldots b_{l-1} j})
            = (\nabla t^\sharp)^{a_1\ldots a_k i}_{\phantom{a_1\ldots a_k i}\,
            b_1\ldots b_{l-1} i},

        where `t^\sharp` is the tensor field deduced from `t` by raising the
        last index with the metric `g` (see :meth:`up`).

        INPUT:

        - ``metric`` -- (default: ``None``) the pseudo-Riemannian metric `g`
          involved in the definition of the divergence; if none is provided,
          the domain of ``self`` is supposed to be endowed with a default
          metric (i.e. is supposed to be pseudo-Riemannian manifold, see
          :class:`~sage.manifolds.differentiable.pseudo_riemannian.PseudoRiemannianManifold`)
          and the latter is used to define the divergence.

        OUTPUT:

        - instance of either
          :class:`~sage.manifolds.differentiable.scalarfield.DiffScalarField`
          if `(k,l)=(1,0)` (``self`` is a vector field) or `(k,l)=(0,1)`
          (``self`` is a 1-form) or of :class:`TensorField` if `k+l\geq 2`
          representing the divergence of ``self`` with respect to ``metric``

        EXAMPLES:

        Divergence of a vector field in the Euclidean plane::

            sage: M.<x,y> = EuclideanSpace()
            sage: v = M.vector_field(x, y, name='v')
            sage: s = v.divergence(); s
            Scalar field div(v) on the Euclidean plane E^2
            sage: s.display()
            div(v): E^2 --> R
               (x, y) |--> 2

        A shortcut alias of ``divergence`` is ``div``::

            sage: v.div() == s
            True

        The function :func:`~sage.manifolds.operators.div` from the
        :mod:`~sage.manifolds.operators` module can be used instead of the
        method :meth:`divergence`::

            sage: from sage.manifolds.operators import div
            sage: div(v) == s
            True

        The divergence can be taken with respect to a metric tensor that is
        not the default one::

            sage: h = M.lorentzian_metric('h')
            sage: h[1,1], h[2,2] = -1, 1/(1+x^2+y^2)
            sage: s = v.div(h); s
            Scalar field div_h(v) on the Euclidean plane E^2
            sage: s.display()
            div_h(v): E^2 --> R
               (x, y) |--> (x^2 + y^2 + 2)/(x^2 + y^2 + 1)

        The standard formula

        .. MATH::

            \mathrm{div}_h \, v = \frac{1}{\sqrt{|\det h|}}
            \frac{\partial}{\partial x^i} \left( \sqrt{|\det h|} \, v^i \right)

        is checked as follows::

            sage: sqrth = h.sqrt_abs_det().expr(); sqrth
            1/sqrt(x^2 + y^2 + 1)
            sage: s == 1/sqrth * sum( (sqrth*v[i]).diff(i) for i in M.irange())
            True

        A divergence-free vector::

            sage: w = M.vector_field(-y, x, name='w')
            sage: w.div().display()
            div(w): E^2 --> R
               (x, y) |--> 0
            sage: w.div(h).display()
            div_h(w): E^2 --> R
               (x, y) |--> 0

        Divergence of a type-``(2,0)`` tensor field::

            sage: t = v*w; t
            Tensor field v*w of type (2,0) on the Euclidean plane E^2
            sage: s = t.div(); s
            Vector field div(v*w) on the Euclidean plane E^2
            sage: s.display()
            div(v*w) = -y e_x + x e_y

        """
        n_con = self._tensor_type[0] # number of contravariant indices = k
        n_cov = self._tensor_type[1] # number of covariant indices = l
        default_metric = metric is None
        if default_metric:
            metric = self._domain.metric()
        nabla = metric.connection()
        if n_cov == 0:
            resu =  nabla(self).trace(n_con-1, n_con)
        else:
            tup = self.up(metric, self._tensor_rank-1)
            resu = nabla(tup).trace(n_con, self._tensor_rank)
        if self._name is not None:
            if default_metric:
                resu._name = "div({})".format(self._name)
                resu._latex_name = r"\mathrm{div}\left(" + self._latex_name + \
                                   r"\right)"
            else:
                resu._name = "div_{}({})".format(metric._name, self._name)
                resu._latex_name = r"\mathrm{div}_{" + metric._latex_name + \
                                   r"}\left(" + self._latex_name + r"\right)"
            # The name is propagated to possible restrictions of self:
            for restrict in resu._restrictions.values():
                restrict.set_name(resu._name, latex_name=resu._latex_name)
        return resu

    div = divergence

    def laplacian(self, metric=None):
        r"""
        Return the Laplacian of ``self`` with respect to a given
        metric (Laplace-Beltrami operator).

        If ``self`` is a tensor field `t` of type `(k,l)`, the Laplacian of `t`
        with respect to the metric `g` is the tensor field of type `(k,l)`
        defined by

        .. MATH::

            (\Delta t)^{a_1\ldots a_k}_{\phantom{a_1\ldots a_k}\,{b_1\ldots b_k}}
            = \nabla_i \nabla^i
            t^{a_1\ldots a_k}_{\phantom{a_1\ldots a_k}\,{b_1\ldots b_k}},

        where `\nabla` is the Levi-Civita connection of `g` (cf.
        :class:`~sage.manifolds.differentiable.levi_civita_connection.LeviCivitaConnection`)
        and `\nabla^i := g^{ij} \nabla_j`. The operator
        `\Delta = \nabla_i \nabla^i` is called the *Laplace-Beltrami operator*
        of metric `g`.

        INPUT:

        - ``metric`` -- (default: ``None``) the pseudo-Riemannian metric `g`
          involved in the definition of the Laplacian; if none is provided, the
          domain of ``self`` is supposed to be endowed with a default metric
          (i.e. is supposed to be pseudo-Riemannian manifold, see
          :class:`~sage.manifolds.differentiable.pseudo_riemannian.PseudoRiemannianManifold`)
          and the latter is used to define the Laplacian

        OUTPUT:

        - instance of :class:`TensorField` representing the Laplacian of
          ``self``

        EXAMPLES:

        Laplacian of a vector field in the Euclidean plane::

            sage: M.<x,y> = EuclideanSpace()
            sage: v = M.vector_field(x^3 + y^2, x*y, name='v')
            sage: Dv = v.laplacian(); Dv
            Vector field Delta(v) on the Euclidean plane E^2
            sage: Dv.display()
            Delta(v) = (6*x + 2) e_x

        The function :func:`~sage.manifolds.operators.laplacian` from the
        :mod:`~sage.manifolds.operators` module can be used instead of the
        method :meth:`laplacian`::

            sage: from sage.manifolds.operators import laplacian
            sage: laplacian(v) == Dv
            True

        In the present case (Euclidean metric and Cartesian coordinates), the
        components of the Laplacian are the Laplacians of the components::

            sage: all(Dv[[i]] == laplacian(v[[i]]) for i in M.irange())
            True

        The Laplacian can be taken with respect to a metric tensor that is
        not the default one::

            sage: h = M.lorentzian_metric('h')
            sage: h[1,1], h[2,2] = -1, 1+x^2
            sage: Dv = v.laplacian(h); Dv
            Vector field Delta_h(v) on the Euclidean plane E^2
            sage: Dv.display()
            Delta_h(v) = -(8*x^5 - 2*x^4 - x^2*y^2 + 15*x^3 - 4*x^2 + 6*x
             - 2)/(x^4 + 2*x^2 + 1) e_x - 3*x^3*y/(x^4 + 2*x^2 + 1) e_y

        """
        n_con = self._tensor_type[0] # number of contravariant indices = k
        trank = self._tensor_rank    # k + l
        default_metric = metric is None
        if default_metric:
            metric = self._domain.metric()
        nabla = metric.connection()
        tmp = nabla(nabla(self).up(metric, pos=trank))
        resu = tmp.trace(n_con, trank+1)
        if self._name is not None:
            if default_metric:
                resu._name = "Delta({})".format(self._name)
                resu._latex_name = r"\Delta\left(" + self._latex_name + \
                                   r"\right)"
            else:
                resu._name = "Delta_{}({})".format(metric._name, self._name)
                resu._latex_name = r"\Delta_{" + metric._latex_name + \
                                   r"}\left(" + self._latex_name + r"\right)"
            # The name is propagated to possible restrictions of self:
            for restrict in resu._restrictions.values():
                restrict.set_name(resu._name, latex_name=resu._latex_name)
        return resu

    def dalembertian(self, metric=None):
        r"""
        Return the d'Alembertian of ``self`` with respect to a given
        Lorentzian metric.

        The *d'Alembertian* of a tensor field `t` with respect to a Lorentzian
        metric `g` is nothing but the Laplace-Beltrami operator of `g` applied
        to `t` (see :meth:`laplacian`); if ``self`` a tensor field `t` of type
        `(k,l)`, the d'Alembertian of `t` with respect to `g` is then the
        tensor field of type `(k,l)` defined by

        .. MATH::

            (\Box t)^{a_1\ldots a_k}_{\phantom{a_1\ldots a_k}\,{b_1\ldots b_k}}
            = \nabla_i \nabla^i
            t^{a_1\ldots a_k}_{\phantom{a_1\ldots a_k}\,{b_1\ldots b_k}},

        where `\nabla` is the Levi-Civita connection of `g` (cf.
        :class:`~sage.manifolds.differentiable.levi_civita_connection.LeviCivitaConnection`)
        and `\nabla^i := g^{ij} \nabla_j`.

        .. NOTE::

            If the metric `g` is not Lorentzian, the name *d'Alembertian* is
            not appropriate and one should use :meth:`laplacian` instead.

        INPUT:

        - ``metric`` -- (default: ``None``) the Lorentzian metric `g`
          involved in the definition of the d'Alembertian; if none is provided,
          the domain of ``self`` is supposed to be endowed with a default
          Lorentzian metric (i.e. is supposed to be Lorentzian manifold, see
          :class:`~sage.manifolds.differentiable.pseudo_riemannian.PseudoRiemannianManifold`)
          and the latter is used to define the d'Alembertian

        OUTPUT:

        - instance of :class:`TensorField` representing the d'Alembertian of
          ``self``

        EXAMPLES:

        d'Alembertian of a vector field in Minkowski spacetime, representing
        the electric field of a simple plane electromagnetic wave::

            sage: M = Manifold(4, 'M', structure='Lorentzian')
            sage: X.<t,x,y,z> = M.chart()
            sage: g = M.metric()
            sage: g[0,0], g[1,1], g[2,2], g[3,3] = -1, 1, 1, 1
            sage: e = M.vector_field(name='e')
            sage: e[1] = cos(t-z)
            sage: e.display()  # plane wave propagating in the z direction
            e = cos(t - z) d/dx
            sage: De = e.dalembertian(); De
            Vector field Box(e) on the 4-dimensional Lorentzian manifold M

        The function :func:`~sage.manifolds.operators.dalembertian` from the
        :mod:`~sage.manifolds.operators` module can be used instead of the
        method :meth:`dalembertian`::

            sage: from sage.manifolds.operators import dalembertian
            sage: dalembertian(e) == De
            True

        We check that the electric field obeys the wave equation::

            sage: De.display()
            Box(e) = 0

        """
        default_metric = metric is None
        if default_metric:
            metric = self._domain.metric()
        nm2 = self._domain.dim() - 2
        if metric.signature() not in [nm2, -nm2]:
            raise TypeError("the {} is not a Lorentzian ".format(metric) +
                            "metric; use laplacian() instead")
        resu = self.laplacian(metric=metric)
        if self._name is not None:
            if default_metric:
                resu._name = "Box({})".format(self._name)
                resu._latex_name = r"\Box\left(" + self._latex_name + \
                                   r"\right)"
            else:
                resu._name = "Box_{}({})".format(metric._name, self._name)
                resu._latex_name = r"\Box_{" + metric._latex_name + \
                                   r"}\left(" + self._latex_name + r"\right)"
            # The name is propagated to possible restrictions of self:
            for restrict in resu._restrictions.values():
                restrict.set_name(resu._name, latex_name=resu._latex_name)
        return resu

    def along(self, mapping):
        r"""
        Return the tensor field deduced from ``self`` via a differentiable map,
        the codomain of which is included in the domain of ``self``.

        More precisely, if ``self`` is a tensor field `t` on `M` and if
        `\Phi: U \rightarrow M` is a differentiable map from some
        differentiable manifold `U` to `M`, the returned object is
        a tensor field `\tilde t` along `U` with values on `M` such that

        .. MATH::

           \forall p \in U,\  \tilde t(p) = t(\Phi(p)).

        INPUT:

        - ``mapping`` -- differentiable map `\Phi: U \rightarrow M`

        OUTPUT:

        - tensor field `\tilde t` along `U` defined above.

        EXAMPLES:

        Let us consider the 2-dimensional sphere `S^2`::

            sage: M = Manifold(2, 'S^2') # the 2-dimensional sphere S^2
            sage: U = M.open_subset('U') # complement of the North pole
            sage: c_xy.<x,y> = U.chart() # stereographic coordinates from the North pole
            sage: V = M.open_subset('V') # complement of the South pole
            sage: c_uv.<u,v> = V.chart() # stereographic coordinates from the South pole
            sage: M.declare_union(U,V)   # S^2 is the union of U and V
            sage: xy_to_uv = c_xy.transition_map(c_uv, (x/(x^2+y^2), y/(x^2+y^2)),
            ....:                 intersection_name='W', restrictions1= x^2+y^2!=0,
            ....:                 restrictions2= u^2+v^2!=0)
            sage: uv_to_xy = xy_to_uv.inverse()
            sage: W = U.intersection(V)

        and the following map from the open interval `(0,5\pi/2)` to `S^2`,
        the image of it being the great circle `x=0`, `u=0`, which goes through
        the North and South poles::

            sage: I.<t> = OpenInterval(0, 5*pi/2)
            sage: J = I.open_interval(0, 3*pi/2)
            sage: K = I.open_interval(pi, 5*pi/2)
            sage: c_J = J.canonical_chart(); c_K = K.canonical_chart()
            sage: Phi = I.diff_map(M, {(c_J, c_xy):
            ....:                      (0, sgn(pi-t)*sqrt((1+cos(t))/(1-cos(t)))),
            ....:                      (c_K, c_uv):
            ....:                      (0,  sgn(t-2*pi)*sqrt((1-cos(t))/(1+cos(t))))},
            ....:                  name='Phi')

        Let us consider a vector field on `S^2`::

            sage: eU = c_xy.frame(); eV = c_uv.frame()
            sage: w = M.vector_field(name='w')
            sage: w[eU,0] = 1
            sage: w.add_comp_by_continuation(eV, W, chart=c_uv)
            sage: w.display(eU)
            w = d/dx
            sage: w.display(eV)
            w = (-u^2 + v^2) d/du - 2*u*v d/dv

        We have then::

            sage: wa = w.along(Phi); wa
            Vector field w along the Real interval (0, 5/2*pi) with values on
             the 2-dimensional differentiable manifold S^2
            sage: wa.display(eU.along(Phi))
            w = d/dx
            sage: wa.display(eV.along(Phi))
            w = -(cos(t) - 1)*sgn(-2*pi + t)^2/(cos(t) + 1) d/du

        Some tests::

            sage: p = K.an_element()
            sage: wa.at(p) == w.at(Phi(p))
            True
            sage: wa.at(J(4*pi/3)) == wa.at(K(4*pi/3))
            True
            sage: wa.at(I(4*pi/3)) == wa.at(K(4*pi/3))
            True
            sage: wa.at(K(7*pi/4)) == eU[0].at(Phi(I(7*pi/4))) # since eU[0]=d/dx
            True

        """
        dom = self._domain
        if self._ambient_domain is not dom:
            raise ValueError("{} is not a tensor field ".format(self) +
                             "with values in the {}".format(dom))
        if mapping.codomain().is_subset(dom):
            rmapping = mapping
        else:
            rmapping = None
            for doms, rest in mapping._restrictions.items():
                if doms[1].is_subset(dom):
                    rmapping = rest
                    break
            else:
                raise ValueError("the codomain of {} is not ".format(mapping) +
                                 "included in the domain of {}".format(self))
        resu_ambient_domain = rmapping.codomain()
        if resu_ambient_domain.is_manifestly_parallelizable():
            return self.restrict(resu_ambient_domain).along(rmapping)
        dom_resu = rmapping.domain()
        vmodule = dom_resu.vector_field_module(dest_map=rmapping)
        resu = vmodule.tensor(self._tensor_type, name=self._name,
                              latex_name=self._latex_name, sym=self._sym,
                              antisym=self._antisym)
        for rdom in resu_ambient_domain._parallelizable_parts:
            if rdom in resu_ambient_domain._top_subsets:
                for chart1, chart2 in rmapping._coord_expression:
                    if chart2.domain() is rdom:
                        dom1 = chart1.domain()
                        rrmap = rmapping.restrict(dom1, subcodomain=rdom)
                        resu._restrictions[dom1] = self.restrict(rdom).along(rrmap)
        return resu

    def set_calc_order(self, symbol, order, truncate=False):
        r"""
        Trigger a series expansion with respect to a small parameter in
        computations involving the tensor field.

        This property is propagated by usual operations. The internal
        representation must be ``SR`` for this to take effect.

        If the small parameter is `\epsilon` and `T` is ``self``, the
        power series expansion to order `n` is

        .. MATH::

            T = T_0 + \epsilon T_1 + \epsilon^2 T_2 + \cdots + \epsilon^n T_n
                + O(\epsilon^{n+1}),

        where `T_0, T_1, \ldots, T_n` are `n+1` tensor fields of the same
        tensor type as ``self`` and do not depend upon `\epsilon`.

        INPUT:

        - ``symbol`` -- symbolic variable (the "small parameter" `\epsilon`)
          with respect to which the components of ``self`` are expanded in
          power series
        - ``order`` -- integer; the order `n` of the expansion, defined as the
          degree of the polynomial representing the truncated power series in
          ``symbol``
        - ``truncate`` -- (default: ``False``) determines whether the
          components of ``self`` are replaced by their expansions to the
          given order

        EXAMPLES:

        Let us consider two vector fields depending on a small parameter `h`
        on a non-parallelizable manifold::

            sage: M = Manifold(2, 'M')
            sage: U = M.open_subset('U') ; V = M.open_subset('V')
            sage: M.declare_union(U,V)   # M is the union of U and V
            sage: c_xy.<x,y> = U.chart() ; c_uv.<u,v> = V.chart()
            sage: transf = c_xy.transition_map(c_uv, (x+y, x-y), intersection_name='W',
            ....:                              restrictions1= x>0, restrictions2= u+v>0)
            sage: inv = transf.inverse()
            sage: W = U.intersection(V)
            sage: eU = c_xy.frame() ; eV = c_uv.frame()
            sage: a = M.vector_field()
            sage: h = var('h', domain='real')
            sage: a[eU,:] = (cos(h*x), -y)
            sage: a.add_comp_by_continuation(eV, W, chart=c_uv)
            sage: b = M.vector_field()
            sage: b[eU,:] = (exp(h*x), exp(h*y))
            sage: b.add_comp_by_continuation(eV, W, chart=c_uv)

        If we set the calculus order on one of the vector fields, any operation
        involving both of them is performed to that order::

            sage: a.set_calc_order(h, 2)
            sage: s = a + b
            sage: s[eU,:]
            [h*x + 2, 1/2*h^2*y^2 + h*y - y + 1]
            sage: s[eV,:]
            [1/8*(u^2 - 2*u*v + v^2)*h^2 + h*u - 1/2*u + 1/2*v + 3,
             -1/8*(u^2 - 2*u*v + v^2)*h^2 + h*v + 1/2*u - 1/2*v + 1]

        Note that the components of ``a`` have not been affected by the above
        call to ``set_calc_order``::

            sage: a[eU,:]
            [cos(h*x), -y]
            sage: a[eV,:]
            [cos(1/2*h*u)*cos(1/2*h*v) - sin(1/2*h*u)*sin(1/2*h*v) - 1/2*u + 1/2*v,
             cos(1/2*h*u)*cos(1/2*h*v) - sin(1/2*h*u)*sin(1/2*h*v) + 1/2*u - 1/2*v]

        To have ``set_calc_order`` act on them, set the optional argument
        ``truncate`` to ``True``::

            sage: a.set_calc_order(h, 2, truncate=True)
            sage: a[eU,:]
            [-1/2*h^2*x^2 + 1, -y]
            sage: a[eV,:]
            [-1/8*(u^2 + 2*u*v + v^2)*h^2 - 1/2*u + 1/2*v + 1,
             -1/8*(u^2 + 2*u*v + v^2)*h^2 + 1/2*u - 1/2*v + 1]

        """
        for rst in self._restrictions.values():
            rst.set_calc_order(symbol, order, truncate)
        self._del_derived()<|MERGE_RESOLUTION|>--- conflicted
+++ resolved
@@ -1981,9 +1981,6 @@
                 frame = self._domain._def_frame
         self.set_comp(frame)[args] = value
 
-<<<<<<< HEAD
-    def copy(self, name=None, latex_name=None):
-=======
     def copy_from(self, other):
         r"""
         Make ``self`` to a copy from ``other``.
@@ -2044,8 +2041,7 @@
         self.set_name(name=name, latex_name=latex_name)
         self._is_zero = other._is_zero
 
-    def copy(self):
->>>>>>> b90b558f
+    def copy(self, name=None, latex_name=None):
         r"""
         Return an exact copy of ``self``.
 
