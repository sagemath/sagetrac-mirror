r"""
Vector Fields

Given two differentiable manifolds `U` and `M` over the same topological field
`K` and a differentiable map

.. MATH::

    \Phi:\ U \longrightarrow  M,

we define a *vector field along* `U` *with values on* `M` to be a
differentiable map

.. MATH::

    v:\ U  \longrightarrow TM

(`TM` being the tangent bundle of `M`) such that

.. MATH::

    \forall p \in U,\ v(p) \in T_{\Phi(p)}M.

The standard case of vector fields *on* a differentiable manifold corresponds
to `U = M` and `\Phi = \mathrm{Id}_M`. Other common cases are `\Phi`
being an immersion and `\Phi` being a curve in `M` (`U` is then an open
interval of `\RR`).

Vector fields are implemented via two classes: :class:`VectorFieldParal` and
:class:`VectorField`, depending respectively whether the manifold `M`
is parallelizable or not, i.e. whether the bundle `TM` is trivial or not.


AUTHORS:

- Eric Gourgoulhon, Michal Bejger (2013-2015) : initial version
<<<<<<< HEAD
- Travis Scrimshaw (2016): review tweaks
=======
- Marco Mancini (2015): parallelization of vector field plots
>>>>>>> c70792e6

REFERENCES:

- [KN63]_ \S. Kobayashi & K. Nomizu : *Foundations of Differential Geometry*,
  vol. 1, Interscience Publishers (New York) (1963)
- [Lee13]_ \J.M. Lee : *Introduction to Smooth Manifolds*, 2nd ed., Springer
  (New York) (2013); :doi:`10.1007/978-1-4419-9982-5`
- [ONeill83]_ \B. O'Neill : *Semi-Riemannian Geometry*, Academic Press
  (San Diego) (1983)
- [BG88]_ \M. Berger & B. Gostiaux : *Differential Geometry: Manifolds, Curves
  and Surfaces*, Springer (New York) (1988); :doi:`10.1007/978-1-4612-1033-7`

"""

#******************************************************************************
#       Copyright (C) 2015 Eric Gourgoulhon <eric.gourgoulhon@obspm.fr>
#       Copyright (C) 2015 Michal Bejger <bejger@camk.edu.pl>
#       Copyright (C) 2016 Travis Scrimshaw <tscrimsh@umn.edu>
#
#  Distributed under the terms of the GNU General Public License (GPL)
#  as published by the Free Software Foundation; either version 2 of
#  the License, or (at your option) any later version.
#                  http://www.gnu.org/licenses/
#******************************************************************************

from sage.tensor.modules.free_module_tensor import FiniteRankFreeModuleElement
from sage.manifolds.differentiable.tensorfield import TensorField
from sage.manifolds.differentiable.tensorfield_paral import TensorFieldParal

class VectorField(TensorField):
    r"""
    Vector field along a differentiable manifold.

    An instance of this class is a vector field along a differentiable
    manifold `U` with values on a differentiable manifold `M`, via a
    differentiable map `U \rightarrow M`. More precisely, given a
    differentiable map

    .. MATH::

        \Phi:\ U \longrightarrow M,

    a *vector field along* `U` *with values on* `M` is a differentiable map

    .. MATH::

        v:\ U  \longrightarrow TM

    (`TM` being the tangent bundle of `M`) such that

    .. MATH::

        \forall p \in U,\ v(p) \in T_{\Phi(p)}M.

    The standard case of vector fields *on* a differentiable manifold
    corresponds to `U = M` and `\Phi = \mathrm{Id}_M`. Other common cases are
    `\Phi` being an immersion and `\Phi` being a curve in `M` (`U` is then an
    open interval of `\RR`).

    .. NOTE::

        If `M` is parallelizable, then
        :class:`~sage.manifolds.differentiable.vectorfield.VectorFieldParal`
        *must* be used instead.

    INPUT:

    - ``vector_field_module`` -- module `\mathcal{X}(U,\Phi)` of vector
      fields along `U` with values on `M\supset\Phi(U)`
    - ``name`` -- (default: ``None``) name given to the vector field
    - ``latex_name`` -- (default: ``None``) LaTeX symbol to denote the vector
      field; if none is provided, the LaTeX symbol is set to ``name``

    EXAMPLES:

    A vector field on a non-parallelizable 2-dimensional manifold::

        sage: M = Manifold(2, 'M')
        sage: U = M.open_subset('U') ; V = M.open_subset('V')
        sage: M.declare_union(U,V)   # M is the union of U and V
        sage: c_xy.<x,y> = U.chart() ; c_tu.<t,u> = V.chart()
        sage: transf = c_xy.transition_map(c_tu, (x+y, x-y), intersection_name='W',
        ....:                              restrictions1= x>0, restrictions2= t+u>0)
        sage: inv = transf.inverse()
        sage: W = U.intersection(V)
        sage: eU = c_xy.frame() ; eV = c_tu.frame()
        sage: c_tuW = c_tu.restrict(W) ; eVW = c_tuW.frame()
        sage: v = M.vector_field('v') ; v
        Vector field v on the 2-dimensional differentiable manifold M
        sage: v.parent()
        Module X(M) of vector fields on the 2-dimensional differentiable
         manifold M

    The vector field is first defined on the domain `U` by means of its
    components with respect to the frame ``eU``::

        sage: v[eU,:] = [-y, 1+x]

    The components with respect to the frame ``eV`` are then deduced
    by continuation of the components with respect to the frame ``eVW``
    on the domain `W = U \cap V`, expressed in terms on the coordinates
    covering `V`::

        sage: v[eV,0] = v[eVW,0,c_tuW].expr()
        sage: v[eV,1] = v[eVW,1,c_tuW].expr()

    At this stage, the vector field is fully defined on the whole manifold::

        sage: v.display(eU)
        v = -y d/dx + (x + 1) d/dy
        sage: v.display(eV)
        v = (u + 1) d/dt + (-t - 1) d/du

    The vector field acting on scalar fields::

        sage: f = M.scalar_field({c_xy: (x+y)^2, c_tu: t^2}, name='f')
        sage: s = v(f) ; s
        Scalar field v(f) on the 2-dimensional differentiable manifold M
        sage: s.display()
        v(f): M --> R
        on U: (x, y) |--> 2*x^2 - 2*y^2 + 2*x + 2*y
        on V: (t, u) |--> 2*t*u + 2*t

    Some checks::

        sage: v(f) == f.differential()(v)
        True
        sage: v(f) == f.lie_der(v)
        True

    The result is defined on the intersection of the vector field's
    domain and the scalar field's one::

        sage: s = v(f.restrict(U)) ; s
        Scalar field v(f) on the Open subset U of the 2-dimensional
         differentiable manifold M
        sage: s == v(f).restrict(U)
        True
        sage: s = v(f.restrict(W)) ; s
        Scalar field v(f) on the Open subset W of the 2-dimensional
         differentiable manifold M
        sage: s.display()
        v(f): W --> R
           (x, y) |--> 2*x^2 - 2*y^2 + 2*x + 2*y
           (t, u) |--> 2*t*u + 2*t
        sage: s = v.restrict(U)(f) ; s
        Scalar field v(f) on the Open subset U of the 2-dimensional
         differentiable manifold M
        sage: s.display()
        v(f): U --> R
           (x, y) |--> 2*x^2 - 2*y^2 + 2*x + 2*y
        on W: (t, u) |--> 2*t*u + 2*t
        sage: s = v.restrict(U)(f.restrict(V)) ; s
        Scalar field v(f) on the Open subset W of the 2-dimensional
         differentiable manifold M
        sage: s.display()
        v(f): W --> R
           (x, y) |--> 2*x^2 - 2*y^2 + 2*x + 2*y
           (t, u) |--> 2*t*u + 2*t

    """
    def __init__(self, vector_field_module, name=None, latex_name=None):
        r"""
        Construct a vector field with values on a non-parallelizable manifold.

        TESTS:

        Construction via ``parent.element_class``, and not via a direct call
        to ``VectorField``, to fit with the category framework::

            sage: M = Manifold(2, 'M') # the 2-dimensional sphere S^2
            sage: U = M.open_subset('U') # complement of the North pole
            sage: c_xy.<x,y> = U.chart() # stereographic coordinates from the North pole
            sage: V = M.open_subset('V') # complement of the South pole
            sage: c_uv.<u,v> = V.chart() # stereographic coordinates from the South pole
            sage: M.declare_union(U,V)   # S^2 is the union of U and V
            sage: XM = M.vector_field_module()
            sage: a = XM.element_class(XM, name='a'); a
            Vector field a on the 2-dimensional differentiable manifold M
            sage: a[c_xy.frame(),:] = [x, y]
            sage: a[c_uv.frame(),:] = [-u, -v]
            sage: TestSuite(a).run(skip='_test_pickling')

        Construction with ``DifferentiableManifold.vector_field``::

            sage: a1 = M.vector_field(name='a'); a1
            Vector field a on the 2-dimensional differentiable manifold M
            sage: type(a1) == type(a)
            True

        .. TODO::

            Fix ``_test_pickling`` (in the superclass :class:`TensorField`).

        """
        TensorField.__init__(self, vector_field_module, (1,0), name=name,
                             latex_name=latex_name)
        # Initialization of derived quantities:
        TensorField._init_derived(self)
        # Initialization of list of quantities depending on self:
        self._init_dependencies()

    def _repr_(self) :
        r"""
        Return a string representation of ``self``.

        TESTS::

            sage: M = Manifold(2, 'M')
            sage: v = M.vector_field(name='v')
            sage: v._repr_()
            'Vector field v on the 2-dimensional differentiable manifold M'
            sage: repr(v)  # indirect doctest
            'Vector field v on the 2-dimensional differentiable manifold M'
            sage: v  # indirect doctest
            Vector field v on the 2-dimensional differentiable manifold M

        """
        description = "Vector field "
        if self._name is not None:
            description += self._name + " "
        return self._final_repr(description)

    def _new_instance(self):
        r"""
        Create an instance of the same class as ``self`` on the same module.

        TESTS::

            sage: M = Manifold(2, 'M')
            sage: v = M.vector_field(name='v')
            sage: u = v._new_instance(); u
            Vector field on the 2-dimensional differentiable manifold M
            sage: u.parent() is v.parent()
            True

        """
        return type(self)(self._vmodule)

    def _init_dependencies(self):
        r"""
        Initialize list of quantities that depend on ``self``.

        TESTS::

            sage: M = Manifold(2, 'M')
            sage: v = M.vector_field(name='v')
            sage: v._init_dependencies()

        """
        self._lie_der_along_self = {}

    def _del_dependencies(self):
        r"""
        Clear list of quantities that depend on ``self``.

        TESTS::

            sage: M = Manifold(2, 'M')
            sage: v = M.vector_field(name='v')
            sage: v._del_dependencies()

        """
        if self._lie_der_along_self != {}:
            for idtens, tens in self._lie_der_along_self.items():
                del tens._lie_derivatives[id(self)]
            self._lie_der_along_self.clear()

    def __call__(self, scalar):
        r"""
        Action on a scalar field (or on a 1-form).

        INPUT:

        - ``scalar`` -- scalar field `f`

        OUTPUT:

        - scalar field representing the derivative of `f` along the vector
          field, i.e. `v^i \frac{\partial f}{\partial x^i}`

        TESTS::

            sage: M = Manifold(2, 'M') # the 2-dimensional sphere S^2
            sage: U = M.open_subset('U') # complement of the North pole
            sage: c_xy.<x,y> = U.chart() # stereographic coordinates from the North pole
            sage: V = M.open_subset('V') # complement of the South pole
            sage: c_uv.<u,v> = V.chart() # stereographic coordinates from the South pole
            sage: M.declare_union(U,V)   # S^2 is the union of U and V
            sage: a = M.vector_field(name='a')
            sage: a[c_xy.frame(),:] = [x, y]
            sage: a[c_uv.frame(),:] = [-u, -v]
            sage: f = M.scalar_field({c_xy: atan(x^2+y^2), c_uv: pi/2-atan(u^2+v^2)},
            ....:                    name='f')
            sage: s = a.__call__(f); s
            Scalar field a(f) on the 2-dimensional differentiable manifold M
            sage: s.display()
            a(f): M --> R
            on U: (x, y) |--> 2*(x^2 + y^2)/(x^4 + 2*x^2*y^2 + y^4 + 1)
            on V: (u, v) |--> 2*(u^2 + v^2)/(u^4 + 2*u^2*v^2 + v^4 + 1)
            sage: s == f.differential()(a)
            True

        """
        if scalar._tensor_type == (0,1):
            # This is actually the action of the vector field on a 1-form,
            # as a tensor field of type (1,0):
            return scalar(self)
        if scalar._tensor_type != (0,0):
            raise TypeError("the argument must be a scalar field")
        #!# Could it be simply
        # return scalar.differential()(self)
        # ?
        dom_resu = self._domain.intersection(scalar._domain)
        self_r = self.restrict(dom_resu)
        scalar_r = scalar.restrict(dom_resu)
        if scalar_r._is_zero:
            return dom_resu._zero_scalar_field
        if isinstance(self_r, VectorFieldParal):
            return self_r(scalar_r)
        # Creation of the result:
        if self._name is not None and scalar._name is not None:
            resu_name = "{}({})".format(self._name, scalar._name)
        else:
            resu_name = None
        if self._latex_name is not None and scalar._latex_name is not None:
            resu_latex = r"{}\left({}\right)".format(self._latex_name , scalar._latex_name)
        else:
            resu_latex = None
        resu = dom_resu.scalar_field(name=resu_name, latex_name=resu_latex)
        for dom, rst in self_r._restrictions.items():
            resu_rst = rst(scalar_r.restrict(dom))
            for chart, funct in resu_rst._express.items():
                resu._express[chart] = funct
        return resu

    def plot(self, chart=None, ambient_coords=None, mapping=None,
             chart_domain=None, fixed_coords=None, ranges=None, max_range=8,
             nb_values=None, steps=None,scale=1, color='blue', parameters=None,
             label_axes=True, **extra_options):
        r"""
        Plot the vector field in a Cartesian graph based on the coordinates
        of some ambient chart.

        The vector field is drawn in terms of two (2D graphics) or three
        (3D graphics) coordinates of a given chart, called hereafter the
        *ambient chart*.
        The vector field's base points `p` (or their images `\Phi(p)` by some
        differentiable mapping `\Phi`) must lie in the ambient chart's domain.

        INPUT:

        - ``chart`` -- (default: ``None``) the ambient chart (see above); if
          ``None``, the default chart of the vector field's domain is used
        - ``ambient_coords`` -- (default: ``None``) tuple containing the 2 or 3
          coordinates of the ambient chart in terms of which the plot is
          performed; if ``None``, all the coordinates of the ambient chart are
          considered
        - ``mapping`` -- (default: ``None``) differentiable map `\Phi`
          (instance of
          :class:`~sage.manifolds.differentiable.diff_map.DiffMap`)
          providing the link between the vector field's domain and
          the ambient chart ``chart``; if ``None``, the identity map is
          assumed
        - ``chart_domain`` -- (default: ``None``) chart on the vector
          field's domain to define the points at which vector arrows are to be
          plotted; if ``None``, the default chart of the vector field's domain
          is used
        - ``fixed_coords`` -- (default: ``None``) dictionary with keys the
          coordinates of ``chart_domain`` that are kept fixed and with values
          the value of these coordinates; if ``None``, all the coordinates of
          ``chart_domain`` are used
        - ``ranges`` -- (default: ``None``) dictionary with keys the
          coordinates of ``chart_domain`` to be used and values
          tuples ``(x_min,x_max)`` specifying the
          coordinate range for the plot; if ``None``, the entire coordinate
          range declared during the construction of ``chart_domain`` is
          considered (with ``-Infinity`` replaced by ``-max_range`` and
          ``+Infinity`` by ``max_range``)
        - ``max_range`` -- (default: 8) numerical value substituted to
          ``+Infinity`` if the latter is the upper bound of the range of a
          coordinate for which the plot is performed over the entire coordinate
          range (i.e. for which no specific plot range has been set in
          ``ranges``); similarly ``-max_range`` is the numerical valued
          substituted for ``-Infinity``
        - ``nb_values`` -- (default: ``None``) either an integer or a dictionary
          with keys the coordinates of ``chart_domain`` to be used and values
          the number of values of the coordinate for sampling
          the part of the vector field's domain involved in the plot ; if
          ``nb_values`` is a single integer, it represents the number of
          values for all coordinates; if ``nb_values`` is ``None``, it is set
          to 9 for a 2D plot and to 5 for a 3D plot
        - ``steps`` -- (default: ``None``) dictionary with keys the coordinates
          of ``chart_domain`` to be used and values the step between each
          constant value of the coordinate; if ``None``, the step is computed
          from the coordinate range (specified in ``ranges``) and ``nb_values``.
          On the contrary, if the step is provided for some coordinate, the
          corresponding number of values is deduced from it and the coordinate
          range.
        - ``scale`` -- (default: 1) value by which the lengths of the arrows
          representing the vectors is multiplied
        - ``color`` -- (default: 'blue') color of the arrows representing the
          vectors
        - ``parameters`` -- (default: ``None``) dictionary giving the numerical
          values of the parameters that may appear in the coordinate expression
          of the vector field (see example below)
        - ``label_axes`` -- (default: ``True``) boolean determining whether the
          labels of the coordinate axes of ``chart`` shall be added to the
          graph; can be set to ``False`` if the graph is 3D and must be
          superposed with another graph.
        - ``**extra_options`` -- extra options for the arrow plot, like
          ``linestyle``, ``width`` or ``arrowsize`` (see
          :func:`~sage.plot.arrow.arrow2d` and
          :func:`~sage.plot.plot3d.shapes.arrow3d` for details)

        OUTPUT:

        - a graphic object, either an instance of
          :class:`~sage.plot.graphics.Graphics` for a 2D plot (i.e. based on
          2 coordinates of ``chart``) or an instance of
          :class:`~sage.plot.plot3d.base.Graphics3d` for a 3D plot (i.e.
          based on 3 coordinates of ``chart``)

        EXAMPLES:

        Plot of a vector field on a 2-dimensional manifold::

            sage: M = Manifold(2, 'M')
            sage: X.<x,y> = M.chart()
            sage: v = M.vector_field(name='v')
            sage: v[:] = -y, x ; v.display()
            v = -y d/dx + x d/dy
            sage: v.plot()
            Graphics object consisting of 80 graphics primitives

        .. PLOT::

            M = Manifold(2, 'M')
            X = M.chart('x y'); x, y = X[:]
            v = M.vector_field(name='v'); v[:] = -y, x
            g = v.plot()
            sphinx_plot(g)

        Plot with various options::

            sage: v.plot(scale=0.5, color='green', linestyle='--', width=1,
            ....:        arrowsize=6)
            Graphics object consisting of 80 graphics primitives

        .. PLOT::

            M = Manifold(2, 'M')
            X = M.chart('x y'); x, y = X[:]
            v = M.vector_field(name='v'); v[:] = -y, x
            g = v.plot(scale=0.5, color='green', linestyle='--', width=1, arrowsize=6)
            sphinx_plot(g)

        ::

            sage: v.plot(max_range=4, nb_values=5, scale=0.5)
            Graphics object consisting of 24 graphics primitives

        .. PLOT::

            M = Manifold(2, 'M')
            X = M.chart('x y'); x, y = X[:]
            v = M.vector_field(name='v'); v[:] = -y, x
            g = v.plot(max_range=4, nb_values=5, scale=0.5)
            sphinx_plot(g)

        Plot using parallel computation::

            sage: Parallelism().set('tensor', nproc=2)
            sage: Parallelism().get('tensor')
            2
            sage: v.plot(scale=0.5,  nb_values=10, linestyle='--', width=1, arrowsize=6)
            Graphics object consisting of 100 graphics primitives

        .. PLOT::

            M = Manifold(2, 'M')
            X = M.chart('x y'); x, y = X[:]
            v = M.vector_field(name='v'); v[:] = -y, x
            g = v.plot(scale=0.5,  nb_values=10, linestyle='--', width=1, arrowsize=6)
            sphinx_plot(g)

        ::
            sage: Parallelism().set('tensor', nproc=1)  # switch off parallelization

        Plots along a line of fixed coordinate::

            sage: v.plot(fixed_coords={x: -2})
            Graphics object consisting of 8 graphics primitives

        .. PLOT::

            M = Manifold(2, 'M')
            X = M.chart('x y'); x, y = X[:]
            v = M.vector_field(name='v'); v[:] = -y, x
            g = v.plot(fixed_coords={x: -2})
            sphinx_plot(g)

        ::

            sage: v.plot(fixed_coords={y: 1})
            Graphics object consisting of 9 graphics primitives

        .. PLOT::

            M = Manifold(2, 'M')
            X = M.chart('x y'); x, y = X[:]
            v = M.vector_field(name='v'); v[:] = -y, x
            g = v.plot(fixed_coords={y: 1})
            sphinx_plot(g)

        Let us now consider a vector field on a 4-dimensional manifold::

            sage: M = Manifold(4, 'M')
            sage: X.<t,x,y,z> = M.chart()
            sage: v = M.vector_field(name='v')
            sage: v[:] = (t/8)^2, -t*y/4, t*x/4, t*z/4 ; v.display()
            v = 1/64*t^2 d/dt - 1/4*t*y d/dx + 1/4*t*x d/dy + 1/4*t*z d/dz

        We cannot make a 4D plot directly::

            sage: v.plot()
            Traceback (most recent call last):
            ...
            ValueError: the number of ambient coordinates must be either 2 or 3, not 4

        Rather, we have to select some coordinates for the plot, via
        the argument ``ambient_coords``. For instance, for a 3D plot::

            sage: g = v.plot(ambient_coords=(x, y, z), fixed_coords={t: 1})
            sage: print(g)
            Graphics3d Object
            sage: g = v.plot(ambient_coords=(x, y, t), fixed_coords={z: 0},
            ....:            ranges={x: (-2,2), y: (-2,2), t: (-1, 4)},
            ....:            nb_values=4)
            sage: print(g)
            Graphics3d Object

        or, for a 2D plot::

            sage: v.plot(ambient_coords=(x, y), fixed_coords={t: 1, z: 0})
            Graphics object consisting of 64 graphics primitives

        .. PLOT::

            M = Manifold(4, 'M')
            X = M.chart('t x y z'); t,x,y,z = X[:]
            v = M.vector_field(name='v')
            v[:] = v[:] = (t/8)**2, -t*y/4, t*x/4, t*z/4
            g = v.plot(ambient_coords=(x, y), fixed_coords={t: 1, z: 0})
            sphinx_plot(g)

        ::

            sage: v.plot(ambient_coords=(x, t), fixed_coords={y: 1, z: 0})
            Graphics object consisting of 72 graphics primitives

        .. PLOT::

            M = Manifold(4, 'M')
            X = M.chart('t x y z'); t,x,y,z = X[:]
            v = M.vector_field(name='v')
            v[:] = v[:] = (t/8)**2, -t*y/4, t*x/4, t*z/4
            g = v.plot(ambient_coords=(x, t), fixed_coords={y: 1, z: 0})
            sphinx_plot(g)

        An example of plot via a differential mapping: plot of a vector field
        tangent to a 2-sphere viewed in `\RR^3`::

            sage: S2 = Manifold(2, 'S^2')
            sage: U = S2.open_subset('U') # the open set covered by spherical coord.
            sage: XS.<th,ph> = U.chart(r'th:(0,pi):\theta ph:(0,2*pi):\phi')
            sage: R3 = Manifold(3, 'R^3')
            sage: X3.<x,y,z> = R3.chart()
            sage: F = S2.diff_map(R3, {(XS, X3): [sin(th)*cos(ph),
            ....:                       sin(th)*sin(ph), cos(th)]}, name='F')
            sage: F.display() # the standard embedding of S^2 into R^3
            F: S^2 --> R^3
            on U: (th, ph) |--> (x, y, z) = (cos(ph)*sin(th), sin(ph)*sin(th), cos(th))
            sage: v = XS.frame()[1] ; v
            Vector field d/dph on the Open subset U of the 2-dimensional
             differentiable manifold S^2
            sage: graph_v = v.plot(chart=X3, mapping=F, label_axes=False)
            sage: graph_S2 = XS.plot(chart=X3, mapping=F, nb_values=9)
            sage: show(graph_v + graph_S2)

        """
        from sage.rings.infinity import Infinity
        from sage.misc.functional import numerical_approx
        from sage.misc.latex import latex
        from sage.plot.graphics import Graphics
        from sage.manifolds.chart import RealChart
        from sage.manifolds.utilities import set_axes_labels
        from sage.parallel.decorate import parallel
        from sage.parallel.parallelism import Parallelism

        #
        # 1/ Treatment of input parameters
        #    -----------------------------
        if chart is None:
            chart = self._domain.default_chart()
        elif not isinstance(chart, RealChart):
            raise TypeError("{} is not a chart on a real ".format(chart) +
                            "manifold")
        if chart_domain is None:
            chart_domain = self._domain.default_chart()
        elif not isinstance(chart_domain, RealChart):
            raise TypeError("{} is not a chart on a ".format(chart_domain) +
                            "real manifold")
        elif not chart_domain.domain().is_subset(self._domain):
            raise ValueError("the domain of {} is not ".format(chart_domain) +
                             "included in the domain of {}".format(self))
        if fixed_coords is None:
            coords = chart_domain._xx
        else:
            fixed_coord_list = fixed_coords.keys()
            coords = []
            for coord in chart_domain._xx:
                if coord not in fixed_coord_list:
                    coords.append(coord)
            coords = tuple(coords)
        if ambient_coords is None:
            ambient_coords = chart[:]
        elif not isinstance(ambient_coords, tuple):
            ambient_coords = tuple(ambient_coords)
        nca = len(ambient_coords)
        if nca != 2 and nca !=3:
            raise ValueError("the number of ambient coordinates must be " +
                             "either 2 or 3, not {}".format(nca))
        if ranges is None:
            ranges = {}
        ranges0 = {}
        for coord in coords:
            if coord in ranges:
                ranges0[coord] = (numerical_approx(ranges[coord][0]),
                                  numerical_approx(ranges[coord][1]))
            else:
                bounds = chart_domain._bounds[chart_domain[:].index(coord)]
                xmin0 = bounds[0][0]
                xmax0 = bounds[1][0]
                if xmin0 == -Infinity:
                    xmin = numerical_approx(-max_range)
                elif bounds[0][1]:
                    xmin = numerical_approx(xmin0)
                else:
                    xmin = numerical_approx(xmin0 + 1.e-3)
                if xmax0 == Infinity:
                    xmax = numerical_approx(max_range)
                elif bounds[1][1]:
                    xmax = numerical_approx(xmax0)
                else:
                    xmax = numerical_approx(xmax0 - 1.e-3)
                ranges0[coord] = (xmin, xmax)
        ranges = ranges0
        if nb_values is None:
            if nca == 2: # 2D plot
                nb_values = 9
            else:   # 3D plot
                nb_values = 5
        if not isinstance(nb_values, dict):
            nb_values0 = {}
            for coord in coords:
                nb_values0[coord] = nb_values
            nb_values = nb_values0
        if steps is None:
            steps = {}
        for coord in coords:
            if coord not in steps:
                steps[coord] = (ranges[coord][1] - ranges[coord][0])/ \
                               (nb_values[coord]-1)
            else:
                nb_values[coord] = 1 + int(
                           (ranges[coord][1] - ranges[coord][0])/ steps[coord])
        #
        # 2/ Plots
        #    -----
        dom = chart_domain.domain()
        vector = self.restrict(dom)
        if vector.parent().destination_map() is dom.identity_map():
            if mapping is not None:
                vector = mapping.pushforward(vector)
                mapping = None
        nc = len(chart_domain[:])
        ncp = len(coords)
        xx = [0] * nc
        if fixed_coords is not None:
            if len(fixed_coords) != nc - ncp:
                raise ValueError("bad number of fixed coordinates")
            for fc, val in fixed_coords.iteritems():
                xx[chart_domain[:].index(fc)] = val


        resu = Graphics()
        ind = [0] * ncp
        ind_max = [0] * ncp
        ind_max[0] = nb_values[coords[0]]
        xmin = [ranges[cd][0] for cd in coords]
        step_tab = [steps[cd] for cd in coords]

        nproc = Parallelism().get('tensor')
        if nproc != 1 and nca==2 :
            # parallel plot construct : Only for 2D plot (at  moment) !

            # creation of the list of parameters
            list_xx = []

            while ind != ind_max:
                for i in  range(ncp):
                    xx[i] = xmin[i] + ind[i]*step_tab[i]

                if chart_domain.valid_coordinates(*xx, tolerance=1e-13,
                                              parameters=parameters):

                    # needed a xx*1 to copy the list by value
                    list_xx.append(xx*1)

                # Next index:
                ret = 1
                for pos in range(ncp-1,-1,-1):
                    imax = nb_values[coords[pos]] - 1
                    if ind[pos] != imax:
                        ind[pos] += ret
                        ret = 0
                    elif ret == 1:
                        if pos == 0:
                            ind[pos] = imax + 1 # end point reached
                        else:
                            ind[pos] = 0
                            ret = 1

            lol = lambda lst, sz: [lst[i:i+sz] for i in range(0, len(lst), sz)]
            ind_step = max(1,int(len(list_xx)/nproc/2))
            local_list = lol(list_xx,ind_step)

            # definition of the list of input parameters
            listParalInput = [(vector,dom,ind_part,
                               chart_domain,chart,
                               ambient_coords,mapping,
                               scale,color,parameters,
                               extra_options) for ind_part in local_list]


            # definition of the parallel function
            @parallel(p_iter='multiprocessing',ncpus=nproc)
            def add_point_plot(vector,dom,xx_list,chart_domain,chart,ambient_coords,mapping,scale,color,parameters,extra_options):
                count = 0
                for xx in xx_list:
                    point = dom(xx, chart=chart_domain)
                    part = vector.at(point).plot(chart=chart,
                                                 ambient_coords=ambient_coords,
                                                 mapping=mapping,scale=scale,
                                                 color=color, print_label=False,
                                                 parameters=parameters,
                                                 **extra_options)
                    if count == 0 :
                        local_resu = part
                    else:
                        local_resu += part
                    count += 1
                return local_resu

            # parallel execution and recontruction of the plot
            for ii, val in add_point_plot(listParalInput):
                resu += val

        else:
            while ind != ind_max:
                for i in  range(ncp):
                    xx[i] = xmin[i] + ind[i]*step_tab[i]

                if chart_domain.valid_coordinates(*xx, tolerance=1e-13,
                                                  parameters=parameters):
                    point = dom(xx, chart=chart_domain)
                    resu += vector.at(point).plot(chart=chart,
                                                  ambient_coords=ambient_coords,
                                                  mapping=mapping, scale=scale,
                                                  color=color, print_label=False,
                                                  parameters=parameters,
                                                  **extra_options)

                # Next index:
                ret = 1
                for pos in range(ncp-1,-1,-1):
                    imax = nb_values[coords[pos]] - 1
                    if ind[pos] != imax:
                        ind[pos] += ret
                        ret = 0
                    elif ret == 1:
                        if pos == 0:
                            ind[pos] = imax + 1 # end point reached
                        else:
                            ind[pos] = 0
                            ret = 1

        if label_axes:
            if nca==2:  # 2D graphic
                # We update the dictionary _extra_kwds (options to be passed
                # to show()), instead of using the method
                # Graphics.axes_labels() since the latter is not robust w.r.t.
                # graph addition
                resu._extra_kwds['axes_labels'] = [r'$'+latex(ac)+r'$'
                                                   for ac in ambient_coords]
            else: # 3D graphic
                labels = [str(ac) for ac in ambient_coords]
                resu = set_axes_labels(resu, *labels)
        return resu

#******************************************************************************

class VectorFieldParal(FiniteRankFreeModuleElement, TensorFieldParal, VectorField):
    r"""
    Vector field along a differentiable manifold, with values on a
    parallelizable manifold.

    An instance of this class is a vector field along a differentiable
    manifold `U` with values on a parallelizable manifold `M`, via a
    differentiable map `\Phi: U \rightarrow M`. More precisely, given
    a differentiable map

    .. MATH::

        \Phi:\ U \longrightarrow M,

    a *vector field along* `U` *with values on* `M` is a differentiable map

    .. MATH::

        v:\ U  \longrightarrow TM

    (`TM` being the tangent bundle of `M`) such that

    .. MATH::

        \forall p \in U,\ v(p) \in T_{\Phi(p)}M.

    The standard case of vector fields *on* a differentiable manifold
    corresponds to `U = M` and `\Phi = \mathrm{Id}_M`. Other common cases
    are `\Phi` being an immersion and `\Phi` being a curve in `M` (`U`
    is then an open interval of `\RR`).

    .. NOTE::

        If `M` is not parallelizable, then
        :class:`~sage.manifolds.differentiable.vectorfield.VectorField`
        *must* be used instead.

    INPUT:

    - ``vector_field_module`` -- free module `\mathcal{X}(U,\Phi)` of vector
      fields along `U` with values on `M\supset\Phi(U)`
    - ``name`` -- (default: ``None``) name given to the vector field
    - ``latex_name`` -- (default: ``None``) LaTeX symbol to denote the vector
      field; if none is provided, the LaTeX symbol is set to ``name``

    EXAMPLES:

    A vector field on a parallelizable 3-dimensional manifold::

        sage: M = Manifold(3, 'M')
        sage: c_xyz.<x,y,z> = M.chart()
        sage: v = M.vector_field('V') ; v
        Vector field V on the 3-dimensional differentiable manifold M
        sage: latex(v)
        V

    Vector fields are considered as elements of a module over the ring
    (algebra) of scalar fields on `M`::

        sage: v.parent()
        Free module X(M) of vector fields on the 3-dimensional differentiable
         manifold M
        sage: v.parent().base_ring()
        Algebra of differentiable scalar fields on the 3-dimensional
         differentiable manifold M
        sage: v.parent() is M.vector_field_module()
        True

    A vector field is a tensor field of rank 1 and of type `(1,0)`::

        sage: v.tensor_rank()
        1
        sage: v.tensor_type()
        (1, 0)

    Components of a vector field with respect to a given frame::

        sage: e = M.vector_frame('e') ; M.set_default_frame(e)
        sage: v[0], v[1], v[2] = (1, 4, 9)  # components on M's default frame (e)
        sage: v.comp()
        1-index components w.r.t. Vector frame (M, (e_0,e_1,e_2))

    The totality of the components are accessed via the operator ``[:]``::

        sage: v[:] = (1, 4, 9)  # equivalent to v[0], v[1], v[2] = (1, 4, 9)
        sage: v[:]
        [1, 4, 9]

    The components are also read on the expansion on the frame ``e``,
    as provided by the method
    :meth:`~sage.tensor.modules.free_module_tensor.FreeModuleTensor.display`::

        sage: v.display()  # displays the expansion in the default frame
        V = e_0 + 4 e_1 + 9 e_2

    A subset of the components can be accessed by using slice notation::

        sage: v[1:] = (-2, -3)
        sage: v[:]
        [1, -2, -3]
        sage: v[:2]
        [1, -2]

    Components in another frame::

        sage: f = M.vector_frame('f')
        sage: for i in range(3):
        ....:     v.set_comp(f)[i] = (i+1)**3
        ....:
        sage: v.comp(f)[2]
        27
        sage: v[f, 2]  # equivalent to above
        27
        sage: v.display(f)
        V = f_0 + 8 f_1 + 27 f_2

    The range of the indices depends on the convention set for the manifold::

        sage: M = Manifold(3, 'M', start_index=1)
        sage: c_xyz.<x,y,z> = M.chart()
        sage: e = M.vector_frame('e') ; M.set_default_frame(e)
        sage: v = M.vector_field('V')
        sage: (v[1], v[2], v[3]) = (1, 4, 9)
        sage: v[0]
        Traceback (most recent call last):
        ...
        IndexError: index out of range: 0 not in [1, 3]

    A vector field acts on scalar fields (derivation along the vector field)::

        sage: M = Manifold(2, 'M')
        sage: c_cart.<x,y> = M.chart()
        sage: f = M.scalar_field(x*y^2, name='f')
        sage: v = M.vector_field('v')
        sage: v[:] = (-y, x)
        sage: v.display()
        v = -y d/dx + x d/dy
        sage: v(f)
        Scalar field v(f) on the 2-dimensional differentiable manifold M
        sage: v(f).expr()
        2*x^2*y - y^3
        sage: latex(v(f))
        v\left(f\right)

    Example of a vector field associated with a non-trivial map `\Phi`;
    a vector field along a curve in `M`::

        sage: R = Manifold(1, 'R')
        sage: T.<t> = R.chart()  # canonical chart on R
        sage: Phi = R.diff_map(M, [cos(t), sin(t)], name='Phi') ; Phi
        Differentiable map Phi from the 1-dimensional differentiable manifold R
         to the 2-dimensional differentiable manifold M
        sage: Phi.display()
        Phi: R --> M
           t |--> (x, y) = (cos(t), sin(t))
        sage: w = R.vector_field('w', dest_map=Phi) ; w
        Vector field w along the 1-dimensional differentiable manifold R with
         values on the 2-dimensional differentiable manifold M
        sage: w.parent()
        Free module X(R,Phi) of vector fields along the 1-dimensional
         differentiable manifold R mapped into the 2-dimensional differentiable
         manifold M
        sage: w[:] = (-sin(t), cos(t))
        sage: w.display()
        w = -sin(t) d/dx + cos(t) d/dy

    Value at a given point::

        sage: p = R((0,), name='p') ; p
        Point p on the 1-dimensional differentiable manifold R
        sage: w.at(p)
        Tangent vector w at Point Phi(p) on the 2-dimensional differentiable
         manifold M
        sage: w.at(p).display()
        w = d/dy
        sage: w.at(p) == v.at(Phi(p))
        True

    """
    def __init__(self, vector_field_module, name=None, latex_name=None):
        r"""
        Construct a vector field with values on a parallelizable manifold.

        TESTS:

        Construction via ``parent.element_class``, and not via a direct call
        to ``VectorFieldParal``, to fit with the category framework::

            sage: M = Manifold(2, 'M')
            sage: X.<x,y> = M.chart()  # makes M parallelizable
            sage: XM = M.vector_field_module()  # the parent
            sage: v = XM.element_class(XM, name='v'); v
            Vector field v on the 2-dimensional differentiable manifold M
            sage: v[:] = (-y, x)
            sage: v.display()
            v = -y d/dx + x d/dy
            sage: TestSuite(v).run()

        Construction via ``DifferentiableManifold.vector_field``::

            sage: u = M.vector_field(name='u'); u
            Vector field u on the 2-dimensional differentiable manifold M
            sage: type(u) == type(v)
            True
            sage: u.parent() is v.parent()
            True
            sage: u[:] = (1+x, 1-y)
            sage: TestSuite(u).run()

        """
        FiniteRankFreeModuleElement.__init__(self, vector_field_module,
                                             name=name, latex_name=latex_name)
        # TensorFieldParal attributes:
        self._domain = vector_field_module._domain
        self._ambient_domain = vector_field_module._ambient_domain
        # VectorField attributes:
        self._vmodule = vector_field_module
        # Initialization of derived quantities:
        TensorFieldParal._init_derived(self)
        VectorField._init_derived(self)
        # Initialization of list of quantities depending on self:
        self._init_dependencies()

    def _repr_(self) :
        r"""
        String representation of ``self``.

        TESTS::

            sage: M = Manifold(2, 'M')
            sage: X.<x,y> = M.chart()  # makes M parallelizable
            sage: v = M.vector_field(name='v')
            sage: v._repr_()
            'Vector field v on the 2-dimensional differentiable manifold M'
            sage: repr(v)  # indirect doctest
            'Vector field v on the 2-dimensional differentiable manifold M'
            sage: v  # indirect doctest
            Vector field v on the 2-dimensional differentiable manifold M

        """
        return VectorField._repr_(self)

    def _new_instance(self):
        r"""
        Create an instance of the same class as ``self`` on the same module.

        TESTS::

            sage: M = Manifold(2, 'M')
            sage: X.<x,y> = M.chart()  # makes M parallelizable
            sage: v = M.vector_field(name='v')
            sage: u = v._new_instance(); u
            Vector field on the 2-dimensional differentiable manifold M
            sage: u.parent() is v.parent()
            True

        """
        return type(self)(self._fmodule)

    def _del_derived(self, del_restrictions=True):
        r"""
        Delete the derived quantities.

        INPUT:

        - ``del_restrictions`` -- (default: ``True``) determines whether
          the restrictions of ``self`` to subdomains are deleted

        TEST::

            sage: M = Manifold(2, 'M')
            sage: X.<x,y> = M.chart()  # makes M parallelizable
            sage: v = M.vector_field(name='v')
            sage: v._del_derived()

        """
        TensorFieldParal._del_derived(self, del_restrictions=del_restrictions)
        VectorField._del_derived(self)
        self._del_dependencies()

    def __call__(self, scalar):
        r"""
        Action on a scalar field.

        INPUT:

        - ``scalar`` -- scalar field `f`

        OUTPUT:

        - scalar field representing the derivative of `f` along the vector
          field, i.e. `v^i \frac{\partial f}{\partial x^i}`

        EXAMPLES:

        Action of a vector field on a scalar field on a 2-dimensional
        manifold::

            sage: M = Manifold(2, 'M')
            sage: c_cart.<x,y> = M.chart()
            sage: f = M.scalar_field(x*y^2)
            sage: v = M.vector_field()
            sage: v[:] = (-y, x)
            sage: v(f)
            Scalar field on the 2-dimensional differentiable manifold M
            sage: v(f).display()
            M --> R
            (x, y) |--> 2*x^2*y - y^3

        """
        from sage.manifolds.differentiable.vectorframe import CoordFrame
        if scalar._tensor_type == (0,1):
            # This is actually the action of the vector field on a 1-form,
            # as a tensor field of type (1,0):
            return scalar(self)
        if scalar._tensor_type != (0,0):
            raise TypeError("the argument must be a scalar field")
        #!# Could it be simply
        # return scalar.differential()(self)
        # ?
        dom_resu = self._domain.intersection(scalar._domain)
        self_r = self.restrict(dom_resu)
        scalar_r = scalar.restrict(dom_resu)
        if scalar_r._is_zero:
            return dom_resu._zero_scalar_field
        # Creation of the result:
        if self._name is not None and scalar._name is not None:
            resu_name = self._name + "(" + scalar._name + ")"
        else:
            resu_name = None
        if self._latex_name is not None and scalar._latex_name is not None:
            resu_latex = (self._latex_name + r"\left(" + scalar._latex_name
                          + r"\right)")
        else:
            resu_latex = None
        resu = dom_resu.scalar_field(name=resu_name, latex_name=resu_latex)
        # Search for common charts for the computation:
        common_charts = set()
        for chart in scalar_r._express:
            try:
                self_r.comp(chart._frame)
                common_charts.add(chart)
            except ValueError:
                pass
        for frame in self_r._components:
            if isinstance(frame, CoordFrame):
                chart = frame._chart
                try:
                    scalar_r.coord_function(chart)
                    common_charts.add(chart)
                except ValueError:
                    pass
        if not common_charts:
            raise ValueError("no common chart found")
        # The computation:
        manif = scalar._manifold
        for chart in common_charts:
            v = self_r.comp(chart._frame)
            f = scalar_r.coord_function(chart)
            res = 0
            for i in manif.irange():
                res += v[i, chart] * f.diff(i)
            resu._express[chart] = res
        return resu
<|MERGE_RESOLUTION|>--- conflicted
+++ resolved
@@ -34,11 +34,8 @@
 AUTHORS:
 
 - Eric Gourgoulhon, Michal Bejger (2013-2015) : initial version
-<<<<<<< HEAD
+- Marco Mancini (2015): parallelization of vector field plots
 - Travis Scrimshaw (2016): review tweaks
-=======
-- Marco Mancini (2015): parallelization of vector field plots
->>>>>>> c70792e6
 
 REFERENCES:
 
@@ -56,6 +53,7 @@
 #******************************************************************************
 #       Copyright (C) 2015 Eric Gourgoulhon <eric.gourgoulhon@obspm.fr>
 #       Copyright (C) 2015 Michal Bejger <bejger@camk.edu.pl>
+#       Copyright (C) 2015 Marco Mancini <marco.mancini@obspm.fr>
 #       Copyright (C) 2016 Travis Scrimshaw <tscrimsh@umn.edu>
 #
 #  Distributed under the terms of the GNU General Public License (GPL)
@@ -731,7 +729,7 @@
         if fixed_coords is not None:
             if len(fixed_coords) != nc - ncp:
                 raise ValueError("bad number of fixed coordinates")
-            for fc, val in fixed_coords.iteritems():
+            for fc, val in fixed_coords.items():
                 xx[chart_domain[:].index(fc)] = val
 
 
