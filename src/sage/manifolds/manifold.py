r"""
Topological Manifolds

Given a topological field `K` (in most applications, `K = \RR` or
`K = \CC`) and a non-negative integer `n`, a *topological manifold of
dimension* `n` *over K* is a topological space `M` such that

- `M` is a Hausdorff space,
- `M` is second countable,
- every point in `M` has a neighborhood homeomorphic to `K^n`.

Topological manifolds are implemented via the class
:class:`TopologicalManifold`. Open subsets of topological manifolds
are also implemented via :class:`TopologicalManifold`, since they are
topological manifolds by themselves.

In the current setting, topological manifolds are mostly described by
means of charts (see :class:`~sage.manifolds.chart.Chart`).

:class:`TopologicalManifold` serves as a base class for more specific
manifold classes.

The user interface is provided by the generic function
:func:`~sage.manifolds.manifold.Manifold`, with
with the argument ``structure`` set to ``'topological'``.

.. RUBRIC:: Example 1: the 2-sphere as a topological manifold of dimension
  2 over `\RR`

One starts by declaring `S^2` as a 2-dimensional topological manifold::

    sage: M = Manifold(2, 'S^2', structure='topological')
    sage: M
    2-dimensional topological manifold S^2

Since the base topological field has not been specified in the argument list
of ``Manifold``, `\RR` is assumed::

    sage: M.base_field()
    Real Field with 53 bits of precision
    sage: dim(M)
    2

Let us consider the complement of a point, the "North pole" say; this is an
open subset of `S^2`, which we call `U`::

    sage: U = M.open_subset('U'); U
    Open subset U of the 2-dimensional topological manifold S^2

A standard chart on `U` is provided by the stereographic projection from the
North pole to the equatorial plane::

    sage: stereoN.<x,y> = U.chart(); stereoN
    Chart (U, (x, y))

Thanks to the operator ``<x,y>`` on the left-hand side, the coordinates
declared in a chart (here `x` and `y`), are accessible by their names;
they are Sage's symbolic variables::

    sage: y
    y
    sage: type(y)
    <class 'sage.symbolic.expression.Expression'>

The South pole is the point of coordinates `(x, y) = (0, 0)` in the above
chart::

    sage: S = U.point((0,0), chart=stereoN, name='S'); S
    Point S on the 2-dimensional topological manifold S^2

Let us call `V` the open subset that is the complement of the South pole and
let us introduce on it the chart induced by the stereographic projection from
the South pole to the equatorial plane::

    sage: V = M.open_subset('V'); V
    Open subset V of the 2-dimensional topological manifold S^2
    sage: stereoS.<u,v> = V.chart(); stereoS
    Chart (V, (u, v))

The North pole is the point of coordinates `(u, v) = (0, 0)` in this chart::

    sage: N = V.point((0,0), chart=stereoS, name='N'); N
    Point N on the 2-dimensional topological manifold S^2

To fully construct the manifold, we declare that it is the union of `U`
and `V`::

    sage: M.declare_union(U,V)

and we provide the transition map between the charts ``stereoN`` =
`(U, (x, y))` and ``stereoS`` = `(V, (u, v))`, denoting by `W` the
intersection of `U` and `V` (`W` is the subset of `U` defined by
`x^2 + y^2 \neq 0`, as well as the subset of `V` defined by
`u^2 + v^2 \neq 0`)::

    sage: stereoN_to_S = stereoN.transition_map(stereoS, [x/(x^2+y^2), y/(x^2+y^2)],
    ....:                          intersection_name='W', restrictions1= x^2+y^2!=0,
    ....:                                                 restrictions2= u^2+v^2!=0)
    sage: stereoN_to_S
    Change of coordinates from Chart (W, (x, y)) to Chart (W, (u, v))
    sage: stereoN_to_S.display()
    u = x/(x^2 + y^2)
    v = y/(x^2 + y^2)

We give the name ``W`` to the Python variable representing `W = U \cap V`::

    sage: W = U.intersection(V)

The inverse of the transition map is computed by the method
:meth:`sage.manifolds.chart.CoordChange.inverse`::

    sage: stereoN_to_S.inverse()
    Change of coordinates from Chart (W, (u, v)) to Chart (W, (x, y))
    sage: stereoN_to_S.inverse().display()
    x = u/(u^2 + v^2)
    y = v/(u^2 + v^2)

At this stage, we have four open subsets on `S^2`::

    sage: M.subset_family()
    Set {S^2, U, V, W} of open subsets of the 2-dimensional topological manifold S^2

`W` is the open subset that is the complement of the two poles::

    sage: N in W or S in W
    False

The North pole lies in `V` and the South pole in `U`::

    sage: N in V, N in U
    (True, False)
    sage: S in U, S in V
    (True, False)

The manifold's (user) atlas contains four charts, two of them
being restrictions of charts to a smaller domain::

    sage: M.atlas()
    [Chart (U, (x, y)), Chart (V, (u, v)),
     Chart (W, (x, y)), Chart (W, (u, v))]

Let us consider the point of coordinates `(1, 2)` in the chart ``stereoN``::

    sage: p = M.point((1,2), chart=stereoN, name='p'); p
    Point p on the 2-dimensional topological manifold S^2
    sage: p.parent()
    2-dimensional topological manifold S^2
    sage: p in W
    True

The coordinates of `p` in the chart ``stereoS`` are computed by letting
the chart act on the point::

    sage: stereoS(p)
    (1/5, 2/5)

Given the definition of `p`, we have of course::

    sage: stereoN(p)
    (1, 2)

Similarly::

    sage: stereoS(N)
    (0, 0)
    sage: stereoN(S)
    (0, 0)

A continuous map `S^2 \to \RR` (scalar field)::

    sage: f = M.scalar_field({stereoN: atan(x^2+y^2), stereoS: pi/2-atan(u^2+v^2)},
    ....:                    name='f')
    sage: f
    Scalar field f on the 2-dimensional topological manifold S^2
    sage: f.display()
    f: S^2 → ℝ
    on U: (x, y) ↦ arctan(x^2 + y^2)
    on V: (u, v) ↦ 1/2*pi - arctan(u^2 + v^2)
    sage: f(p)
    arctan(5)
    sage: f(N)
    1/2*pi
    sage: f(S)
    0
    sage: f.parent()
    Algebra of scalar fields on the 2-dimensional topological manifold S^2
    sage: f.parent().category()
    Join of Category of commutative algebras over Symbolic Ring and Category of homsets of topological spaces


.. RUBRIC:: Example 2: the Riemann sphere as a topological manifold of
  dimension 1 over `\CC`

We declare the Riemann sphere `\CC^*` as a 1-dimensional topological manifold
over `\CC`::

    sage: M = Manifold(1, 'ℂ*', structure='topological', field='complex'); M
    Complex 1-dimensional topological manifold ℂ*

We introduce a first open subset, which is actually
`\CC = \CC^*\setminus\{\infty\}` if we interpret `\CC^*` as the
Alexandroff one-point compactification of `\CC`::

    sage: U = M.open_subset('U')

A natural chart on `U` is then nothing but the identity map of `\CC`, hence
we denote the associated coordinate by `z`::

    sage: Z.<z> = U.chart()

The origin of the complex plane is the point of coordinate `z = 0`::

    sage: O = U.point((0,), chart=Z, name='O'); O
    Point O on the Complex 1-dimensional topological manifold ℂ*

Another open subset of `\CC^*` is `V = \CC^*\setminus\{O\}`::

    sage: V = M.open_subset('V')

We define a chart on `V` such that the point at infinity is the point of
coordinate `0` in this chart::

    sage: W.<w> = V.chart(); W
    Chart (V, (w,))
    sage: inf = M.point((0,), chart=W, name='inf', latex_name=r'\infty')
    sage: inf
    Point inf on the Complex 1-dimensional topological manifold ℂ*

To fully construct the Riemann sphere, we declare that it is the union
of `U` and `V`::

    sage: M.declare_union(U,V)

and we provide the transition map between the two charts as `w = 1 / z`
on `A = U \cap V`::

    sage: Z_to_W = Z.transition_map(W, 1/z, intersection_name='A',
    ....:                           restrictions1= z!=0, restrictions2= w!=0)
    sage: Z_to_W
    Change of coordinates from Chart (A, (z,)) to Chart (A, (w,))
    sage: Z_to_W.display()
    w = 1/z
    sage: Z_to_W.inverse()
    Change of coordinates from Chart (A, (w,)) to Chart (A, (z,))
    sage: Z_to_W.inverse().display()
    z = 1/w

Let consider the complex number `i` as a point of the Riemann sphere::

    sage: i = M((I,), chart=Z, name='i'); i
    Point i on the Complex 1-dimensional topological manifold ℂ*

Its coordinates w.r.t. the charts ``Z`` and ``W`` are::

    sage: Z(i)
    (I,)
    sage: W(i)
    (-I,)

and we have::

    sage: i in U
    True
    sage: i in V
    True

The following subsets and charts have been defined::

    sage: M.subset_family()
    Set {A, U, V, ℂ*} of open subsets of the Complex 1-dimensional topological manifold ℂ*
    sage: M.atlas()
    [Chart (U, (z,)), Chart (V, (w,)), Chart (A, (z,)), Chart (A, (w,))]

A constant map `\CC^* \rightarrow \CC`::

    sage: f = M.constant_scalar_field(3+2*I, name='f'); f
    Scalar field f on the Complex 1-dimensional topological manifold ℂ*
    sage: f.display()
    f: ℂ* → ℂ
    on U: z ↦ 2*I + 3
    on V: w ↦ 2*I + 3
    sage: f(O)
    2*I + 3
    sage: f(i)
    2*I + 3
    sage: f(inf)
    2*I + 3
    sage: f.parent()
    Algebra of scalar fields on the Complex 1-dimensional topological
     manifold ℂ*
    sage: f.parent().category()
    Join of Category of commutative algebras over Symbolic Ring and Category of homsets of topological spaces

AUTHORS:

- Eric Gourgoulhon (2015): initial version
- Travis Scrimshaw (2015): structure described via
  :class:`~sage.manifolds.structure.TopologicalStructure` or
  :class:`~sage.manifolds.structure.RealTopologicalStructure`
- Michael Jung (2020): topological vector bundles and orientability


REFERENCES:

- [Lee2011]_
- [Lee2013]_
- [KN1963]_
- [Huy2005]_

"""

# *****************************************************************************
#       Copyright (C) 2015-2020 Eric Gourgoulhon <eric.gourgoulhon@obspm.fr>
#       Copyright (C) 2015      Travis Scrimshaw <tscrimsh@umn.edu>
#       Copyright (C) 2016      Andrew Mathas
#       Copyright (C) 2018      Florentin Jaffredo
#       Copyright (C) 2019      Hans Fotsing Tetsing
#       Copyright (C) 2019-2020 Michael Jung
#       Copyright (C) 2021      Matthias Koeppe <mkoeppe@math.ucdavis.edu>
#
# This program is free software: you can redistribute it and/or modify
# it under the terms of the GNU General Public License as published by
# the Free Software Foundation, either version 2 of the License, or
# (at your option) any later version.
#                  http://www.gnu.org/licenses/
# *****************************************************************************

from typing import Type

from sage.categories.fields import Fields
from sage.categories.homset import Hom
<<<<<<< HEAD
from sage.categories.manifolds import Manifolds
from sage.manifolds.chart import Chart, RealChart
from sage.manifolds.manifold_homset import TopologicalManifoldHomset
from sage.manifolds.scalarfield_algebra import ScalarFieldAlgebra
from sage.manifolds.subset import ManifoldSubset
from sage.misc.cachefunc import cached_method
from sage.misc.prandom import getrandbits
from sage.rings.all import CC
from sage.rings.complex_mpfr import ComplexField_class
=======
import sage.rings.abc
from sage.rings.cc import CC
from sage.rings.real_mpfr import RR
from sage.misc.prandom import getrandbits
from sage.misc.cachefunc import cached_method
>>>>>>> 3da1b22c
from sage.rings.integer import Integer
from sage.rings.real_mpfr import RR, RealField_class
from sage.structure.global_options import GlobalOptions

#############################################################################
## Global options

#############################################################################
## Class

class TopologicalManifold(ManifoldSubset):
    r"""
    Topological manifold over a topological field `K`.

    Given a topological field `K` (in most applications, `K = \RR` or
    `K = \CC`) and a non-negative integer `n`, a *topological manifold of
    dimension* `n` *over K* is a topological space `M` such that

    - `M` is a Hausdorff space,
    - `M` is second countable, and
    - every point in `M` has a neighborhood homeomorphic to `K^n`.

    This is a Sage *parent* class, the corresponding *element*
    class being :class:`~sage.manifolds.point.ManifoldPoint`.

    INPUT:

    - ``n`` -- positive integer; dimension of the manifold
    - ``name`` -- string; name (symbol) given to the manifold
    - ``field`` -- field `K` on which the manifold is
      defined; allowed values are

      - ``'real'`` or an object of type ``RealField`` (e.g., ``RR``) for
        a manifold over `\RR`
      - ``'complex'`` or an object of type ``ComplexField`` (e.g., ``CC``)
        for a manifold over `\CC`
      - an object in the category of topological fields (see
        :class:`~sage.categories.fields.Fields` and
        :class:`~sage.categories.topological_spaces.TopologicalSpaces`)
        for other types of manifolds

    - ``base_manifold`` -- (default: ``None``) if not ``None``, must be a
      topological manifold; the created object is then an open subset of
      ``base_manifold``
    - ``latex_name`` -- (default: ``None``) string; LaTeX symbol to
      denote the manifold; if none are provided, it is set to ``name``
    - ``start_index`` -- (default: 0) integer; lower value of the range of
      indices used for "indexed objects" on the manifold, e.g., coordinates
      in a chart
    - ``category`` -- (default: ``None``) to specify the category; if
      ``None``, ``Manifolds(field)`` is assumed (see the category
      :class:`~sage.categories.manifolds.Manifolds`)
    - ``unique_tag`` -- (default: ``None``) tag used to force the construction
      of a new object when all the other arguments have been used previously
      (without ``unique_tag``, the
      :class:`~sage.structure.unique_representation.UniqueRepresentation`
      behavior inherited from
      :class:`~sage.manifolds.subset.ManifoldSubset`
      would return the previously constructed object corresponding to these
      arguments)

    EXAMPLES:

    A 4-dimensional topological manifold (over `\RR`)::

        sage: M = Manifold(4, 'M', latex_name=r'\mathcal{M}', structure='topological')
        sage: M
        4-dimensional topological manifold M
        sage: latex(M)
        \mathcal{M}
        sage: type(M)
        <class 'sage.manifolds.manifold.TopologicalManifold_with_category'>
        sage: M.base_field()
        Real Field with 53 bits of precision
        sage: dim(M)
        4

    The input parameter ``start_index`` defines the range of indices
    on the manifold::

        sage: M = Manifold(4, 'M', structure='topological')
        sage: list(M.irange())
        [0, 1, 2, 3]
        sage: M = Manifold(4, 'M', structure='topological', start_index=1)
        sage: list(M.irange())
        [1, 2, 3, 4]
        sage: list(Manifold(4, 'M', structure='topological', start_index=-2).irange())
        [-2, -1, 0, 1]

    A complex manifold::

        sage: N = Manifold(3, 'N', structure='topological', field='complex'); N
        Complex 3-dimensional topological manifold N

    A manifold over `\QQ`::

        sage: N = Manifold(6, 'N', structure='topological', field=QQ); N
        6-dimensional topological manifold N over the Rational Field

    A manifold over `\QQ_5`, the field of 5-adic numbers::

        sage: N = Manifold(2, 'N', structure='topological', field=Qp(5)); N
        2-dimensional topological manifold N over the 5-adic Field with capped
         relative precision 20

    A manifold is a Sage *parent* object, in the category of topological
    manifolds over a given topological field (see
    :class:`~sage.categories.manifolds.Manifolds`)::

        sage: isinstance(M, Parent)
        True
        sage: M.category()
        Category of manifolds over Real Field with 53 bits of precision
        sage: from sage.categories.manifolds import Manifolds
        sage: M.category() is Manifolds(RR)
        True
        sage: M.category() is Manifolds(M.base_field())
        True
        sage: M in Manifolds(RR)
        True
        sage: N in Manifolds(Qp(5))
        True

    The corresponding Sage *elements* are points::

        sage: X.<t, x, y, z> = M.chart()
        sage: p = M.an_element(); p
        Point on the 4-dimensional topological manifold M
        sage: p.parent()
        4-dimensional topological manifold M
        sage: M.is_parent_of(p)
        True
        sage: p in M
        True

    The manifold's points are instances of class
    :class:`~sage.manifolds.point.ManifoldPoint`::

        sage: isinstance(p, sage.manifolds.point.ManifoldPoint)
        True

    Since an open subset of a topological manifold `M` is itself a
    topological manifold, open subsets of `M` are instances of the class
    :class:`TopologicalManifold`::

        sage: U = M.open_subset('U'); U
        Open subset U of the 4-dimensional topological manifold M
        sage: isinstance(U, sage.manifolds.manifold.TopologicalManifold)
        True
        sage: U.base_field() == M.base_field()
        True
        sage: dim(U) == dim(M)
        True
        sage: U.category()
        Join of Category of subobjects of sets and Category of manifolds over
         Real Field with 53 bits of precision

    The manifold passes all the tests of the test suite relative to its
    category::

        sage: TestSuite(M).run()

    .. SEEALSO::

        :mod:`sage.manifolds.manifold`
    """

    _name_modifier: str
    _chart_type: Type[Chart]

    def __init__(
        self,
        n,
        name,
        field,
        base_manifold=None,
        latex_name=None,
        start_index=0,
        category=None,
        unique_tag=None,
    ):
        r"""
        Construct a topological manifold.

        TESTS::

            sage: M = Manifold(3, 'M', latex_name=r'\mathbb{M}',
            ....:              structure='topological', start_index=1)
            sage: M
            3-dimensional topological manifold M
            sage: latex(M)
            \mathbb{M}
            sage: dim(M)
            3
            sage: X.<x,y,z> = M.chart()
            sage: TestSuite(M).run()

        Tests for open subsets::

            sage: U = M.open_subset('U', coord_def={X: x>0})
            sage: TestSuite(U).run()
            sage: U.category() is M.category().Subobjects()
            True

        """
        # Initialization of the attributes _dim, _field, _field_type:
        self._dim = n

        if field == 'real':
            self._field = RR
            self._field_type = 'real'
        elif field == 'complex':
            self._field = CC
            self._field_type = 'complex'
        else:
            if field not in Fields():
                raise TypeError("the argument 'field' must be a field")
            self._field = field
            if isinstance(field, sage.rings.abc.RealField):
                self._field_type = 'real'
            elif isinstance(field, sage.rings.abc.ComplexField):
                self._field_type = 'complex'
            else:
                self._field_type = 'neither_real_nor_complex'

        if self._field_type is "real":
            self._chart_type = RealChart
        else:
            self._chart_type = Chart

        # Category
        if base_manifold is None:
            base_manifold = self
            category = Manifolds(self._field).or_subcategory(category)
        else:
            category = base_manifold.category().Subobjects()
        # Initialization as a manifold set:
        ManifoldSubset.__init__(self, base_manifold, name, latex_name=latex_name,
                                category=category)
        self._is_open = True
        self._open_covers.append([self])  # list of open covers of self
        #
        if not isinstance(start_index, (int, Integer)):
            raise TypeError("the starting index must be an integer")
        self._sindex = start_index
        #
        self._atlas = []  # list of charts defined on subsets of self
        self._top_charts = []  # list of charts defined on subsets of self
                        # that are not subcharts of charts on larger subsets
        self._def_chart = None  # default chart
        self._orientation = [] # set no orientation a priori
        self._charts_by_coord = {} # dictionary of charts whose domain is self
                                   # (key: string formed by the coordinate
                                   #  symbols separated by a white space)
        self._coord_changes = {} # dictionary of transition maps (key: pair of
                                 # of charts)
        # List of charts that individually cover self, i.e. whose
        # domains are self (if non-empty, self is a coordinate domain):
        self._covering_charts = []
        # The current calculus method on the manifold
        #   (to be changed by set_calculus_method)
        self._calculus_method = 'SR'

        self._name_modifier = "topological"

    def _repr_(self) -> str:
        r"""
        Return a string representation of the manifold.

        TESTS::

            sage: M = Manifold(3, 'M', structure='topological')
            sage: M._repr_()
            '3-dimensional topological manifold M'
            sage: repr(M)  # indirect doctest
            '3-dimensional topological manifold M'
            sage: M  # indirect doctest
            3-dimensional topological manifold M
            sage: M = Manifold(3, 'M', structure='topological', field='complex')
            sage: M._repr_()
            'Complex 3-dimensional topological manifold M'
            sage: M = Manifold(3, 'M', structure='topological', field=QQ)
            sage: M._repr_()
            '3-dimensional topological manifold M over the Rational Field'

        If the manifold is actually an open subset of a larger manifold, the
        string representation is different::

            sage: U = M.open_subset('U')
            sage: U._repr_()
            'Open subset U of the 3-dimensional topological manifold M
             over the Rational Field'
        """
        if self is not self._manifold:
            return f"Open subset {self._name} of the {self._manifold}"

        if self._field_type == "real":
            return (
                f"{self._dim}-dimensional {self._name_modifier} manifold {self._name}"
            )
        elif self._field_type == "complex":
            return f"{self._dim}-dimensional complex {self._name_modifier} manifold {self._name}"
        return f"{self.dim}-dimensional {self._name_modifier} manifold {self._name} over the {self._field}"

    def _an_element_(self):
        r"""
        Construct some point on the manifold.

        EXAMPLES::

            sage: M = Manifold(2, 'M', structure='topological')
            sage: X.<x,y> = M.chart()
            sage: p = M._an_element_(); p
            Point on the 2-dimensional topological manifold M
            sage: p.coord()
            (0, 0)
            sage: U = M.open_subset('U', coord_def={X: y>1}); U
            Open subset U of the 2-dimensional topological manifold M
            sage: p = U._an_element_(); p
            Point on the 2-dimensional topological manifold M
            sage: p in U
            True
            sage: p.coord()
            (0, 2)
            sage: V = U.open_subset('V', coord_def={X.restrict(U): x<-pi})
            sage: p = V._an_element_(); p
            Point on the 2-dimensional topological manifold M
            sage: p in V
            True
            sage: p.coord()
            (-pi - 1, 2)

        """
        from sage.rings.infinity import Infinity
        if self._def_chart is None:
            return self.element_class(self)
        # Attempt to construct a point in the domain of the default chart
        chart = self._def_chart
        if self._field_type == 'real':
            coords = []
            for coord_range in chart._bounds:
                xmin = coord_range[0][0]
                xmax = coord_range[1][0]
                if xmin == -Infinity:
                    if xmax == Infinity:
                        x = 0
                    else:
                        x = xmax - 1
                else:
                    if xmax == Infinity:
                        x = xmin + 1
                    else:
                        x = (xmin + xmax)/2
                coords.append(x)
        else:
            coords = self._dim*[0]
        if not chart.valid_coordinates(*coords):
            # Attempt to construct a point in the domain of other charts
            if self._field_type == 'real':
                for ch in self._atlas:
                    if ch is self._def_chart:
                        continue # since this case has already been attempted
                    coords = []
                    for coord_range in ch._bounds:
                        xmin = coord_range[0][0]
                        xmax = coord_range[1][0]
                        if xmin == -Infinity:
                            if xmax == Infinity:
                                x = 0
                            else:
                                x = xmax - 1
                        else:
                            if xmax == Infinity:
                                x = xmin + 1
                            else:
                                x = (xmin + xmax)/2
                        coords.append(x)
                    if ch.valid_coordinates(*coords):
                        chart = ch
                        break
                else:
                    # A generic element with specific coordinates could not be
                    # automatically generated, due to too complex coordinate
                    # conditions. An element without any coordinate set is
                    # returned instead:
                    return self.element_class(self)
            else:
                # Case of manifolds over a field different from R
                for ch in self._atlas:
                    if ch is self._def_chart:
                        continue # since this case has already been attempted
                    if ch.valid_coordinates(*coords):
                        chart = ch
                        break
                else:
                    return self.element_class(self)
        # The point is constructed with check_coords=False since the check
        # has just been performed above:
        return self.element_class(self, coords=coords, chart=chart,
                                  check_coords=False)

    def __contains__(self, point):
        r"""
        Check whether a point is contained in the manifold.

        EXAMPLES::

            sage: M = Manifold(2, 'M', structure='topological')
            sage: X.<x,y> = M.chart()
            sage: p = M.point((1,2), chart=X)
            sage: M.__contains__(p)
            True
            sage: p in M  # indirect doctest
            True
            sage: U = M.open_subset('U', coord_def={X: x>0})
            sage: U.__contains__(p)
            True
            sage: p in U  # indirect doctest
            True
            sage: V = U.open_subset('V', coord_def={X.restrict(U): y<0})
            sage: V.__contains__(p)
            False
            sage: p in V  # indirect doctest
            False

        """
        # for efficiency, a quick test first:
        if point.parent() is self:
            return True
        if point.parent().is_subset(self):
            return True
        for chart in self._atlas:
            if chart in point._coordinates:
                if chart.valid_coordinates( *(point._coordinates[chart]) ):
                    return True
        for chart in point._coordinates:
            for schart in chart._subcharts:
                if schart in self._atlas and schart.valid_coordinates(
                                          *(point._coordinates[chart]) ):
                    return True
        return False

    def open_subset(self, name, latex_name=None, coord_def={}, supersets=None):
        r"""
        Create an open subset of the manifold.

        An open subset is a set that is (i) included in the manifold and (ii)
        open with respect to the manifold's topology. It is a topological
        manifold by itself. Hence the returned object is an instance of
        :class:`TopologicalManifold`.

        INPUT:

        - ``name`` -- name given to the open subset
        - ``latex_name`` --  (default: ``None``) LaTeX symbol to denote
          the subset; if none are provided, it is set to ``name``
        - ``coord_def`` -- (default: {}) definition of the subset in
          terms of coordinates; ``coord_def`` must a be dictionary with keys
          charts on the manifold and values the symbolic expressions formed
          by the coordinates to define the subset
        - ``supersets`` -- (default: only ``self``) list of sets that the
          new open subset is a subset of

        OUTPUT:

        - the open subset, as an instance of :class:`TopologicalManifold`

        EXAMPLES:

        Creating an open subset of a 2-dimensional manifold::

            sage: M = Manifold(2, 'M', structure='topological')
            sage: A = M.open_subset('A'); A
            Open subset A of the 2-dimensional topological manifold M

        As an open subset of a topological manifold, ``A`` is itself a
        topological manifold, on the same topological field and of the same
        dimension as ``M``::

            sage: isinstance(A, sage.manifolds.manifold.TopologicalManifold)
            True
            sage: A.base_field() == M.base_field()
            True
            sage: dim(A) == dim(M)
            True
            sage: A.category() is M.category().Subobjects()
            True

        Creating an open subset of ``A``::

            sage: B = A.open_subset('B'); B
            Open subset B of the 2-dimensional topological manifold M

        We have then::

            sage: frozenset(A.subsets())  # random (set output)
            {Open subset B of the 2-dimensional topological manifold M,
             Open subset A of the 2-dimensional topological manifold M}
            sage: B.is_subset(A)
            True
            sage: B.is_subset(M)
            True

        Defining an open subset by some coordinate restrictions: the open
        unit disk in `\RR^2`::

            sage: M = Manifold(2, 'R^2', structure='topological')
            sage: c_cart.<x,y> = M.chart() # Cartesian coordinates on R^2
            sage: U = M.open_subset('U', coord_def={c_cart: x^2+y^2<1}); U
            Open subset U of the 2-dimensional topological manifold R^2

        Since the argument ``coord_def`` has been set, ``U`` is automatically
        provided with a chart, which is the restriction of the Cartesian one
        to ``U``::

            sage: U.atlas()
            [Chart (U, (x, y))]

        Therefore, one can immediately check whether a point belongs
        to ``U``::

            sage: M.point((0,0)) in U
            True
            sage: M.point((1/2,1/3)) in U
            True
            sage: M.point((1,2)) in U
            False

        """
        resu = TopologicalManifold(
            self._dim,
            name,
            self._field,
            base_manifold=self._manifold,
            latex_name=latex_name,
            start_index=self._sindex,
        )
        if supersets is None:
            supersets = [self]
        for superset in supersets:
            superset._init_open_subset(resu, coord_def=coord_def)
        return resu

    def _init_open_subset(self, resu, coord_def):
        r"""
        Initialize ``resu`` as an open subset of ``self``.

        INPUT:

        - ``resu`` -- an instance of ``:class:`TopologicalManifold` or
          a subclass.

        - ``coord_def`` -- (default: {}) definition of the subset in
          terms of coordinates; ``coord_def`` must a be dictionary with keys
          charts on the manifold and values the symbolic expressions formed
          by the coordinates to define the subset

        EXAMPLES::

            sage: M = Manifold(2, 'R^2', structure='topological')
            sage: c_cart.<x,y> = M.chart() # Cartesian coordinates on R^2
            sage: from sage.manifolds.manifold import TopologicalManifold
            sage: U = TopologicalManifold(2, 'U', field=M._field, base_manifold=M)
            sage: M._init_open_subset(U, coord_def={c_cart: x^2+y^2<1})
            sage: U
            Open subset U of the 2-dimensional topological manifold R^2
        """
        resu._calculus_method = self._calculus_method
        if self.is_empty():
            self.declare_equal(resu)
        else:
            self.declare_superset(resu)
        self._top_subsets.add(resu)
        # Charts on the result from the coordinate definition:
        for chart, restrictions in coord_def.items():
            if chart not in self._atlas:
                raise ValueError("the {} does not belong to ".format(chart) +
                                 "the atlas of {}".format(self))
            chart.restrict(resu, restrictions)
        # Transition maps on the result inferred from those of self:
        for chart1 in coord_def:
            for chart2 in coord_def:
                if chart2 != chart1 and (chart1, chart2) in self._coord_changes:
                    self._coord_changes[(chart1, chart2)].restrict(resu)

    def get_chart(self, coordinates, domain=None):
        r"""
        Get a chart from its coordinates.

        The chart must have been previously created by the method
        :meth:`chart`.

        INPUT:

        - ``coordinates`` --  single string composed of the coordinate symbols
          separated by a space
        - ``domain`` -- (default: ``None``) string containing the name of the
          chart's domain, which must be a subset of the current manifold; if
          ``None``, the current manifold is assumed

        OUTPUT:

        - instance of
          :class:`~sage.manifolds.chart.Chart` (or of the subclass
          :class:`~sage.manifolds.chart.RealChart`) representing the chart
          corresponding to the above specifications

        EXAMPLES::

            sage: M = Manifold(2, 'M', structure='topological')
            sage: X.<x,y> = M.chart()
            sage: M.get_chart('x y')
            Chart (M, (x, y))
            sage: M.get_chart('x y') is X
            True
            sage: U = M.open_subset('U', coord_def={X: (y!=0,x<0)})
            sage: Y.<r, ph> = U.chart(r'r:(0,+oo) ph:(0,2*pi):\phi')
            sage: M.atlas()
            [Chart (M, (x, y)), Chart (U, (x, y)), Chart (U, (r, ph))]
            sage: M.get_chart('x y', domain='U')
            Chart (U, (x, y))
            sage: M.get_chart('x y', domain='U') is X.restrict(U)
            True
            sage: U.get_chart('r ph')
            Chart (U, (r, ph))
            sage: M.get_chart('r ph', domain='U')
            Chart (U, (r, ph))
            sage: M.get_chart('r ph', domain='U') is Y
            True

        """
        if domain is None:
            dom = self
        else:
            dom = self.get_subset(domain)
        try:
            return dom._charts_by_coord[coordinates]
        except KeyError:
            raise KeyError("the coordinates '{}' ".format(coordinates) +
                           "do not correspond to any chart with " +
                           "the {} as domain".format(dom))

    def dimension(self):
        r"""
        Return the dimension of the manifold over its base field.

        EXAMPLES::

            sage: M = Manifold(2, 'M', structure='topological')
            sage: M.dimension()
            2

        A shortcut is ``dim()``::

            sage: M.dim()
            2

        The Sage global function ``dim`` can also be used::

            sage: dim(M)
            2

        """
        return self._dim

    dim = dimension

    def base_field(self):
        r"""
        Return the field on which the manifold is defined.

        OUTPUT:

        - a topological field

        EXAMPLES::

            sage: M = Manifold(3, 'M', structure='topological')
            sage: M.base_field()
            Real Field with 53 bits of precision
            sage: M = Manifold(3, 'M', structure='topological', field='complex')
            sage: M.base_field()
            Complex Field with 53 bits of precision
            sage: M = Manifold(3, 'M', structure='topological', field=QQ)
            sage: M.base_field()
            Rational Field

        """
        return self._field

    def base_field_type(self):
        r"""
        Return the type of topological field on which the manifold is defined.

        OUTPUT:

        - a string describing the field, with three possible values:

          - ``'real'`` for the real field `\RR`
          - ``'complex'`` for the complex field `\CC`
          - ``'neither_real_nor_complex'`` for a field different from `\RR`
            and `\CC`

        EXAMPLES::

            sage: M = Manifold(3, 'M', structure='topological')
            sage: M.base_field_type()
            'real'
            sage: M = Manifold(3, 'M', structure='topological', field='complex')
            sage: M.base_field_type()
            'complex'
            sage: M = Manifold(3, 'M', structure='topological', field=QQ)
            sage: M.base_field_type()
            'neither_real_nor_complex'

        """
        return self._field_type

    def start_index(self):
        r"""
        Return the first value of the index range used on the manifold.

        This is the parameter ``start_index`` passed at the construction of
        the manifold.

        OUTPUT:

        - the integer `i_0` such that all indices of indexed objects on the
          manifold range from `i_0` to `i_0 + n - 1`, where `n` is the
          manifold's dimension

        EXAMPLES::

            sage: M = Manifold(3, 'M', structure='topological')
            sage: M.start_index()
            0
            sage: M = Manifold(3, 'M', structure='topological', start_index=1)
            sage: M.start_index()
            1

        """
        return self._sindex

    def irange(self, start=None):
        r"""
        Single index generator.

        INPUT:

        - ``start`` -- (default: ``None``) initial value `i_0` of the index;
          if none are provided, the value returned by :meth:`start_index()`
          is assumed

        OUTPUT:

        - an iterable index, starting from `i_0` and ending at
          `i_0 + n - 1`, where `n` is the manifold's dimension

        EXAMPLES:

        Index range on a 4-dimensional manifold::

            sage: M = Manifold(4, 'M', structure='topological')
            sage: list(M.irange())
            [0, 1, 2, 3]
            sage: list(M.irange(2))
            [2, 3]

        Index range on a 4-dimensional manifold with starting index=1::

            sage: M = Manifold(4, 'M', structure='topological', start_index=1)
            sage: list(M.irange())
            [1, 2, 3, 4]
            sage: list(M.irange(2))
            [2, 3, 4]

        In general, one has always::

            sage: next(M.irange()) == M.start_index()
            True

        """
        si = self._sindex
        imax = self._dim + si
        if start is None:
            i = si
        else:
            i = start
        while i < imax:
            yield i
            i += 1

    def index_generator(self, nb_indices):
        r"""
        Generator of index series.

        INPUT:

        - ``nb_indices`` -- number of indices in a series

        OUTPUT:

        - an iterable index series for a generic component with the specified
          number of indices

        EXAMPLES:

        Indices on a 2-dimensional manifold::

            sage: M = Manifold(2, 'M', structure='topological', start_index=1)
            sage: list(M.index_generator(2))
            [(1, 1), (1, 2), (2, 1), (2, 2)]

        Loops can be nested::

            sage: for ind1 in M.index_generator(2):
            ....:     print("{} : {}".format(ind1, list(M.index_generator(2))))
            (1, 1) : [(1, 1), (1, 2), (2, 1), (2, 2)]
            (1, 2) : [(1, 1), (1, 2), (2, 1), (2, 2)]
            (2, 1) : [(1, 1), (1, 2), (2, 1), (2, 2)]
            (2, 2) : [(1, 1), (1, 2), (2, 1), (2, 2)]
        """
        si = self._sindex
        imax = self._dim - 1 + si
        ind = [si for k in range(nb_indices)]
        ind_end = [si for k in range(nb_indices)]
        ind_end[0] = imax+1
        while ind != ind_end:
            yield tuple(ind)
            ret = 1
            for pos in range(nb_indices-1, -1, -1):
                if ind[pos] != imax:
                    ind[pos] += ret
                    ret = 0
                elif ret == 1:
                    if pos == 0:
                        ind[pos] = imax + 1 # end point reached
                    else:
                        ind[pos] = si
                        ret = 1

    def atlas(self):
        r"""
        Return the list of charts that have been defined on the manifold.

        EXAMPLES:

        Let us consider `\RR^2` as a 2-dimensional manifold::

            sage: M = Manifold(2, 'R^2', structure='topological')

        Immediately after the manifold creation, the atlas is empty, since no
        chart has been defined yet::

            sage: M.atlas()
            []

        Let us introduce the chart of Cartesian coordinates::

            sage: c_cart.<x,y> = M.chart()
            sage: M.atlas()
            [Chart (R^2, (x, y))]

        The complement of the half line `\{y = 0, x \geq 0\}`::

            sage: U = M.open_subset('U', coord_def={c_cart: (y!=0,x<0)})
            sage: U.atlas()
            [Chart (U, (x, y))]
            sage: M.atlas()
            [Chart (R^2, (x, y)), Chart (U, (x, y))]

        Spherical (polar) coordinates on ``U``::

            sage: c_spher.<r, ph> = U.chart(r'r:(0,+oo) ph:(0,2*pi):\phi')
            sage: U.atlas()
            [Chart (U, (x, y)), Chart (U, (r, ph))]
            sage: M.atlas()
            [Chart (R^2, (x, y)), Chart (U, (x, y)), Chart (U, (r, ph))]

        .. SEEALSO::

            :meth:`top_charts`

        """
        return list(self._atlas) # Make a (shallow) copy

    def top_charts(self):
        r"""
        Return the list of charts defined on subsets of the current manifold
        that are not subcharts of charts on larger subsets.

        OUTPUT:

        - list of charts defined on open subsets of the manifold but not on
          larger subsets

        EXAMPLES:

        Charts on a 2-dimensional manifold::

            sage: M = Manifold(2, 'M', structure='topological')
            sage: X.<x,y> = M.chart()
            sage: U = M.open_subset('U', coord_def={X: x>0})
            sage: Y.<u,v> = U.chart()
            sage: M.top_charts()
            [Chart (M, (x, y)), Chart (U, (u, v))]

        Note that the (user) atlas contains one more chart: ``(U, (x,y))``,
        which is not a "top" chart::

            sage: M.atlas()
            [Chart (M, (x, y)), Chart (U, (x, y)), Chart (U, (u, v))]

        .. SEEALSO::

            :meth:`atlas` for the complete list of charts defined on the
            manifold.

        """
        return list(self._top_charts) # Make a (shallow) copy

    def default_chart(self):
        r"""
        Return the default chart defined on the manifold.

        Unless changed via :meth:`set_default_chart`, the *default chart*
        is the first one defined on a subset of the manifold (possibly itself).

        OUTPUT:

        - instance of :class:`~sage.manifolds.chart.Chart`
          representing the default chart

        EXAMPLES:

        Default chart on a 2-dimensional manifold and on some subsets::

            sage: M = Manifold(2, 'M', structure='topological')
            sage: M.chart('x y')
            Chart (M, (x, y))
            sage: M.chart('u v')
            Chart (M, (u, v))
            sage: M.default_chart()
            Chart (M, (x, y))
            sage: A = M.open_subset('A')
            sage: A.chart('t z')
            Chart (A, (t, z))
            sage: A.default_chart()
            Chart (A, (t, z))

        """
        return self._def_chart

    def set_default_chart(self, chart):
        r"""
        Changing the default chart on ``self``.

        INPUT:

        - ``chart`` -- a chart (must be defined on some subset ``self``)

        EXAMPLES:

        Charts on a 2-dimensional manifold::

            sage: M = Manifold(2, 'M', structure='topological')
            sage: c_xy.<x,y> = M.chart()
            sage: c_uv.<u,v> = M.chart()
            sage: M.default_chart()
            Chart (M, (x, y))
            sage: M.set_default_chart(c_uv)
            sage: M.default_chart()
            Chart (M, (u, v))

        """
        from .chart import Chart
        if not isinstance(chart, Chart):
            raise TypeError("{} is not a chart".format(chart))
        if chart not in self._atlas:
            raise ValueError("the chart must be defined on the {}".format(self))
        self._def_chart = chart

    def coord_change(self, chart1, chart2):
        r"""
        Return the change of coordinates (transition map) between two charts
        defined on the manifold.

        The change of coordinates must have been defined previously, for
        instance by the method
        :meth:`~sage.manifolds.chart.Chart.transition_map`.

        INPUT:

        - ``chart1`` -- chart 1
        - ``chart2`` -- chart 2

        OUTPUT:

        - instance of :class:`~sage.manifolds.chart.CoordChange`
          representing the transition map from chart 1 to chart 2

        EXAMPLES:

        Change of coordinates on a 2-dimensional manifold::

            sage: M = Manifold(2, 'M', structure='topological')
            sage: c_xy.<x,y> = M.chart()
            sage: c_uv.<u,v> = M.chart()
            sage: c_xy.transition_map(c_uv, (x+y, x-y)) # defines the coord. change
            Change of coordinates from Chart (M, (x, y)) to Chart (M, (u, v))
            sage: M.coord_change(c_xy, c_uv) # returns the coord. change defined above
            Change of coordinates from Chart (M, (x, y)) to Chart (M, (u, v))

        """
        if (chart1, chart2) not in self._coord_changes:
            raise TypeError("the change of coordinates from " +
                            "{} to {}".format(chart1, chart2) + " has not " +
                            "been defined on the {}".format(self))
        return self._coord_changes[(chart1, chart2)]

    def coord_changes(self):
        r"""
        Return the changes of coordinates (transition maps) defined on
        subsets of the manifold.

        OUTPUT:

        - dictionary of changes of coordinates, with pairs of charts as keys

        EXAMPLES:

        Various changes of coordinates on a 2-dimensional manifold::

            sage: M = Manifold(2, 'M', structure='topological')
            sage: c_xy.<x,y> = M.chart()
            sage: c_uv.<u,v> = M.chart()
            sage: xy_to_uv = c_xy.transition_map(c_uv, [x+y, x-y])
            sage: M.coord_changes()
            {(Chart (M, (x, y)),
              Chart (M, (u, v))): Change of coordinates from Chart (M, (x, y)) to Chart (M, (u, v))}
            sage: uv_to_xy = xy_to_uv.inverse()
            sage: M.coord_changes()  # random (dictionary output)
            {(Chart (M, (u, v)),
              Chart (M, (x, y))): Change of coordinates from Chart (M, (u, v)) to Chart (M, (x, y)),
             (Chart (M, (x, y)),
              Chart (M, (u, v))): Change of coordinates from Chart (M, (x, y)) to Chart (M, (u, v))}
            sage: c_rs.<r,s> = M.chart()
            sage: uv_to_rs = c_uv.transition_map(c_rs, [-u+2*v, 3*u-v])
            sage: M.coord_changes()  # random (dictionary output)
            {(Chart (M, (u, v)),
              Chart (M, (r, s))): Change of coordinates from Chart (M, (u, v)) to Chart (M, (r, s)),
             (Chart (M, (u, v)),
              Chart (M, (x, y))): Change of coordinates from Chart (M, (u, v)) to Chart (M, (x, y)),
             (Chart (M, (x, y)),
              Chart (M, (u, v))): Change of coordinates from Chart (M, (x, y)) to Chart (M, (u, v))}
            sage: xy_to_rs = uv_to_rs * xy_to_uv
            sage: M.coord_changes()  # random (dictionary output)
            {(Chart (M, (u, v)),
              Chart (M, (r, s))): Change of coordinates from Chart (M, (u, v)) to Chart (M, (r, s)),
             (Chart (M, (u, v)),
              Chart (M, (x, y))): Change of coordinates from Chart (M, (u, v)) to Chart (M, (x, y)),
             (Chart (M, (x, y)),
              Chart (M, (u, v))): Change of coordinates from Chart (M, (x, y)) to Chart (M, (u, v)),
             (Chart (M, (x, y)),
              Chart (M, (r, s))): Change of coordinates from Chart (M, (x, y)) to Chart (M, (r, s))}

        """
        return self._coord_changes.copy()

    def is_manifestly_coordinate_domain(self):
        r"""
        Return ``True`` if the manifold is known to be the domain of some
        coordinate chart and ``False`` otherwise.

        If ``False`` is returned, either the manifold cannot be the domain of
        some coordinate chart or no such chart has been declared yet.

        EXAMPLES::

            sage: M = Manifold(2, 'M', structure='topological')
            sage: U = M.open_subset('U')
            sage: X.<x,y> = U.chart()
            sage: U.is_manifestly_coordinate_domain()
            True
            sage: M.is_manifestly_coordinate_domain()
            False
            sage: Y.<u,v> = M.chart()
            sage: M.is_manifestly_coordinate_domain()
            True

        """
        return bool(self._covering_charts)

    def chart(self, coordinates='', names=None, calc_method=None,
              coord_restrictions=None):
        r"""
        Define a chart, the domain of which is the manifold.

        A *chart* is a pair `(U, \varphi)`, where `U` is the current
        manifold and `\varphi: U \rightarrow V \subset K^n`
        is a homeomorphism from `U` to an open subset `V` of `K^n`, `K`
        being the field on which the manifold is defined.

        The components `(x^1, \ldots, x^n)` of `\varphi`, defined by
        `\varphi(p) = (x^1(p), \ldots, x^n(p)) \in K^n` for any point
        `p \in U`, are called the *coordinates* of the chart `(U, \varphi)`.

        See :class:`~sage.manifolds.chart.Chart` for a complete
        documentation.

        INPUT:

        - ``coordinates`` --  (default: ``''`` (empty string)) string
          defining the coordinate symbols, ranges and possible periodicities,
          see below
        - ``names`` -- (default: ``None``) unused argument, except if
          ``coordinates`` is not provided; it must then be a tuple containing
          the coordinate symbols (this is guaranteed if the shortcut operator
          ``<,>`` is used)
        - ``calc_method`` -- (default: ``None``) string defining the calculus
          method to be used on this chart; must be one of

          - ``'SR'``: Sage's default symbolic engine (Symbolic Ring)
          - ``'sympy'``: SymPy
          - ``None``: the current calculus method defined on the manifold is
            used (cf. :meth:`set_calculus_method`)
        - ``coord_restrictions``: Additional restrictions on the coordinates.
          See below.

        The coordinates declared in the string ``coordinates`` are
        separated by ``' '`` (whitespace) and each coordinate has at most four
        fields, separated by a colon (``':'``):

        1. The coordinate symbol (a letter or a few letters).
        2. (optional, only for manifolds over `\RR`) The interval `I`
           defining the coordinate range: if not provided, the coordinate
           is assumed to span all `\RR`; otherwise `I` must be provided
           in the form ``(a,b)`` (or equivalently ``]a,b[``)
           The bounds ``a`` and ``b`` can be ``+/-Infinity``, ``Inf``,
           ``infinity``, ``inf`` or ``oo``. For *singular* coordinates,
           non-open intervals such as ``[a,b]`` and
           ``(a,b]`` (or equivalently ``]a,b]``) are allowed. Note that
           the interval declaration must not contain any space character.
        3. (optional) Indicator of the periodic character of the coordinate,
           either as ``period=T``, where ``T`` is the period, or, for manifolds
           over `\RR` only, as the keyword ``periodic`` (the value of the
           period is then deduced from the interval `I` declared in field 2;
           see the example below)
        4. (optional) The LaTeX spelling of the coordinate; if not provided
           the coordinate symbol given in the first field will be used.

        The order of fields 2 to 4 does not matter and each of them can
        be omitted. If it contains any LaTeX expression, the string
        ``coordinates`` must be declared with the prefix 'r' (for "raw") to
        allow for a proper treatment of the backslash character (see
        examples below). If no interval range, no period and no LaTeX spelling
        is to be set for any coordinate, the argument ``coordinates`` can be
        omitted when the shortcut operator ``<,>`` is used to declare the
        chart (see examples below).

        Additional restrictions on the coordinates can be set using the
        argument ``coord_restrictions``.

        A restriction can be any symbolic equality or inequality involving
        the coordinates, such as ``x > y`` or ``x^2 + y^2 != 0``. The items
        of the list (or set or frozenset) ``coord_restrictions`` are combined
        with the ``and`` operator; if some restrictions are to be combined with
        the ``or`` operator instead, they have to be passed as a tuple in some
        single item of the list (or set or frozenset) ``coord_restrictions``.
        For example::

          coord_restrictions=[x > y, (x != 0, y != 0), z^2 < x]

        means ``(x > y) and ((x != 0) or (y != 0)) and (z^2 < x)``.
        If the list ``coord_restrictions`` contains only one item, this
        item can be passed as such, i.e. writing ``x > y`` instead
        of the single element list ``[x > y]``.  If the chart variables have
        not been declared as variables yet, ``coord_restrictions`` must
        be ``lambda``-quoted.

        OUTPUT:

        - the created chart, as an instance of
          :class:`~sage.manifolds.chart.Chart` or one of its subclasses, like
          :class:`~sage.manifolds.differentiable.chart.RealDiffChart` for
          differentiable manifolds over `\RR`.

        EXAMPLES:

        Chart on a 2-dimensional manifold::

            sage: M = Manifold(2, 'M', structure='topological')
            sage: X = M.chart('x y'); X
            Chart (M, (x, y))
            sage: X[0]
            x
            sage: X[1]
            y
            sage: X[:]
            (x, y)

        The declared coordinates are not known at the global level::

            sage: y
            Traceback (most recent call last):
            ...
            NameError: name 'y' is not defined

        They can be recovered by the operator ``[:]`` applied to the chart::

            sage: (x, y) = X[:]
            sage: y
            y
            sage: type(y)
            <class 'sage.symbolic.expression.Expression'>

        But a shorter way to proceed is to use the operator ``<,>`` in the
        left-hand side of the chart declaration (there is then no need to
        pass the string 'x y' to chart())::

            sage: M = Manifold(2, 'M', structure='topological')
            sage: X.<x,y> = M.chart(); X
            Chart (M, (x, y))

        Indeed, the declared coordinates are then known at the global level::

            sage: y
            y
            sage: (x,y) == X[:]
            True

        Actually the instruction ``X.<x,y> = M.chart()`` is
        equivalent to the combination of the two instructions
        ``X = M.chart('x y')`` and ``(x,y) = X[:]``.

        As an example of coordinate ranges and LaTeX symbols passed via the
        string ``coordinates`` to ``chart()``, let us introduce polar
        coordinates::

            sage: U = M.open_subset('U', coord_def={X: x^2+y^2 != 0})
            sage: P.<r,ph> = U.chart(r'r:(0,+oo) ph:(0,2*pi):periodic:\phi'); P
            Chart (U, (r, ph))
            sage: P.coord_range()
            r: (0, +oo); ph: [0, 2*pi] (periodic)
            sage: latex(P)
            \left(U,(r, {\phi})\right)

        Using ``coord_restrictions``::

            sage: D = Manifold(2, 'D', structure='topological')
            sage: X.<x,y> = D.chart(coord_restrictions=lambda x,y: [x^2+y^2<1, x>0]); X
            Chart (D, (x, y))
            sage: X.valid_coordinates(0, 0)
            False
            sage: X.valid_coordinates(1/2, 0)
            True

        See the documentation of classes
        :class:`~sage.manifolds.chart.Chart` and
        :class:`~sage.manifolds.chart.RealChart` for more examples,
        especially regarding the coordinates ranges and restrictions.

        """
        if calc_method is None:
            calc_method = self._calculus_method
        return self._chart_type(
            self,
            coordinates=coordinates,
            names=names,
            calc_method=calc_method,
            coord_restrictions=coord_restriction,
        )

    def is_open(self):
        """
        Return if ``self`` is an open set.

        In the present case (manifold or open subset of it), always
        return ``True``.

        TESTS::

            sage: M = Manifold(2, 'M', structure='topological')
            sage: M.is_open()
            True

        """
        return True

    def set_orientation(self, orientation):
        r"""
        Set the preferred orientation of ``self``.

        INPUT:

        - ``orientation`` -- a chart or a list of charts

        .. WARNING::

            It is the user's responsibility that the orientation set here
            is indeed an orientation. There is no check going on in the
            background. See :meth:`orientation` for the definition of an
            orientation.

        EXAMPLES:

        Set an orientation on a manifold::

            sage: M = Manifold(2, 'M', structure='top')
            sage: c_xy.<x,y> = M.chart(); c_uv.<u,v> = M.chart()
            sage: M.set_orientation(c_uv)
            sage: M.orientation()
            [Chart (M, (u, v))]

        Set an orientation in the non-trivial case::

            sage: M = Manifold(2, 'M', structure='top')
            sage: U = M.open_subset('U'); V = M.open_subset('V')
            sage: M.declare_union(U, V)
            sage: c_xy.<x,y> = U.chart(); c_uv.<u,v> = V.chart()
            sage: M.set_orientation([c_xy, c_uv])
            sage: M.orientation()
            [Chart (U, (x, y)), Chart (V, (u, v))]

        """
        if isinstance(orientation, self._chart_type):
            orientation = [orientation]
        elif isinstance(orientation, (tuple, list)):
            orientation = list(orientation)
        else:
            raise TypeError("orientation must be a chart or a list/tuple of "
                            "charts")
        dom_union = None
        for c in orientation:
            if not isinstance(c, self._chart_type):
                raise ValueError("orientation must consist of charts")
            dom = c._domain
            if not dom.is_subset(self):
                raise ValueError("{} must be defined ".format(c) +
                                 "on a subset of {}".format(self))
            if dom_union is not None:
                dom_union = dom.union(dom_union)
            else:
                dom_union = dom
        if dom_union != self:
            raise ValueError("chart domains must cover {}".format(self))
        self._orientation = orientation

    def orientation(self):
        r"""
        Get the preferred orientation of ``self`` if available.

        An *orientation* of an `n`-dimensional topologial manifold is an
        atlas of charts whose transition maps are orientation preserving. A
        homeomorphism `f \colon U \to V` for open subsets `U, V \subset \RR^n`
        is called *orientation preserving* if for each `x \in U` the
        following map between singular homologies is the identity:

        .. MATH::

            H_n(\RR^n, \RR^n - 0; \ZZ) \cong H_n(U, U - x; \ZZ)
            \xrightarrow{f_*} H_n(V, V - f(x)) \cong H_n(\RR^n, \RR^n - 0; \ZZ)

        See `this link
        <http://www.map.mpim-bonn.mpg.de/Orientation_of_manifolds>`_
        for details.

        .. NOTE::

            Notice that for differentiable manifolds, the notion of
            orientability does not need homology theory at all. See
            :meth:`~sage.manifolds.differentiable.manifold.DifferentiableManifold.orientation`
            for details

        The trivial case corresponds to the manifold being covered by
        one chart. In that case, if no preferred orientation has been manually
        set before, one of those charts (usually the default chart) is
        set to the preferred orientation and returned here.

        EXAMPLES:

        If the manifold is covered by only one chart, it certainly admits an
        orientation::

            sage: M = Manifold(3, 'M', structure='top')
            sage: c.<x,y,z> = M.chart()
            sage: M.orientation()
            [Chart (M, (x, y, z))]

        Usually, an orientation cannot be obtained so easily::

            sage: M = Manifold(2, 'M', structure='top')
            sage: U = M.open_subset('U'); V = M.open_subset('V')
            sage: M.declare_union(U, V)
            sage: c_xy.<x,y> = U.chart(); c_uv.<u,v> = V.chart()
            sage: M.orientation()
            []

        In that case, the orientation can be set by the user manually::

            sage: M.set_orientation([c_xy, c_uv])
            sage: M.orientation()
            [Chart (U, (x, y)), Chart (V, (u, v))]

        The orientation on submanifolds are inherited from the ambient
        manifold::

            sage: W = U.intersection(V, name='W')
            sage: W.orientation()
            [Chart (W, (x, y))]

        """
        if not self._orientation:
            # try to get an orientation from super domains:
            for sdom in self._supersets:
                sorient = sdom._orientation
                if sorient:
                    rst_orient = [c.restrict(self) for c in sorient]
                    # clear duplicated domains:
                    rst_orient = list(self._get_min_covering(rst_orient))
                    self._orientation = rst_orient
                    break
            else:
                # Trivial case:
                if self.is_manifestly_coordinate_domain():
                    # Try the default chart:
                    def_chart = self._def_chart
                    if def_chart is not None:
                        if def_chart.domain() is self:
                            self._orientation = [self._def_chart]
                    # Still no orientation? Choose arbitrary chart:
                    if not self._orientation:
                        for chart in self._covering_charts:
                            self._orientation = [chart]
                            break
        return list(self._orientation)

    def has_orientation(self):
        r"""
        Check whether ``self`` admits an obvious or by user set orientation.

        .. SEEALSO::

            Consult :meth:`orientation` for details about orientations.

        .. NOTE::

            Notice that if :meth:`has_orientation` returns ``False`` this
            does not necessarily mean that the manifold admits no orientation.
            It just means that the user has to set an orientation manually
            in that case, see :meth:`set_orientation`.

        EXAMPLES:

        The trivial case::

            sage: M = Manifold(3, 'M', structure='top')
            sage: c.<x,y,z> = M.chart()
            sage: M.has_orientation()
            True

        The non-trivial case::

            sage: M = Manifold(2, 'M', structure='top')
            sage: U = M.open_subset('U'); V = M.open_subset('V')
            sage: M.declare_union(U, V)
            sage: c_xy.<x,y> = U.chart(); c_uv.<u,v> = V.chart()
            sage: M.has_orientation()
            False
            sage: M.set_orientation([c_xy, c_uv])
            sage: M.has_orientation()
            True

        """
        return bool(self.orientation())

    def _get_min_covering(self, object_list):
        r"""
        Helper method to return the minimal amount of objects necessary to
        cover the union of all their domains.

        INPUT:

        - list of objects having an `domain` method

        OUTPUT:

        - set of objects

        TESTS::

            sage: M = Manifold(1, 'M', structure='top')
            sage: U = M.open_subset('U'); V = M.open_subset('V')
            sage: c1.<x> = U.chart(); c2.<y> = V.chart()
            sage: c3.<z> = M.chart()
            sage: M._get_min_covering([c1, c2, c3])
            {Chart (M, (z,))}

        """
        min_obj_set = set()
        for obj in object_list:
            redund_obj_set = set()
            for oobj in min_obj_set:
                if obj.domain().is_subset(oobj.domain()):
                    break
                elif oobj.domain().is_subset(obj.domain()):
                    redund_obj_set.add(oobj)
            else:
                min_obj_set.add(obj)
            min_obj_set.difference_update(redund_obj_set)
        return min_obj_set

    def vector_bundle(self, rank, name, field='real', latex_name=None):
        r"""
        Return a topological vector bundle over the given field with given rank
        over this topological manifold.

        INPUT:

        - ``rank`` -- rank of the vector bundle
        - ``name`` -- name given to the total space
        - ``field`` -- (default: ``'real'``) topological field giving the
          vector space structure to the fibers
        - ``latex_name`` -- optional LaTeX name for the total space

        OUTPUT:

        - a topological vector bundle as an instance of
          :class:`~sage.manifolds.vector_bundle.TopologicalVectorBundle`

        EXAMPLES::

            sage: M = Manifold(2, 'M', structure='top')
            sage: M.vector_bundle(2, 'E')
            Topological real vector bundle E -> M of rank 2 over the base space
             2-dimensional topological manifold M

        """
        from sage.manifolds.vector_bundle import TopologicalVectorBundle
        return TopologicalVectorBundle(rank, name, self, field=field,
                                       latex_name=latex_name)

    @cached_method
    def scalar_field_algebra(self):
        r"""
        Return the algebra of scalar fields defined the manifold.

        See :class:`~sage.manifolds.scalarfield_algebra.ScalarFieldAlgebra`
        for a complete documentation.

        OUTPUT:

        - instance of
          :class:`~sage.manifolds.scalarfield_algebra.ScalarFieldAlgebra`
          representing the algebra `C^0(U)` of all scalar fields defined
          on `U` = ``self``

        EXAMPLES:

        Scalar algebra of a 3-dimensional open subset::

            sage: M = Manifold(3, 'M', structure='topological')
            sage: U = M.open_subset('U')
            sage: CU = U.scalar_field_algebra() ; CU
            Algebra of scalar fields on the Open subset U of the 3-dimensional topological manifold M
            sage: CU.category()
            Join of Category of commutative algebras over Symbolic Ring and Category of homsets of topological spaces
            sage: CU.zero()
            Scalar field zero on the Open subset U of the 3-dimensional topological manifold M

        The output is cached::

            sage: U.scalar_field_algebra() is CU
            True

        """
        return ScalarFieldAlgebra(self)

    def scalar_field(self, coord_expression=None, chart=None, name=None,
                     latex_name=None):
        r"""
        Define a scalar field on the manifold.

        See :class:`~sage.manifolds.scalarfield.ScalarField` (or
        :class:`~sage.manifolds.differentiable.scalarfield.DiffScalarField`
        if the manifold is differentiable) for a complete documentation.

        INPUT:

        - ``coord_expression`` -- (default: ``None``) coordinate expression(s)
          of the scalar field; this can be either

          * a single coordinate expression; if the argument ``chart`` is
            ``'all'``, this expression is set to all the charts defined
            on the open set; otherwise, the expression is set in the
            specific chart provided by the argument ``chart``
          * a dictionary of coordinate expressions, with the charts as keys

        - ``chart`` -- (default: ``None``) chart defining the coordinates
          used in ``coord_expression`` when the latter is a single
          coordinate expression; if ``None``, the default chart of the
          open set is assumed; if ``chart=='all'``, ``coord_expression`` is
          assumed to be independent of the chart (constant scalar field)

        - ``name`` -- (default: ``None``) name given to the scalar field

        - ``latex_name`` -- (default: ``None``) LaTeX symbol to denote the
          scalar field; if ``None``, the LaTeX symbol is set to ``name``

        If ``coord_expression`` is ``None`` or does not fully specified the
        scalar field, other coordinate expressions can be added subsequently
        by means of the methods
        :meth:`~sage.manifolds.scalarfield.ScalarField.add_expr`,
        :meth:`~sage.manifolds.scalarfield.ScalarField.add_expr_by_continuation`,
        or :meth:`~sage.manifolds.scalarfield.ScalarField.set_expr`

        OUTPUT:

        - instance of :class:`~sage.manifolds.scalarfield.ScalarField`
          (or of the subclass
          :class:`~sage.manifolds.differentiable.scalarfield.DiffScalarField`
          if the manifold is differentiable) representing the defined scalar
          field

        EXAMPLES:

        A scalar field defined by its coordinate expression in the open
        set's default chart::

            sage: M = Manifold(3, 'M', structure='topological')
            sage: U = M.open_subset('U')
            sage: c_xyz.<x,y,z> = U.chart()
            sage: f = U.scalar_field(sin(x)*cos(y) + z, name='F'); f
            Scalar field F on the Open subset U of the 3-dimensional topological manifold M
            sage: f.display()
            F: U → ℝ
               (x, y, z) ↦ cos(y)*sin(x) + z
            sage: f.parent()
            Algebra of scalar fields on the Open subset U of the 3-dimensional topological manifold M
            sage: f in U.scalar_field_algebra()
            True

        Equivalent definition with the chart specified::

            sage: f = U.scalar_field(sin(x)*cos(y) + z, chart=c_xyz, name='F')
            sage: f.display()
            F: U → ℝ
               (x, y, z) ↦ cos(y)*sin(x) + z

        Equivalent definition with a dictionary of coordinate expression(s)::

            sage: f = U.scalar_field({c_xyz: sin(x)*cos(y) + z}, name='F')
            sage: f.display()
            F: U → ℝ
               (x, y, z) ↦ cos(y)*sin(x) + z

        See the documentation of class
        :class:`~sage.manifolds.scalarfield.ScalarField` for more
        examples.

        .. SEEALSO::

            :meth:`constant_scalar_field`, :meth:`zero_scalar_field`,
            :meth:`one_scalar_field`

        """
        if isinstance(coord_expression, dict):
            # check validity of entry
            for chart in coord_expression:
                if not chart.domain().is_subset(self):
                    raise ValueError("the {} is not defined ".format(chart) +
                                     "on some subset of the " + str(self))
        alg = self.scalar_field_algebra()
        return alg.element_class(alg, coord_expression=coord_expression,
                                 name=name, latex_name=latex_name, chart=chart)

    def constant_scalar_field(self, value, name=None, latex_name=None):
        r"""
        Define a constant scalar field on the manifold.

        INPUT:

        - ``value`` -- constant value of the scalar field, either a numerical
          value or a symbolic expression not involving any chart coordinates
        - ``name`` -- (default: ``None``) name given to the scalar field
        - ``latex_name`` -- (default: ``None``) LaTeX symbol to denote the
          scalar field; if ``None``, the LaTeX symbol is set to ``name``

        OUTPUT:

        - instance of :class:`~sage.manifolds.scalarfield.ScalarField`
          representing the scalar field whose constant value is ``value``

        EXAMPLES:

        A constant scalar field on the 2-sphere::

            sage: M = Manifold(2, 'M', structure='topological') # the 2-dimensional sphere S^2
            sage: U = M.open_subset('U') # complement of the North pole
            sage: c_xy.<x,y> = U.chart() # stereographic coordinates from the North pole
            sage: V = M.open_subset('V') # complement of the South pole
            sage: c_uv.<u,v> = V.chart() # stereographic coordinates from the South pole
            sage: M.declare_union(U,V)   # S^2 is the union of U and V
            sage: xy_to_uv = c_xy.transition_map(c_uv, (x/(x^2+y^2), y/(x^2+y^2)),
            ....:                                intersection_name='W',
            ....:                                restrictions1= x^2+y^2!=0,
            ....:                                restrictions2= u^2+v^2!=0)
            sage: uv_to_xy = xy_to_uv.inverse()
            sage: f = M.constant_scalar_field(-1) ; f
            Scalar field on the 2-dimensional topological manifold M
            sage: f.display()
            M → ℝ
            on U: (x, y) ↦ -1
            on V: (u, v) ↦ -1

        We have::

            sage: f.restrict(U) == U.constant_scalar_field(-1)
            True
            sage: M.constant_scalar_field(0) is M.zero_scalar_field()
            True

        .. SEEALSO::

            :meth:`zero_scalar_field`, :meth:`one_scalar_field`
        """
        if value == 0:
            return self.zero_scalar_field()
        alg = self.scalar_field_algebra()
        return alg.element_class(alg, coord_expression=value, name=name,
                                 latex_name=latex_name, chart='all')

    def zero_scalar_field(self):
        r"""
        Return the zero scalar field defined on ``self``.

        OUTPUT:

        - a :class:`~sage.manifolds.scalarfield.ScalarField`
          representing the constant scalar field with value `0`

        EXAMPLES::

            sage: M = Manifold(2, 'M', structure='topological')
            sage: X.<x,y> = M.chart()
            sage: f = M.zero_scalar_field() ; f
            Scalar field zero on the 2-dimensional topological manifold M
            sage: f.display()
            zero: M → ℝ
               (x, y) ↦ 0
            sage: f.parent()
            Algebra of scalar fields on the 2-dimensional topological manifold M
            sage: f is M.scalar_field_algebra().zero()
            True

        """
        return self.scalar_field_algebra().zero()

    def one_scalar_field(self):
        r"""
        Return the constant scalar field with value the unit element
        of the base field of ``self``.

        OUTPUT:

        - a :class:`~sage.manifolds.scalarfield.ScalarField` representing
          the constant scalar field with value the unit element
          of the base field of ``self``

        EXAMPLES::

            sage: M = Manifold(2, 'M', structure='topological')
            sage: X.<x,y> = M.chart()
            sage: f = M.one_scalar_field(); f
            Scalar field 1 on the 2-dimensional topological manifold M
            sage: f.display()
            1: M → ℝ
               (x, y) ↦ 1
            sage: f.parent()
            Algebra of scalar fields on the 2-dimensional topological manifold M
            sage: f is M.scalar_field_algebra().one()
            True

        """
        return self.scalar_field_algebra().one()

    class options(GlobalOptions):
        r"""
        Sets and displays the options for manifolds. If no parameters
        are set, then the function returns a copy of the options dictionary.

        The ``options`` to manifolds can be accessed as the method
        :obj:`Manifold.options`.

        @OPTIONS@

        EXAMPLES::

            sage: M = Manifold(2, 'M', structure='topological')
            sage: X.<x,y> = M.chart()
            sage: g = function('g')(x, y)

        For coordinate functions, the display is more "textbook" like::

            sage: f = X.function(diff(g, x) + diff(g, y))
            sage: f
            d(g)/dx + d(g)/dy
            sage: latex(f)
            \frac{\partial\,g}{\partial x} + \frac{\partial\,g}{\partial y}

        One can switch to Pynac notation by changing ``textbook_output``
        to ``False``::

            sage: Manifold.options.textbook_output=False
            sage: f
            diff(g(x, y), x) + diff(g(x, y), y)
            sage: latex(f)
            \frac{\partial}{\partial x}g\left(x, y\right)
             + \frac{\partial}{\partial y}g\left(x, y\right)
            sage: Manifold.options._reset()

        If there is a clear understanding that `u` and `v` are functions of
        `(x,y)`, the explicit mention of the latter can be cumbersome in lengthy
        tensor expressions::

            sage: f = X.function(function('u')(x, y) * function('v')(x, y))
            sage: f
            u(x, y)*v(x, y)

        We can switch it off by::

            sage: M.options.omit_function_arguments=True
            sage: f
            u*v
            sage: M.options._reset()
        """
        NAME = 'manifolds'
        module = 'sage.manifolds'
        option_class = 'TopologicalManifold'
        textbook_output = dict(default=True,
                             description='textbook-like output instead of the Pynac output for derivatives',
                             checker=lambda x: isinstance(x, bool))
        omit_function_arguments = dict(default=False,
                                     description='Determine whether the arguments of symbolic functions are printed',
                                     checker=lambda x: isinstance(x, bool))

    def _Hom_(self, other, category=None):
        r"""
        Construct the set of morphisms (i.e. continuous maps)
        ``self`` to ``other``.

        INPUT:

        - ``other`` -- an open subset of some topological manifold over the
          same field as ``self``
        - ``category`` -- (default: ``None``) not used here (to ensure
          compatibility with generic hook ``_Hom_``)

        OUTPUT:

        - the homset `\mathrm{Hom}(U,V)`, where `U` is ``self``
          and `V` is ``other``

        .. SEEALSO::

            For more documentation, see
            :class:`~sage.manifolds.manifold_homset.TopologicalManifoldHomset`.

        EXAMPLES::

            sage: M = Manifold(2, 'M', structure='topological')
            sage: N = Manifold(3, 'N', structure='topological')
            sage: H = M._Hom_(N); H
            Set of Morphisms from 2-dimensional topological manifold M to
             3-dimensional topological manifold N in Category of manifolds over
             Real Field with 53 bits of precision

        The result is cached::

            sage: H is Hom(M, N)
            True

        """
        return TopologicalManifoldHomset(self, other)

    def continuous_map(self, codomain, coord_functions=None, chart1=None,
                       chart2=None, name=None, latex_name=None):
        r"""
        Define a continuous map from ``self`` to ``codomain``.

        INPUT:

        - ``codomain`` -- :class:`TopologicalManifold`; the map's codomain
        - ``coord_functions`` -- (default: ``None``) if not ``None``,
          must be either

          - (i) a dictionary of the coordinate expressions (as lists
            (or tuples) of the coordinates of the image expressed in
            terms of the coordinates of the considered point) with the
            pairs of charts ``(chart1, chart2)`` as keys (``chart1`` being
            a chart on ``self`` and ``chart2`` a chart on ``codomain``);
          - (ii) a single coordinate expression in a given pair of charts, the
            latter being provided by the arguments ``chart1`` and ``chart2``;

          in both cases, if the dimension of the codomain is `1`, a single
          coordinate expression can be passed instead of a tuple with
          a single element
        - ``chart1`` -- (default: ``None``; used only in case (ii) above)
          chart on ``self`` defining the start coordinates involved in
          ``coord_functions`` for case (ii); if ``None``, the coordinates
          are assumed to refer to the default chart of ``self``
        - ``chart2`` -- (default: ``None``; used only in case (ii) above)
          chart on ``codomain`` defining the target coordinates involved in
          ``coord_functions`` for case (ii); if ``None``, the coordinates
          are assumed to refer to the default chart of ``codomain``
        - ``name`` -- (default: ``None``) name given to the continuous map
        - ``latex_name`` -- (default: ``None``) LaTeX symbol to denote the
          continuous map; if ``None``, the LaTeX symbol is set to ``name``

        OUTPUT:

        - the continuous map as an instance of
          :class:`~sage.manifolds.continuous_map.ContinuousMap`

        EXAMPLES:

        A continuous map between an open subset of `S^2` covered by regular
        spherical coordinates and `\RR^3`::

            sage: M = Manifold(2, 'S^2', structure='topological')
            sage: U = M.open_subset('U')
            sage: c_spher.<th,ph> = U.chart(r'th:(0,pi):\theta ph:(0,2*pi):\phi')
            sage: N = Manifold(3, 'R^3', latex_name=r'\RR^3', structure='topological')
            sage: c_cart.<x,y,z> = N.chart()  # Cartesian coord. on R^3
            sage: Phi = U.continuous_map(N, (sin(th)*cos(ph), sin(th)*sin(ph), cos(th)),
            ....:                        name='Phi', latex_name=r'\Phi')
            sage: Phi
            Continuous map Phi from the Open subset U of the 2-dimensional topological manifold S^2 to the 3-dimensional topological manifold R^3

        The same definition, but with a dictionary with pairs of charts as
        keys (case (i) above)::

            sage: Phi1 = U.continuous_map(N,
            ....:        {(c_spher, c_cart): (sin(th)*cos(ph), sin(th)*sin(ph), cos(th))},
            ....:        name='Phi', latex_name=r'\Phi')
            sage: Phi1 == Phi
            True

        The continuous map acting on a point::

            sage: p = U.point((pi/2, pi)) ; p
            Point on the 2-dimensional topological manifold S^2
            sage: Phi(p)
            Point on the 3-dimensional topological manifold R^3
            sage: Phi(p).coord(c_cart)
            (-1, 0, 0)
            sage: Phi1(p) == Phi(p)
            True

        TESTS::

            sage: M = Manifold(2, 'M', structure='topological')
            sage: M.continuous_map(ZZ)
            Traceback (most recent call last):
            ...
            ValueError: Integer Ring is not a manifold
             over Real Field with 53 bits of precision

        .. SEEALSO::

            See :class:`~sage.manifolds.continuous_map.ContinuousMap`
            for the complete documentation and more examples.

        .. TODO::

            Allow the construction of continuous maps from ``self`` to the
            base field (considered as a trivial 1-dimensional manifold).

        """
        if (not isinstance(codomain, TopologicalManifold)
            or codomain.base_field() != self.base_field()):
            raise ValueError("{} is not a manifold over {}".format(codomain, self.base_field()))
        homset = Hom(self, codomain)
        if coord_functions is None:
            coord_functions = {}
        if not isinstance(coord_functions, dict):
            # Turn coord_functions into a dictionary:
            if chart1 is None:
                chart1 = self._def_chart
            elif chart1 not in self._atlas:
                raise ValueError("{} is not a chart ".format(chart1) +
                                 "defined on the {}".format(self))
            if chart2 is None:
                chart2 = codomain._def_chart
            elif chart2 not in codomain._atlas:
                raise ValueError("{} is not a chart ".format(chart2) +
                                 " defined on the {}".format(codomain))
            coord_functions = {(chart1, chart2): coord_functions}
        return homset(coord_functions, name=name, latex_name=latex_name)

    def homeomorphism(self, codomain, coord_functions=None, chart1=None,
                       chart2=None, name=None, latex_name=None):
        r"""
        Define a homeomorphism between the current manifold and another one.

        See :class:`~sage.manifolds.continuous_map.ContinuousMap` for a
        complete documentation.

        INPUT:

        - ``codomain`` -- :class:`TopologicalManifold`; codomain of
          the homeomorphism
        - ``coord_functions`` -- (default: ``None``) if not ``None``,
          must be either

          - (i) a dictionary of the coordinate expressions (as lists
            (or tuples) of the coordinates of the image expressed in
            terms of the coordinates of the considered point) with the
            pairs of charts ``(chart1, chart2)`` as keys (``chart1`` being
            a chart on ``self`` and ``chart2`` a chart on ``codomain``);
          - (ii) a single coordinate expression in a given pair of charts, the
            latter being provided by the arguments ``chart1`` and ``chart2``;

          in both cases, if the dimension of the codomain is `1`, a single
          coordinate expression can be passed instead of a tuple with
          a single element
        - ``chart1`` -- (default: ``None``; used only in case (ii) above)
          chart on ``self`` defining the start coordinates involved in
          ``coord_functions`` for case (ii); if ``None``, the coordinates
          are assumed to refer to the default chart of ``self``
        - ``chart2`` -- (default: ``None``; used only in case (ii) above)
          chart on ``codomain`` defining the target coordinates involved in
          ``coord_functions`` for case (ii); if ``None``, the coordinates
          are assumed to refer to the default chart of ``codomain``
        - ``name`` -- (default: ``None``) name given to the homeomorphism
        - ``latex_name`` -- (default: ``None``) LaTeX symbol to denote the
          homeomorphism; if ``None``, the LaTeX symbol is set to ``name``

        OUTPUT:

        - the homeomorphism, as an instance of
          :class:`~sage.manifolds.continuous_map.ContinuousMap`

        EXAMPLES:

        Homeomorphism between the open unit disk in `\RR^2` and `\RR^2`::

            sage: forget()  # for doctests only
            sage: M = Manifold(2, 'M', structure='topological')  # the open unit disk
            sage: c_xy.<x,y> = M.chart('x:(-1,1) y:(-1,1)', coord_restrictions=lambda x,y: x^2+y^2<1)
            ....:    # Cartesian coord on M
            sage: N = Manifold(2, 'N', structure='topological')  # R^2
            sage: c_XY.<X,Y> = N.chart()  # canonical coordinates on R^2
            sage: Phi = M.homeomorphism(N, [x/sqrt(1-x^2-y^2), y/sqrt(1-x^2-y^2)],
            ....:                       name='Phi', latex_name=r'\Phi')
            sage: Phi
            Homeomorphism Phi from the 2-dimensional topological manifold M to
             the 2-dimensional topological manifold N
            sage: Phi.display()
            Phi: M → N
               (x, y) ↦ (X, Y) = (x/sqrt(-x^2 - y^2 + 1), y/sqrt(-x^2 - y^2 + 1))

        The inverse homeomorphism::

            sage: Phi^(-1)
            Homeomorphism Phi^(-1) from the 2-dimensional topological
             manifold N to the 2-dimensional topological manifold M
            sage: (Phi^(-1)).display()
            Phi^(-1): N → M
               (X, Y) ↦ (x, y) = (X/sqrt(X^2 + Y^2 + 1), Y/sqrt(X^2 + Y^2 + 1))

        See the documentation of
        :class:`~sage.manifolds.continuous_map.ContinuousMap` for more
        examples.

        """
        homset = Hom(self, codomain)
        if coord_functions is None:
            coord_functions = {}
        if not isinstance(coord_functions, dict):
            # Turn coord_functions into a dictionary:
            if chart1 is None:
                chart1 = self._def_chart
            elif chart1 not in self._atlas:
                raise ValueError("{} is not a chart ".format(chart1) +
                                 "defined on the {}".format(self))
            if chart2 is None:
                chart2 = codomain._def_chart
            elif chart2 not in codomain._atlas:
                raise ValueError("{} is not a chart ".format(chart2) +
                                 " defined on the {}".format(codomain))
            coord_functions = {(chart1, chart2): coord_functions}
        return homset(coord_functions, name=name, latex_name=latex_name,
                      is_isomorphism=True)

    @cached_method
    def identity_map(self):
        r"""
        Identity map of ``self``.

        The identity map of a topological manifold `M` is the trivial
        homeomorphism:

        .. MATH::

            \begin{array}{cccc}
            \mathrm{Id}_M: & M & \longrightarrow & M \\
                & p & \longmapsto & p
            \end{array}

        OUTPUT:

        - the identity map as an instance of
          :class:`~sage.manifolds.continuous_map.ContinuousMap`

        EXAMPLES:

        Identity map of a complex manifold::

            sage: M = Manifold(2, 'M', structure='topological', field='complex')
            sage: X.<x,y> = M.chart()
            sage: id = M.identity_map(); id
            Identity map Id_M of the Complex 2-dimensional topological manifold M
            sage: id.parent()
            Set of Morphisms from Complex 2-dimensional topological manifold M
             to Complex 2-dimensional topological manifold M in Category of
             manifolds over Complex Field with 53 bits of precision
            sage: id.display()
            Id_M: M → M
               (x, y) ↦ (x, y)

        The identity map acting on a point::

            sage: p = M((1+I, 3-I), name='p'); p
            Point p on the Complex 2-dimensional topological manifold M
            sage: id(p)
            Point p on the Complex 2-dimensional topological manifold M
            sage: id(p) == p
            True

        .. SEEALSO::

            See :class:`~sage.manifolds.continuous_map.ContinuousMap`
            for the complete documentation.

        """
        return Hom(self, self).one()

    def set_calculus_method(self, method):
        r"""
        Set the calculus method to be used for coordinate computations on this
        manifold.

        The provided method is transmitted to all coordinate charts defined on
        the manifold.

        INPUT:

        - ``method`` -- string specifying the method to be used for
          coordinate computations on this manifold; one of

          - ``'SR'``: Sage's default symbolic engine (Symbolic Ring)
          - ``'sympy'``: SymPy

        EXAMPLES:

        Let us consider a scalar field ``f`` on a 2-dimensional manifold::

            sage: M = Manifold(2, 'M', structure='topological')
            sage: X.<x,y> = M.chart()
            sage: f = M.scalar_field(x^2 + cos(y)*sin(x), name='F')

        By default, the coordinate expression of ``f`` returned by
        :meth:`~sage.manifolds.scalarfield.ScalarField.expr` is a Sage's
        symbolic expression::

            sage: f.expr()
            x^2 + cos(y)*sin(x)
            sage: type(f.expr())
            <class 'sage.symbolic.expression.Expression'>
            sage: parent(f.expr())
            Symbolic Ring
            sage: f.display()
            F: M → ℝ
               (x, y) ↦ x^2 + cos(y)*sin(x)

        If we change the calculus method to SymPy, it becomes a SymPy object
        instead::

            sage: M.set_calculus_method('sympy')
            sage: f.expr()
            x**2 + sin(x)*cos(y)
            sage: type(f.expr())
            <class 'sympy.core.add.Add'>
            sage: parent(f.expr())
            <class 'sympy.core.add.Add'>
            sage: f.display()
            F: M → ℝ
               (x, y) ↦ x**2 + sin(x)*cos(y)

        Back to the Symbolic Ring::

            sage: M.set_calculus_method('SR')
            sage: f.display()
            F: M → ℝ
               (x, y) ↦ x^2 + cos(y)*sin(x)

        The calculus method chosen via ``set_calculus_method()`` applies to any
        chart defined subsequently on the manifold::

            sage: M.set_calculus_method('sympy')
            sage: Y.<u,v> = M.chart()  # a new chart
            sage: Y.calculus_method()
            Available calculus methods (* = current):
             - SR (default)
             - sympy (*)

        .. SEEALSO::

            :meth:`~sage.manifolds.chart.Chart.calculus_method` for a
            control of the calculus method chart by chart

        """
        self._calculus_method = method
        for chart in self._atlas:
            chart.calculus_method().set(method)

    def set_simplify_function(self, simplifying_func, method=None):
        r"""
        Set the simplifying function associated to a given coordinate
        calculus method in all the charts defined on ``self``.

        INPUT:

        - ``simplifying_func`` -- either the string ``'default'`` for restoring
          the default simplifying function or a function ``f`` of a single
          argument ``expr`` such that ``f(expr)`` returns an object of the same
          type as ``expr`` (hopefully the simplified version of ``expr``), this
          type being

          - :class:`~sage.symbolic.expression.Expression` if ``method`` = ``'SR'``
          - a SymPy type if ``method`` = ``'sympy'``

        - ``method`` -- (default: ``None``) string defining the calculus method
          for which ``simplifying_func`` is provided; must be one of

          - ``'SR'``: Sage's default symbolic engine (Symbolic Ring)
          - ``'sympy'``: SymPy
          - ``None``: the currently active calculus method on each chart is
            assumed

        .. SEEALSO::

            :meth:`~sage.manifolds.chart.Chart.calculus_method`
            and :meth:`sage.manifolds.calculus_method.CalculusMethod.simplify`
            for a control of the calculus method chart by chart

        EXAMPLES:

        Les us add two scalar fields on a 2-dimensional manifold::

            sage: M = Manifold(2, 'M', structure='topological')
            sage: X.<x,y> = M.chart()
            sage: f = M.scalar_field((x+y)^2 + cos(x)^2)
            sage: g = M.scalar_field(-x^2-2*x*y-y^2 + sin(x)^2)
            sage: f.expr()
            (x + y)^2 + cos(x)^2
            sage: g.expr()
            -x^2 - 2*x*y - y^2 + sin(x)^2
            sage: s = f + g

        The outcome is automatically simplified::

            sage: s.expr()
            1

        The simplification is performed thanks to the default simplifying
        function on chart ``X``, which is
        :func:`~sage.manifolds.utilities.simplify_chain_real` in the present
        case (real manifold and ``SR`` calculus)::

            sage: X.calculus_method().simplify_function() is \
            ....: sage.manifolds.utilities.simplify_chain_real
            True

        Let us change it to the generic Sage function
        :func:`~sage.calculus.functional.simplify`::

            sage: M.set_simplify_function(simplify)
            sage: X.calculus_method().simplify_function() is simplify
            True

        :func:`~sage.calculus.functional.simplify` is faster, but it does not
        do much::

            sage: s = f + g
            sage: s.expr()
            (x + y)^2 - x^2 - 2*x*y - y^2 + cos(x)^2 + sin(x)^2

        We can replaced it by any user defined function, for instance::

            sage: def simpl_trig(a):
            ....:     return a.simplify_trig()
            sage: M.set_simplify_function(simpl_trig)
            sage: s = f + g
            sage: s.expr()
            1

        The default simplifying function is restored via::

            sage: M.set_simplify_function('default')

        Then we are back to::

            sage: X.calculus_method().simplify_function() is \
            ....: sage.manifolds.utilities.simplify_chain_real
            True

        Thanks to the argument ``method``, one can specify a simplifying
        function for a calculus method distinct from the current one. For
        instance, let us define a simplifying function for SymPy (note that
        ``trigsimp()`` is a SymPy method only)::

            sage: def simpl_trig_sympy(a):
            ....:     return a.trigsimp()
            sage: M.set_simplify_function(simpl_trig_sympy, method='sympy')

        Then, it becomes active as soon as we change the calculus engine to
        SymPy::

            sage: M.set_calculus_method('sympy')
            sage: X.calculus_method().simplify_function() is simpl_trig_sympy
            True

        We have then::

            sage: s = f + g
            sage: s.expr()
            1
            sage: type(s.expr())
            <class 'sympy.core.numbers.One'>

        """
        for chart in self._atlas:
            chart.calculus_method().set_simplify_function(simplifying_func,
                                                          method=method)

##############################################################################
## Constructor function

_manifold_id = Integer(0)

def Manifold(dim, name, latex_name=None, field='real', structure='smooth',
             start_index=0, **extra_kwds):
    r"""
    Construct a manifold of a given type over a topological field.

    Given a topological field `K` (in most applications, `K = \RR` or
    `K = \CC`) and a non-negative integer `n`, a *topological manifold of
    dimension* `n` *over K* is a topological space `M` such that

    - `M` is a Hausdorff space,
    - `M` is second countable, and
    - every point in `M` has a neighborhood homeomorphic to `K^n`.

    A *real manifold* is a manifold over `\RR`. A *differentiable* (resp.
    *smooth*, resp. *analytic*) *manifold* is a manifold such that all
    transition maps are *differentiable* (resp. *smooth*, resp. *analytic*). A
    *pseudo-Riemannian manifold* is a real differentiable manifold equipped
    with a metric tensor `g` (i.e. a field of non-degenerate symmetric bilinear
    forms), with the two subcases of *Riemannian manifold* (`g`
    positive-definite) and *Lorentzian manifold* (`g` has signature `n-2` or
    `2-n`).

    INPUT:

    - ``dim`` -- positive integer; dimension of the manifold
    - ``name`` -- string; name (symbol) given to the manifold
    - ``latex_name`` -- (default: ``None``) string; LaTeX symbol to
      denote the manifold; if none are provided, it is set to ``name``
    - ``field`` -- (default: ``'real'``) field `K` on which the
      manifold is defined; allowed values are

      - ``'real'`` or an object of type ``RealField`` (e.g. ``RR``) for a
        manifold over `\RR`
      - ``'complex'`` or an object of type ``ComplexField`` (e.g. ``CC``)
        for a manifold over `\CC`
      - an object in the category of topological fields (see
        :class:`~sage.categories.fields.Fields` and
        :class:`~sage.categories.topological_spaces.TopologicalSpaces`)
        for other types of manifolds

    - ``structure`` -- (default: ``'smooth'``) to specify the structure or
      type of manifold; allowed values are

      - ``'topological'`` or ``'top'`` for a topological manifold
      - ``'differentiable'`` or ``'diff'`` for a differentiable manifold
      - ``'smooth'`` for a smooth manifold
      - ``'analytic'`` for an analytic manifold
      - ``'pseudo-Riemannian'`` for a real differentiable manifold equipped
        with a pseudo-Riemannian metric; the signature is specified via the
        keyword argument ``signature`` (see below)
      - ``'Riemannian'`` for a real differentiable manifold equipped with a
        Riemannian (i.e. positive definite) metric
      - ``'Lorentzian'`` for a real differentiable manifold equipped with a
        Lorentzian metric; the signature convention is specified by the
        keyword argument ``signature='positive'`` (default) or ``'negative'``

    - ``start_index`` -- (default: 0) integer; lower value of the range of
      indices used for "indexed objects" on the manifold, e.g. coordinates
      in a chart
    - ``extra_kwds`` -- keywords meaningful only for some specific types
      of manifolds:

      - ``diff_degree``  -- (only for differentiable manifolds; default:
        ``infinity``): the degree of differentiability
      - ``ambient`` -- (only to construct a submanifold): the ambient manifold
      - ``metric_name`` -- (only for pseudo-Riemannian manifolds; default:
        ``'g'``) string; name (symbol) given to the metric
      - ``metric_latex_name`` -- (only for pseudo-Riemannian manifolds;
        default: ``None``) string; LaTeX symbol to denote the metric; if none
        is provided, the symbol is set to ``metric_name``
      - ``signature`` -- (only for pseudo-Riemannian manifolds; default:
        ``None``) signature `S` of the metric as a single integer:
        `S = n_+ - n_-`, where `n_+` (resp. `n_-`) is the number of positive
        terms (resp. negative terms) in any diagonal writing of the
        metric components; if ``signature`` is not provided, `S` is set to the
        manifold's dimension (Riemannian signature); for Lorentzian manifolds
        the values ``signature='positive'`` (default) or
        ``signature='negative'`` are allowed to indicate the chosen signature
        convention.

    OUTPUT:

    - a manifold of the specified type, as an instance of
      :class:`~sage.manifolds.manifold.TopologicalManifold` or one of its
      subclasses
      :class:`~sage.manifolds.differentiable.manifold.DifferentiableManifold`
      or
      :class:`~sage.manifolds.differentiable.pseudo_riemannian.PseudoRiemannianManifold`,
      or, if the keyword ``ambient`` is used, one of the subclasses
      :class:`~sage.manifolds.topological_submanifold.TopologicalSubmanifold`,
      :class:`~sage.manifolds.differentiable.differentiable_submanifold.DifferentiableSubmanifold`,
      or
      :class:`~sage.manifolds.differentiable.pseudo_riemannian_submanifold.PseudoRiemannianSubmanifold`.

    EXAMPLES:

    A 3-dimensional real topological manifold::

        sage: M = Manifold(3, 'M', structure='topological'); M
        3-dimensional topological manifold M

    Given the default value of the parameter ``field``, the above is
    equivalent to::

        sage: M = Manifold(3, 'M', structure='topological', field='real'); M
        3-dimensional topological manifold M

    A complex topological manifold::

        sage: M = Manifold(3, 'M', structure='topological', field='complex'); M
        Complex 3-dimensional topological manifold M

    A topological manifold over `\QQ`::

        sage: M = Manifold(3, 'M', structure='topological', field=QQ); M
        3-dimensional topological manifold M over the Rational Field

    A 3-dimensional real differentiable manifold of class `C^4`::

        sage: M = Manifold(3, 'M', field='real', structure='differentiable',
        ....:              diff_degree=4); M
        3-dimensional differentiable manifold M

    Since the default value of the parameter ``field`` is ``'real'``, the above
    is equivalent to::

        sage: M = Manifold(3, 'M', structure='differentiable', diff_degree=4)
        sage: M
        3-dimensional differentiable manifold M
        sage: M.base_field_type()
        'real'

    A 3-dimensional real smooth manifold::

        sage: M = Manifold(3, 'M', structure='differentiable', diff_degree=+oo)
        sage: M
        3-dimensional differentiable manifold M

    Instead of ``structure='differentiable', diff_degree=+oo``, it suffices to
    use ``structure='smooth'`` to get the same result::

        sage: M = Manifold(3, 'M', structure='smooth'); M
        3-dimensional differentiable manifold M
        sage: M.diff_degree()
        +Infinity

    Actually, since ``'smooth'`` is the default value of the parameter
    ``structure``, the creation of a real smooth manifold can be shortened to::

        sage: M = Manifold(3, 'M'); M
        3-dimensional differentiable manifold M
        sage: M.diff_degree()
        +Infinity

    For a complex smooth manifold, we have to set the parameter ``field``::

        sage: M = Manifold(3, 'M', field='complex'); M
        3-dimensional complex manifold M
        sage: M.diff_degree()
        +Infinity

    Submanifolds are constructed by means of the keyword ``ambient``::

        sage: N = Manifold(2, 'N', field='complex', ambient=M); N
        2-dimensional differentiable submanifold N immersed in the
         3-dimensional complex manifold M

    The immersion `N\to M` has to be specified in a second stage, via the
    method
    :meth:`~sage.manifolds.topological_submanifold.TopologicalSubmanifold.set_immersion`
    or
    :meth:`~sage.manifolds.topological_submanifold.TopologicalSubmanifold.set_embedding`.

    For more detailed examples, see the documentation of
    :class:`~sage.manifolds.manifold.TopologicalManifold`,
    :class:`~sage.manifolds.differentiable.manifold.DifferentiableManifold`
    and
    :class:`~sage.manifolds.differentiable.pseudo_riemannian.PseudoRiemannianManifold`,
    or the documentation of
    :class:`~sage.manifolds.topological_submanifold.TopologicalSubmanifold`,
    :class:`~sage.manifolds.differentiable.differentiable_submanifold.DifferentiableSubmanifold`
    and
    :class:`~sage.manifolds.differentiable.pseudo_riemannian_submanifold.PseudoRiemannianSubmanifold`
    for submanifolds.

    .. RUBRIC:: Uniqueness of manifold objects

    Suppose we construct a manifold named `M`::

        sage: M = Manifold(2, 'M', structure='topological')
        sage: X.<x,y> = M.chart()

    At some point, we change our mind and would like to restart with a new
    manifold, using the same name `M` and keeping the previous manifold for
    reference::

        sage: M_old = M  # for reference
        sage: M = Manifold(2, 'M', structure='topological')

    This results in a brand new object::

        sage: M.atlas()
        []

    The object ``M_old`` is intact::

        sage: M_old.atlas()
        [Chart (M, (x, y))]

    Both objects have the same display::

        sage: M
        2-dimensional topological manifold M
        sage: M_old
        2-dimensional topological manifold M

    but they are different::

        sage: M != M_old
        True

    Let us introduce a chart on ``M``, using the same coordinate symbols
    as for ``M_old``::

        sage: X.<x,y> = M.chart()

    The charts are displayed in the same way::

        sage: M.atlas()
        [Chart (M, (x, y))]
        sage: M_old.atlas()
        [Chart (M, (x, y))]

    but they are actually different::

        sage: M.atlas()[0] != M_old.atlas()[0]
        True

    Moreover, the two manifolds ``M`` and ``M_old`` are still considered
    distinct::

        sage: M != M_old
        True

    This reflects the fact that the equality of manifold objects holds only
    for identical objects, i.e. one has ``M1 == M2`` if, and only if,
    ``M1 is M2``. Actually, the manifold classes inherit from
    :class:`~sage.misc.fast_methods.WithEqualityById`::

        sage: isinstance(M, sage.misc.fast_methods.WithEqualityById)
        True
    """
    from sage.rings.infinity import infinity
    from sage.manifolds.differentiable.manifold import DifferentiableManifold
    from sage.manifolds.differentiable.pseudo_riemannian import PseudoRiemannianManifold
    from sage.manifolds.differentiable.degenerate import DegenerateManifold
    from sage.manifolds.topological_submanifold import TopologicalSubmanifold
    from sage.manifolds.differentiable.differentiable_submanifold import DifferentiableSubmanifold
    from sage.manifolds.differentiable.pseudo_riemannian_submanifold import PseudoRiemannianSubmanifold
    from sage.manifolds.differentiable.degenerate_submanifold import DegenerateSubmanifold

    global _manifold_id

    # Some sanity checks
    if not isinstance(dim, (int, Integer)):
        raise TypeError("the manifold dimension must be an integer")
    if dim < 1:
        raise ValueError("the manifold dimension must be strictly positive")

    _manifold_id += 1
    unique_tag = lambda: getrandbits(128)*_manifold_id

    if structure in ['topological', 'top']:
<<<<<<< HEAD
=======
        if field == 'real' or isinstance(field, sage.rings.abc.RealField):
            structure = RealTopologicalStructure()
        else:
            structure = TopologicalStructure()
>>>>>>> 3da1b22c
        if 'ambient' in extra_kwds:
            ambient = extra_kwds['ambient']
            if not isinstance(ambient, TopologicalManifold):
                raise TypeError("ambient must be a manifold")
            if dim > ambient._dim:
                raise ValueError(
                    "the submanifold must be of smaller "
                    + "dimension than its ambient manifold"
                )
            return TopologicalSubmanifold(
                dim,
                name,
                field,
                ambient=ambient,
                latex_name=latex_name,
                start_index=start_index,
                unique_tag=unique_tag(),
            )
        return TopologicalManifold(
            dim,
            name,
            field,
            latex_name=latex_name,
            start_index=start_index,
            unique_tag=unique_tag(),
        )
    elif structure in ["differentiable", "diff", "smooth"]:
        if "diff_degree" in extra_kwds:
            diff_degree = extra_kwds["diff_degree"]
            if structure == "smooth" and diff_degree != infinity:
                raise ValueError(
                    "diff_degree = {} is ".format(diff_degree)
                    + "not compatible with a smooth structure"
                )
        else:
            diff_degree = infinity
<<<<<<< HEAD
=======
        if field == 'real' or isinstance(field, sage.rings.abc.RealField):
            structure = RealDifferentialStructure()
        else:
            structure = DifferentialStructure()
>>>>>>> 3da1b22c
        if 'ambient' in extra_kwds:
            ambient = extra_kwds['ambient']
            if not isinstance(ambient, DifferentiableManifold):
                raise TypeError("ambient must be a differentiable manifold")
            if dim>ambient._dim:
                raise ValueError("the submanifold must be of smaller "
                                 + "dimension than its ambient manifold")
            return DifferentiableSubmanifold(dim, name, field,
                                             ambient=ambient,
                                             diff_degree=diff_degree,
                                             latex_name=latex_name,
                                             start_index=start_index,
                                             unique_tag=unique_tag())
        return DifferentiableManifold(dim, name, field,
                                      diff_degree=diff_degree,
                                      latex_name=latex_name,
                                      start_index=start_index,
                                      unique_tag=unique_tag())
    elif structure in ['pseudo-Riemannian', 'Riemannian', 'Lorentzian','degenerate_metric']:
        diff_degree = extra_kwds.get('diff_degree', infinity)
        metric_name = extra_kwds.get('metric_name', None)
        metric_latex_name = extra_kwds.get('metric_latex_name', None)
        if structure == 'pseudo-Riemannian':
            signature = extra_kwds.get('signature', None)
        elif structure == 'Riemannian':
            signature = dim
        elif structure == 'degenerate_metric':
            signature = (0, dim-1, 1)
        elif structure == 'Lorentzian':
            if 'signature' in extra_kwds:
                signat = extra_kwds['signature']
                if signat == 'positive' or signat == dim - 2:
                    signature = dim - 2
                elif signat == 'negative' or signat == 2 - dim:
                    signature = 2 - dim
                else:
                    raise ValueError("signature {} not ".format(signat) +
                                     "compatible with a Lorentzian " +
                                     "manifold of dimension {}".format(dim))
            else:
                signature = dim - 2  # default value for a Lorentzian manifold
        if 'ambient' in extra_kwds:
            ambient = extra_kwds['ambient']
            if not isinstance(ambient, (PseudoRiemannianManifold, DegenerateManifold)):
                raise TypeError("ambient must be a pseudo-Riemannian manifold")
            if dim>ambient._dim:
                raise ValueError("the submanifold must be of smaller "
                                 + "dimension than its ambient manifold")
            if structure == 'degenerate_metric':
                return DegenerateSubmanifold(dim, name, ambient = ambient,
                                               metric_name=metric_name,
                                               signature=signature,
                                               diff_degree=diff_degree,
                                               latex_name=latex_name,
                                               metric_latex_name=metric_latex_name,
                                               start_index=start_index,
                                               unique_tag=unique_tag())
            return PseudoRiemannianSubmanifold(dim, name, ambient = ambient,
                                               metric_name=metric_name,
                                               signature=signature,
                                               diff_degree=diff_degree,
                                               latex_name=latex_name,
                                               metric_latex_name=metric_latex_name,
                                               start_index=start_index,
                                               unique_tag=unique_tag())
        if structure == 'degenerate_metric':
                return DegenerateManifold(dim, name, metric_name=metric_name,
                                               signature=signature,
                                               diff_degree=diff_degree,
                                               latex_name=latex_name,
                                               metric_latex_name=metric_latex_name,
                                               start_index=start_index,
                                               unique_tag=unique_tag())
        return PseudoRiemannianManifold(dim, name, metric_name=metric_name,
                                        signature=signature,
                                        diff_degree=diff_degree,
                                        latex_name=latex_name,
                                        metric_latex_name=metric_latex_name,
                                        start_index=start_index,
                                        unique_tag=unique_tag())
    raise NotImplementedError("manifolds of type {} are ".format(structure) +
                              "not implemented")


Manifold.options = TopologicalManifold.options<|MERGE_RESOLUTION|>--- conflicted
+++ resolved
@@ -329,7 +329,6 @@
 
 from sage.categories.fields import Fields
 from sage.categories.homset import Hom
-<<<<<<< HEAD
 from sage.categories.manifolds import Manifolds
 from sage.manifolds.chart import Chart, RealChart
 from sage.manifolds.manifold_homset import TopologicalManifoldHomset
@@ -337,17 +336,9 @@
 from sage.manifolds.subset import ManifoldSubset
 from sage.misc.cachefunc import cached_method
 from sage.misc.prandom import getrandbits
-from sage.rings.all import CC
-from sage.rings.complex_mpfr import ComplexField_class
-=======
-import sage.rings.abc
 from sage.rings.cc import CC
+from sage.rings.integer import Integer
 from sage.rings.real_mpfr import RR
-from sage.misc.prandom import getrandbits
-from sage.misc.cachefunc import cached_method
->>>>>>> 3da1b22c
-from sage.rings.integer import Integer
-from sage.rings.real_mpfr import RR, RealField_class
 from sage.structure.global_options import GlobalOptions
 
 #############################################################################
@@ -2950,14 +2941,18 @@
         sage: isinstance(M, sage.misc.fast_methods.WithEqualityById)
         True
     """
+    from sage.manifolds.differentiable.degenerate import DegenerateManifold
+    from sage.manifolds.differentiable.degenerate_submanifold import \
+        DegenerateSubmanifold
+    from sage.manifolds.differentiable.differentiable_submanifold import \
+        DifferentiableSubmanifold
+    from sage.manifolds.differentiable.manifold import DifferentiableManifold
+    from sage.manifolds.differentiable.pseudo_riemannian import \
+        PseudoRiemannianManifold
+    from sage.manifolds.differentiable.pseudo_riemannian_submanifold import \
+        PseudoRiemannianSubmanifold
+    from sage.manifolds.topological_submanifold import TopologicalSubmanifold
     from sage.rings.infinity import infinity
-    from sage.manifolds.differentiable.manifold import DifferentiableManifold
-    from sage.manifolds.differentiable.pseudo_riemannian import PseudoRiemannianManifold
-    from sage.manifolds.differentiable.degenerate import DegenerateManifold
-    from sage.manifolds.topological_submanifold import TopologicalSubmanifold
-    from sage.manifolds.differentiable.differentiable_submanifold import DifferentiableSubmanifold
-    from sage.manifolds.differentiable.pseudo_riemannian_submanifold import PseudoRiemannianSubmanifold
-    from sage.manifolds.differentiable.degenerate_submanifold import DegenerateSubmanifold
 
     global _manifold_id
 
@@ -2971,13 +2966,6 @@
     unique_tag = lambda: getrandbits(128)*_manifold_id
 
     if structure in ['topological', 'top']:
-<<<<<<< HEAD
-=======
-        if field == 'real' or isinstance(field, sage.rings.abc.RealField):
-            structure = RealTopologicalStructure()
-        else:
-            structure = TopologicalStructure()
->>>>>>> 3da1b22c
         if 'ambient' in extra_kwds:
             ambient = extra_kwds['ambient']
             if not isinstance(ambient, TopologicalManifold):
@@ -3014,13 +3002,6 @@
                 )
         else:
             diff_degree = infinity
-<<<<<<< HEAD
-=======
-        if field == 'real' or isinstance(field, sage.rings.abc.RealField):
-            structure = RealDifferentialStructure()
-        else:
-            structure = DifferentialStructure()
->>>>>>> 3da1b22c
         if 'ambient' in extra_kwds:
             ambient = extra_kwds['ambient']
             if not isinstance(ambient, DifferentiableManifold):
