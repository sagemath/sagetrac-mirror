from manifold import TopManifold
from differentiable.manifold import DiffManifold
<<<<<<< HEAD
from utilities import nice_derivatives, omit_function_args, set_axes_labels
=======
from utilities import nice_derivatives, omit_function_args, set_axes_labels, \
                      xder
>>>>>>> 5cfba188
from utilities import Manifold  # deprecated<|MERGE_RESOLUTION|>--- conflicted
+++ resolved
@@ -1,9 +1,5 @@
 from manifold import TopManifold
 from differentiable.manifold import DiffManifold
-<<<<<<< HEAD
-from utilities import nice_derivatives, omit_function_args, set_axes_labels
-=======
 from utilities import nice_derivatives, omit_function_args, set_axes_labels, \
                       xder
->>>>>>> 5cfba188
 from utilities import Manifold  # deprecated