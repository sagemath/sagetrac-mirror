r"""
Points of Topological Manifolds

The class :class:`ManifoldPoint` implements points of a
topological manifold.

A :class:`ManifoldPoint` object can have coordinates in
various charts defined on the manifold. Two points are declared
equal if they have the same coordinates in the same chart.

AUTHORS:

- Eric Gourgoulhon, Michal Bejger (2013-2015) : initial version

REFERENCES:

- [Lee11]_ J.M. Lee : *Introduction to Topological Manifolds*, 2nd ed.,
  Springer (New York) (2011)
- [Lee13]_ J.M. Lee : *Introduction to Smooth Manifolds*, 2nd ed.,
  Springer (New York, 2013)

EXAMPLES:

Defining a point in `\RR^3` by its spherical coordinates::

    sage: M = Manifold(3, 'R^3', structure='topological')
    sage: U = M.open_subset('U')  # the complement of the half-plane (y=0, x>=0)
    sage: c_spher.<r,th,ph> = U.chart(r'r:(0,+oo) th:(0,pi):\theta ph:(0,2*pi):\phi')

We construct the point in the coordinates in the default chart of ``U``
(``c_spher``)::

    sage: p = U((1, pi/2, pi), name='P')
    sage: p
    Point P on the 3-dimensional topological manifold R^3
    sage: latex(p)
    P
    sage: p in U
    True
    sage: p.parent()
    Open subset U of the 3-dimensional topological manifold R^3
    sage: c_spher(p)
    (1, 1/2*pi, pi)
    sage: p.coordinates(c_spher) # equivalent to above
    (1, 1/2*pi, pi)

Computing the coordinates of ``p`` in a new chart::

    sage: c_cart.<x,y,z> = U.chart() # Cartesian coordinates on U
    sage: spher_to_cart = c_spher.transition_map(c_cart,
    ....:                    [r*sin(th)*cos(ph), r*sin(th)*sin(ph), r*cos(th)])
    sage: c_cart(p)  # evaluate P's Cartesian coordinates
    (-1, 0, 0)

Points can be compared::

    sage: p1 = U((1, pi/2, pi))
    sage: p == p1
    True
    sage: q = U((1,2,3), chart=c_cart, name='Q') # point defined by its Cartesian coordinates
    sage: p == q
    False

"""

#*****************************************************************************
#       Copyright (C) 2015 Eric Gourgoulhon <eric.gourgoulhon@obspm.fr>
#       Copyright (C) 2015 Michal Bejger <bejger@camk.edu.pl>
#
# This program is free software: you can redistribute it and/or modify
# it under the terms of the GNU General Public License as published by
# the Free Software Foundation, either version 2 of the License, or
# (at your option) any later version.
#                  http://www.gnu.org/licenses/
#*****************************************************************************

from sage.structure.element import Element

class ManifoldPoint(Element):
    r"""
    Point of a topological manifold.

    This is a Sage *element* class, the corresponding *parent* class
    being :class:`~sage.manifolds.manifold.TopologicalManifold`
    or :class:`~sage.manifolds.subset.ManifoldSubset`.

    INPUT:

    - ``parent`` -- the manifold subset to which the point belongs
    - ``coords`` -- (default: ``None``) the point coordinates (as a tuple
      or a list) in the chart ``chart``
    - ``chart`` -- (default: ``None``) chart in which the coordinates are
      given; if  ``None``, the coordinates are assumed to refer to the
      default chart of ``parent``
    - ``name`` -- (default: ``None``) name given to the point
    - ``latex_name`` -- (default: ``None``) LaTeX symbol to denote the point;
      if ``None``, the LaTeX symbol is set to ``name``
    - ``check_coords`` -- (default: ``True``) determines whether ``coords``
      are valid coordinates for the chart ``chart``; for symbolic
      coordinates, it is recommended to set ``check_coords`` to ``False``

    EXAMPLES:

    A point on a 2-dimensional manifold::

        sage: M = Manifold(2, 'M', structure='topological')
        sage: c_xy.<x,y> = M.chart()
        sage: (a, b) = var('a b') # generic coordinates for the point
        sage: p = M.point((a, b), name='P'); p
        Point P on the 2-dimensional topological manifold M
        sage: p.coordinates()  # coordinates of P in the subset's default chart
        (a, b)

    Since points are Sage *elements*, the *parent* of which being the
    subset on which they are defined, it is equivalent to write::

        sage: p = M((a, b), name='P'); p
        Point P on the 2-dimensional topological manifold M

    A point is an element of the manifold subset in which it has
    been defined::

        sage: p in M
        True
        sage: p.parent()
        2-dimensional topological manifold M
        sage: U = M.open_subset('U', coord_def={c_xy: x>0})
        sage: q = U.point((2,1), name='q')
        sage: q.parent()
        Open subset U of the 2-dimensional topological manifold M
        sage: q in U
        True
        sage: q in M
        True

    By default, the LaTeX symbol of the point is deduced from its name::

        sage: latex(p)
        P

    But it can be set to any value::

        sage: p = M.point((a, b), name='P', latex_name=r'\mathcal{P}')
        sage: latex(p)
        \mathcal{P}

    Points can be drawn in 2D or 3D graphics thanks to the
    method :meth:`plot`.
    """
    def __init__(self, parent, coords=None, chart=None, name=None,
                 latex_name=None, check_coords=True):
        r"""
        Construct a manifold point.

        TESTS::

            sage: M = Manifold(2, 'M', structure='topological')
            sage: X.<x,y> = M.chart()
            sage: p = M((2,3), name='p'); p
            Point p on the 2-dimensional topological manifold M
            sage: TestSuite(p).run()
            sage: U = M.open_subset('U', coord_def={X: x<0})
            sage: q = U((-1,2), name='q'); q
            Point q on the 2-dimensional topological manifold M
            sage: TestSuite(q).run()

        """
        Element.__init__(self, parent)
        self._manifold = parent.manifold()  # a useful shortcut
        self._coordinates = {} # dictionary of the point coordinates in various
                               # charts, with the charts as keys
        if coords is not None:
            if len(coords) != parent.manifold().dimension():
                raise ValueError("the number of coordinates must be equal " +
                                 "to the manifold's dimension")
            from sage.manifolds.manifold import TopologicalManifold
            if chart is None:
                chart = parent._def_chart
            elif isinstance(parent, TopologicalManifold):
                if chart not in parent._atlas:
                    raise ValueError("the {} has not been".format(chart) +
                                     "defined on the {}".format(parent))
            if check_coords:
                if not chart.valid_coordinates(*coords):
                    raise ValueError("the coordinates {}".format(coords) +
                                     " are not valid on the {}".format(chart))
            for schart in chart._supercharts:
                self._coordinates[schart] = tuple(coords)
            for schart in chart._subcharts:
                if schart != chart:
                    if schart.valid_coordinates(*coords):
                        self._coordinates[schart] = tuple(coords)
        self._name = name
        if latex_name is None:
            self._latex_name = self._name
        else:
            self._latex_name = latex_name

    def _repr_(self):
        r"""
        Return a string representation of the point.

        TESTS::

            sage: M = Manifold(2, 'M', structure='topological')
            sage: X.<x,y> = M.chart()
            sage: p = M((2,-3))
            sage: p._repr_()
            'Point on the 2-dimensional topological manifold M'
            sage: p = M((2,-3), name='p')
            sage: p._repr_()
            'Point p on the 2-dimensional topological manifold M'
            sage: repr(p)  # indirect doctest
            'Point p on the 2-dimensional topological manifold M'

        """
        description = "Point"
        if self._name is not None:
            description += " " + self._name
        description += " on the {}".format(self._manifold)
        return description

    def _latex_(self):
        r"""
        Return a LaTeX representation of the point.

        TESTS::

            sage: M = Manifold(2, 'M', structure='topological')
            sage: X.<x,y> = M.chart()
            sage: p = M((2,-3))
            sage: p._latex_()
            '\\mbox{Point on the 2-dimensional topological manifold M}'
            sage: p = M((2,-3), name='p')
            sage: p._latex_()
            'p'
            sage: p = M((2,-3), name='p', latex_name=r'\mathcal{P}')
            sage: p._latex_()
            '\\mathcal{P}'
            sage: latex(p)  # indirect doctest
            \mathcal{P}

        """
        if self._latex_name is None:
            return r'\mbox{' + str(self) + r'}'
        return self._latex_name

    def coordinates(self, chart=None, old_chart=None):
        r"""
        Return the point coordinates in the specified chart.

        If these coordinates are not already known, they are computed from
        known ones by means of change-of-chart formulas.

        An equivalent way to get the coordinates of a point is to let the
        chart acting on the point, i.e. if ``X`` is a chart and ``p`` a
        point, one has ``p.coordinates(chart=X) == X(p)``.

        INPUT:

        - ``chart`` -- (default: ``None``) chart in which the coordinates
          are given; if none are provided, the coordinates are assumed to
          refer to the subset's default chart
        - ``old_chart`` -- (default: ``None``) chart from which the
          coordinates in ``chart`` are to be computed; if ``None``, a chart
          in which the point's coordinates are already known will be picked,
          privileging the subset's default chart

        EXAMPLES:

        Spherical coordinates of a point on `\RR^3`::

            sage: M = Manifold(3, 'M', structure='topological')
            sage: c_spher.<r,th,ph> = M.chart(r'r:(0,+oo) th:(0,pi):\theta ph:(0,2*pi):\phi') # spherical coordinates
            sage: p = M.point((1, pi/2, pi))
            sage: p.coordinates()  # coordinates in the manifold's default chart
            (1, 1/2*pi, pi)

        Since the default chart of ``M`` is ``c_spher``, it is equivalent to
        write::

            sage: p.coordinates(c_spher)
            (1, 1/2*pi, pi)

        An alternative way to get the coordinates is to let the chart act
        on the point (from the very definition of a chart)::

            sage: c_spher(p)
            (1, 1/2*pi, pi)

        A shortcut for ``coordinates`` is ``coord``::

            sage: p.coord()
            (1, 1/2*pi, pi)

        Computing the Cartesian coordinates from the spherical ones::

            sage: c_cart.<x,y,z> = M.chart()  # Cartesian coordinates
            sage: c_spher.transition_map(c_cart, [r*sin(th)*cos(ph),
            ....:                                 r*sin(th)*sin(ph), r*cos(th)])
            Change of coordinates from Chart (M, (r, th, ph)) to Chart (M, (x, y, z))

        The computation is performed by means of the above change
        of coordinates::

            sage: p.coord(c_cart)
            (-1, 0, 0)
            sage: p.coord(c_cart) == c_cart(p)
            True

        Coordinates of a point on a 2-dimensional manifold::

            sage: M = Manifold(2, 'M', structure='topological')
            sage: c_xy.<x,y> = M.chart()
            sage: (a, b) = var('a b') # generic coordinates for the point
            sage: P = M.point((a, b), name='P')

        Coordinates of ``P`` in the manifold's default chart::

            sage: P.coord()
            (a, b)

        Coordinates of ``P`` in a new chart::

            sage: c_uv.<u,v> = M.chart()
            sage: ch_xy_uv = c_xy.transition_map(c_uv, [x-y, x+y])
            sage: P.coord(c_uv)
            (a - b, a + b)

        Coordinates of ``P`` in a third chart::

            sage: c_wz.<w,z> = M.chart()
            sage: ch_uv_wz = c_uv.transition_map(c_wz, [u^3, v^3])
            sage: P.coord(c_wz, old_chart=c_uv)
            (a^3 - 3*a^2*b + 3*a*b^2 - b^3, a^3 + 3*a^2*b + 3*a*b^2 + b^3)

        Actually, in the present case, it is not necessary to specify
        ``old_chart='uv'``. Note that the first command erases all
        the coordinates except those in the chart ``c_uv``::

            sage: P.set_coord((a-b, a+b), c_uv)
            sage: P._coordinates
            {Chart (M, (u, v)): (a - b, a + b)}
            sage: P.coord(c_wz)
            (a^3 - 3*a^2*b + 3*a*b^2 - b^3, a^3 + 3*a^2*b + 3*a*b^2 + b^3)
            sage: P._coordinates  # random (dictionary output)
            {Chart (M, (u, v)): (a - b, a + b),
             Chart (M, (w, z)): (a^3 - 3*a^2*b + 3*a*b^2 - b^3,
                                 a^3 + 3*a^2*b + 3*a*b^2 + b^3)}

        """
        if chart is None:
            dom = self.parent()
            chart = dom._def_chart
            def_chart = chart
        else:
            dom = chart._domain
            def_chart = dom._def_chart
            if self not in dom:
                raise ValueError("the point does not belong to the domain " +
                                 "of {}".format(chart))
        if chart not in self._coordinates:
            # Check whether chart corresponds to a superchart of a chart
            # in which the coordinates are known:
            for ochart in self._coordinates:
                if chart in ochart._supercharts or chart in ochart._subcharts:
                    self._coordinates[chart] = self._coordinates[ochart]
                    return self._coordinates[chart]
            # If this point is reached, some change of coordinates must be
            # performed
            if old_chart is not None:
                s_old_chart = old_chart
                s_chart = chart
            else:
                # A chart must be found as a starting point of the computation
                # The domain's default chart is privileged:
                if (def_chart in self._coordinates
                        and (def_chart, chart) in dom._coord_changes):
                    old_chart = def_chart
                    s_old_chart = def_chart
                    s_chart = chart
                else:
                    for ochart in self._coordinates:
                        for subchart in ochart._subcharts:
                            if (subchart, chart) in dom._coord_changes:
                                old_chart = ochart
                                s_old_chart = subchart
                                s_chart = chart
                                break
                        if old_chart is not None:
                            break
                if old_chart is None:
                    # Some search involving the subcharts of chart is
                    # performed:
                    for schart in chart._subcharts:
                        for ochart in self._coordinates:
                            for subchart in ochart._subcharts:
                                if (subchart, schart) in dom._coord_changes:
                                    old_chart = ochart
                                    s_old_chart = subchart
                                    s_chart = schart
                                    break
                            if old_chart is not None:
                                break
                        if old_chart is not None:
                            break
            if old_chart is None:
                raise ValueError("the coordinates of {}".format(self) +
                          " in the {}".format(chart) + " cannot be computed " +
                          "by means of known changes of charts.")
            else:
                chcoord = dom._coord_changes[(s_old_chart, s_chart)]
                self._coordinates[chart] = chcoord(*self._coordinates[old_chart])
        return self._coordinates[chart]

    coord = coordinates

    def set_coordinates(self, coords, chart=None):
        r"""
        Sets the point coordinates in the specified chart.

        Coordinates with respect to other charts are deleted, in order to
        avoid any inconsistency. To keep them, use the method :meth:`add_coord`
        instead.

        INPUT:

        - ``coords`` -- the point coordinates (as a tuple or a list)
        - ``chart`` -- (default: ``None``) chart in which the coordinates
          are given; if none are provided, the coordinates are assumed to
          refer to the subset's default chart

        EXAMPLES:

        Setting coordinates to a point on a 2-dimensional manifold::

            sage: M = Manifold(2, 'M', structure='topological')
            sage: X.<x,y> = M.chart()
            sage: p = M.point()

        We set the coordinates in the manifold's default chart::

            sage: p.set_coordinates((2,-3))
            sage: p.coordinates()
            (2, -3)
            sage: X(p)
            (2, -3)

        A shortcut for ``set_coordinates`` is ``set_coord``::

            sage: p.set_coord((2,-3))
            sage: p.coord()
            (2, -3)

        Let us introduce a second chart on the manifold::

            sage: Y.<u,v> = M.chart()
            sage: X_to_Y = X.transition_map(Y, [x+y, x-y])

        If we set the coordinates of ``p`` in chart ``Y``, those in chart ``X``
        are lost::

            sage: Y(p)
            (-1, 5)
            sage: p.set_coord(Y(p), chart=Y)
            sage: p._coordinates
            {Chart (M, (u, v)): (-1, 5)}

        """
        self._coordinates.clear()
        self.add_coord(coords, chart)

    set_coord = set_coordinates

    def add_coordinates(self, coords, chart=None):
        r"""
        Adds some coordinates in the specified chart.

        The previous coordinates with respect to other charts are kept. To
        clear them, use :meth:`set_coord` instead.

        INPUT:

        - ``coords`` -- the point coordinates (as a tuple or a list)
        - ``chart`` -- (default: ``None``) chart in which the coordinates
          are given; if none are provided, the coordinates are assumed to
          refer to the subset's default chart

        .. WARNING::

           If the point has already coordinates in other charts, it
           is the user's responsibility to make sure that the coordinates
           to be added are consistent with them.

        EXAMPLES:

        Setting coordinates to a point on a 2-dimensional manifold::

            sage: M = Manifold(2, 'M', structure='topological')
            sage: X.<x,y> = M.chart()
            sage: p = M.point()

        We give the point some coordinates in the manifold's default chart::

            sage: p.add_coordinates((2,-3))
            sage: p.coordinates()
            (2, -3)
            sage: X(p)
            (2, -3)

        A shortcut for ``add_coordinates`` is ``add_coord``::

            sage: p.add_coord((2,-3))
            sage: p.coord()
            (2, -3)

        Let us introduce a second chart on the manifold::

            sage: Y.<u,v> = M.chart()
            sage: X_to_Y = X.transition_map(Y, [x+y, x-y])

        If we add coordinates for ``p`` in chart ``Y``, those in chart ``X``
        are kept::

            sage: p.add_coordinates((-1,5), chart=Y)
            sage: p._coordinates  # random (dictionary output)
            {Chart (M, (u, v)): (-1, 5), Chart (M, (x, y)): (2, -3)}

        On the contrary, with the method :meth:`set_coordinates`, the
        coordinates in charts different from ``Y`` would be lost::

            sage: p.set_coordinates((-1,5), chart=Y)
            sage: p._coordinates
            {Chart (M, (u, v)): (-1, 5)}

        """
        if len(coords) != self.parent().manifold()._dim:
            raise ValueError("the number of coordinates must be equal to " +
                             "the manifold's dimension.")
        if chart is None:
            chart = self.parent()._def_chart
        else:
            if chart not in self.parent()._atlas:
                raise ValueError("the {}".format(chart) + " has not been " +
                                 "defined on the {}".format(self.parent()))
        self._coordinates[chart] = coords

    add_coord = add_coordinates

    def __eq__(self, other):
        r"""
        Compares the current point with another one.

        EXAMPLES:

        Comparison with coordinates in the same chart::

            sage: M = Manifold(2, 'M', structure='topological')
            sage: X.<x,y> = M.chart()
            sage: p = M((2,-3), chart=X)
            sage: q = M((2,-3), chart=X)
            sage: p == q
            True
            sage: q = M((-2,-3), chart=X)
            sage: p == q
            False

        Comparison with coordinates of other in a subchart::

            sage: U = M.open_subset('U', coord_def={X: x>0})
            sage: XU = X.restrict(U)
            sage: q = U((2,-3), chart=XU)
            sage: p == q and q == p
            True
            sage: q = U((1,-3), chart=XU)
            sage: p == q or q == p
            False

        Comparison requiring a change of chart::

            sage: Y.<u,v> = U.chart()
            sage: XU_to_Y = XU.transition_map(Y, (ln(x), x+y))
            sage: XU_to_Y.inverse()(u,v)
            (e^u, v - e^u)
            sage: q = U((ln(2),-1), chart=Y)
            sage: p == q and q == p
            True
            sage: q = U((ln(3),1), chart=Y)
            sage: p == q or q == p
            False

        """
        if other is self:
            return True
        if not isinstance(other, ManifoldPoint):
            return False
        if other.parent().manifold() != self.parent().manifold():
            return False
        # Search for a common chart to compare the coordinates
        common_chart = None
        # the subset's default chart is privileged:
        # FIXME: Make this a better test
        if hasattr(self.parent(), '_def_chart'):  # self.parent() is open
            def_chart = self.parent()._def_chart
        else:
            def_chart = self.parent().manifold()._def_chart
        if def_chart in self._coordinates and def_chart in other._coordinates:
            common_chart = def_chart
        else:
            for chart in self._coordinates:
                if chart in other._coordinates:
                    common_chart = chart
                    break
        if common_chart is None:
            # At this stage, a commont chart is searched via a coordinate
            # transformation:
            for chart in self._coordinates:
                try:
                    other.coordinates(chart)
                    common_chart = chart
                    break
                except ValueError:
                    pass
            else:
                # Attempt a coordinate transformation in the reverse way:
                for chart in other._coordinates:
                    try:
                        self.coordinates(chart)
                        common_chart = chart
                        break
                    except ValueError:
                        pass
        if common_chart is None:
            return False
            #!# Another option would be:
            # raise ValueError("no common chart has been found to compare " +
            #                  "{} and {}".format(self, other))
        return self._coordinates[common_chart] == other._coordinates[common_chart]

    def __ne__(self, other):
        r"""
        Non-equality operator.

        TESTS::

            sage: M = Manifold(2, 'M', structure='topological')
            sage: X.<x,y> = M.chart()
            sage: p = M((2,-3), chart=X)
            sage: q = M((0,1), chart=X)
            sage: p != q
            True
            sage: p != M((2,-3), chart=X)
            False

        """
        return not (self == other)

    def __hash__(self):
        r"""
        Return the hash of ``self``.

        This hash function is set to constant on a given manifold, to fulfill
        Python's credo::

            p == q  ==>  hash(p) == hash(q)

        This is necessary since ``p`` and ``q`` may be created in
        different coordinate systems and nevertheless be equal.

        .. TODO::

            Find a better hash function.

        TESTS::

            sage: M = Manifold(2, 'M', structure='topological')
            sage: X.<x,y> = M.chart()
            sage: p = M((2,-3), chart=X)
            sage: hash(p) == hash(M)
            True

        """
        return hash(self.parent().manifold())
<<<<<<< HEAD
=======


    def plot(self, chart=None, ambient_coords=None, mapping=None, size=10,
             color='black', label=None, label_color=None, fontsize=10,
             label_offset=0.1, parameters=None):
        r"""
        For real manifolds, plot the current point in a Cartesian graph based
        on the coordinates of some ambient chart.

        The point is drawn in terms of two (2D graphics) or three (3D graphics)
        coordinates of a given chart, called hereafter the *ambient chart*.
        The domain of the ambient chart must contain the point, or its image
        by a continuous manifold map `\Phi`.

        INPUT:

        - ``chart`` -- (default: ``None``) the ambient chart (see above); if
          ``None``, the ambient chart is set the default chart of
          ``self.parent()``
        - ``ambient_coords`` -- (default: ``None``) tuple containing the 2 or 3
          coordinates of the ambient chart in terms of which the plot is
          performed; if ``None``, all the coordinates of the ambient chart are
          considered
        - ``mapping`` -- (default: ``None``) continuous manifold map `\Phi`
          (instance of :class:`~sage.manifolds.continuous_map.ContinuousMap`)
          providing the link between the current point `p` and the ambient
          chart ``chart``: the domain of ``chart`` must contain `\Phi(p)`;
          if ``None``, the identity map is assumed
        - ``size`` -- (default: 10) size of the point once drawn as a small
          disk or sphere
        - ``color`` -- (default: 'black') color of the point
        - ``label`` -- (default: ``None``) label printed next to the point;
          if ``None``, the point's name is used.
        - ``label_color`` -- (default: ``None``) color to print the label;
          if ``None``, the value of ``color`` is used
        - ``fontsize`` -- (default: 10) size of the font used to print the
          label
        - ``label_offset`` -- (default: 0.1) determines the separation between
          the point and its label
        - ``parameters`` -- (default: ``None``) dictionary giving the numerical
          values of the parameters that may appear in the point coordinates

        OUTPUT:

        - a graphic object, either an instance of
          :class:`~sage.plot.graphics.Graphics` for a 2D plot (i.e. based on
          2 coordinates of the ambient chart) or an instance of
          :class:`~sage.plot.plot3d.base.Graphics3d` for a 3D plot (i.e.
          based on 3 coordinates of the ambient chart)

        EXAMPLES:

        Drawing a point on a 2-dimensional manifold::

            sage: M = Manifold(2, 'M', structure='topological')
            sage: X.<x,y> = M.chart()
            sage: p = M.point((1,3), name='p')
            sage: g = p.plot(X)
            sage: print g
            Graphics object consisting of 2 graphics primitives
            sage: gX = X.plot(max_range=4) # plot of the coordinate grid
            sage: show(g+gX) # display of the point atop the coordinate grid

        .. PLOT::

            M = Manifold(2, 'M', structure='topological')
            X = M.chart('x y'); x,y = X[:]
            p = M.point((1,3), name='p')
            g = p.plot(X)
            gX = X.plot(max_range=4)
            sphinx_plot(g+gX)

        Actually, since ``X`` is the default chart of the open set in which
        ``p`` has been defined, it can be skipped in the arguments of
        ``plot``::

            sage: g = p.plot()
            sage: show(g+gX)

        Call with some options::

            sage: g = p.plot(chart=X, size=40, color='green', label='$P$',
            ....:            label_color='blue', fontsize=20, label_offset=0.3)
            sage: show(g+gX)

        .. PLOT::

            M = Manifold(2, 'M', structure='topological')
            X = M.chart('x y'); x,y = X[:]
            p = M.point((1,3), name='p')
            g = p.plot(chart=X, size=40, color='green', label='$P$', \
                       label_color='blue', fontsize=20, label_offset=0.3)
            gX = X.plot(max_range=4)
            sphinx_plot(g+gX)

        Use of the ``parameters`` option to set a numerical value of some
        symbolic variable::

            sage: a = var('a')
            sage: q = M.point((a,2*a), name='q')
            sage: gq = q.plot(parameters={a:-2}, label_offset=0.2)
            sage: show(g+gX+gq)

        .. PLOT::

            M = Manifold(2, 'M', structure='topological')
            X = M.chart('x y'); x,y = X[:]
            p = M.point((1,3), name='p')
            g = p.plot(chart=X, size=40, color='green', label='$P$', \
                       label_color='blue', fontsize=20, label_offset=0.3)
            var('a')
            q = M.point((a,2*a), name='q')
            gq = q.plot(parameters={a:-2}, label_offset=0.2)
            gX = X.plot(max_range=4)
            sphinx_plot(g+gX+gq)

        The numerical value is used only for the plot::

            sage: q.coord()
            (a, 2*a)

        Drawing a point on a 3-dimensional manifold::

            sage: M = Manifold(3, 'M', structure='topological')
            sage: X.<x,y,z> = M.chart()
            sage: p = M.point((2,1,3), name='p')
            sage: g = p.plot()
            sage: print g
            Graphics3d Object
            sage: gX = X.plot(nb_values=5) # coordinate mesh cube
            sage: show(g+gX) # display of the point atop the coordinate mesh

        Call with some options::

            sage: g = p.plot(chart=X, size=40, color='green', label='P_1',
            ....:            label_color='blue', fontsize=20, label_offset=0.3)
            sage: show(g+gX)

        An example of plot via a mapping: plot of a point on a 2-sphere viewed
        in the 3-dimensional space ``M``::

            sage: S2 = Manifold(2, 'S^2', structure='topological')
            sage: U = S2.open_subset('U') # the open set covered by spherical coord.
            sage: XS.<th,ph> = U.chart(r'th:(0,pi):\theta ph:(0,2*pi):\phi')
            sage: p = U.point((pi/4, pi/8), name='p')
            sage: F = S2.continuous_map(M, {(XS, X): [sin(th)*cos(ph),
            ....:                           sin(th)*sin(ph), cos(th)]}, name='F')
            sage: F.display()
            F: S^2 --> M
            on U: (th, ph) |--> (x, y, z) = (cos(ph)*sin(th), sin(ph)*sin(th), cos(th))
            sage: g = p.plot(chart=X, mapping=F)
            sage: gS2 = XS.plot(chart=X, mapping=F, nb_values=9)
            sage: show(g+gS2)

        Use of the option ``ambient_coords`` for plots on a 4-dimensional
        manifold::

            sage: M = Manifold(4, 'M', structure='topological')
            sage: X.<t,x,y,z> = M.chart()
            sage: p = M.point((1,2,3,4), name='p')
            sage: g = p.plot(X, ambient_coords=(t,x,y), label_offset=0.4)  # the coordinate z is skipped
            sage: gX = X.plot(X, ambient_coords=(t,x,y), nb_values=5)
            sage: show(g+gX) # 3D plot
            sage: g = p.plot(X, ambient_coords=(t,y,z), label_offset=0.4)  # the coordinate x is skipped
            sage: gX = X.plot(X, ambient_coords=(t,y,z), nb_values=5)
            sage: show(g+gX) # 3D plot
            sage: g = p.plot(X, ambient_coords=(y,z), label_offset=0.4)  # the coordinates t and x are skipped
            sage: gX = X.plot(X, ambient_coords=(y,z))
            sage: show(g+gX) # 2D plot

        .. PLOT::

            M = Manifold(4, 'M', structure='topological')
            X = M.chart('t x y z'); t,x,y,z = X[:]
            p = M.point((1,2,3,4), name='p')
            g = p.plot(X, ambient_coords=(y,z), label_offset=0.4)
            gX = X.plot(X, ambient_coords=(y,z))
            sphinx_plot(g+gX)

        """
        from sage.plot.point import point2d
        from sage.plot.text import text
        from sage.plot.graphics import Graphics
        from sage.plot.plot3d.shapes2 import point3d, text3d
        from sage.manifolds.chart import Chart
        if self._manifold.base_field_type() != 'real':
            raise NotImplementedError('plot of points on manifolds over ' +
                                  'fields different from R is not implemented')
        # The ambient chart:
        if chart is None:
            chart = self.parent().default_chart()
        elif not isinstance(chart, Chart):
            raise TypeError("the argument 'chart' must be a coordinate chart")
        # The effective point to be plotted:
        if mapping is None:
            eff_point = self
        else:
            eff_point = mapping(self)
        # The coordinates of the ambient chart used for the plot:
        if ambient_coords is None:
            ambient_coords = chart[:]
        elif not isinstance(ambient_coords, tuple):
            ambient_coords = tuple(ambient_coords)
        nca = len(ambient_coords)
        if nca != 2 and nca !=3:
            raise TypeError("bad number of ambient coordinates: {}".format(nca))
        # The point coordinates:
        coords = eff_point.coord(chart)
        xx = chart[:]
        xp = [coords[xx.index(c)] for c in ambient_coords]
        if parameters is not None:
            xps = [coord.substitute(parameters) for coord in xp]
            xp = xps
        xlab = [coord + label_offset for coord in xp]
        if label_color is None:
            label_color = color
        resu = Graphics()
        if nca == 2:
            if label is None:
                label = r'$' + self._latex_name + r'$'
            resu += point2d(xp, color=color, size=size) + \
                    text(label, xlab, fontsize=fontsize, color=label_color)
        else:
            if label is None:
                label = self._name
            resu += point3d(xp, color=color, size=size) + \
                    text3d(label, xlab, fontsize=fontsize, color=label_color)
        return resu
>>>>>>> 8580c8c0
<|MERGE_RESOLUTION|>--- conflicted
+++ resolved
@@ -681,9 +681,6 @@
 
         """
         return hash(self.parent().manifold())
-<<<<<<< HEAD
-=======
-
 
     def plot(self, chart=None, ambient_coords=None, mapping=None, size=10,
              color='black', label=None, label_color=None, fontsize=10,
@@ -910,5 +907,4 @@
                 label = self._name
             resu += point3d(xp, color=color, size=size) + \
                     text3d(label, xlab, fontsize=fontsize, color=label_color)
-        return resu
->>>>>>> 8580c8c0
+        return resu