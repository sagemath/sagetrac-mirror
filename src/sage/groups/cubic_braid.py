--- conflicted
+++ resolved
@@ -1627,14 +1627,8 @@
 
             sage: C3 = CubicBraidGroup(3)
             sage: PC3 = C3.as_permutation_group()
-<<<<<<< HEAD
-            sage: C3.is_isomorphic(PC3)  # random (with respect to the occurence of the warning)
-            #I  Forcing finiteness test
-            True
-=======
             sage: assert C3.is_isomorphic(PC3)  # random (with respect to the occurrence of the info message)
             #I  Forcing finiteness test
->>>>>>> 43474c96
             sage: PC3.degree()
             8
             sage: c = C3([2,1-2])
