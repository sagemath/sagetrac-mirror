# -*- coding: utf-8 -*-
r"""
Cubic Braid Groups

This module is devoted to factor groups of the Artin braid groups, such
that the images `s_i` of the braid generators have order three:

.. MATH::

    s_i^3 = 1

In general these groups have firstly been investigated by Coxeter, H.S.M.
in: "Factor groups of the braid groups, Proceedings of the Fourth Canadian
Mathematical Congress (Vancouver 1957), pp. 95-122".

Coxeter showed, that these groups are finite as long as the number of
strands is less than 6 and infinite else-wise. More explicitly the factor
group on three strand braids is isomorphic to `SL(2,3)`, on four strand
braids to `GU(3,2)` and on five strand braids to `Sp(4,3)  \times C_3`.
Today, these finite groups are known as irreducible complex reflection groups
enumerated in the Shephard-Todd classification as `G_{4}`, `G_{25}` and
`G_{32}`.

Coxeter realized these groups as subgroups of unitary groups with respect
to a certain hermitian form over the complex numbers (in fact over `\QQ`
adjoined with a primitive 12-th root of unity).

In "Einige endliche Faktorgruppen der Zopfgruppen" (Math. Z., 163 (1978),
291-302) J. Assion considered two series `S(m)` and `U(m)` of finite
factors of these groups. The additional relations on the braid group
generators `\{ s_1, \cdot , s_{m-1}\}` are

.. MATH::

    \begin{array}{lll}
    \mbox{S:} & s_3 s_1 t_2 s_1 t_2^{-1} t_3 t_2 s_1 t_2^{-1} t_3^{-1} = 1
              & \mbox{ for } m >= 5 \mbox{ in case } S(m)\\
    \mbox{U:} & t_1 t_3 = 1
              & \mbox{ for } m >= 5 \mbox{ in case } U(m)
    \end{array}

where `t_i = (s_i s_{i+1})^3`. He showed that each series of finite cubic
braid group factors must be an epimorphic image of one of his two series,
as long as the groups with less than 5 strands are the full cubic braid
groups, whereas the group on 5 strands is not. He realized the groups `S(m)`
as symplectic groups over `GF(3)` (resp. subgroups therein) and `U(m)` as
general unitary groups over `GF(4)` (resp. subgroups therein).

This class implements all the groups considered by Coxeter and Assion as
finitely presented groups together with the classical realizations given
by the authors. It also contains the conversion maps between the two ways
of realization. In addition the user can construct other realizations and
maps to matrix groups with help of the Burau representation. In case gap3
and CHEVIE are installed the reflection groups (via the gap3 interface)
are available, too. The methods for all this functionality are
:meth:`as_classical_group`, :meth:`as_matrix_group`, :meth:`as_permutation_group`
and :meth:`as_reflection_group`.

TESTS::

    sage: CubicBraidGroup(4).category()
    Category of shephard groups
    sage: CubicBraidGroup(6).category()
    Category of infinite groups

REFERENCES:

- [Cox1957]_
- [Ass1978]_

AUTHORS:

- Sebastian Oehms 2019-02-16, initial version.
"""
# ****************************************************************************
#       Copyright (C) 2019 Sebastian Oehms <seb.oehms@gmail.com>
#
# This program is free software: you can redistribute it and/or modify
# it under the terms of the GNU General Public License as published by
# the Free Software Foundation, either version 2 of the License, or
# (at your option) any later version.
#                  https://www.gnu.org/licenses/
# ****************************************************************************

from sage.categories.groups import Groups
from sage.categories.shephard_groups import ShephardGroups
from sage.misc.cachefunc import cached_method
from sage.libs.gap.element import GapElement
from sage.groups.free_group import FreeGroup
from sage.groups.finitely_presented import FinitelyPresentedGroup, FinitelyPresentedGroupElement
from sage.groups.braid import BraidGroup
from sage.rings.integer import Integer
from sage.rings.universal_cyclotomic_field import UniversalCyclotomicField
from sage.rings.number_field.number_field import CyclotomicField
from sage.rings.finite_rings.finite_field_constructor import GF

from enum import Enum


##############################################################################
#
#   helper functions
#
##############################################################################

def _reduce_tietze(tietze_list):
    r"""
    Reduce the length of a list representing a cubic braid as much as it is
    easily possible using the second braid relation and degree reduction.

    EXAMPLES::

        sage: from sage.groups.cubic_braid import _reduce_tietze
        sage: _reduce_tietze((2, 2, -3, 5, 3, 1, 1, 5))
        [-2, -5, -1]
    """
    def eliminate_item(tietze_list):
        """
        this sub method searches for an item in the Tietze expression such
        that it together with the first entry gives a pair which can be
        replaced by the second braid relation and the generators degree
        reduction. If no such pair exists, it returns None. Else-wise the
        reduced tietze list is returned.
        """
        l = len(tietze_list)
        if l < 2:
            return None
        first = tietze_list[0]
        second = None
        for i in range(1,l):
            if tietze_list[i] in (first, -first):
                if i == 1:
                    second = tietze_list[i]
                    break
                if all(abs(abs(tietze_list[j])-abs(first)) > 1 for j in range(1, i)):
                    # the entry on position i can be moved right to the first entry
                    # by the second braid relation
                    second = tietze_list[i]
                    break
        if second is None:
            return None
        middle = tietze_list[1:i]
        end    = tietze_list[i+1:l]
        if first == second:
            return [-first] + middle + end
        else:
            return middle + end

    tietze_list = list(tietze_list)
    l = len(tietze_list)
    for i in range(l):
        end = tietze_list[i:l]
        tietze_list_red = eliminate_item(end)
        if tietze_list_red is not None:
            start = tietze_list[:i]
            return start + _reduce_tietze(tietze_list_red)
    return tietze_list



##############################################################################
#
#   Functions to create Instances of the CubicBraidGroup
#
##############################################################################


# ----------------------------------------------------------------------------------
# Short-Hands for Assions groups:
# ----------------------------------------------------------------------------------
def AssionGroupS(n=None, names='s'):
    r"""
    Construct cubic braid groups as instance of :class:`CubicBraidGroup` which have been
    investigated by J.Assion using the notation S(m). This function is a short hand cut
    for setting the construction arguments ``cbg_type=CubicBraidGroup.type.AssionS``
    and default ``names='s'``.

    For more information type ``CubicBraidGroup?``

    INPUT:

    - ``n`` -- integer or None (default). The number of strands. This argument is passed
      to the corresponding argument of the classcall of :class:`CubicBraidGroup`.

    - ``names`` -- string or list/tuple/iterable of strings (default:'s'). This argument is
      passed to the corresponding argument of the classcall of :class:`CubicBraidGroup`.

    EXAMPLES::

        sage: S3 = AssionGroupS(3);  S3
        Assion group on 3 strands of type S
        sage: S3x = CubicBraidGroup(3, names='s', cbg_type=CubicBraidGroup.type.AssionS); S3x
        Assion group on 3 strands of type S
        sage: S3 == S3x
        True
    """
    return CubicBraidGroup(n = n, names = names, cbg_type=CubicBraidGroup.type.AssionS)


def AssionGroupU(n=None, names='u'):
    r"""
    Construct cubic braid groups as instance of :class:`CubicBraidGroup` which have been
    investigated by J.Assion using the notation U(m). This function is a short hand cut
    for setting the construction arguments ``cbg_type=CubicBraidGroup.type.AssionU``
    and default ``names='u'``.

    For more information type ``CubicBraidGroup?``

    INPUT:

    - ``n`` -- integer or None (default). The number of strands. This argument is passed
      to the corresponding argument of the classcall of :class:`CubicBraidGroup`.

    - ``names`` -- string or list/tuple/iterable of strings (default:'u'). This argument is
      passed to the corresponding argument of the classcall of :class:`CubicBraidGroup`.

    EXAMPLES::

        sage: U3 = AssionGroupU(3);  U3
        Assion group on 3 strands of type U
        sage: U3x = CubicBraidGroup(3, names='u', cbg_type=CubicBraidGroup.type.AssionU); U3x
        Assion group on 3 strands of type U
        sage: U3 == U3x
        True

    """
    return CubicBraidGroup(n = n, names = names, cbg_type=CubicBraidGroup.type.AssionU)



##############################################################################
#
#                  Class CubicBraidElement (for elements)
#
##############################################################################
class CubicBraidElement(FinitelyPresentedGroupElement):
    r"""
    This class models elements of cubic factor groups of the braid group.
    It is the element class of the CubicBraidGroup.

    For more information see the documentation of the parent
    :class:`CubicBraidGroup`.

    EXAMPLES::

        sage: C4.<c1, c2, c3> = CubicBraidGroup(4); C4
        Cubic Braid group on 4 strands
        sage: ele1 = c1*c2*c3^-1*c2^-1
        sage: ele2 = C4((1, 2, -3, -2))
        sage: ele1 == ele2
        True
    """

    def __init__(self, parent, x, check=True):
        """
        The Python constructor.
        It is overloaded to achieve a reduction of the Tietze expression

        EXAMPLES::

            sage: C6 = CubicBraidGroup(6)
            sage: C6.inject_variables()
            Defining c0, c1, c2, c3, c4
            sage: c1**2*~c2*c4*c0**2*c4   # indirect doctest
            c1^-1*c2^-1*c4^-1*c0^-1
        """
        if type(x) in (tuple, list):
            x = tuple(_reduce_tietze(tuple(x)))
        elif isinstance(x, GapElement):
            tietze_list = x.UnderlyingElement().TietzeWordAbstractWord().sage()
            tietze_red = _reduce_tietze(tietze_list)
            if tietze_red != tietze_list:
                x = tuple(tietze_red)
        super(CubicBraidElement, self).__init__(parent, x, check=check)



    def _richcmp_(self, other, op):
        """
        Rich comparison of ``self`` with ``other``.

        Overwrite comparison since the inherited one from :class:`FinitelyPresentedGroupElement`
        (via Gap) does not terminate in the case of more than 5 strands (not
        only infinite cases). On less than 5 strands comparison is not assumed
        to be random free (see the :trac:`33498` and section 47.3-2 of the
        `Gap Reference manual <https://www.gap-system.org/Manuals/doc/ref/chap47.html>`__).

        Therefore, the comparison is done via the Burau representation.

        EXAMPLES::

            sage: CBG3 = CubicBraidGroup(3)
            sage: sorted(CBG3)    # indirect doctest
            [(c0*c1^-1)^2, c0*c1^-1*c0, c0^-1*c1*c0^-1, c0^-1*c1^-1*c0,
             c1*c0^-1*c1, c0^-1*c1^-1*c0^-1, c0^-1*c1^-1, c1^-1*c0*c1^-1,
             c0*c1^-1*c0^-1, c0^-1*c1, c0^-1*c1*c0, c0*c1^-1, c1*c0^-1,
             c1^-1*c0^-1, c1^-1*c0, c1*c0, c0^-1, c0*c1*c0^-1, c0*c1*c0,
             c0, c0*c1, c1^-1, c1, 1]

            sage: C6.<c1, c2, c3, c4, c5> = CubicBraidGroup(6)
            sage: ele1 = c1*c2*c3*c4*c5
            sage: ele2 = c1*c2*c4*c5
            sage: ele1 == ele2    # indirect doctest
            False
            sage: ele1 > ele2     # indirect doctest
            True

        TESTS::

            sage: S7 = AssionGroupS(7)
            sage: all(S7(rel).is_one() for rel in S7.relations())
            True
        """
        smat = self._matrix_()
        omat = other._matrix_()
        return smat._richcmp_(omat, op)


    def __hash__(self):
        r"""
        Return a hash value for ``self``.

        EXAMPLES::

            sage: C3.<c1, c2> = CubicBraidGroup(3)
            sage: hash(~c1) == hash(c1**2)
            True
        """
        return hash(self._matrix_())

    @cached_method
    def _matrix_(self):
        r"""
        Return self as a matrix group element according to its parent's default matrix group.
        So far this method returns the same results as :meth:`burau_matrix` in the default
        case. But its behavior with respect to performance is different: The first invocation
        for a group will be slower but all successive ones will be faster!

        EXAMPLES::

            sage: S3.<s1, s2> = AssionGroupS(3)
            sage: matrix(S3.an_element())
            [2 1 1]
            [1 0 0]
            [0 1 0]
        """
        mat_grp = self.parent().as_matrix_group()
        return mat_grp(self).matrix()


    def braid(self):
        r"""
        Return the canonical braid preimage of ``self`` as Object of the
        class :class:`Braid`.

        OUTPUT:

        The preimage of ``self`` as instance of :class:`Braid`.

        EXAMPLES::

            sage: C3.<c1, c2> = CubicBraidGroup(3)
            sage: c1.parent()
            Cubic Braid group on 3 strands
            sage: c1.braid().parent()
            Braid group on 3 strands
        """

        braid_group = self.parent().braid_group()
        return braid_group(self)


    @cached_method
    def burau_matrix(self, root_bur = None, domain = None, characteristic = None, var='t', reduced=False):
        r"""
        Return the Burau matrix of the cubic braid coset.

        This method uses the same method belonging to :class:`Braid`, but
        reduces the indeterminate to a primitive sixth (resp. twelfth in case
        reduced='unitary') root of unity.

        INPUT (all arguments are optional keywords):

        - ``root_bur`` -- six (resp. twelfth) root of unity in some field
          (default root of unity over `\QQ`).
        - ``domain``  -- base_ring for the Burau matrix (default is Cyclotomic
          Field of order 3 and degree 2, resp. the domain of `root_bur` if given).
        - ``characteristic`` - integer giving the characteristic of the
          domain (default is 0 or the characteristic of `domain` if given).
        - ``var`` -- string used for the indeterminate name in case root_bur
          must be constructed in a splitting field.
        - ``reduced`` -- boolean (default: ``False``) or string; for more
          information see the documentation of :meth:`burau_matrix` of
          :class:`Braid`.

        OUTPUT:

        The Burau matrix of the cubic braid coset with entries in the
        domain given by the options. In case the option `reduced='unitary'`
        is given a triple consisting of the Burau matrix, its adjoined and
        the hermitian form is returned.

        EXAMPLES::

            sage: C3.<c1, c2> = CubicBraidGroup(3)
            sage: ele = c1*c2*c1
            sage: BuMa = ele.burau_matrix(); BuMa
            [  -zeta3         1     zeta3]
            [  -zeta3 zeta3 + 1         0]
            [       1         0         0]
            sage: BuMa.base_ring()
            Cyclotomic Field of order 3 and degree 2
            sage: BuMa == ele.burau_matrix(characteristic = 0)
            True
            sage: BuMa = ele.burau_matrix(domain=QQ); BuMa
            [-t + 1      1  t - 1]
            [-t + 1      t      0]
            [     1      0      0]
            sage: BuMa.base_ring()
            Number Field in t with defining polynomial t^2 - t + 1
            sage: BuMa = ele.burau_matrix(domain = QQ[I, sqrt(3)]); BuMa
            [ 1/2*sqrt3*I + 1/2                  1 -1/2*sqrt3*I - 1/2]
            [ 1/2*sqrt3*I + 1/2 -1/2*sqrt3*I + 1/2                  0]
            [                 1                  0                  0]
            sage: BuMa.base_ring()
            Number Field in I with defining polynomial x^2 + 1 over its base field
            sage: BuMa = ele.burau_matrix(characteristic=7); BuMa
            [3 1 4]
            [3 5 0]
            [1 0 0]
            sage: BuMa.base_ring()
            Finite Field of size 7
            sage: BuMa = ele.burau_matrix(characteristic=2); BuMa
            [t + 1     1 t + 1]
            [t + 1     t     0]
            [    1     0     0]
            sage: BuMa.base_ring()
            Finite Field in t of size 2^2
            sage: F4.<r64> = GF(4)
            sage: BuMa = ele.burau_matrix(root_bur=r64); BuMa
            [r64 + 1       1 r64 + 1]
            [r64 + 1     r64       0]
            [      1       0       0]
            sage: BuMa.base_ring()
            Finite Field in r64 of size 2^2
            sage: BuMa = ele.burau_matrix(domain=GF(5)); BuMa
            [2*t + 2       1 3*t + 3]
            [2*t + 2 3*t + 4       0]
            [      1       0       0]
            sage: BuMa.base_ring()
            Finite Field in t of size 5^2
            sage: BuMa, BuMaAd, H = ele.burau_matrix(reduced='unitary'); BuMa
            [       0 zeta12^3]
            [zeta12^3        0]
            sage: BuMa * H * BuMaAd == H
            True
            sage: BuMa.base_ring()
            Cyclotomic Field of order 12 and degree 4
            sage: BuMa, BuMaAd, H  = ele.burau_matrix(domain = QQ[I, sqrt(3)], reduced='unitary'); BuMa
            [0 I]
            [I 0]
            sage: BuMa.base_ring()
            Number Field in I with defining polynomial x^2 + 1 over its base field
        """
        braid = self.braid()

        from sage.misc.functional import cyclotomic_polynomial
        min_pol_root_bur = cyclotomic_polynomial(6, var=var)
        unitary = False
        if type(reduced) == str:
            if reduced == 'unitary':
                unitary = True
                min_pol_root_bur = cyclotomic_polynomial(12, var=var)

        burau_ori = braid.burau_matrix(reduced=reduced)

        if unitary:
            burau_ori, burau_ori_adj, herm_form_ori = burau_ori

        if domain is not None:
            if isinstance(domain, UniversalCyclotomicField):
                if  root_bur is None:
                    if unitary:
                        root_bur = domain.gen(12)
                    else:
                        root_bur = domain.gen(6)

        if root_bur is None:
            def find_root(domain):
                min_pol = min_pol_root_bur.change_ring(domain)
                root_list = min_pol.roots()
                if not(root_list):
                    domain = min_pol.splitting_field(min_pol_root_bur.variable_name())
                    min_pol = min_pol_root_bur.change_ring(domain)
                root_list = min_pol.roots()
                for root in root_list:
                    if root[0] == 0:
                        continue
                    root_bur = root[0]
                    if root[1]  == 1:
                        break
                return root_bur


            if domain is None:
                if (characteristic is None):
                    # --------------------------------------------------------------------
                    # setting the default characteristic in order to achieve the according
                    # representations being well defined
                    # --------------------------------------------------------------------
                    cbg_type = self.parent()._cbg_type
                    if   cbg_type == CubicBraidGroup.type.AssionS:
                        characteristic = 3 # making Assion type S relations vanish
                    elif cbg_type == CubicBraidGroup.type.AssionU:
                        characteristic = 2 # making Assion type U relations vanish
                    else:
                        characteristic = 0
                try:
                    characteristic = Integer(characteristic)
                except ValueError:
                    raise ValueError('characteristic must be in integer')

                if  not characteristic.is_zero()  and not characteristic.is_prime():
                    raise ValueError('characteristic must be a prime')
                if characteristic.is_zero():
                    if unitary:
                        domain = CyclotomicField(12)
                    else:
                        domain = CyclotomicField(3)
                else:
                    domain = GF(characteristic)
                root_bur = find_root(domain)
                domain = root_bur.parent()

            else: # domain is not None
                root_bur = find_root(domain)

        else:  # root_bur is not None
            if domain is None:
                domain = root_bur.parent()

            if 1 not in domain:
                raise ValueError('root_bur must belong to a domain containing 1')

            min_pol_root_bur = min_pol_root_bur.change_ring(domain)
            if not min_pol_root_bur(root_bur).is_zero():
                raise ValueError('root_bur must vanish on %s' %(min_pol_root_bur))

        def conv2domain (laur_pol):
            l1, l2 = laur_pol.polynomial_construction()
            p1 = l1.change_ring(domain)
            p2 = root_bur**(l2)
            res = p1(root_bur)*p2
            return res

        from sage.matrix.constructor import matrix

        d1, d2 = burau_ori.dimensions()
        burau_mat = matrix(d1, d2, lambda i,j: conv2domain(burau_ori[i,j]))

        if unitary:
            burau_mat_adj = matrix(d1, d2, lambda i,j: conv2domain(burau_ori_adj[i,j]))
            herm_form = matrix(d1, d2, lambda i,j: conv2domain(herm_form_ori[i,j]))
            return burau_mat, burau_mat_adj, herm_form

        return burau_mat



##############################################################################
#
#                  Class CubicBraidGroup
#
##############################################################################
class CubicBraidGroup(FinitelyPresentedGroup):
    r"""
    This class implements factor groups of the Artin braid group mapping
    their generators to elements of order 3 (see the module header for more
    information on these groups).

    These groups are implemented as a particular case of finitely presented
    groups similar to the :class:`BraidGroup_class`.

    A cubic braid group can be created by giving the number of strands, and
    the name of the generators in a similar way as it works for the
    :class:`BraidGroup_class`.

    INPUT (to the constructor):

    - ``names`` -- see the corresponding documentation of :class:`BraidGroup_class`.

    - ``cbg_type`` -- (optional keyword, default = CubicBraidGroup.type.Coxeter,
      see explanation below) of enum type :class:`CubicBraidGroup.type`.

    Setting the keyword ``cbg_type`` to one on the values ``CubicBraidGroup.type.AssionS``
    or ``CubicBraidGroup.type.AssionU`` the additional relations due to Assion are added:

    .. MATH::

        \begin{array}{lll}
        \mbox{S:} & s_3 s_1 t_2 s_1 t_2^{-1} t_3 t_2 s_1 t_2^{-1} t_3^{-1} = 1
                  & \mbox{ for } m >= 5 \mbox{ in case } S(m)\\
        \mbox{U:} & t_1 t_3 = 1
                  & \mbox{ for } m >= 5 \mbox{ in case } U(m)
        \end{array}

    where `t_i = (s_i s_{i+1})^3`. If ``cbg_type == CubicBraidGroup.type.Coxeter`` (default)
    only the cubic relation on the generators is active (Coxeter's case of investigation).
    Note that for `n = 2, 3, 4` the groups do not differ between the three possible
    values of cbg_type (as finitely presented groups). But anyway, the instances for
    ``CubicBraidGroup.type.Coxeter, CubicBraidGroup.type.AssionS`` and ``CubicBraidGroup.type.AssionU``
    are different, since they have different classical realizations implemented.

    The creation of instances of this class can also be done more easily by help
    of  :func:`CubicBraidGroup`, :func:`AssionGroupS` and :func:`AssionGroupU`
    (similar to :func:`BraidGroup` with respect to :class:`BraidGroup_class`).

    EXAMPLES::

        sage: U3 = CubicBraidGroup(3, cbg_type=CubicBraidGroup.type.AssionU); U3
        Assion group on 3 strands of type U
        sage: U3.gens()
        (c0, c1)

    alternative possibilities defining U3::

        sage: U3 = AssionGroupU(3); U3
        Assion group on 3 strands of type U
        sage: U3.gens()
        (u0, u1)
        sage: U3.<u1,u2> = AssionGroupU(3); U3
        Assion group on 3 strands of type U
        sage: U3.gens()
        (u1, u2)

    alternates naming the generators::

        sage: U3 = AssionGroupU(3, 'a, b'); U3
        Assion group on 3 strands of type U
        sage: U3.gens()
        (a, b)
        sage: C3 = CubicBraidGroup(3, 't'); C3
        Cubic Braid group on 3 strands
        sage: C3.gens()
        (t0, t1)
        sage: U3.is_isomorphic(C3)
        #I  Forcing finiteness test
        True
        sage: U3.as_classical_group()
        Subgroup generated by [(1,7,6)(3,19,14)(4,15,10)(5,11,18)(12,16,20), (1,12,13)(2,15,19)(4,9,14)(5,18,8)(6,21,16)] of (The projective general unitary group of degree 3 over Finite Field of size 2)
        sage: C3.as_classical_group()
        Subgroup with 2 generators (
        [  E(3)^2        0]  [       1 -E(12)^7]
        [-E(12)^7        1], [       0   E(3)^2]
        ) of General Unitary Group of degree 2 over Universal Cyclotomic Field with respect to positive definite hermitian form
        [-E(12)^7 + E(12)^11                  -1]
        [                 -1 -E(12)^7 + E(12)^11]

    REFERENCES:

    - [Cox1957]_
    - [Ass1978]_
    """

    Element = CubicBraidElement

    ##############################################################################
    #                  Enum for the type of the group
    ##############################################################################
    class type(Enum):
        r"""
        Enum class to select the type of the group:

        - ``Coxeter`` -- 'C' the full cubic braid group.
        - ``AssionS`` -- 'S' finite factor group of type S considered by Assion.
        - ``AssionU`` -- 'U' finite factor group of type U considered by Assion.

        EXAMPLES::

            sage: S2 = CubicBraidGroup(2, cbg_type=CubicBraidGroup.type.AssionS); S2
            Assion group on 2 strands of type S
            sage: U3 = CubicBraidGroup(2, cbg_type='U')
            Traceback (most recent call last):
            ...
            TypeError: the cbg_type must be an instance of <enum 'CubicBraidGroup.type'>
        """
        Coxeter = 'C'
        AssionS = 'S'
        AssionU = 'U'


    ###########################################################################################
    # private methods
    ###########################################################################################
    @staticmethod
    def __classcall_private__(cls, n=None, names='c', cbg_type=None):
        r"""
        Normalize input to ensure a unique representation.

        INPUT:

        - ``n`` -- integer or ``None`` (default). The number of
          strands. If not specified the ``names`` are counted and the
          group is assumed to have one more strand than generators.

        - ``names`` -- string or list/tuple/iterable of strings (default:
          ``'c'``). The generator names or name prefix.

        - ``cbg_type`` --  (optional keyword, default = CubicBraidGroup.type.Coxeter)
          of enum type :class:`CubicBraidGroup.type` is passed to the corresponding
          keyword argument of the constructor of :class:`CubicBraidGroup`.

        EXAMPLES::

            sage: C3 = CubicBraidGroup(3); C3.generators()
            (c0, c1)
            sage: CubicBraidGroup(3, 'g').generators()
            (g0, g1)
            sage: U3.<u1,u2>=CubicBraidGroup(3, cbg_type=CubicBraidGroup.type.AssionU); U3.generators()
            (u1, u2)
        """
        # this code is adapted from :func:`BraidGroup`
        # Support Freegroup('a,b') syntax
        if n is not None:
            try:
                n = Integer(n)-1
            except TypeError:
                names = n

                n = None
        # derive n from counting names
        if n is None:
            if isinstance(names, str):
                n = len(names.split(','))
            else:
                names = list(names)
                n = len(names)

        from sage.structure.category_object import normalize_names
        names = tuple(normalize_names(n, names))
        return super(CubicBraidGroup, cls).__classcall__(cls, names, cbg_type=cbg_type)


    def __init__(self, names, cbg_type=None):
        """
        Python constructor.

        INPUT:

        - ``names`` -- see the corresponding documentation of :class:`BraidGroup_class`.

        - ``cbg_type`` -- (optional keyword, default = CubicBraidGroup.type.Coxeter) of enum type
          :class:`CubicBraidGroup.type` to select the type of the group.

        TESTS::

            sage: C3 = CubicBraidGroup(3)    # indirect doctest
            sage: TestSuite(C3).run()
            sage: C4 = CubicBraidGroup(4)    # indirect doctest
            sage: TestSuite(C4).run()        # long time
            sage: C6 = CubicBraidGroup(6)    # indirect doctest
            sage: TestSuite(C6).run()        # long time
            sage: S3 = AssionGroupS(3)       # indirect doctest
            sage: TestSuite(S3).run()
            sage: S5 = AssionGroupS(5)       # indirect doctest
            sage: TestSuite(S5).run()        # long time
            sage: U3 = AssionGroupU(3)       # indirect doctest
            sage: TestSuite(U3).run()
            sage: U4 = AssionGroupU(4)       # indirect doctest
            sage: TestSuite(U4).run()        # long time
            sage: U5 = AssionGroupU(5)       # indirect doctest
            sage: TestSuite(U5).run()        # long time
        """
        n  = Integer(len(names))
        if n < 1:
            raise ValueError("the number of strands must be an integer larger than one")

        if cbg_type is None:
            cbg_type = CubicBraidGroup.type.Coxeter
        if not isinstance(cbg_type, CubicBraidGroup.type):
            raise TypeError("the cbg_type must be an instance of %s" %(CubicBraidGroup.type))

        free_group        = FreeGroup(names)
        self._cbg_type    = cbg_type
        self._nstrands    = n+1
        self._ident       = self._cbg_type.value + self._nstrands.str()
        self._braid_group = BraidGroup(names)

        # internal naming of elements for convenience
        b  = [free_group([i])  for i in range(1 , n+1)]
        t  = [free_group([i,  i+1])**3  for i in range(1 , n)]
        ti = [free_group([-i, -i-1])**3  for i in range(1 , n)]

        # first the braid relation
        rels = list(self._braid_group.relations())

        # than the cubic relation
        for i in range(n):
            rels.append(b[i]**3)

        # than Assion's relation Satz 2.2 for cbg_type=CubicBraidGroup.type.AssionS
        # and Satz 2.4 for cbg_type=CubicBraidGroup.type.AssionU
        if n > 3:
            for i in range(n-3):
                if cbg_type == CubicBraidGroup.type.AssionU:
                    rels.append((t[i]*t[i+2])**3)
                elif cbg_type == CubicBraidGroup.type.AssionS:
                    rels.append(b[i+2]*b[i]*t[i+1]*b[i]*ti[i+1]*t[i+2]*t[i+1]*b[i]*ti[i+1]*ti[i+2])

        if cbg_type != CubicBraidGroup.type.Coxeter:
            cat = Groups().Finite()
        elif self._nstrands <= 5:
            cat = ShephardGroups()
        else:
            cat = Groups().Infinite()
        FinitelyPresentedGroup.__init__(self, free_group, tuple(rels), category=cat)
        self._free_group = free_group

        # ------------------------------------------------------------------------------------------------
        # the following global pointers to classical group realizations will be set in the private method
        # _create_classical_realization
        # ------------------------------------------------------------------------------------------------
        self._classical_group             = None   # This is the classical Group returned by as_classical_group
        self._classical_base_group        = None   # this only differs for special cases for Assion groups from the former
        self._classical_invariant_form    = None   # invariant form of the classical base group
        self._classical_embedding         = None   # if self._classical_group different from self._classical_base_group
        self._centralizing_matrix         = None   # for Assion groups: element in classical base group commuting with self
        self._centralizing_element        = None   # image under nat. map of the former one in the proj. classical group
        return


    def _repr_(self):
        r"""
        Return a string representation.

        OUTPUT:

        String describing ``self``.

        EXAMPLES::

            sage: CubicBraidGroup(2)
            Cubic Braid group on 2 strands
            sage: AssionGroupU(2)
            Assion group on 2 strands of type U
        """
        if self._cbg_type == CubicBraidGroup.type.Coxeter:
            return "Cubic Braid group on %s strands"%(self.strands())
        else:
            return "Assion group on %s strands of type %s"%(self.strands() ,self._cbg_type.value)

    def index_set(self):
        r"""
        Return the index set of ``self``.

        This is the set of integers `0,\dots,n-2` where `n` is
        the number of strands.

        This is only used when ``self`` is a finite reflection group.

        EXAMPLES::

            sage: CubicBraidGroup(3).index_set()
            [0, 1]
        """
        return list(range(self.strands() - 1))

    def simple_reflections(self):
        """
        Return the generators of ``self``.

        This is only used when ``self`` is a finite reflection group.

        EXAMPLES::

            sage: CubicBraidGroup(3).simple_reflections()
            (c0, c1)
        """
        return self.generators()

    def degrees(self):
        """
        Return the degrees of ``self``.

        This only makes sense when ``self`` is a finite reflection group.

        EXAMPLES::

            sage: CubicBraidGroup(4).degrees()
            (6, 9, 12)
        """
        if self._cbg_type != CubicBraidGroup.type.Coxeter:
            raise TypeError('not a finite reflection group')
        if self.strands() > 5:
            raise TypeError('not a finite reflection group')
        d_table = {1: tuple(), 2: (3,), 3: (4, 6),
                   4: (6, 9, 12), 5: (12, 18, 24, 30)}
        return tuple(Integer(deg) for deg in d_table[self.strands()])

    def codegrees(self):
        """
<<<<<<< HEAD
        Return the degrees of ``self``.
=======
        Return the codegrees of ``self``.
>>>>>>> 78bfb6c7

        This only makes sense when ``self`` is a finite reflection group.

        EXAMPLES::

            sage: CubicBraidGroup(5).codegrees()
            (0, 6, 12, 18)
        """
        if self._cbg_type != CubicBraidGroup.type.Coxeter:
            raise TypeError('not a finite reflection group')
        if self.strands() > 5:
            raise TypeError('not a finite reflection group')
        d_table = {1: tuple(), 2: (0,), 3: (0, 2),
                   4: (0, 3, 6), 5: (0, 6, 12, 18)}
        return tuple(Integer(deg) for deg in d_table[self.strands()])

    # -------------------------------------------------------------------------------
    # Methods for test_suite
    # -------------------------------------------------------------------------------
    def _internal_test_attached_group(self, attached_group, tester):
        r"""
        It tests conversion maps from ``self`` to the given attached Group
        which must have been defined using the :meth:`as_classical_group`,
        :meth:`as_matrix_group`, meth:`as_permutation_group` or
        :meth:`as_reflection_group`.

        INPUT:

         - ``attached_group`` -- attached group to be tested as specified above.

        EXAMPLES::

            sage: CBG2 = CubicBraidGroup(2)
            sage: tester = CBG2._tester()
            sage: CBG2M = CBG2.as_matrix_group()
            sage: CBG2._internal_test_attached_group(CBG2M, tester)
        """
        elem = self.an_element()
        att_grp_elem = attached_group(elem)
        if self.is_finite() and self.strands() <= 7: # not realistic for larger number of strands
            att_grp_elem_back= self(att_grp_elem)
            tester.assertEqual(att_grp_elem_back, elem)
        return


    def _test_classical_group(self, **options):
        r"""
        Method called by TestSuite.

        The following is checked:
           - construction of classical group was faithful.
           - coercion maps to and from classical group exist and are inverse to each other.

        EXAMPLES::

            sage: CBG2 = CubicBraidGroup(2)
            sage: CBG2._test_classical_group()
        """
        tester = self._tester(**options)
        classic_grp = self.as_classical_group()
        if self.is_finite():
            self._internal_test_attached_group(classic_grp, tester)
        return


    def _test_permutation_group(self, **options):
        r"""
        Method called by TestSuite.

        The following is checked:
           - construction of permutation group was faithful.
           - coercion maps to and from permutation group exist and are inverse to each other.

        EXAMPLES::

            sage: CBG2 = CubicBraidGroup(2)
            sage: CBG2._test_permutation_group()
        """
        if self.is_finite():
            tester = self._tester(**options)
            permgrp = self.as_permutation_group()
            self._internal_test_attached_group(permgrp, tester)
        return


    def _test_matrix_group(self, **options):
        r"""
        Method called by TestSuite.

        The following is checked:
           - construction of matrix group was faithful in several cases.
           - coercion maps to and from matrix group exist.

        EXAMPLES::

            sage: CBG2 = CubicBraidGroup(2)
            sage: CBG2._test_matrix_group()
        """
        tester = self._tester(**options)
        F3 = GF(3)
        r63 = F3(2)
        F4 = GF(4)
        r64 = F4.gen()
        MatDEF = self.as_matrix_group()
        self._internal_test_attached_group(MatDEF, tester)

        if self._cbg_type != CubicBraidGroup.type.AssionU or self.strands() < 5: # not well defined else-wise
            matrix_grpF3 = self.as_matrix_group(root_bur=r63)
            self._internal_test_attached_group(matrix_grpF3, tester)

        if self._cbg_type != CubicBraidGroup.type.AssionS or self.strands() < 5: # not well defined else-wise
            matrix_grpF4 = self.as_matrix_group(root_bur=r64)
            self._internal_test_attached_group(matrix_grpF4, tester)

        if self.strands() < 5  or self._cbg_type == CubicBraidGroup.type.Coxeter:
            matrix_grpF5 = self.as_matrix_group(characteristic=5)
            self._internal_test_attached_group(matrix_grpF5, tester)

            matrix_grpF7 = self.as_matrix_group(domain=GF(7))
            self._internal_test_attached_group(matrix_grpF7, tester)
        return


    def _test_reflection_group(self, **options):
        r"""
        Method called by TestSuite.

        The following is checked:
           - construction of reflection group was faithful.
           - coercion maps to and from reflection group exist and are inverse to each other.

        EXAMPLES::

            sage: CBG2 = CubicBraidGroup(2)
            sage: CBG2._test_reflection_group()
        """
        if self._cbg_type == CubicBraidGroup.type.Coxeter and self.is_finite() and  self.strands() > 2:
            from sage.combinat.root_system.reflection_group_real import is_chevie_available
            if is_chevie_available():
                tester = self._tester(**options)
                reflgrp = self.as_reflection_group()
                self._internal_test_attached_group(reflgrp, tester)
        return


    # -------------------------------------------------------------------------------
    # -------------------------------------------------------------------------------
    # local utility-methods
    # -------------------------------------------------------------------------------
    # -------------------------------------------------------------------------------
    def _create_classical_realization(self, just_embedded=False):
        r"""
        Internal method to create the classical groups attached to ``self``.

        This methods sets the following attributes of ``self``:

         - self._classical_group            This is the classical group returned by as_classical_group method.
         - self._classical_base_group       this only differs in special cases for Assion groups from the former.
         - self._classical_invariant_form   invariant form of the classical base group.
         - self._centralizing_matrix        for Assion groups: element in classical base group commuting with self.
         - self._centralizing_element       image under natural map of the former one in the projective classical group.
         - self._classical_embedding        as subgroup of classical base group (if different from classical group).

        EXAMPLES::

            sage: AU2 = AssionGroupU(2)
            sage: AU2._classical_group is None
            True
            sage: AU2._classical_embedding is None
            True
            sage: AU2._classical_invariant_form is None
            True
            sage: AU2._create_classical_realization()
            sage: AU2._classical_group
            General Unitary Group of degree 1 over Finite Field in a of size 2^2
            sage: AU2._classical_embedding is AU2._classical_group
            True
            sage: AU2._classical_invariant_form
            [1]
        """

        # -------------------------------------------------------------------------------
        # Set up data of the classical Assion group (generic part)
        # -------------------------------------------------------------------------------
        def set_classical_realization(self, base_group, proj_group, centralizing_matrix, transvec_matrices):
            r"""
            Internal method to create classical group for Assion groups.

            This is a local function of :meth:`_create_classical_realization`.

            It handles the common part of symplectic and unitary version and creates conversion maps.

            INPUT:

            - ``base_group`` -- The symplectic or unitary groups Sp(m,3) resp. GU(m,2).
            - ``proj_group`` -- The corresponding projective group of base_group.
            - ``centralizing_matrix`` -- The centralizing matrix according to Assion.
            - ``transvec_matrices`` -- List of transvection matrices according to Assion.

            OUTPUT:

            No output, but the function sets the attributes of ``self`` described above.
            """
            centralizing_element = None

            # ------------------------------------------------------------------------------
            # Setting the List of Braid Images
            # ------------------------------------------------------------------------------
            im_gens  = [base_group(m) for m in transvec_matrices]

            # ------------------------------------------------------------------------------
            # By the work of Assion no check on the group homomorphism is needed, at all.
            # But to take care of software bugs they are performed in cases where they are
            # not really expansive.
            # ------------------------------------------------------------------------------
            check = False
            if self.strands() < 7:
                check = True

            # ------------------------------------------------------------------------------
            # Do the projective group realization if needed
            # ------------------------------------------------------------------------------
            embedding      = self._classical_embedding
            classical_group = None
            if proj_group is None:
                classical_group = base_group
                hom_to_classic = self.hom(im_gens, check=check)
                classical_group.register_conversion(hom_to_classic)
                embedding = classical_group
            else:
                if embedding is None:
                    im_gens.pop()
                    embedding = base_group.subgroup(im_gens, check=check)
                    embedding.register_conversion(self.hom(embedding.gens(), check=check))
                    hom_to_base = self.hom(im_gens, check=check, codomain=base_group)
                    base_group.register_conversion(hom_to_base)
                if not just_embedded:
                    transvec_matrices.pop()
                    nat_hom = base_group.hom(proj_group.gens(), check=check)
                    centralizing_element = nat_hom(centralizing_matrix)
                    classical_group_gens = [nat_hom(m) for m in transvec_matrices]
                    classical_group     = proj_group.subgroup(classical_group_gens, canonicalize=False)
                    hom_to_classic = self.hom(classical_group.gens(), check=check)
                    classical_group.register_conversion(hom_to_classic)

            # ------------------------------------------------------------------------------
            # register constructed items
            # ------------------------------------------------------------------------------
            self._classical_group             = classical_group
            self._classical_base_group        = base_group
            self._classical_invariant_form    = base_group.invariant_form()
            self._centralizing_matrix         = centralizing_matrix
            self._centralizing_element        = centralizing_element
            self._classical_embedding         = embedding
            return

        # -------------------------------------------------------------------------------
        # local methods to set up the classical group (specific part)
        # -------------------------------------------------------------------------------
        # Case for symplectic groups
        # -------------------------------------------------------------------------------
        def create_sympl_realization(self, m):
            r"""
            Internal method to create classical group for symplectic
            Assion groups (`cbg_type == CubicBraidGroup.type.AssionS`).

            INPUT:

            - ``m`` --  Integer, the dimension of the classical groups vector-space of operation.

            The function calculates the centralizing matrix and the transvections as given by Assion
            and then uses set_classical_realization to complete the construction.
            """

            # -----------------------------------------------------------
            # getting the invariant bilinear form of the group
            # and setting constants.
            # -----------------------------------------------------------
            n = self.strands()

            from sage.groups.matrix_gps.symplectic import Sp
            base_group = Sp(m, 3)
            proj_group = None
            if m == n:
                from sage.groups.perm_gps.permgroup_named import PSp
                proj_group = PSp(m, 3)

            bform = base_group.invariant_form()
            bas = bform.column_space().basis()

            mhalf = m // 2

            # -----------------------------------------------------------
            # computing a hyperbolic decomposition basis with respect
            # to the invariant bilinear form.
            # -----------------------------------------------------------
            xbas =[bas[mhalf -i -1] for i in range(mhalf)]
            ybas =[bas[mhalf +i]    for i in range(mhalf)]

            # -----------------------------------------------------------
            # computing the List of transvection vectors according to
            # the Assion paper, page 292.
            # -----------------------------------------------------------
            transvections =[xbas[0]]                                   # t_1      = x_1
            for i in range(mhalf-1):
                transvections.append(ybas[i])                          # t_{2i}   = y_i
                transvections.append(xbas[i] + xbas[i+1])              # t_{2i+1} = x_j + x_(j+1)
            transvections.append(ybas[mhalf-1])                        # t_n      = y_m

            # -----------------------------------------------------------
            # Conversion-Map from transvection vector to transvection
            # matrix.
            # -----------------------------------------------------------
            from sage.matrix.constructor import matrix
            def transvec2mat(v, bas=bas, bform=bform, fact=1):
                t = [x + fact*(x * bform * v) * v for x in bas]
                return matrix(bform.base_ring(),  t)

            # ------------------------------------------------------------------------------
            # setting the centralizing matrix for the case of projective group realization
            # ------------------------------------------------------------------------------
            centralizing_vector = xbas[mhalf-1]
            centralizing_matrix = base_group(transvec2mat(centralizing_vector, fact=1))
            transvec_matrices   = [transvec2mat(v) for v in transvections]

            set_classical_realization(self, base_group, proj_group, centralizing_matrix, transvec_matrices)
            return

        # -------------------------------------------------------------------------------
        # Case for unitary groups
        # -------------------------------------------------------------------------------
        def create_unitary_realization(self, m):
            """
            Internal method to create classical group for
            unitary Assion groups (`cbg_type == CubicBraidGroup.type.AssionU`).

            INPUT:

            - ``m`` --  Integer, the dimension of the classical groups vector-space of operation.

            The function calculates the centralizing_matrix and the transvections as given by Assion
            and then uses set_classical_realization to complete the construction.
            """

            # ---------------------------------------------------------------------
            # getting the invariant bilinear form of the group
            # and setting constants
            # ---------------------------------------------------------------------
            n = self.strands()

            from sage.groups.matrix_gps.unitary import GU
            base_group = GU(m, 2)
            proj_group = None
            if m == n:
                from sage.groups.perm_gps.permgroup_named import PGU
                proj_group = PGU(m, 2)

            bform = base_group.invariant_form()
            bas = bform.column_space().basis()
            F = bform.base_ring()
            a = F.gen()

            mthird = m // 3

            # -----------------------------------------------------------
            # computing a orthonormal basis with respect
            # to the invariant bilinear form.
            # -----------------------------------------------------------
            xbas =[]
            for i in range(m):
                if 2*i == m-1:
                    xbas.append(bas[i])
                else:
                    xbas.append(a*bas[i] + a.frobenius()*bas[m-1 -i])

            # -----------------------------------------------------------
            # computing the List of transvection vectors according to
            # Assion paper, page 293.
            # -----------------------------------------------------------
            transvections =[xbas[0]]                                          # t_1 = x_1
            if m > 1:
                transvections.append(xbas[0]+xbas[1]+xbas[2])                 # t_2 = x_1 + x_2 + x_3
            for j in range(mthird):
                pos = 3*(j+1)-1
                transvections.append(xbas[pos-1])                             # t_{3i}   = x_{3i-1}
                if  pos +1  < m:
                    transvections.append(xbas[pos-1]+xbas[pos]+xbas[pos+1])   # t_{3i+1} = x_{3i-1} + x_{3i} + x_{3i+1}
                if  pos +3  < m:
                    transvections.append(xbas[pos+1]+xbas[pos+2]+xbas[pos+3]) # t_{3i+2} = x_{3i+1} + x_{3i+2} + x_{3i+3}

            # -----------------------------------------------------------
            # Conversion-Map from transvection vector to transvection
            # matrix.
            # -----------------------------------------------------------
            from sage.matrix.constructor import matrix
            def transvec2mat(v, bas=bas, bform=bform, fact=a):
                # note x does not change under conjugation, since it belongs to standard basis
                t = [x + fact *(x * bform * v.conjugate()) * v for x in bas]
                return matrix(F, t)


            # ------------------------------------------------------------------------------
            # setting the centralizing matrix for the case of projective group realization.
            # ------------------------------------------------------------------------------
            centralizing_vector = xbas[m-2]+xbas[m-1]
            centralizing_matrix = base_group(transvec2mat(centralizing_vector, fact=1))
            transvec_matrices   = [transvec2mat(v) for v in transvections]

            set_classical_realization(self, base_group, proj_group, centralizing_matrix, transvec_matrices)
            return

        #----------------------------------------------------------------------------------------------------------
        #----------------------------------------------------------------------------------------------------------
        # local functions declaration section finishes here
        #----------------------------------------------------------------------------------------------------------
        #----------------------------------------------------------------------------------------------------------

        # -------------------------------------------------------------------------------
        # initialization of constants
        # -------------------------------------------------------------------------------
        n = self.strands()

        # -------------------------------------------------------------------------------
        # Setting the Classical group
        # -------------------------------------------------------------------------------
        if   self._cbg_type == CubicBraidGroup.type.AssionS:
            dim_sympl_group   = n-1              # S(n-1) = Sp(n-1, 3)
            if n % 2  == 0:
                dim_sympl_group   = n            # S(n-1) = subgroup of PSp(n, 3)
            create_sympl_realization(self,  dim_sympl_group)
        elif self._cbg_type == CubicBraidGroup.type.AssionU:
            dim_unitary_group = n-1              # U(n-1) = GU(n-1, 2)
            if n % 3  == 0:
                dim_unitary_group = n            # U(n-1) = subgroup PGU(n, 3)
            create_unitary_realization(self, dim_unitary_group)
        else:
            # -----------------------------------------------------------------------------------------------
            # connection between Coxeter realization and unitary Burau representation according to Squier:
            # -----------------------------------------------------------------------------------------------
            # Notation of Coxeter: p = 3, \theta =\pi/3 = primitive 6th root of unity
            #     i\theta = \pi/3+\pi/2 = 5\pi/6 = 5th power of primitive 12th root of unity
            #     i\theta = z12^5 = - ~z12 where z12 = UCF.gen(12)
            # Let f be the unitary Form of Coxeter and J(s) the one of Squier. Then we have
            #     J(z12) = 2 f
            # Let `buc` be the unitary Burau Matrix of Coxeter for the first braid generator and `bus`
            # the corresponding one according to Squier. Then we have:
            #     buc_[i,i-1] = buc_[i,i+1]= - i\theta, buc_[i,i] = 1 + 2*cos(\pi/6)*i\theta
            #     bus_[i,i-1] = bus_[i,i+1]=   s,       bus_[i,i] = -s^2
            # now 1 + 2*cos(\pi/6)*i\theta = 1 + sqrt(3)*(-sqrt(3)/2 + I/2) = 1- 3/2 + sqrt(3)I/2 = z12^4 = - ~z12^2
            # finally: Coxeter's Realization is the unitary Burau representation of Squier for s = ~z12
            # -----------------------------------------------------------------------------------------------
            UCF = UniversalCyclotomicField()
            z12 = UCF.gen(12)
            classical_group = self.as_matrix_group(root_bur=~z12, domain=UCF, reduced='unitary')
            self._classical_group            = classical_group
            self._classical_base_group       = classical_group
            self._classical_embedding        = classical_group
            if self._classical_invariant_form is None:
                self._classical_invariant_form  = classical_group.ambient().invariant_form()
        return

    def _element_constructor_(self, x, **kwds):
        r"""
        Extensions to the _element constructor of :class:`FinitelyPresentedGroup`:
        new functionalities are:

        - constructing element from an element of the attached classical group
           (embedded and not embedded)
        - constructing element from an element of the attached permutation group
        - constructing element from an element of the attached reflection group

        INPUT:

        - ``x`` -- can be one of the following:
                -- an instance of the element class of ``self`` (but possible to a different parent).
                -- an instance of the element class of the braid group.
                -- a tuple representing a braid in Tietze form.
                -- an instance of an element class of a parent P such that there is a map from ``self`` to P
                   having :meth:`lift`, for example an element of an alternative realization of ``self``, such
                   as the classical realization.
                -- any other object which works for the element constructor of :class:`FinitelyPresentedGroup`.

        OUTPUT:

        instance of the element class of ``self``

        EXAMPLES::

            sage: S3 = AssionGroupS(3)
            sage: S3Cl = S3.as_classical_group()
            sage: g = mul(S3Cl.gens())
            sage: S3(g)  # indirect doctest
            s0*s1*s0^-1
        """
        if hasattr(x, 'parent'):
            parent = x.parent()
            map_to = parent.convert_map_from(self)
            if map_to is not None:
                if hasattr(map_to, 'lift'):
                    return map_to.lift(x)
        return super(CubicBraidGroup, self)._element_constructor_(x)


    #######################################################################################################################
    # ----------------------------------------------------------------------------------
    # public methods
    # ----------------------------------------------------------------------------------
    #######################################################################################################################

    # ---------------------------------------------------------------------------------------------------------------------
    # strands
    # ---------------------------------------------------------------------------------------------------------------------
    def strands(self):
        r"""
        Return the number of strands of the braid group whose image is ``self``.

        OUTPUT: Integer.

        EXAMPLES::

            sage: C4 = CubicBraidGroup(4)
            sage: C4.strands()
            4
        """
        return self._nstrands


    # ----------------------------------------------------------------------------------
    # braid_group
    # ----------------------------------------------------------------------------------
    def braid_group(self):
        r"""
        Return an Instance of :class:`BraidGroup` with identical generators, such that
        there exists an epimorphism to ``self``.

        OUTPUT:

        Instance of :class:`BraidGroup` having conversion maps to and from ``self``
        (which is just a section in the latter case).

        EXAMPLES::

            sage: U5 = AssionGroupU(5); U5
            Assion group on 5 strands of type U
            sage: B5 = U5.braid_group(); B5
            Braid group on 5 strands
            sage: b = B5([4,3,2,-4,1])
            sage: u = U5([4,3,2,-4,1])
            sage: u == b
            False
            sage: b.burau_matrix()
            [ 1 - t      t      0      0      0]
            [ 1 - t      0      t      0      0]
            [ 1 - t      0      0      0      t]
            [ 1 - t      0      0      1 -1 + t]
            [     1      0      0      0      0]
            sage: u.burau_matrix()
            [t + 1     t     0     0     0]
            [t + 1     0     t     0     0]
            [t + 1     0     0     0     t]
            [t + 1     0     0     1 t + 1]
            [    1     0     0     0     0]
            sage: bU = U5(b)
            sage: uB = B5(u)
            sage: bU == u
            True
            sage: uB == b
            True
        """
        return self._braid_group


    # ----------------------------------------------------------------------------------
    # as_matrix_group
    # ----------------------------------------------------------------------------------
    @cached_method
    def as_matrix_group(self, root_bur=None, domain=None, characteristic=None, var='t', reduced=False):
        r"""
       Creates an epimorphic image of ``self`` as a matrix group by use of the burau representation.

        INPUT (all arguments are optional by keyword):

        - ``root_bur`` -- six (resp. twelfth) root of unity in some field
          (default root of unity over `\QQ`).
        - ``domain``  -- base_ring for the Burau matrix (default is Cyclotomic
          Field of order 3 and degree 2, resp. the domain of `root_bur` if given).
        - ``characteristic`` - integer giving the characteristic of the
          domain (default is 0 or the characteristic of `domain` if given)
          If none of the keywords `root_bur`, `domain` and `characteristic` is
          given the default characteristic is 3 (resp. 2) if ``self`` is of ``cbg_type
          CubicBraidGroup.type.AssionS`` (resp. ``CubicBraidGroup.type.AssionU``).
        - ``var`` -- string used for the indeterminate name in case `root_bur`
          must be constructed in a splitting field.
        - ``reduced`` -- boolean (default: ``False``); for more information
          see the documentation of :meth:`burau_matrix` of :class:`Braid`.

        OUTPUT:

        An instance of the class :class:`FinitelyGeneratedMatrixGroup_gap` according to the
        input arguments together with a group homomorphism registered as a conversion
        from ``self`` to it.

        EXAMPLES::

            sage: C5 = CubicBraidGroup(5)
            sage: C5Mch5 = C5.as_matrix_group(characteristic=5); C5Mch5
            Matrix group over Finite Field in t of size 5^2 with 4 generators (
            [2*t + 2 3*t + 4       0       0       0]
            [     1       0       0       0       0]
            [     0       0       1       0       0]
            [     0       0       0       1       0]
            [     0       0       0       0       1],
            <BLANKLINE>
            [     1       0       0       0       0]
            [     0 2*t + 2 3*t + 4       0       0]
            [     0       1       0       0       0]
            [     0       0       0       1       0]
            [     0       0       0       0       1],
            <BLANKLINE>
            [     1       0       0       0       0]
            [     0       1       0       0       0]
            [     0       0 2*t + 2 3*t + 4       0]
            [     0       0       1       0       0]
            [     0       0       0       0       1],
            <BLANKLINE>
            [     1       0       0       0       0]
            [     0       1       0       0       0]
            [     0       0       1       0       0]
            [     0       0       0 2*t + 2 3*t + 4]
            [     0       0       0       1       0]
            )
            sage: c = C5([3,4,-2,-3,1]); c
            c2*c3*c1^-1*c2^-1*c0
            sage: m = C5Mch5(c); m
            [2*t + 2 3*t + 4       0       0       0]
            [     0       0       0       1       0]
            [2*t + 1       0 2*t + 2     3*t 3*t + 3]
            [2*t + 2       0       0 3*t + 4       0]
            [     0       0 2*t + 2 3*t + 4       0]
            sage: m_back = C5(m)
            sage: m_back == c
            True
            sage: U5 = AssionGroupU(5); U5
            Assion group on 5 strands of type U
            sage: U5Mch3 = U5.as_matrix_group(characteristic=3)
            Traceback (most recent call last):
            ...
            ValueError: Burau representation does not factor through the relations
        """
        # ------------------------------------------------------------------
        # define matrix group by generators using the Burau representation
        # ------------------------------------------------------------------
        unitary = False
        if isinstance(reduced, str):
            if reduced == 'unitary':
                unitary = True
        gen_list = []
        for braid_gen in self.gens():
            bur_mat = braid_gen.burau_matrix(root_bur=root_bur, domain=domain, characteristic=characteristic,
                     var=var, reduced=reduced)
            if unitary:
                bur_mat, bur_mat_ad, herm_form = bur_mat

            if domain is None:
                domain = bur_mat.base_ring()

            gen_list.append(bur_mat)

        if unitary and herm_form.is_singular():
            unitary = False  # since a degenerated hermitian form doesn't define a unitary group
            if self._classical_invariant_form is None:
                self._classical_invariant_form = herm_form

        if unitary:
            from sage.rings.finite_rings.finite_field_base import is_FiniteField
            from sage.groups.matrix_gps.unitary import GU
            d, d = herm_form.dimensions()
            if is_FiniteField(domain):
                base_group = GU(d, domain, var=domain.gen(), invariant_form=herm_form)
            else:
                base_group = GU(d, domain, invariant_form=herm_form)

            matrix_group = base_group.subgroup(gen_list)
        else:
            from sage.groups.matrix_gps.finitely_generated import MatrixGroup
            matrix_group = MatrixGroup(gen_list, category=self.category())

        # -------------------------------------------------------------------------------
        # check if there is a well defined group homomorphism to matrix_group
        # Register map from ``self`` to matrix_group.
        # Since GAP' check is very expansive (on time and memory), the check is performed
        # here.
        # -------------------------------------------------------------------------------
        hom_to_mat = self.hom(matrix_group.gens(), check=False)
        if not all(hom_to_mat(rel).is_one() for rel in self.relations()):
            raise ValueError("Burau representation does not factor through the relations")
        matrix_group.register_conversion(hom_to_mat)
        return matrix_group


    # ----------------------------------------------------------------------------------
    # Although this method is available for finitely presented group
    # we use the classical group implementation (by performance reason) to get
    # the permutation_group.
    # ----------------------------------------------------------------------------------
    @cached_method
    def as_permutation_group(self, use_classical=True):
        r"""
        This method returns a permutation group isomorphic to ``self`` together
        with group isomorphism from ``self`` as a conversion.

        INPUT (all arguments are optional by keyword):

        - ``use_classical`` -- (boolean, default True) by default the permutation
          group is calculated via the attached classical matrix group, since this
          results in a smaller degree. If set to False the permutation group will
          be calculated using ``self`` (as finitely presented group).

        OUTPUT:

        An instance of class :class:`PermutationGroup_generic` together with a group homomorphism
        from ``self`` registered as a conversion.

        EXAMPLES::

            sage: C3 = CubicBraidGroup(3)
            sage: PC3 = C3.as_permutation_group()
            sage: assert C3.is_isomorphic(PC3)  # random (with respect to the occurrence of the info message)
            #I  Forcing finiteness test
            sage: PC3.degree()
            8
            sage: c = C3([2,1-2])
            sage: C3(PC3(c)) == c
            True
        """
        if not self.is_finite():
            raise ValueError('cubic braid group is infinite!')

        if use_classical:
            CG = self.as_classical_group()
            from sage.groups.perm_gps.permgroup import PermutationGroup_generic
            if isinstance(CG, PermutationGroup_generic):
                return CG
            CGM = CG.as_matrix_group()
            PG = CGM.as_permutation_group()
            img_gens = [PG(CGM(CG(gen))) for gen in self.gens()]
        else:
            PG = super(CubicBraidGroup, self).as_permutation_group()
            img_gens = PG.gens()

        img_gens = [PG(gen) for gen in img_gens]
        hom_to_perm = self.hom(img_gens)
        PG.register_conversion(hom_to_perm)
        return PG


    # ----------------------------------------------------------------------------------
    # as_classical_group
    # ----------------------------------------------------------------------------------
    def as_classical_group(self, embedded=False):
        r"""
        Creates an isomorphic image of ``self`` as a classical group according
        to the construction given by Coxeter resp. Assion.

        INPUT (optional keyword):

        - ``embedded`` -- boolean (default = False). This boolean does effect the
          cases of Assion groups when they are realized as projective groups, only.
          More precisely: if ``self`` is of ``cbg_type CubicBraidGroup.type.AssionS``
          (for example) and the number of strands ``n`` is even, than its classical group
          is a subgroup of ``PSp(n,3)`` (being centralized by the element
          ``self.centralizing_element(projective=True))``. By default this group will be
          given. Setting ``embedded = True`` the classical realization is given as
          subgroup of its classical enlargement with one more strand (in this
          case as subgroup of ``Sp(n,3))``.

        OUTPUT:

        Depending on the type of ``self`` and the number of strands an instance of ``Sp(n-1,3)``,
        ``GU(n-1,2)``, subgroup of ``PSp(n,3), PGU(n,2)`` or a subgroup of ``GU(n-1, UCF)``
        (``cbg_type == CubicBraidGroup.type.Coxeter``) with respect to a certain hermitian form
        attached to the Burau representation (used by Coxeter and Squier). Here ``UCF`` stands
        for the universal cyclotomic field.

        EXAMPLES::

            sage: U3 = AssionGroupU(3)
            sage: U3Cl = U3.as_classical_group(); U3Cl
            Subgroup generated by [(1,7,6)(3,19,14)(4,15,10)(5,11,18)(12,16,20), (1,12,13)(2,15,19)(4,9,14)(5,18,8)(6,21,16)] of (The projective general unitary group of degree 3 over Finite Field of size 2)
            sage: U3Clemb = U3.as_classical_group(embedded=True); U3Clemb
            Subgroup with 2 generators (
            [0 0 a]  [a + 1     a     a]
            [0 1 0]  [    a a + 1     a]
            [a 0 a], [    a     a a + 1]
            ) of General Unitary Group of degree 3 over Finite Field in a of size 2^2
            sage: u = U3([-2,1,-2,1]); u
            (u1^-1*u0)^2
            sage: uCl = U3Cl(u); uCl
            (1,16)(2,9)(3,10)(4,19)(6,12)(7,20)(13,21)(14,15)
            sage: uCle = U3Clemb(u); uCle
            [a + 1 a + 1     1]
            [a + 1     0     a]
            [   1     a     a]
            sage: U3(uCl) == u
            True
            sage: U3(uCle) == u
            True
            sage: U4 = AssionGroupU(4)
            sage: U4Cl = U4.as_classical_group(); U4Cl
            General Unitary Group of degree 3 over Finite Field in a of size 2^2
            sage: U3Clemb.ambient() == U4Cl
            True
            sage: C4 = CubicBraidGroup(4)
            sage: C4Cl = C4.as_classical_group(); C4Cl
            Subgroup with 3 generators (
            [  E(3)^2        0        0]  [       1 -E(12)^7        0]
            [-E(12)^7        1        0]  [       0   E(3)^2        0]
            [       0        0        1], [       0 -E(12)^7        1],
            <BLANKLINE>
            [       1        0        0]
            [       0        1 -E(12)^7]
            [       0        0   E(3)^2]
            ) of General Unitary Group of degree 3 over Universal Cyclotomic Field with respect to positive definite hermitian form
            [-E(12)^7 + E(12)^11                  -1                   0]
            [                 -1 -E(12)^7 + E(12)^11                  -1]
            [                  0                  -1 -E(12)^7 + E(12)^11]
        """
        # -------------------------------------------------------------------------------
        # create the classical group if not already done
        # -------------------------------------------------------------------------------
        if self._classical_group is None:
            if embedded and self._classical_embedding is None:
                # this is separated to avoid unnecessary (for larger group exhaustive) calculations
                self._create_classical_realization(just_embedded=True)
            else:
                self._create_classical_realization()

        if embedded and self._classical_embedding is not None:
            # ----------------------------------------------------------------------------------------
            # there is a difference between self._classical_group and self._classical_embedding
            # only in the cases where self.strands() divides by 2 (AssionGroupS) resp. 3
            # (AssionGroupU). In this case the embedding is the subgroup of the classical group
            # of one strand more (self.strands() +1) generated by the first self.strands() -1
            # generators
            # ----------------------------------------------------------------------------------------
            return self._classical_embedding
        elif self._classical_group is not None:
            return self._classical_group
        else:
            raise ValueError("no classical embedding defined")


    # ----------------------------------------------------------------------------------
    # as_refection_group
    # ----------------------------------------------------------------------------------
    def as_reflection_group(self):
        r"""
        Creates an isomorphic image of ``self`` as irreducible complex reflection group.
        This is possible only for the finite cubic braid groups of ``cbg_type
        CubicBraidGroup.type.Coxeter``.

        This method uses the sage implementation of reflection group via the gap3 CHEVIE
        package. To use this method you must have gap3 together with CHEVIE installed!

        OUTPUT:

        An instance of the class :class:`IrreducibleComplexReflectionGroup` together with
        a group isomorphism from ``self`` registered as a conversion.


        EXAMPLES::

           sage: C3.<c1,c2> = CubicBraidGroup(3)           # optional - gap3
           sage: R3 = C3.as_reflection_group(); R3         # optional - gap3
           Irreducible complex reflection group of rank 2 and type ST4
           sage: R3.cartan_matrix()                        # optional - gap3
           [-2*E(3) - E(3)^2           E(3)^2]
           [        -E(3)^2 -2*E(3) - E(3)^2]
           sage: R3.simple_roots()                         # optional - gap3
           Finite family {1: (0, -2*E(3) - E(3)^2), 2: (2*E(3)^2, E(3)^2)}
           sage: R3.simple_coroots()                       # optional - gap3
           Finite family {1: (0, 1), 2: (1/3*E(3) - 1/3*E(3)^2, 1/3*E(3) - 1/3*E(3)^2)}

       Conversion maps::

           sage: r = R3.an_element()                       # optional - gap3
           sage: cr = C3(r); cr                            # optional - gap3
           c1*c2
           sage: mr = r.matrix(); mr                       # optional - gap3
           [ 1/3*E(3) - 1/3*E(3)^2  2/3*E(3) + 1/3*E(3)^2]
           [-2/3*E(3) + 2/3*E(3)^2  2/3*E(3) + 1/3*E(3)^2]
           sage: C3Cl = C3.as_classical_group()            # optional - gap3
           sage: C3Cl(cr)                                  # optional - gap3
           [ E(3)^2    -E(4)]
           [-E(12)^7        0]

       The reflection groups can also be viewed as subgroups of unitary groups
       over the universal cyclotomic field. Note that the unitary group corresponding
       to the reflection group is isomorphic but different from the classical group due
       to different hermitian forms for the unitary groups they live in::

           sage: C4 = CubicBraidGroup(4)                   # optional - gap3
           sage: R4 = C4.as_reflection_group()             # optional - gap3
           sage: R4.invariant_form()                       # optional - gap3
           [1 0 0]
           [0 1 0]
           [0 0 1]
           sage: _ == C4.classical_invariant_form()        # optional - gap3
           False
        """

        # -------------------------------------------------------------------------------
        # the reflection groups are called according to the Shephard-Todd classification:
        #    2 strands -> G(2,1,1)
        #    3 strands -> G4
        #    4 strands -> G25
        #    5 strands -> G32
        # -------------------------------------------------------------------------------
        from sage.combinat.root_system.reflection_group_real import is_chevie_available
        if not is_chevie_available():
            raise ImportError("the GAP3 package 'CHEVIE' is needed to obtain the corresponding reflection groups")

        if self._cbg_type  != CubicBraidGroup.type.Coxeter or self.strands() > 5  or self.strands() < 2:
            raise ValueError("no reflection group defined")

        # -------------------------------------------------------------------------------
        # define reflection group associated to self
        # -------------------------------------------------------------------------------
        reflection_group = None

        from sage.combinat.root_system.reflection_group_real import ReflectionGroup

        if   self.strands() == 2:
            reflection_group = ReflectionGroup([2 ,1 ,1])
        elif self.strands() == 3:
            reflection_group = ReflectionGroup(4)
        elif self.strands() == 4:
            reflection_group = ReflectionGroup(25)
        elif self.strands() == 5:
            reflection_group = ReflectionGroup(32)

        hom_to_refl = self.hom(reflection_group.gens())
        reflection_group.register_conversion(hom_to_refl)
        return reflection_group


    # ----------------------------------------------------------------------------------
    # classical invariant form returns the invariant form of the classical realization
    # ----------------------------------------------------------------------------------
    def classical_invariant_form(self):
        r"""
        Return the invariant form of the classical realization of ``self``.

        OUTPUT:

        A square matrix of dimension according to the space the classical realization is
        operating on. In the case of the full cubic braid groups and of the Assion groups
        of ``cbg_type CubicBraidGroup.type.AssionU`` the matrix is hermitian. In the case of
        the Assion groups of ``cbg_type CubicBraidGroup.type.AssionS`` it is alternating.
        Note that the invariant form of the full cubic braid group on more than 5 strands
        is degenerated (causing the group to be infinite).

        In the case of Assion groups having projective classical groups the invariant form
        corresponds to the ambient group of its classical embedding.

        EXAMPLES::

            sage: S3 = AssionGroupS(3)
            sage: S3.classical_invariant_form()
            [0 1]
            [2 0]
            sage: S4 = AssionGroupS(4)
            sage: S4.classical_invariant_form()
            [0 0 0 1]
            [0 0 1 0]
            [0 2 0 0]
            [2 0 0 0]
            sage: S5 = AssionGroupS(5)
            sage: S4.classical_invariant_form() == S5.classical_invariant_form()
            True
            sage: U4 = AssionGroupU(4)
            sage: U4.classical_invariant_form()
            [0 0 1]
            [0 1 0]
            [1 0 0]
            sage: C5 = CubicBraidGroup(5)
            sage: C5.classical_invariant_form()
            [-E(12)^7 + E(12)^11                  -1                   0                   0]
            [                -1 -E(12)^7 + E(12)^11                  -1                   0]
            [                 0                  -1 -E(12)^7 + E(12)^11                  -1]
            [                 0                   0                  -1 -E(12)^7 + E(12)^11]
            sage: _.is_singular()
            False
            sage: C6 = CubicBraidGroup(6)
            sage: C6.classical_invariant_form().is_singular()
            True
        """
        # -------------------------------------------------------------------------------
        # create the classical_invariant_form if not already done
        # -------------------------------------------------------------------------------
        if self._classical_invariant_form is None:
            self._create_classical_realization()

        if self._classical_invariant_form is None:
            raise ValueError("no classical invariant form defined!")

        return self._classical_invariant_form


    # ----------------------------------------------------------------------------------
    # centralizing element in the classical symplectic resp. unitary group
    # ----------------------------------------------------------------------------------
    def centralizing_element(self, embedded=False):
        r"""
        Return the centralizing element defined by the work of Assion
        (Hilfssatz 1.1.3 and 1.2.3).

        INPUT (optional):

        - ``embedded`` -- boolean (default = False). This boolean just effects
          the cases of Assion groups when they are realized as projective groups.
          More precisely: if ``self`` is of ``cbg_type CubicBraidGroup.type.AssionS``
          (for example) and the number of strands ``n`` is even, than its classical
          group is a subgroup of ``PSp(n,3)`` being centralized by the element return
          for option ``embedded=False``. Otherwise the image of this element inside
          the embedded classical group will be returned (see option embedded of
          :meth:`classical_group`)!

        OUTPUT:

        Depending on the optional keyword a permutation as an element of ``PSp(n,3)``
        (type S) or ``PGU(n,2)`` (type U) for ``n = 0 mod 2`` (type S) reps. ``n = 0 mod 3``
        (type U) is returned. Else-wise, the centralizing element is a matrix
        belonging to ``Sp(n,3)`` reps. ``GU(n,2)``.

        EXAMPLES::

            sage: U3 = AssionGroupU(3);  U3
            Assion group on 3 strands of type U
            sage: U3Cl = U3.as_classical_group(); U3Cl
            Subgroup generated by [(1,7,6)(3,19,14)(4,15,10)(5,11,18)(12,16,20), (1,12,13)(2,15,19)(4,9,14)(5,18,8)(6,21,16)] of (The projective general unitary group of degree 3 over Finite Field of size 2)
            sage: c = U3.centralizing_element(); c
            (1,16)(2,9)(3,10)(4,19)(6,12)(7,20)(13,21)(14,15)
            sage: c in U3Cl
            True
            sage: P = U3Cl.ambient_group()
            sage: P.centralizer(c) == U3Cl
            True

        embedded Version::

            sage: cm = U3.centralizing_element(embedded=True); cm
            [a + 1 a + 1     1]
            [a + 1     0     a]
            [   1     a     a]
            sage: U4 = AssionGroupU(4)
            sage: U4Cl = U4.as_classical_group()
            sage: cm in U4Cl
            True
            sage: [cm * U4Cl(g) == U4Cl(g) * cm for g in U4.gens()]
            [True, True, False]
        """

        # -------------------------------------------------------------------------------
        # create the centralizing elements if not already done
        # -------------------------------------------------------------------------------
        if self._centralizing_matrix is None:
            self._create_classical_realization()

        if self._centralizing_matrix is None:
            raise ValueError("no centralizing element defined")
        else:
            if embedded or self._centralizing_element is None:
                return self._centralizing_matrix
            else:
                return self._centralizing_element


    # ----------------------------------------------------------------------------------
    # calculating the order by formula
    # ----------------------------------------------------------------------------------
    def order(self):
        r"""
        To avoid long wait-time on calculations the order will be obtained
        using the classical realization.

        OUTPUT:

        Cardinality of the group as Integer or infinity.

        EXAMPLES::

            sage: S15 = AssionGroupS(15)
            sage: S15.order()
            109777561863482259035023554842176139436811616256000
            sage: C6 = CubicBraidGroup(6)
            sage: C6.order()
            +Infinity
        """
        from sage.rings.infinity import infinity
        n = self.strands()

        if self._cbg_type == CubicBraidGroup.type.Coxeter and n > 5:
            order = infinity
        else:
            order = self.as_classical_group(embedded=True).order()

        return order

    cardinality = order

    def is_finite(self):
        r"""
        Method from :class:`GroupMixinLibGAP` overwritten because of performance reason.

        EXAMPLES::

            sage: CubicBraidGroup(6).is_finite()
            False
            sage: AssionGroupS(6).is_finite()
            True
        """
        from sage.rings.infinity import infinity
        return not self.order() is infinity

    # ----------------------------------------------------------------------------------
    # creating a CubicBraidGroup as subgroup of self on less strands
    # ----------------------------------------------------------------------------------
    def cubic_braid_subgroup(self, nstrands = None):
        r"""
        Creates a cubic braid group as subgroup of ``self`` on the first ``nstrands`` strands.

        INPUT:

        - ``nstrands`` -- integer > 0 and < ``self.strands()`` giving the number of strands
          for the subgroup. The default is one strand less than ``self`` has.

        OUTPUT:

        An instance of this class realizing the subgroup.

        .. NOTE::

            Since ``self`` is inherited from :class:`UniqueRepresentation` the obtained instance
            is identical to other instances created with the same arguments (see example
            below). The ambient group corresponds to the last call of this method.

        EXAMPLES::

            sage: U5 = AssionGroupU(5)
            sage: U3s = U5.cubic_braid_subgroup(3)
            sage: u1, u2 = U3s.gens()
            sage: u1 in U5
            False
            sage: U5(u1) in U5.gens()
            True
            sage: U3s is AssionGroupU(3)
            True
            sage: U3s.ambient() == U5
            True
        """
        if nstrands is None:
            nstrands = self.strands() -1

        n = self.strands()

        nstrands = Integer(nstrands)

        if nstrands >= n or nstrands <= 0:
            raise ValueError("nstrands must be positive and less than %s" %(self.strands()))

        gens = self.gens()
        gens_red = tuple([gens[i] for i in range(nstrands -1)])
        subgrp = CubicBraidGroup(names=gens_red, cbg_type=self._cbg_type)
        subgrp._ambient = self
        return subgrp<|MERGE_RESOLUTION|>--- conflicted
+++ resolved
@@ -899,11 +899,7 @@
 
     def codegrees(self):
         """
-<<<<<<< HEAD
-        Return the degrees of ``self``.
-=======
         Return the codegrees of ``self``.
->>>>>>> 78bfb6c7
 
         This only makes sense when ``self`` is a finite reflection group.
 
