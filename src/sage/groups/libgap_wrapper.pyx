"""
LibGAP-based Groups

This module provides helper class for wrapping GAP groups via
:mod:`~sage.libs.gap.libgap`. See :mod:`~sage.groups.free_group` for an
example how they are used.

The parent class keeps track of the libGAP element object, to use it
in your Python parent you have to derive both from the suitable group
parent and :class:`ParentLibGAP` ::

    sage: from sage.groups.libgap_wrapper import ElementLibGAP, ParentLibGAP
    sage: from sage.groups.group import Group
    sage: class FooElement(ElementLibGAP):
    ....:     pass
    sage: class FooGroup(Group, ParentLibGAP):
    ....:     Element = FooElement
    ....:     def __init__(self):
    ....:         lg = libgap(libgap.CyclicGroup(3))    # dummy
    ....:         ParentLibGAP.__init__(self, lg)
    ....:         Group.__init__(self)

Note how we call the constructor of both superclasses to initialize
``Group`` and ``ParentLibGAP`` separately. The parent class implements
its output via LibGAP::

    sage: FooGroup()
    <pc group of size 3 with 1 generators>
    sage: type(FooGroup().gap())
    <type 'sage.libs.gap.element.GapElement'>

The element class is a subclass of
:class:`~sage.structure.element.MultiplicativeGroupElement`. To use
it, you just inherit from :class:`ElementLibGAP` ::

    sage: element = FooGroup().an_element()
    sage: element
    f1

The element class implements group operations and printing via LibGAP::

    sage: element._repr_()
    'f1'
    sage: element * element
    f1^2

AUTHORS:

- Volker Braun
"""

##############################################################################
#       Copyright (C) 2012 Volker Braun <vbraun.name@gmail.com>
#
#  Distributed under the terms of the GNU General Public License (GPL)
#
#  The full text of the GPL is available at:
#
#                  http://www.gnu.org/licenses/
##############################################################################

from sage.libs.gap.element cimport GapElement
from sage.rings.integer import Integer
from sage.rings.integer_ring import IntegerRing
from sage.misc.cachefunc import cached_method
from sage.structure.sage_object import SageObject
from sage.structure.element cimport Element
from sage.structure.richcmp cimport richcmp


class ParentLibGAP(SageObject):
    """
    A class for parents to keep track of the GAP parent.

    This is not a complete group in Sage, this class is only a base
    class that you can use to implement your own groups with
    LibGAP. See :mod:`~sage.groups.libgap_group` for a minimal example
    of a group that is actually usable.

    Your implementation definitely needs to supply

    * ``__reduce__()``: serialize the LibGAP group. Since GAP does not
      support Python pickles natively, you need to figure out yourself
      how you can recreate the group from a pickle.

    INPUT:

    - ``libgap_parent`` -- the libgap element that is the parent in
      GAP.

    - ``ambient`` -- A derived class of :class:`ParentLibGAP` or
      ``None`` (default). The ambient class if ``libgap_parent`` has
      been defined as a subgroup.

    EXAMPLES::

        sage: from sage.groups.libgap_wrapper import ElementLibGAP, ParentLibGAP
        sage: from sage.groups.group import Group
        sage: class FooElement(ElementLibGAP):
        ....:     pass
        sage: class FooGroup(Group, ParentLibGAP):
        ....:     Element = FooElement
        ....:     def __init__(self):
        ....:         lg = libgap(libgap.CyclicGroup(3))    # dummy
        ....:         ParentLibGAP.__init__(self, lg)
        ....:         Group.__init__(self)
        sage: FooGroup()
        <pc group of size 3 with 1 generators>
    """

    def __init__(self, libgap_parent, ambient=None):
        """
        The Python constructor.

        TESTS::

            sage: G = FreeGroup(3)
            sage: TestSuite(G).run()
        """
        assert isinstance(libgap_parent, GapElement)
        self._libgap = libgap_parent
        self._ambient = ambient

    def ambient(self):
        """
        Return the ambient group of a subgroup.

        OUTPUT:

        A group containing ``self``. If ``self`` has not been defined
        as a subgroup, we just return ``self``.

        EXAMPLES::

            sage: G = FreeGroup(3)
            sage: G.ambient() is G
            True
        """
        if self._ambient is None:
            return self
        else:
            return self._ambient

    def is_subgroup(self):
        """
        Return whether the group was defined as a subgroup of a bigger
        group.

        You can access the containing group with :meth:`ambient`.

        OUTPUT:

        Boolean.

        EXAMPLES::

            sage: G = FreeGroup(3)
            sage: G.is_subgroup()
            False
        """
        return self._ambient is not None

<<<<<<< HEAD
    def _Hom_(self, G, category=None):
=======
    def _Hom_(self, G, category=None, check=True):
>>>>>>> 89d14f74
        r"""
        Return the set of group homomorphisms from ``self`` to ``G``.

        INPUT:

        - ``G`` -- group; the codomain
        - ``cat`` -- category

        OUTPUT:

        The set of homomorphisms from ``self`` to ``G``.

        EXAMPLES::

            sage: F.<a,b> = FreeGroup()
            sage: F.Hom(F)
            Set of Morphisms from Free Group on generators {a, b}
             to Free Group on generators {a, b} in Category of groups
        """
        from sage.groups.libgap_morphism import GroupHomset_libgap
<<<<<<< HEAD
        return GroupHomset_libgap(self, G, category=category)
=======
        return GroupHomset_libgap(self, G, category=category, check=check)
>>>>>>> 89d14f74

    def _subgroup_constructor(self, libgap_subgroup):
        """
        Return the class of a subgroup.

        You should override this with a derived class. Its constructor
        must accept the same arguments as :meth:`__init__`.

        OUTPUT:

        A new instance of a group (derived class of
        :class:`ParentLibGAP`).

        TESTS::

            sage: F.<a,b> = FreeGroup()
            sage: G = F.subgroup([a^2*b]);  G
            Group([ a^2*b ])
            sage: F._subgroup_constructor(G.gap())._repr_()
            'Group([ a^2*b ])'
        """
        from sage.groups.libgap_group import GroupLibGAP
        return GroupLibGAP(libgap_subgroup, ambient=self)

    def subgroup(self, generators):
        """
        Return the subgroup generated.

        INPUT:

        - ``generators`` -- a list/tuple/iterable of group elements.

        OUTPUT:

        The subgroup generated by ``generators``.

        EXAMPLES::

            sage: F.<a,b> = FreeGroup()
            sage: G = F.subgroup([a^2*b]);  G
            Group([ a^2*b ])
            sage: G.gens()
            (a^2*b,)

        Checking that :trac:`19270` is fixed::

            sage: gens = [w.matrix() for w in WeylGroup(['B', 3])]
            sage: G = MatrixGroup(gens)
            sage: import itertools
            sage: diagonals = itertools.product((1,-1), repeat=3)
            sage: subgroup_gens = [diagonal_matrix(L) for L in diagonals]
            sage: G.subgroup(subgroup_gens)
            Matrix group over Rational Field with 8 generators

        """
        generators = [ g if isinstance(g, GapElement) else self(g).gap()
                       for g in generators ]
        G = self.gap()
        H = G.Subgroup(generators)
        return self._subgroup_constructor(H)

    def gap(self):
        """
        Returns the gap representation of self

        OUTPUT:

        A :class:`~sage.libs.gap.element.GapElement`

        EXAMPLES::

            sage: G = FreeGroup(3);  G
            Free Group on generators {x0, x1, x2}
            sage: G.gap()
            <free group on the generators [ x0, x1, x2 ]>
            sage: G.gap().parent()
            C library interface to GAP
            sage: type(G.gap())
            <type 'sage.libs.gap.element.GapElement'>

        This can be useful, for example, to call GAP functions that
        are not wrapped in Sage::

            sage: G = FreeGroup(3)
            sage: H = G.gap()
            sage: H.DirectProduct(H)
            <fp group on the generators [ f1, f2, f3, f4, f5, f6 ]>
            sage: H.DirectProduct(H).RelatorsOfFpGroup()
            [ f1^-1*f4^-1*f1*f4, f1^-1*f5^-1*f1*f5, f1^-1*f6^-1*f1*f6, f2^-1*f4^-1*f2*f4,
              f2^-1*f5^-1*f2*f5, f2^-1*f6^-1*f2*f6, f3^-1*f4^-1*f3*f4, f3^-1*f5^-1*f3*f5,
              f3^-1*f6^-1*f3*f6 ]

        We can also convert directly to libgap::

            sage: libgap(GL(2, ZZ))
            GL(2,Integers)
        """
        return self._libgap

    _libgap_ = _gap_ = gap

    @cached_method
    def _gap_gens(self):
        """
        Return the generators as a LibGAP object

        OUTPUT:

        A :class:`~sage.libs.gap.element.GapElement`

        EXAMPLES:

            sage: G = FreeGroup(2)
            sage: G._gap_gens()
            [ x0, x1 ]
            sage: type(_)
            <type 'sage.libs.gap.element.GapElement_List'>
        """
        return self._libgap.GeneratorsOfGroup()

    @cached_method
    def ngens(self):
        """
        Return the number of generators of self.

        OUTPUT:

        Integer.

        EXAMPLES::

            sage: G = FreeGroup(2)
            sage: G.ngens()
            2

        TESTS::

            sage: type(G.ngens())
            <type 'sage.rings.integer.Integer'>
        """
        return self._gap_gens().Length().sage()

    def _repr_(self):
        """
        Return a string representation

        OUTPUT:

        String.

        TESTS::

            sage: from sage.groups.libgap_wrapper import ElementLibGAP, ParentLibGAP
            sage: G.<a,b> =FreeGroup()
            sage: ParentLibGAP._repr_(G)
            '<free group on the generators [ a, b ]>'
        """
        return self._libgap._repr_()

    def gen(self, i):
        """
        Return the `i`-th generator of self.

        .. warning::

            Indexing starts at `0` as usual in Sage/Python. Not as in
            GAP, where indexing starts at `1`.

        INPUT:

        - ``i`` -- integer between `0` (inclusive) and :meth:`ngens`
          (exclusive). The index of the generator.

        OUTPUT:

        The `i`-th generator of the group.

        EXAMPLES::

            sage: G = FreeGroup('a, b')
            sage: G.gen(0)
            a
            sage: G.gen(1)
            b
        """
        if not (0 <= i < self.ngens()):
            raise ValueError('i must be in range(ngens)')
        gap = self._gap_gens()[i]
        return self.element_class(self, gap)

    @cached_method
    def gens(self):
        """
        Returns the generators of the group.

        EXAMPLES::

            sage: G = FreeGroup(2)
            sage: G.gens()
            (x0, x1)
            sage: H = FreeGroup('a, b, c')
            sage: H.gens()
            (a, b, c)

        :meth:`generators` is an alias for :meth:`gens` ::

            sage: G = FreeGroup('a, b')
            sage: G.generators()
            (a, b)
            sage: H = FreeGroup(3, 'x')
            sage: H.generators()
            (x0, x1, x2)
        """
        return tuple( self.gen(i) for i in range(self.ngens()) )

    generators = gens

    @cached_method
    def one(self):
        """
        Returns the identity element of self

        EXAMPLES::

            sage: G = FreeGroup(3)
            sage: G.one()
            1
            sage: G.one() == G([])
            True
            sage: G.one().Tietze()
            ()
        """
        return self.element_class(self, self.gap().Identity())

    def _an_element_(self):
        """
        Returns an element of self.

        EXAMPLES::

            sage: G.<a,b> = FreeGroup()
            sage: G._an_element_()
            a*b
        """
        from sage.misc.all import prod
        gens = self.gens()
        if gens:
            return prod(gens)
        else:
            return self.one()

cdef class ElementLibGAP(MultiplicativeGroupElement):
    """
    A class for LibGAP-based Sage group elements

    INPUT:

    - ``parent`` -- the Sage parent

    - ``libgap_element`` -- the libgap element that is being wrapped

    EXAMPLES::

        sage: from sage.groups.libgap_wrapper import ElementLibGAP, ParentLibGAP
        sage: from sage.groups.group import Group
        sage: class FooElement(ElementLibGAP):
        ....:     pass
        sage: class FooGroup(Group, ParentLibGAP):
        ....:     Element = FooElement
        ....:     def __init__(self):
        ....:         lg = libgap(libgap.CyclicGroup(3))    # dummy
        ....:         ParentLibGAP.__init__(self, lg)
        ....:         Group.__init__(self)
        sage: FooGroup()
        <pc group of size 3 with 1 generators>
        sage: FooGroup().gens()
        (f1,)
    """

    def __init__(self, parent, libgap_element):
        """
        The Python constructor

        TESTS::

            sage: G = FreeGroup(2)
            sage: g = G.an_element()
            sage: TestSuite(g).run()
        """
        MultiplicativeGroupElement.__init__(self, parent)
        assert isinstance(parent, ParentLibGAP)
        if isinstance(libgap_element, GapElement):
            self._libgap = libgap_element
        else:
            if libgap_element == 1:
                self._libgap = self.parent().gap().Identity()
            else:
                raise TypeError('need a libgap group element or "1" in constructor')

    cpdef GapElement gap(self):
        """
        Returns a LibGAP representation of the element

        OUTPUT:

        A :class:`~sage.libs.gap.element.GapElement`

        EXAMPLES::

            sage: G.<a,b> = FreeGroup('a, b')
            sage: x = G([1, 2, -1, -2])
            sage: x
            a*b*a^-1*b^-1
            sage: xg = x.gap()
            sage: xg
            a*b*a^-1*b^-1
            sage: type(xg)
            <type 'sage.libs.gap.element.GapElement'>
        """
        return self._libgap

    _gap_ = gap

    def is_one(self):
        """
        Test whether the group element is the trivial element.

        OUTPUT:

        Boolean.

        EXAMPLES::

            sage: G.<a,b> = FreeGroup('a, b')
            sage: x = G([1, 2, -1, -2])
            sage: x.is_one()
            False
            sage: (x * ~x).is_one()
            True
        """
        return self == self.parent().one()

    def _repr_(self):
        """
        Return a string representation.

        OUTPUT:

        String.

        EXAMPLES::

            sage: G.<a,b> = FreeGroup()
            sage: a._repr_()
            'a'
            sage: type(a)
            <class 'sage.groups.free_group.FreeGroup_class_with_category.element_class'>

            sage: x = G([1, 2, -1, -2])
            sage: x._repr_()
            'a*b*a^-1*b^-1'
            sage: y = G([2, 2, 2, 1, -2, -2, -2])
            sage: y._repr_()
            'b^3*a*b^-3'

            sage: G.one()
            1
        """
        if self.is_one():
            return '1'
        else:
            return self._libgap._repr_()

    def _latex_(self):
        r"""
        Return a LaTeX representation

        OUTPUT:

        String. A valid LaTeX math command sequence.

        EXAMPLES::

            sage: from sage.groups.libgap_group import GroupLibGAP
            sage: G = GroupLibGAP(libgap.FreeGroup('a', 'b'))
            sage: g = G.gen(0) * G.gen(1)
            sage: g._latex_()
            "ab%\n"
        """
        try:
            return self.gap().LaTeX()
        except ValueError:
            from sage.misc.latex import latex
            return latex(self._repr_())

    cpdef _mul_(left, right):
        """
        Multiplication of group elements

        TESTS::

            sage: G = FreeGroup('a, b')
            sage: x = G([1, 2, -1, -2])
            sage: y = G([2, 2, 2, 1, -2, -2, -2])
            sage: x*y    # indirect doctest
            a*b*a^-1*b^2*a*b^-3
            sage: y*x    # indirect doctest
            b^3*a*b^-3*a*b*a^-1*b^-1
            sage: x*y == x._mul_(y)
            True
            sage: y*x == y._mul_(x)
            True
        """
        P = left.parent()
        return P.element_class(P, left.gap() * right.gap())

    cpdef _richcmp_(left, right, int op):
        """
        This method implements comparison.

        TESTS::

            sage: G.<a,b> = FreeGroup('a, b')
            sage: G_gap = G.gap()
            sage: G_gap == G_gap    # indirect doctest
            True
            sage: x = G([1, 2, -1, -2])
            sage: y = G([2, 2, 2, 1, -2, -2, -2])
            sage: x == x*y*y^(-1)     # indirect doctest
            True
            sage: x < y
            True
        """
        return richcmp((<ElementLibGAP>left)._libgap,
                       (<ElementLibGAP>right)._libgap, op)

    cpdef _div_(left, right):
        """
        Division of group elements.

        TESTS::

            sage: G = FreeGroup('a, b')
            sage: x = G([1, 2, -1, -2])
            sage: y = G([2, 2, 2, 1, -2, -2, -2])
            sage: x/y # indirect doctest
            a*b*a^-1*b^2*a^-1*b^-3
            sage: y/x # indirect doctest
            b^3*a*b^-2*a*b^-1*a^-1
            sage: x/y == x.__div__(y)
            True
            sage: x/y == y.__div__(x)
            False
        """
        P = left.parent()
        return P.element_class(P, left.gap() / right.gap())

    def __pow__(self, n, dummy):
        """
        Implement exponentiation.

        TESTS::

            sage: G = FreeGroup('a, b')
            sage: x = G([1, 2, -1, -2])
            sage: y = G([2, 2, 2, 1, -2, -2, -2])
            sage: y^(2) # indirect doctest
            b^3*a^2*b^-3
            sage: x^(-3) # indirect doctest
            (b*a*b^-1*a^-1)^3
            sage: y^3  ==  y.__pow__(3)
            True
        """
        if n not in IntegerRing():
            raise TypeError("exponent must be an integer")
        P = self.parent()
        return P.element_class(P, self.gap() ** n)

    def __invert__(self):
        """
        Return the inverse of self.

        TESTS::

            sage: G = FreeGroup('a, b')
            sage: x = G([1, 2, -1, -2])
            sage: y = G([2, 2, 2, 1, -2, -2, -2])
            sage: x.__invert__()
            b*a*b^-1*a^-1
            sage: y.__invert__()
            b^3*a^-1*b^-3
            sage: ~x
            b*a*b^-1*a^-1
            sage: x.inverse()
            b*a*b^-1*a^-1
        """
        P = self.parent()
        return P.element_class(P, self.gap().Inverse())

    inverse = __invert__
<|MERGE_RESOLUTION|>--- conflicted
+++ resolved
@@ -160,11 +160,7 @@
         """
         return self._ambient is not None
 
-<<<<<<< HEAD
-    def _Hom_(self, G, category=None):
-=======
     def _Hom_(self, G, category=None, check=True):
->>>>>>> 89d14f74
         r"""
         Return the set of group homomorphisms from ``self`` to ``G``.
 
@@ -185,11 +181,7 @@
              to Free Group on generators {a, b} in Category of groups
         """
         from sage.groups.libgap_morphism import GroupHomset_libgap
-<<<<<<< HEAD
-        return GroupHomset_libgap(self, G, category=category)
-=======
         return GroupHomset_libgap(self, G, category=category, check=check)
->>>>>>> 89d14f74
 
     def _subgroup_constructor(self, libgap_subgroup):
         """
