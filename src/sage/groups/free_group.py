r"""
TESTS::

    sage: from sage.groups.free_group import FreeGroup
    sage: F = FreeGroup(('a','b'))
    doctest:...: DeprecationWarning: 
    Importing FreeGroup from here is deprecated. If you need to use it,
    please import it directly from sage.groups.free_groups.free_group
    See http://trac.sagemath.org/20154 for details.
    sage: F
    Free Group on generators {a, b}
"""
<<<<<<< HEAD
Free Groups

Free groups and finitely presented groups are implemented as a wrapper
over the corresponding GAP objects.

A free group can be created by giving the number of generators, or their names.
It is also possible to create indexed generators::

    sage: G.<x,y,z> = FreeGroup();  G
    Free Group on generators {x, y, z}
    sage: FreeGroup(3)
    Free Group on generators {x0, x1, x2}
    sage: FreeGroup('a,b,c')
    Free Group on generators {a, b, c}
    sage: FreeGroup(3,'t')
    Free Group on generators {t0, t1, t2}

The elements can be created by operating with the generators, or by passing a list
with the indices of the letters to the group:

EXAMPLES::

    sage: G.<a,b,c> = FreeGroup()
    sage: a*b*c*a
    a*b*c*a
    sage: G([1,2,3,1])
    a*b*c*a
    sage: a * b / c * b^2
    a*b*c^-1*b^2
    sage: G([1,1,2,-1,-3,2])
    a^2*b*a^-1*c^-1*b

You can use call syntax to replace the generators with a set of
arbitrary ring elements::

    sage: g =  a * b / c * b^2
    sage: g(1,2,3)
    8/3
    sage: M1 = identity_matrix(2)
    sage: M2 = matrix([[1,1],[0,1]])
    sage: M3 = matrix([[0,1],[1,0]])
    sage: g([M1, M2, M3])
    [1 3]
    [1 2]

AUTHORS:

- Miguel Angel Marco Buzunariz
- Volker Braun
"""

##############################################################################
#       Copyright (C) 2012 Miguel Angel Marco Buzunariz <mmarco@unizar.es>
#
#  Distributed under the terms of the GNU General Public License (GPL)
#
#  The full text of the GPL is available at:
#
#                  http://www.gnu.org/licenses/
##############################################################################

import six
from sage.groups.group import Group
from sage.groups.libgap_wrapper import ParentLibGAP, ElementLibGAP
from sage.structure.unique_representation import UniqueRepresentation
from sage.libs.gap.libgap import libgap
from sage.libs.gap.element import GapElement
from sage.rings.integer import Integer
from sage.rings.integer_ring import IntegerRing
from sage.misc.cachefunc import cached_method
from sage.structure.sequence import Sequence


def is_FreeGroup(x):
    """
    Test whether ``x`` is a :class:`FreeGroup_class`.

    INPUT:

    - ``x`` -- anything.

    OUTPUT:

    Boolean.

    EXAMPLES::

        sage: from sage.groups.free_group import is_FreeGroup
        sage: is_FreeGroup('a string')
        False
        sage: is_FreeGroup(FreeGroup(0))
        True
        sage: is_FreeGroup(FreeGroup(index_set=ZZ))
        True
    """
    if isinstance(x, FreeGroup_class):
        return True
    from sage.groups.indexed_free_group import IndexedFreeGroup
    return isinstance(x, IndexedFreeGroup)

def _lexi_gen(zeroes=False):
    """
    Return a generator object that produces variable names suitable for the
    generators of a free group.

    INPUT:

    - ``zeroes`` -- Boolean defaulting as ``False``. If ``True``, the
      integers appended to the output string begin at zero at the
      first iteration through the alphabet.

    OUTPUT:

    Python generator object which outputs a character from the alphabet on each
    ``next()`` call in lexicographical order. The integer `i` is appended
    to the output string on the `i^{th}` iteration through the alphabet.

    EXAMPLES::

        sage: from sage.groups.free_group import _lexi_gen
        sage: itr = _lexi_gen()
        sage: F = FreeGroup([next(itr) for i in [1..10]]); F
        Free Group on generators {a, b, c, d, e, f, g, h, i, j}
        sage: it = _lexi_gen()
        sage: [next(it) for i in range(10)]
        ['a', 'b', 'c', 'd', 'e', 'f', 'g', 'h', 'i', 'j']
        sage: itt = _lexi_gen(True)
        sage: [next(itt) for i in range(10)]
        ['a0', 'b0', 'c0', 'd0', 'e0', 'f0', 'g0', 'h0', 'i0', 'j0']
        sage: test = _lexi_gen()
        sage: ls = [next(test) for i in range(3*26)]
        sage: ls[2*26:3*26]
        ['a2', 'b2', 'c2', 'd2', 'e2', 'f2', 'g2', 'h2', 'i2', 'j2', 'k2', 'l2', 'm2',
         'n2', 'o2', 'p2', 'q2', 'r2', 's2', 't2', 'u2', 'v2', 'w2', 'x2', 'y2', 'z2']

    TESTS::

        sage: from sage.groups.free_group import _lexi_gen
        sage: test = _lexi_gen()
        sage: ls = [next(test) for i in range(500)]
        sage: ls[234], ls[260]
        ('a9', 'a10')

    """
    count = Integer(0)
    while True:
        mwrap, ind  = count.quo_rem(26)
        if mwrap == 0 and not(zeroes):
            name = ''
        else:
            name = str(mwrap)
        name = chr(ord('a') + ind) + name
        yield name
        count = count + 1

class FreeGroupElement(ElementLibGAP):
    """
    A wrapper of GAP's Free Group elements.

    INPUT:

    - ``x`` -- something that determines the group element. Either a
      :class:`~sage.libs.gap.element.GapElement` or the Tietze list
      (see :meth:`Tietze`) of the group element.

    - ``parent`` -- the parent :class:`FreeGroup`.

    EXAMPLES::

        sage: G = FreeGroup('a, b')
        sage: x = G([1, 2, -1, -2])
        sage: x
        a*b*a^-1*b^-1
        sage: y = G([2, 2, 2, 1, -2, -2, -2])
        sage: y
        b^3*a*b^-3
        sage: x*y
        a*b*a^-1*b^2*a*b^-3
        sage: y*x
        b^3*a*b^-3*a*b*a^-1*b^-1
        sage: x^(-1)
        b*a*b^-1*a^-1
        sage: x == x*y*y^(-1)
        True
    """

    def __init__(self, parent, x):
        """
        The Python constructor.

        See :class:`FreeGroupElement` for details.

        TESTS::

            sage: G.<a,b> = FreeGroup()
            sage: x = G([1, 2, -1, -1])
            sage: x # indirect doctest
            a*b*a^-2
            sage: y = G([2, 2, 2, 1, -2, -2, -1])
            sage: y # indirect doctest
            b^3*a*b^-2*a^-1

            sage: TestSuite(G).run()
            sage: TestSuite(x).run()
        """
        if not isinstance(x, GapElement):
            try:
                l = x.Tietze()
            except AttributeError:
                l = list(x)
            if len(l)>0:
                if min(l) < -parent.ngens() or parent.ngens() < max(l):
                    raise ValueError('generators not in the group')
            if 0 in l:
                raise ValueError('zero does not denote a generator')
            i=0
            while i<len(l)-1:
                if l[i]==-l[i+1]:
                    l.pop(i)
                    l.pop(i)
                    if i>0:
                        i=i-1
                else:
                    i=i+1
            AbstractWordTietzeWord = libgap.eval('AbstractWordTietzeWord')
            x = AbstractWordTietzeWord(l, parent._gap_gens())
        ElementLibGAP.__init__(self, parent, x)

    def __hash__(self):
        r"""
        TESTS::

            sage: G.<a,b> = FreeGroup()
            sage: hash(a*b*b*~a)
            -485698212495963022 # 64-bit
            -1876767630         # 32-bit
        """
        return hash(self.Tietze())

    def _latex_(self):
        """
        Return a LaTeX representation

        OUTPUT:

        String. A valid LaTeX math command sequence.

        EXAMPLES::

            sage: F.<a,b,c> = FreeGroup()
            sage: f = F([1, 2, 2, -3, -1]) * c^15 * a^(-23)
            sage: f._latex_()
            'a\\cdot b^{2}\\cdot c^{-1}\\cdot a^{-1}\\cdot c^{15}\\cdot a^{-23}'

            sage: F = FreeGroup(3)
            sage: f = F([1, 2, 2, -3, -1]) * F.gen(2)^11 * F.gen(0)^(-12)
            sage: f._latex_()
            'x_{0}\\cdot x_{1}^{2}\\cdot x_{2}^{-1}\\cdot x_{0}^{-1}\\cdot x_{2}^{11}\\cdot x_{0}^{-12}'

            sage: F.<a,b,c> = FreeGroup()
            sage: G = F /  (F([1, 2, 1, -3, 2, -1]), F([2, -1]))
            sage: f = G([1, 2, 2, -3, -1]) * G.gen(2)^15 * G.gen(0)^(-23)
            sage: f._latex_()
            'a\\cdot b^{2}\\cdot c^{-1}\\cdot a^{-1}\\cdot c^{15}\\cdot a^{-23}'

            sage: F = FreeGroup(4)
            sage: G = F.quotient((F([1, 2, 4, -3, 2, -1]), F([2, -1])))
            sage: f = G([1, 2, 2, -3, -1]) * G.gen(3)^11 * G.gen(0)^(-12)
            sage: f._latex_()
            'x_{0}\\cdot x_{1}^{2}\\cdot x_{2}^{-1}\\cdot x_{0}^{-1}\\cdot x_{3}^{11}\\cdot x_{0}^{-12}'
        """
        import re
        s = self._repr_()
        s = re.sub('([a-z]|[A-Z])([0-9]+)', '\g<1>_{\g<2>}', s)
        s = re.sub('(\^)(-)([0-9]+)', '\g<1>{\g<2>\g<3>}', s)
        s = re.sub('(\^)([0-9]+)', '\g<1>{\g<2>}', s)
        s = s.replace('*', '\cdot ')
        return s

    def __reduce__(self):
        """
        Implement pickling.

        TESTS::

            sage: F.<a,b> = FreeGroup()
            sage: a.__reduce__()
            (Free Group on generators {a, b}, ((1,),))
            sage: (a*b*a^-1).__reduce__()
            (Free Group on generators {a, b}, ((1, 2, -1),))
        """
        return (self.parent(), (self.Tietze(),))

    @cached_method
    def Tietze(self):
        """
        Return the Tietze list of the element.

        The Tietze list of a word is a list of integers that represent
        the letters in the word.  A positive integer `i` represents
        the letter corresponding to the `i`-th generator of the group.
        Negative integers represent the inverses of generators.

        OUTPUT:

        A tuple of integers.

        EXAMPLES::

            sage: G.<a,b> = FreeGroup()
            sage: a.Tietze()
            (1,)
            sage: x = a^2 * b^(-3) * a^(-2)
            sage: x.Tietze()
            (1, 1, -2, -2, -2, -1, -1)

        TESTS::

            sage: type(a.Tietze())
            <... 'tuple'>
            sage: type(a.Tietze()[0])
            <type 'sage.rings.integer.Integer'>
        """
        tl = self.gap().TietzeWordAbstractWord()
        return tuple(tl.sage())

    def fox_derivative(self, gen, im_gens=None, ring=None):
        r"""
        Return the Fox derivative of ``self`` with respect to a given
        generator ``gen`` of the free group.

        Let `F` be a free group with free generators
        `x_1, x_2, \ldots, x_n`. Let `j \in \left\{ 1, 2, \ldots ,
        n \right\}`. Let `a_1, a_2, \ldots, a_n` be `n`
        invertible elements of a ring `A`. Let `a : F \to A^\times`
        be the (unique) homomorphism from `F` to the multiplicative
        group of invertible elements of `A` which sends each `x_i`
        to `a_i`. Then, we can define a map `\partial_j : F \to A`
        by the requirements that

        .. MATH::

            \partial_j (x_i) = \delta_{i, j}
            \qquad \qquad \text{ for all indices } i \text{ and } j

        and

        .. MATH::

            \partial_j (uv) = \partial_j(u) + a(u) \partial_j(v)
            \qquad \qquad \text{ for all } u, v \in F .

        This map `\partial_j` is called the `j`-th Fox derivative
        on `F` induced by `(a_1, a_2, \ldots, a_n)`.

        The most well-known case is when `A` is the group ring
        `\ZZ [F]` of `F` over `\ZZ`, and when `a_i = x_i \in A`.
        In this case, `\partial_j` is simply called the `j`-th
        Fox derivative on `F`.

        INPUT:

        - ``gen`` -- the generator with respect to which the
          derivative will be computed. If this is `x_j`, then the
          method will return `\partial_j`.

        - ``im_gens`` (optional) -- the images of the generators
          (given as a list or iterable). This is the list
          `(a_1, a_2, \ldots, a_n)`.
          If not provided, it defaults to
          `(x_1, x_2, \ldots, x_n)` in the group ring
          `\ZZ [F]`.

        - ``ring`` (optional) -- the ring in which the elements
          of the list  `(a_1, a_2, \ldots, a_n)` lie. If not
          provided, this ring is inferred from these elements.

        OUTPUT:

        The fox derivative of ``self`` with respect to ``gen``
        (induced by ``im_gens``).
        By default, it is an element of the group algebra with
        integer coefficients.
        If ``im_gens`` are provided, the result lives in the
        algebra where ``im_gens`` live.

        EXAMPLES:

        ::

            sage: G = FreeGroup(5)
            sage: G.inject_variables()
            Defining x0, x1, x2, x3, x4
            sage: (~x0*x1*x0*x2*~x0).fox_derivative(x0)
            -B[x0^-1] + B[x0^-1*x1] - B[x0^-1*x1*x0*x2*x0^-1]
            sage: (~x0*x1*x0*x2*~x0).fox_derivative(x1)
            B[x0^-1]
            sage: (~x0*x1*x0*x2*~x0).fox_derivative(x2)
            B[x0^-1*x1*x0]
            sage: (~x0*x1*x0*x2*~x0).fox_derivative(x3)
            0

        If ``im_gens`` is given, the images of the generators are
        mapped to them::

            sage: F=FreeGroup(3)
            sage: a=F([2,1,3,-1,2])
            sage: a.fox_derivative(F([1]))
            B[x1] - B[x1*x0*x2*x0^-1]
            sage: R.<t>=LaurentPolynomialRing(ZZ)
            sage: a.fox_derivative(F([1]),[t,t,t])
            t - t^2
            sage: S.<t1,t2,t3>=LaurentPolynomialRing(ZZ)
            sage: a.fox_derivative(F([1]),[t1,t2,t3])
            -t2*t3 + t2
            sage: R.<x,y,z>=QQ[]
            sage: a.fox_derivative(F([1]),[x,y,z])
            -y*z + y
            sage: a.inverse().fox_derivative(F([1]),[x,y,z])
            (z - 1)/(y*z)

        The optional parameter ``ring`` determines the ring `A`::

            sage: u = a.fox_derivative(F([1]), [1,2,3], ring=QQ)
            sage: u
            -4
            sage: parent(u)
            Rational Field
            sage: u = a.fox_derivative(F([1]), [1,2,3], ring=R)
            sage: u
            -4
            sage: parent(u)
            Multivariate Polynomial Ring in x, y, z over Rational Field

        TESTS::

            sage: F=FreeGroup(3)
            sage: a=F([])
            sage: a.fox_derivative(F([1]))
            0
            sage: R.<t>=LaurentPolynomialRing(ZZ)
            sage: a.fox_derivative(F([1]),[t,t,t])
            0
        """
        if not gen in self.parent().generators():
            raise ValueError("Fox derivative can only be computed with respect to generators of the group")
        l = list(self.Tietze())
        if im_gens is None:
            F = self.parent()
            R = F.algebra(IntegerRing())
            R_basis = R.basis()
            symb = [R_basis[a] for a in F.gens()]
            symb += reversed([R_basis[a.inverse()] for a in F.gens()])
            if ring is not None:
                R = ring
                symb = [R(i) for i in symb]
        else:
            if ring is None:
                R = Sequence(im_gens).universe()
            else:
                R = ring
            symb = list(im_gens)
            symb += reversed([a**(-1) for a in im_gens])
        i = gen.Tietze()[0]  # So ``gen`` is the `i`-th
                             # generator of the free group.
        a = R.zero()
        coef = R.one()
        while len(l) > 0:
            b = l.pop(0)
            if b == i:
                a += coef * R.one()
                coef *= symb[b-1]
            elif b == -i:
                a -= coef * symb[b]
                coef *= symb[b]
            elif b > 0:
                coef *= symb[b-1]
            else:
                coef *= symb[b]
        return a

    @cached_method
    def syllables(self):
        r"""
        Return the syllables of the word.

        Consider a free group element `g = x_1^{n_1} x_2^{n_2} \cdots
        x_k^{n_k}`. The uniquely-determined subwords `x_i^{e_i}`
        consisting only of powers of a single generator are called the
        syllables of `g`.

        OUTPUT:

        The tuple of syllables. Each syllable is given as a pair
        `(x_i, e_i)` consisting of a generator and a non-zero integer.

        EXAMPLES::

            sage: G.<a,b> = FreeGroup()
            sage: w = a^2 * b^-1 * a^3
            sage: w.syllables()
            ((a, 2), (b, -1), (a, 3))
        """
        g = self.gap().UnderlyingElement()
        k = g.NumberSyllables().sage()
        gen = self.parent().gen
        exponent_syllable  = libgap.eval('ExponentSyllable')
        generator_syllable = libgap.eval('GeneratorSyllable')
        result = []
        gen = self.parent().gen
        for i in range(k):
            exponent  = exponent_syllable(g, i+1).sage()
            generator = gen(generator_syllable(g, i+1).sage() - 1)
            result.append( (generator, exponent) )
        return tuple(result)

    def __call__(self, *values):
        """
        Replace the generators of the free group by corresponding
        elements of the iterable ``values`` in the group element
        ``self``.

        INPUT:

        - ``*values`` -- a sequence of values, or a
          list/tuple/iterable of the same length as the number of
          generators of the free group.

        OUTPUT:

        The product of ``values`` in the order and with exponents
        specified by ``self``.

        EXAMPLES::

            sage: G.<a,b> = FreeGroup()
            sage: w = a^2 * b^-1 * a^3
            sage: w(1, 2)
            1/2
            sage: w(2, 1)
            32
            sage: w.subs(b=1, a=2)   # indirect doctest
            32

        TESTS::

            sage: w([1, 2])
            1/2
            sage: w((1, 2))
            1/2
            sage: w(i+1 for i in range(2))
            1/2
        """
        if len(values) == 1:
            try:
                values = list(values[0])
            except TypeError:
                pass
        G = self.parent()
        if len(values) != G.ngens():
            raise ValueError('number of values has to match the number of generators')
        replace = dict(zip(G.gens(), values))
        from sage.misc.all import prod
        return prod( replace[gen] ** power for gen, power in self.syllables() )


def FreeGroup(n=None, names='x', index_set=None, abelian=False, **kwds):
    """
    Construct a Free Group.

    INPUT:

    - ``n`` -- integer or ``None`` (default). The nnumber of
      generators. If not specified the ``names`` are counted.

    - ``names`` -- string or list/tuple/iterable of strings (default:
      ``'x'``). The generator names or name prefix.

    - ``index_set`` -- (optional) an index set for the generators; if
      specified then the optional keyword ``abelian`` can be used

    - ``abelian`` -- (default: ``False``) whether to construct a free
      abelian group or a free group

    .. NOTE::

        If you want to create a free group, it is currently preferential to
        use ``Groups().free(...)`` as that does not load GAP.

    EXAMPLES::

        sage: G.<a,b> = FreeGroup();  G
        Free Group on generators {a, b}
        sage: H = FreeGroup('a, b')
        sage: G is H
        True
        sage: FreeGroup(0)
        Free Group on generators {}

    The entry can be either a string with the names of the generators,
    or the number of generators and the prefix of the names to be
    given. The default prefix is ``'x'`` ::

        sage: FreeGroup(3)
        Free Group on generators {x0, x1, x2}
        sage: FreeGroup(3, 'g')
        Free Group on generators {g0, g1, g2}
        sage: FreeGroup()
        Free Group on generators {x}

    We give two examples using the ``index_set`` option::

        sage: FreeGroup(index_set=ZZ)
        Free group indexed by Integer Ring
        sage: FreeGroup(index_set=ZZ, abelian=True)
        Free abelian group indexed by Integer Ring

    TESTS::

        sage: G1 = FreeGroup(2, 'a,b')
        sage: G2 = FreeGroup('a,b')
        sage: G3.<a,b> = FreeGroup()
        sage: G1 is G2, G2 is G3
        (True, True)
    """
    # Support Freegroup('a,b') syntax
    if n is not None:
        try:
            n = Integer(n)
        except TypeError:
            names = n
            n = None
    # derive n from counting names
    if n is None:
        if isinstance(names, six.string_types):
            n = len(names.split(','))
        else:
            names = list(names)
            n = len(names)
    from sage.structure.category_object import normalize_names
    names = normalize_names(n, names)
    if index_set is not None or abelian:
        if abelian:
            from sage.groups.indexed_free_group import IndexedFreeAbelianGroup
            return IndexedFreeAbelianGroup(index_set, names=names, **kwds)

        from sage.groups.indexed_free_group import IndexedFreeGroup
        return IndexedFreeGroup(index_set, names=names, **kwds)
    return FreeGroup_class(names)


def wrap_FreeGroup(libgap_free_group):
    """
    Wrap a LibGAP free group.

    This function changes the comparison method of
    ``libgap_free_group`` to comparison by Python ``id``. If you want
    to put the LibGAP free group into a container (set, dict) then you
    should understand the implications of
    :meth:`~sage.libs.gap.element.GapElement._set_compare_by_id`. To
    be safe, it is recommended that you just work with the resulting
    Sage :class:`FreeGroup_class`.

    INPUT:

    - ``libgap_free_group`` -- a LibGAP free group.

    OUTPUT:

    A Sage :class:`FreeGroup_class`.

    EXAMPLES:

    First construct a LibGAP free group::

        sage: F = libgap.FreeGroup(['a', 'b'])
        sage: type(F)
        <type 'sage.libs.gap.element.GapElement'>

    Now wrap it::

        sage: from sage.groups.free_group import wrap_FreeGroup
        sage: wrap_FreeGroup(F)
        Free Group on generators {a, b}

    TESTS:

    Check that we can do it twice (see :trac:`12339`) ::

        sage: G = libgap.FreeGroup(['a', 'b'])
        sage: wrap_FreeGroup(G)
        Free Group on generators {a, b}
    """
    assert libgap_free_group.IsFreeGroup()
    libgap_free_group._set_compare_by_id()
    names = tuple( str(g) for g in libgap_free_group.GeneratorsOfGroup() )
    return FreeGroup_class(names, libgap_free_group)


class FreeGroup_class(UniqueRepresentation, Group, ParentLibGAP):
    """
    A class that wraps GAP's FreeGroup

    See :func:`FreeGroup` for details.

    TESTS::

        sage: G = FreeGroup('a, b')
        sage: TestSuite(G).run()
    """
    Element = FreeGroupElement

    def __init__(self, generator_names, libgap_free_group=None):
        """
        Python constructor.

        INPUT:

        - ``generator_names`` -- a tuple of strings. The names of the
          generators.

        - ``libgap_free_group`` -- a LibGAP free group or ``None``
          (default). The LibGAP free group to wrap. If ``None``, a
          suitable group will be constructed.

        TESTS::

            sage: G.<a,b> = FreeGroup() # indirect doctest
            sage: G
            Free Group on generators {a, b}
            sage: G.variable_names()
            ('a', 'b')
        """
        n = len(generator_names)
        self._assign_names(generator_names)
        if libgap_free_group is None:
            libgap_free_group = libgap.FreeGroup(generator_names)
        ParentLibGAP.__init__(self, libgap_free_group)
        Group.__init__(self)

    def _repr_(self):
        """
        TESTS::

            sage: G = FreeGroup('a, b')
            sage: G # indirect doctest
            Free Group on generators {a, b}
            sage: G._repr_()
            'Free Group on generators {a, b}'
        """
        return 'Free Group on generators {'+ ', '.join(self.variable_names()) + '}'

    def rank(self):
        """
        Return the number of generators of self.

        Alias for :meth:`ngens`.

        OUTPUT:

        Integer.

        EXAMPLES::

            sage: G = FreeGroup('a, b');  G
            Free Group on generators {a, b}
            sage: G.rank()
            2
            sage: H = FreeGroup(3, 'x')
            sage: H
            Free Group on generators {x0, x1, x2}
            sage: H.rank()
            3
        """
        return self.ngens()

    def _gap_init_(self):
        """
        Return the string used to construct the object in gap.

        EXAMPLES::

            sage: G = FreeGroup(3)
            sage: G._gap_init_()
            'FreeGroup(["x0", "x1", "x2"])'
        """
        gap_names = [ '"' + s + '"' for s in self.variable_names() ]
        gen_str = ', '.join(gap_names)
        return 'FreeGroup(['+gen_str+'])'

    def _element_constructor_(self, *args, **kwds):
        """
        TESTS::

            sage: G.<a,b> = FreeGroup()
            sage: G([1, 2, 1]) # indirect doctest
            a*b*a
            sage: G([1, 2, -2, 1, 1, -2]) # indirect doctest
            a^3*b^-1

            sage: G( G._gap_gens()[0] )
            a
            sage: type(_)
            <class 'sage.groups.free_group.FreeGroup_class_with_category.element_class'>

        Check that conversion between free groups follow the convention that
        names are preserved::

            sage: F = FreeGroup('a,b')
            sage: G = FreeGroup('b,a')
            sage: G(F.gen(0))
            a
            sage: F(G.gen(0))
            b
            sage: a,b = F.gens()
            sage: G(a^2*b^-3*a^-1)
            a^2*b^-3*a^-1

        Check that :trac:`17246` is fixed::

            sage: F = FreeGroup(0)
            sage: F([])
            1

        Check that 0 isn't considered the identity::

            sage: F = FreeGroup('x')
            sage: F(0)
            Traceback (most recent call last):
            ...
            TypeError: 'sage.rings.integer.Integer' object is not iterable
        """
        if len(args)!=1:
            return self.element_class(self, *args, **kwds)
        x = args[0]
        if x==1 or x == [] or x == ():
            return self.one()
        try:
            P = x.parent()
        except AttributeError:
            return self.element_class(self, x, **kwds)
        if isinstance(P, FreeGroup_class):
            names = set(P._names[abs(i)-1] for i in x.Tietze())
            if names.issubset(self._names):
                return self([i.sign()*(self._names.index(P._names[abs(i)-1])+1)
                             for i in x.Tietze()])
            else:
                raise ValueError('generators of %s not in the group'%x)
        return self.element_class(self, x, **kwds)

    def abelian_invariants(self):
        r"""
        Return the Abelian invariants of ``self``.

        The Abelian invariants are given by a list of integers
        `i_1 \dots i_j`, such that the abelianization of the
        group is isomorphic to

        .. MATH::

            \ZZ / (i_1) \times \dots \times \ZZ / (i_j)

        EXAMPLES::

            sage: F.<a,b> = FreeGroup()
            sage: F.abelian_invariants()
            (0, 0)
        """
        return (0,) * self.ngens()

    def quotient(self, relations):
        """
        Return the quotient of ``self`` by the normal subgroup generated
        by the given elements.

        This quotient is a finitely presented groups with the same
        generators as ``self``, and relations given by the elements of
        ``relations``.

        INPUT:

        - ``relations`` -- A list/tuple/iterable with the elements of
          the free group.

        OUTPUT:

        A finitely presented group, with generators corresponding to
        the generators of the free group, and relations corresponding
        to the elements in ``relations``.

        EXAMPLES::

            sage: F.<a,b> = FreeGroup()
            sage: F.quotient([a*b^2*a, b^3])
            Finitely presented group < a, b | a*b^2*a, b^3 >

        Division is shorthand for :meth:`quotient` ::

            sage: F /  [a*b^2*a, b^3]
            Finitely presented group < a, b | a*b^2*a, b^3 >

        Relations are converted to the free group, even if they are not
        elements of it (if possible) ::

            sage: F1.<a,b,c,d>=FreeGroup()
            sage: F2.<a,b>=FreeGroup()
            sage: r=a*b/a
            sage: r.parent()
            Free Group on generators {a, b}
            sage: F1/[r]
            Finitely presented group < a, b, c, d | a*b*a^-1 >

        """
        from sage.groups.finitely_presented import FinitelyPresentedGroup
        return FinitelyPresentedGroup(self, tuple(map(self, relations) ) )

    __truediv__ = quotient
=======
from sage.misc.lazy_import import lazy_import
lazy_import('sage.groups.free_groups.free_group', '*', deprecation=20154)
>>>>>>> 9f3c92f7
<|MERGE_RESOLUTION|>--- conflicted
+++ resolved
@@ -10,925 +10,5 @@
     sage: F
     Free Group on generators {a, b}
 """
-<<<<<<< HEAD
-Free Groups
-
-Free groups and finitely presented groups are implemented as a wrapper
-over the corresponding GAP objects.
-
-A free group can be created by giving the number of generators, or their names.
-It is also possible to create indexed generators::
-
-    sage: G.<x,y,z> = FreeGroup();  G
-    Free Group on generators {x, y, z}
-    sage: FreeGroup(3)
-    Free Group on generators {x0, x1, x2}
-    sage: FreeGroup('a,b,c')
-    Free Group on generators {a, b, c}
-    sage: FreeGroup(3,'t')
-    Free Group on generators {t0, t1, t2}
-
-The elements can be created by operating with the generators, or by passing a list
-with the indices of the letters to the group:
-
-EXAMPLES::
-
-    sage: G.<a,b,c> = FreeGroup()
-    sage: a*b*c*a
-    a*b*c*a
-    sage: G([1,2,3,1])
-    a*b*c*a
-    sage: a * b / c * b^2
-    a*b*c^-1*b^2
-    sage: G([1,1,2,-1,-3,2])
-    a^2*b*a^-1*c^-1*b
-
-You can use call syntax to replace the generators with a set of
-arbitrary ring elements::
-
-    sage: g =  a * b / c * b^2
-    sage: g(1,2,3)
-    8/3
-    sage: M1 = identity_matrix(2)
-    sage: M2 = matrix([[1,1],[0,1]])
-    sage: M3 = matrix([[0,1],[1,0]])
-    sage: g([M1, M2, M3])
-    [1 3]
-    [1 2]
-
-AUTHORS:
-
-- Miguel Angel Marco Buzunariz
-- Volker Braun
-"""
-
-##############################################################################
-#       Copyright (C) 2012 Miguel Angel Marco Buzunariz <mmarco@unizar.es>
-#
-#  Distributed under the terms of the GNU General Public License (GPL)
-#
-#  The full text of the GPL is available at:
-#
-#                  http://www.gnu.org/licenses/
-##############################################################################
-
-import six
-from sage.groups.group import Group
-from sage.groups.libgap_wrapper import ParentLibGAP, ElementLibGAP
-from sage.structure.unique_representation import UniqueRepresentation
-from sage.libs.gap.libgap import libgap
-from sage.libs.gap.element import GapElement
-from sage.rings.integer import Integer
-from sage.rings.integer_ring import IntegerRing
-from sage.misc.cachefunc import cached_method
-from sage.structure.sequence import Sequence
-
-
-def is_FreeGroup(x):
-    """
-    Test whether ``x`` is a :class:`FreeGroup_class`.
-
-    INPUT:
-
-    - ``x`` -- anything.
-
-    OUTPUT:
-
-    Boolean.
-
-    EXAMPLES::
-
-        sage: from sage.groups.free_group import is_FreeGroup
-        sage: is_FreeGroup('a string')
-        False
-        sage: is_FreeGroup(FreeGroup(0))
-        True
-        sage: is_FreeGroup(FreeGroup(index_set=ZZ))
-        True
-    """
-    if isinstance(x, FreeGroup_class):
-        return True
-    from sage.groups.indexed_free_group import IndexedFreeGroup
-    return isinstance(x, IndexedFreeGroup)
-
-def _lexi_gen(zeroes=False):
-    """
-    Return a generator object that produces variable names suitable for the
-    generators of a free group.
-
-    INPUT:
-
-    - ``zeroes`` -- Boolean defaulting as ``False``. If ``True``, the
-      integers appended to the output string begin at zero at the
-      first iteration through the alphabet.
-
-    OUTPUT:
-
-    Python generator object which outputs a character from the alphabet on each
-    ``next()`` call in lexicographical order. The integer `i` is appended
-    to the output string on the `i^{th}` iteration through the alphabet.
-
-    EXAMPLES::
-
-        sage: from sage.groups.free_group import _lexi_gen
-        sage: itr = _lexi_gen()
-        sage: F = FreeGroup([next(itr) for i in [1..10]]); F
-        Free Group on generators {a, b, c, d, e, f, g, h, i, j}
-        sage: it = _lexi_gen()
-        sage: [next(it) for i in range(10)]
-        ['a', 'b', 'c', 'd', 'e', 'f', 'g', 'h', 'i', 'j']
-        sage: itt = _lexi_gen(True)
-        sage: [next(itt) for i in range(10)]
-        ['a0', 'b0', 'c0', 'd0', 'e0', 'f0', 'g0', 'h0', 'i0', 'j0']
-        sage: test = _lexi_gen()
-        sage: ls = [next(test) for i in range(3*26)]
-        sage: ls[2*26:3*26]
-        ['a2', 'b2', 'c2', 'd2', 'e2', 'f2', 'g2', 'h2', 'i2', 'j2', 'k2', 'l2', 'm2',
-         'n2', 'o2', 'p2', 'q2', 'r2', 's2', 't2', 'u2', 'v2', 'w2', 'x2', 'y2', 'z2']
-
-    TESTS::
-
-        sage: from sage.groups.free_group import _lexi_gen
-        sage: test = _lexi_gen()
-        sage: ls = [next(test) for i in range(500)]
-        sage: ls[234], ls[260]
-        ('a9', 'a10')
-
-    """
-    count = Integer(0)
-    while True:
-        mwrap, ind  = count.quo_rem(26)
-        if mwrap == 0 and not(zeroes):
-            name = ''
-        else:
-            name = str(mwrap)
-        name = chr(ord('a') + ind) + name
-        yield name
-        count = count + 1
-
-class FreeGroupElement(ElementLibGAP):
-    """
-    A wrapper of GAP's Free Group elements.
-
-    INPUT:
-
-    - ``x`` -- something that determines the group element. Either a
-      :class:`~sage.libs.gap.element.GapElement` or the Tietze list
-      (see :meth:`Tietze`) of the group element.
-
-    - ``parent`` -- the parent :class:`FreeGroup`.
-
-    EXAMPLES::
-
-        sage: G = FreeGroup('a, b')
-        sage: x = G([1, 2, -1, -2])
-        sage: x
-        a*b*a^-1*b^-1
-        sage: y = G([2, 2, 2, 1, -2, -2, -2])
-        sage: y
-        b^3*a*b^-3
-        sage: x*y
-        a*b*a^-1*b^2*a*b^-3
-        sage: y*x
-        b^3*a*b^-3*a*b*a^-1*b^-1
-        sage: x^(-1)
-        b*a*b^-1*a^-1
-        sage: x == x*y*y^(-1)
-        True
-    """
-
-    def __init__(self, parent, x):
-        """
-        The Python constructor.
-
-        See :class:`FreeGroupElement` for details.
-
-        TESTS::
-
-            sage: G.<a,b> = FreeGroup()
-            sage: x = G([1, 2, -1, -1])
-            sage: x # indirect doctest
-            a*b*a^-2
-            sage: y = G([2, 2, 2, 1, -2, -2, -1])
-            sage: y # indirect doctest
-            b^3*a*b^-2*a^-1
-
-            sage: TestSuite(G).run()
-            sage: TestSuite(x).run()
-        """
-        if not isinstance(x, GapElement):
-            try:
-                l = x.Tietze()
-            except AttributeError:
-                l = list(x)
-            if len(l)>0:
-                if min(l) < -parent.ngens() or parent.ngens() < max(l):
-                    raise ValueError('generators not in the group')
-            if 0 in l:
-                raise ValueError('zero does not denote a generator')
-            i=0
-            while i<len(l)-1:
-                if l[i]==-l[i+1]:
-                    l.pop(i)
-                    l.pop(i)
-                    if i>0:
-                        i=i-1
-                else:
-                    i=i+1
-            AbstractWordTietzeWord = libgap.eval('AbstractWordTietzeWord')
-            x = AbstractWordTietzeWord(l, parent._gap_gens())
-        ElementLibGAP.__init__(self, parent, x)
-
-    def __hash__(self):
-        r"""
-        TESTS::
-
-            sage: G.<a,b> = FreeGroup()
-            sage: hash(a*b*b*~a)
-            -485698212495963022 # 64-bit
-            -1876767630         # 32-bit
-        """
-        return hash(self.Tietze())
-
-    def _latex_(self):
-        """
-        Return a LaTeX representation
-
-        OUTPUT:
-
-        String. A valid LaTeX math command sequence.
-
-        EXAMPLES::
-
-            sage: F.<a,b,c> = FreeGroup()
-            sage: f = F([1, 2, 2, -3, -1]) * c^15 * a^(-23)
-            sage: f._latex_()
-            'a\\cdot b^{2}\\cdot c^{-1}\\cdot a^{-1}\\cdot c^{15}\\cdot a^{-23}'
-
-            sage: F = FreeGroup(3)
-            sage: f = F([1, 2, 2, -3, -1]) * F.gen(2)^11 * F.gen(0)^(-12)
-            sage: f._latex_()
-            'x_{0}\\cdot x_{1}^{2}\\cdot x_{2}^{-1}\\cdot x_{0}^{-1}\\cdot x_{2}^{11}\\cdot x_{0}^{-12}'
-
-            sage: F.<a,b,c> = FreeGroup()
-            sage: G = F /  (F([1, 2, 1, -3, 2, -1]), F([2, -1]))
-            sage: f = G([1, 2, 2, -3, -1]) * G.gen(2)^15 * G.gen(0)^(-23)
-            sage: f._latex_()
-            'a\\cdot b^{2}\\cdot c^{-1}\\cdot a^{-1}\\cdot c^{15}\\cdot a^{-23}'
-
-            sage: F = FreeGroup(4)
-            sage: G = F.quotient((F([1, 2, 4, -3, 2, -1]), F([2, -1])))
-            sage: f = G([1, 2, 2, -3, -1]) * G.gen(3)^11 * G.gen(0)^(-12)
-            sage: f._latex_()
-            'x_{0}\\cdot x_{1}^{2}\\cdot x_{2}^{-1}\\cdot x_{0}^{-1}\\cdot x_{3}^{11}\\cdot x_{0}^{-12}'
-        """
-        import re
-        s = self._repr_()
-        s = re.sub('([a-z]|[A-Z])([0-9]+)', '\g<1>_{\g<2>}', s)
-        s = re.sub('(\^)(-)([0-9]+)', '\g<1>{\g<2>\g<3>}', s)
-        s = re.sub('(\^)([0-9]+)', '\g<1>{\g<2>}', s)
-        s = s.replace('*', '\cdot ')
-        return s
-
-    def __reduce__(self):
-        """
-        Implement pickling.
-
-        TESTS::
-
-            sage: F.<a,b> = FreeGroup()
-            sage: a.__reduce__()
-            (Free Group on generators {a, b}, ((1,),))
-            sage: (a*b*a^-1).__reduce__()
-            (Free Group on generators {a, b}, ((1, 2, -1),))
-        """
-        return (self.parent(), (self.Tietze(),))
-
-    @cached_method
-    def Tietze(self):
-        """
-        Return the Tietze list of the element.
-
-        The Tietze list of a word is a list of integers that represent
-        the letters in the word.  A positive integer `i` represents
-        the letter corresponding to the `i`-th generator of the group.
-        Negative integers represent the inverses of generators.
-
-        OUTPUT:
-
-        A tuple of integers.
-
-        EXAMPLES::
-
-            sage: G.<a,b> = FreeGroup()
-            sage: a.Tietze()
-            (1,)
-            sage: x = a^2 * b^(-3) * a^(-2)
-            sage: x.Tietze()
-            (1, 1, -2, -2, -2, -1, -1)
-
-        TESTS::
-
-            sage: type(a.Tietze())
-            <... 'tuple'>
-            sage: type(a.Tietze()[0])
-            <type 'sage.rings.integer.Integer'>
-        """
-        tl = self.gap().TietzeWordAbstractWord()
-        return tuple(tl.sage())
-
-    def fox_derivative(self, gen, im_gens=None, ring=None):
-        r"""
-        Return the Fox derivative of ``self`` with respect to a given
-        generator ``gen`` of the free group.
-
-        Let `F` be a free group with free generators
-        `x_1, x_2, \ldots, x_n`. Let `j \in \left\{ 1, 2, \ldots ,
-        n \right\}`. Let `a_1, a_2, \ldots, a_n` be `n`
-        invertible elements of a ring `A`. Let `a : F \to A^\times`
-        be the (unique) homomorphism from `F` to the multiplicative
-        group of invertible elements of `A` which sends each `x_i`
-        to `a_i`. Then, we can define a map `\partial_j : F \to A`
-        by the requirements that
-
-        .. MATH::
-
-            \partial_j (x_i) = \delta_{i, j}
-            \qquad \qquad \text{ for all indices } i \text{ and } j
-
-        and
-
-        .. MATH::
-
-            \partial_j (uv) = \partial_j(u) + a(u) \partial_j(v)
-            \qquad \qquad \text{ for all } u, v \in F .
-
-        This map `\partial_j` is called the `j`-th Fox derivative
-        on `F` induced by `(a_1, a_2, \ldots, a_n)`.
-
-        The most well-known case is when `A` is the group ring
-        `\ZZ [F]` of `F` over `\ZZ`, and when `a_i = x_i \in A`.
-        In this case, `\partial_j` is simply called the `j`-th
-        Fox derivative on `F`.
-
-        INPUT:
-
-        - ``gen`` -- the generator with respect to which the
-          derivative will be computed. If this is `x_j`, then the
-          method will return `\partial_j`.
-
-        - ``im_gens`` (optional) -- the images of the generators
-          (given as a list or iterable). This is the list
-          `(a_1, a_2, \ldots, a_n)`.
-          If not provided, it defaults to
-          `(x_1, x_2, \ldots, x_n)` in the group ring
-          `\ZZ [F]`.
-
-        - ``ring`` (optional) -- the ring in which the elements
-          of the list  `(a_1, a_2, \ldots, a_n)` lie. If not
-          provided, this ring is inferred from these elements.
-
-        OUTPUT:
-
-        The fox derivative of ``self`` with respect to ``gen``
-        (induced by ``im_gens``).
-        By default, it is an element of the group algebra with
-        integer coefficients.
-        If ``im_gens`` are provided, the result lives in the
-        algebra where ``im_gens`` live.
-
-        EXAMPLES:
-
-        ::
-
-            sage: G = FreeGroup(5)
-            sage: G.inject_variables()
-            Defining x0, x1, x2, x3, x4
-            sage: (~x0*x1*x0*x2*~x0).fox_derivative(x0)
-            -B[x0^-1] + B[x0^-1*x1] - B[x0^-1*x1*x0*x2*x0^-1]
-            sage: (~x0*x1*x0*x2*~x0).fox_derivative(x1)
-            B[x0^-1]
-            sage: (~x0*x1*x0*x2*~x0).fox_derivative(x2)
-            B[x0^-1*x1*x0]
-            sage: (~x0*x1*x0*x2*~x0).fox_derivative(x3)
-            0
-
-        If ``im_gens`` is given, the images of the generators are
-        mapped to them::
-
-            sage: F=FreeGroup(3)
-            sage: a=F([2,1,3,-1,2])
-            sage: a.fox_derivative(F([1]))
-            B[x1] - B[x1*x0*x2*x0^-1]
-            sage: R.<t>=LaurentPolynomialRing(ZZ)
-            sage: a.fox_derivative(F([1]),[t,t,t])
-            t - t^2
-            sage: S.<t1,t2,t3>=LaurentPolynomialRing(ZZ)
-            sage: a.fox_derivative(F([1]),[t1,t2,t3])
-            -t2*t3 + t2
-            sage: R.<x,y,z>=QQ[]
-            sage: a.fox_derivative(F([1]),[x,y,z])
-            -y*z + y
-            sage: a.inverse().fox_derivative(F([1]),[x,y,z])
-            (z - 1)/(y*z)
-
-        The optional parameter ``ring`` determines the ring `A`::
-
-            sage: u = a.fox_derivative(F([1]), [1,2,3], ring=QQ)
-            sage: u
-            -4
-            sage: parent(u)
-            Rational Field
-            sage: u = a.fox_derivative(F([1]), [1,2,3], ring=R)
-            sage: u
-            -4
-            sage: parent(u)
-            Multivariate Polynomial Ring in x, y, z over Rational Field
-
-        TESTS::
-
-            sage: F=FreeGroup(3)
-            sage: a=F([])
-            sage: a.fox_derivative(F([1]))
-            0
-            sage: R.<t>=LaurentPolynomialRing(ZZ)
-            sage: a.fox_derivative(F([1]),[t,t,t])
-            0
-        """
-        if not gen in self.parent().generators():
-            raise ValueError("Fox derivative can only be computed with respect to generators of the group")
-        l = list(self.Tietze())
-        if im_gens is None:
-            F = self.parent()
-            R = F.algebra(IntegerRing())
-            R_basis = R.basis()
-            symb = [R_basis[a] for a in F.gens()]
-            symb += reversed([R_basis[a.inverse()] for a in F.gens()])
-            if ring is not None:
-                R = ring
-                symb = [R(i) for i in symb]
-        else:
-            if ring is None:
-                R = Sequence(im_gens).universe()
-            else:
-                R = ring
-            symb = list(im_gens)
-            symb += reversed([a**(-1) for a in im_gens])
-        i = gen.Tietze()[0]  # So ``gen`` is the `i`-th
-                             # generator of the free group.
-        a = R.zero()
-        coef = R.one()
-        while len(l) > 0:
-            b = l.pop(0)
-            if b == i:
-                a += coef * R.one()
-                coef *= symb[b-1]
-            elif b == -i:
-                a -= coef * symb[b]
-                coef *= symb[b]
-            elif b > 0:
-                coef *= symb[b-1]
-            else:
-                coef *= symb[b]
-        return a
-
-    @cached_method
-    def syllables(self):
-        r"""
-        Return the syllables of the word.
-
-        Consider a free group element `g = x_1^{n_1} x_2^{n_2} \cdots
-        x_k^{n_k}`. The uniquely-determined subwords `x_i^{e_i}`
-        consisting only of powers of a single generator are called the
-        syllables of `g`.
-
-        OUTPUT:
-
-        The tuple of syllables. Each syllable is given as a pair
-        `(x_i, e_i)` consisting of a generator and a non-zero integer.
-
-        EXAMPLES::
-
-            sage: G.<a,b> = FreeGroup()
-            sage: w = a^2 * b^-1 * a^3
-            sage: w.syllables()
-            ((a, 2), (b, -1), (a, 3))
-        """
-        g = self.gap().UnderlyingElement()
-        k = g.NumberSyllables().sage()
-        gen = self.parent().gen
-        exponent_syllable  = libgap.eval('ExponentSyllable')
-        generator_syllable = libgap.eval('GeneratorSyllable')
-        result = []
-        gen = self.parent().gen
-        for i in range(k):
-            exponent  = exponent_syllable(g, i+1).sage()
-            generator = gen(generator_syllable(g, i+1).sage() - 1)
-            result.append( (generator, exponent) )
-        return tuple(result)
-
-    def __call__(self, *values):
-        """
-        Replace the generators of the free group by corresponding
-        elements of the iterable ``values`` in the group element
-        ``self``.
-
-        INPUT:
-
-        - ``*values`` -- a sequence of values, or a
-          list/tuple/iterable of the same length as the number of
-          generators of the free group.
-
-        OUTPUT:
-
-        The product of ``values`` in the order and with exponents
-        specified by ``self``.
-
-        EXAMPLES::
-
-            sage: G.<a,b> = FreeGroup()
-            sage: w = a^2 * b^-1 * a^3
-            sage: w(1, 2)
-            1/2
-            sage: w(2, 1)
-            32
-            sage: w.subs(b=1, a=2)   # indirect doctest
-            32
-
-        TESTS::
-
-            sage: w([1, 2])
-            1/2
-            sage: w((1, 2))
-            1/2
-            sage: w(i+1 for i in range(2))
-            1/2
-        """
-        if len(values) == 1:
-            try:
-                values = list(values[0])
-            except TypeError:
-                pass
-        G = self.parent()
-        if len(values) != G.ngens():
-            raise ValueError('number of values has to match the number of generators')
-        replace = dict(zip(G.gens(), values))
-        from sage.misc.all import prod
-        return prod( replace[gen] ** power for gen, power in self.syllables() )
-
-
-def FreeGroup(n=None, names='x', index_set=None, abelian=False, **kwds):
-    """
-    Construct a Free Group.
-
-    INPUT:
-
-    - ``n`` -- integer or ``None`` (default). The nnumber of
-      generators. If not specified the ``names`` are counted.
-
-    - ``names`` -- string or list/tuple/iterable of strings (default:
-      ``'x'``). The generator names or name prefix.
-
-    - ``index_set`` -- (optional) an index set for the generators; if
-      specified then the optional keyword ``abelian`` can be used
-
-    - ``abelian`` -- (default: ``False``) whether to construct a free
-      abelian group or a free group
-
-    .. NOTE::
-
-        If you want to create a free group, it is currently preferential to
-        use ``Groups().free(...)`` as that does not load GAP.
-
-    EXAMPLES::
-
-        sage: G.<a,b> = FreeGroup();  G
-        Free Group on generators {a, b}
-        sage: H = FreeGroup('a, b')
-        sage: G is H
-        True
-        sage: FreeGroup(0)
-        Free Group on generators {}
-
-    The entry can be either a string with the names of the generators,
-    or the number of generators and the prefix of the names to be
-    given. The default prefix is ``'x'`` ::
-
-        sage: FreeGroup(3)
-        Free Group on generators {x0, x1, x2}
-        sage: FreeGroup(3, 'g')
-        Free Group on generators {g0, g1, g2}
-        sage: FreeGroup()
-        Free Group on generators {x}
-
-    We give two examples using the ``index_set`` option::
-
-        sage: FreeGroup(index_set=ZZ)
-        Free group indexed by Integer Ring
-        sage: FreeGroup(index_set=ZZ, abelian=True)
-        Free abelian group indexed by Integer Ring
-
-    TESTS::
-
-        sage: G1 = FreeGroup(2, 'a,b')
-        sage: G2 = FreeGroup('a,b')
-        sage: G3.<a,b> = FreeGroup()
-        sage: G1 is G2, G2 is G3
-        (True, True)
-    """
-    # Support Freegroup('a,b') syntax
-    if n is not None:
-        try:
-            n = Integer(n)
-        except TypeError:
-            names = n
-            n = None
-    # derive n from counting names
-    if n is None:
-        if isinstance(names, six.string_types):
-            n = len(names.split(','))
-        else:
-            names = list(names)
-            n = len(names)
-    from sage.structure.category_object import normalize_names
-    names = normalize_names(n, names)
-    if index_set is not None or abelian:
-        if abelian:
-            from sage.groups.indexed_free_group import IndexedFreeAbelianGroup
-            return IndexedFreeAbelianGroup(index_set, names=names, **kwds)
-
-        from sage.groups.indexed_free_group import IndexedFreeGroup
-        return IndexedFreeGroup(index_set, names=names, **kwds)
-    return FreeGroup_class(names)
-
-
-def wrap_FreeGroup(libgap_free_group):
-    """
-    Wrap a LibGAP free group.
-
-    This function changes the comparison method of
-    ``libgap_free_group`` to comparison by Python ``id``. If you want
-    to put the LibGAP free group into a container (set, dict) then you
-    should understand the implications of
-    :meth:`~sage.libs.gap.element.GapElement._set_compare_by_id`. To
-    be safe, it is recommended that you just work with the resulting
-    Sage :class:`FreeGroup_class`.
-
-    INPUT:
-
-    - ``libgap_free_group`` -- a LibGAP free group.
-
-    OUTPUT:
-
-    A Sage :class:`FreeGroup_class`.
-
-    EXAMPLES:
-
-    First construct a LibGAP free group::
-
-        sage: F = libgap.FreeGroup(['a', 'b'])
-        sage: type(F)
-        <type 'sage.libs.gap.element.GapElement'>
-
-    Now wrap it::
-
-        sage: from sage.groups.free_group import wrap_FreeGroup
-        sage: wrap_FreeGroup(F)
-        Free Group on generators {a, b}
-
-    TESTS:
-
-    Check that we can do it twice (see :trac:`12339`) ::
-
-        sage: G = libgap.FreeGroup(['a', 'b'])
-        sage: wrap_FreeGroup(G)
-        Free Group on generators {a, b}
-    """
-    assert libgap_free_group.IsFreeGroup()
-    libgap_free_group._set_compare_by_id()
-    names = tuple( str(g) for g in libgap_free_group.GeneratorsOfGroup() )
-    return FreeGroup_class(names, libgap_free_group)
-
-
-class FreeGroup_class(UniqueRepresentation, Group, ParentLibGAP):
-    """
-    A class that wraps GAP's FreeGroup
-
-    See :func:`FreeGroup` for details.
-
-    TESTS::
-
-        sage: G = FreeGroup('a, b')
-        sage: TestSuite(G).run()
-    """
-    Element = FreeGroupElement
-
-    def __init__(self, generator_names, libgap_free_group=None):
-        """
-        Python constructor.
-
-        INPUT:
-
-        - ``generator_names`` -- a tuple of strings. The names of the
-          generators.
-
-        - ``libgap_free_group`` -- a LibGAP free group or ``None``
-          (default). The LibGAP free group to wrap. If ``None``, a
-          suitable group will be constructed.
-
-        TESTS::
-
-            sage: G.<a,b> = FreeGroup() # indirect doctest
-            sage: G
-            Free Group on generators {a, b}
-            sage: G.variable_names()
-            ('a', 'b')
-        """
-        n = len(generator_names)
-        self._assign_names(generator_names)
-        if libgap_free_group is None:
-            libgap_free_group = libgap.FreeGroup(generator_names)
-        ParentLibGAP.__init__(self, libgap_free_group)
-        Group.__init__(self)
-
-    def _repr_(self):
-        """
-        TESTS::
-
-            sage: G = FreeGroup('a, b')
-            sage: G # indirect doctest
-            Free Group on generators {a, b}
-            sage: G._repr_()
-            'Free Group on generators {a, b}'
-        """
-        return 'Free Group on generators {'+ ', '.join(self.variable_names()) + '}'
-
-    def rank(self):
-        """
-        Return the number of generators of self.
-
-        Alias for :meth:`ngens`.
-
-        OUTPUT:
-
-        Integer.
-
-        EXAMPLES::
-
-            sage: G = FreeGroup('a, b');  G
-            Free Group on generators {a, b}
-            sage: G.rank()
-            2
-            sage: H = FreeGroup(3, 'x')
-            sage: H
-            Free Group on generators {x0, x1, x2}
-            sage: H.rank()
-            3
-        """
-        return self.ngens()
-
-    def _gap_init_(self):
-        """
-        Return the string used to construct the object in gap.
-
-        EXAMPLES::
-
-            sage: G = FreeGroup(3)
-            sage: G._gap_init_()
-            'FreeGroup(["x0", "x1", "x2"])'
-        """
-        gap_names = [ '"' + s + '"' for s in self.variable_names() ]
-        gen_str = ', '.join(gap_names)
-        return 'FreeGroup(['+gen_str+'])'
-
-    def _element_constructor_(self, *args, **kwds):
-        """
-        TESTS::
-
-            sage: G.<a,b> = FreeGroup()
-            sage: G([1, 2, 1]) # indirect doctest
-            a*b*a
-            sage: G([1, 2, -2, 1, 1, -2]) # indirect doctest
-            a^3*b^-1
-
-            sage: G( G._gap_gens()[0] )
-            a
-            sage: type(_)
-            <class 'sage.groups.free_group.FreeGroup_class_with_category.element_class'>
-
-        Check that conversion between free groups follow the convention that
-        names are preserved::
-
-            sage: F = FreeGroup('a,b')
-            sage: G = FreeGroup('b,a')
-            sage: G(F.gen(0))
-            a
-            sage: F(G.gen(0))
-            b
-            sage: a,b = F.gens()
-            sage: G(a^2*b^-3*a^-1)
-            a^2*b^-3*a^-1
-
-        Check that :trac:`17246` is fixed::
-
-            sage: F = FreeGroup(0)
-            sage: F([])
-            1
-
-        Check that 0 isn't considered the identity::
-
-            sage: F = FreeGroup('x')
-            sage: F(0)
-            Traceback (most recent call last):
-            ...
-            TypeError: 'sage.rings.integer.Integer' object is not iterable
-        """
-        if len(args)!=1:
-            return self.element_class(self, *args, **kwds)
-        x = args[0]
-        if x==1 or x == [] or x == ():
-            return self.one()
-        try:
-            P = x.parent()
-        except AttributeError:
-            return self.element_class(self, x, **kwds)
-        if isinstance(P, FreeGroup_class):
-            names = set(P._names[abs(i)-1] for i in x.Tietze())
-            if names.issubset(self._names):
-                return self([i.sign()*(self._names.index(P._names[abs(i)-1])+1)
-                             for i in x.Tietze()])
-            else:
-                raise ValueError('generators of %s not in the group'%x)
-        return self.element_class(self, x, **kwds)
-
-    def abelian_invariants(self):
-        r"""
-        Return the Abelian invariants of ``self``.
-
-        The Abelian invariants are given by a list of integers
-        `i_1 \dots i_j`, such that the abelianization of the
-        group is isomorphic to
-
-        .. MATH::
-
-            \ZZ / (i_1) \times \dots \times \ZZ / (i_j)
-
-        EXAMPLES::
-
-            sage: F.<a,b> = FreeGroup()
-            sage: F.abelian_invariants()
-            (0, 0)
-        """
-        return (0,) * self.ngens()
-
-    def quotient(self, relations):
-        """
-        Return the quotient of ``self`` by the normal subgroup generated
-        by the given elements.
-
-        This quotient is a finitely presented groups with the same
-        generators as ``self``, and relations given by the elements of
-        ``relations``.
-
-        INPUT:
-
-        - ``relations`` -- A list/tuple/iterable with the elements of
-          the free group.
-
-        OUTPUT:
-
-        A finitely presented group, with generators corresponding to
-        the generators of the free group, and relations corresponding
-        to the elements in ``relations``.
-
-        EXAMPLES::
-
-            sage: F.<a,b> = FreeGroup()
-            sage: F.quotient([a*b^2*a, b^3])
-            Finitely presented group < a, b | a*b^2*a, b^3 >
-
-        Division is shorthand for :meth:`quotient` ::
-
-            sage: F /  [a*b^2*a, b^3]
-            Finitely presented group < a, b | a*b^2*a, b^3 >
-
-        Relations are converted to the free group, even if they are not
-        elements of it (if possible) ::
-
-            sage: F1.<a,b,c,d>=FreeGroup()
-            sage: F2.<a,b>=FreeGroup()
-            sage: r=a*b/a
-            sage: r.parent()
-            Free Group on generators {a, b}
-            sage: F1/[r]
-            Finitely presented group < a, b, c, d | a*b*a^-1 >
-
-        """
-        from sage.groups.finitely_presented import FinitelyPresentedGroup
-        return FinitelyPresentedGroup(self, tuple(map(self, relations) ) )
-
-    __truediv__ = quotient
-=======
 from sage.misc.lazy_import import lazy_import
-lazy_import('sage.groups.free_groups.free_group', '*', deprecation=20154)
->>>>>>> 9f3c92f7
+lazy_import('sage.groups.free_groups.free_group', '*', deprecation=20154)