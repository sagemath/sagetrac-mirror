"""
Braid groups

Braid groups are implemented as a particular case of finitely presented groups,
but with a lot of specific methods for braids.

A braid group can be created by giving the number of strands, and the
name(s) of the generators::

    sage: BraidGroup(3)
    Braid group on 3 strands
    sage: BraidGroup(3,'a')
    Braid group on 3 strands
    sage: BraidGroup(3,'a').gens()
    (a0, a1)
    sage: BraidGroup(3,'a,b').gens()
    (a, b)

The elements can be created by operating with the generators, or by passing a list
with the indices of the letters to the group::

    sage: B.<s0,s1,s2> = BraidGroup(4)
    sage: s0*s1*s0
    s0*s1*s0
    sage: B([1,2,1])
    s0*s1*s0
    sage: B([1,-2,1])   # -2 means the inverse of the second generator
    s0*s1^-1*s0
    sage: B([1,-2,2,3,3,1])    # nonreduced forms are allowed
    s0*s2^2*s0

The mapping class action of the braid group over the free group is
also implemented, see :class:`MappingClassGroupAction` for an
explanation. This action is left multiplication of a free group
element by a braid::

    sage: B.<b0,b1,b2> = BraidGroup()
    sage: F.<f0,f1,f2,f3> = FreeGroup()
    sage: B.strands() == F.rank()   # necessary for the action to be defined
    True
    sage: f1 * b1
    f1*f2*f1^-1
    sage: f0 * b1
    f0
    sage: f1 * b1
    f1*f2*f1^-1
    sage: f1^-1 * b1
    f1*f2^-1*f1^-1

AUTHORS:

- Miguel Angel Marco Buzunariz
- Volker Braun
- Robert Lipshitz
- Thierry Monteil: add a ``__hash__`` method consistent with the word
  problem to ensure correct Cayley graph computations.
"""

##############################################################################
#       Copyright (C) 2012 Miguel Angel Marco Buzunariz <mmarco@unizar.es>
#
#  Distributed under the terms of the GNU General Public License (GPL)
#
#  The full text of the GPL is available at:
#
#                  http://www.gnu.org/licenses/
##############################################################################


from sage.rings.integer import Integer
from sage.rings.integer_ring import IntegerRing
from sage.misc.cachefunc import cached_method
from sage.groups.free_group import FreeGroup, is_FreeGroup
from sage.rings.polynomial.laurent_polynomial_ring import LaurentPolynomialRing
from sage.matrix.constructor import identity_matrix, matrix
from sage.combinat.permutation import Permutation
from sage.categories.action import Action
from sage.sets.set import Set
from sage.groups.finitely_presented import FinitelyPresentedGroup, FinitelyPresentedGroupElement


class Braid(FinitelyPresentedGroupElement):
    """
    Class that models elements of the braid group.

    It is a particular case of element of a finitely presented group.

    EXAMPLES::

        sage: B.<s0,s1,s2> = BraidGroup(4)
        sage: B
        Braid group on 4 strands
        sage: s0*s1/s2/s1
        s0*s1*s2^-1*s1^-1
        sage: B((1, 2, -3, -2))
        s0*s1*s2^-1*s1^-1
    """

    def __cmp__(self, other):
        """
        Compare ``self`` and ``other``.

        TESTS::

            sage: B = BraidGroup(4)
            sage: b = B([1, 2, 1])
            sage: c = B([2, 1, 2])
            sage: b == c #indirect doctest
            True
            sage: b.__cmp__(c^(-1))
            -1
            sage: B([]).__cmp__(B.one())
            0
        """
        if self.Tietze()==other.Tietze():
            return 0
        nfself = map(lambda i: i.Tietze(), self.left_normal_form(mult="l2r"))
        nfother = map(lambda i: i.Tietze(), other.left_normal_form(mult="l2r"))
        return cmp(nfself, nfother)

    def __hash__(self):
        r"""
        Return a hash value for ``self``.

        EXAMPLES::

            sage: B.<s0,s1,s2> = BraidGroup(4)
            sage: hash(s0*s2) == hash(s2*s0)
            True
            sage: hash(s0*s1) == hash(s1*s0)
            False
        """
        return hash(tuple(i.Tietze() for i in self.left_normal_form()))

    def _latex_(self):
        """
        Return a LaTeX representation of ``self``.

        OUTPUT:

        String. A valid LaTeX math command sequence.

        TESTS::

            sage: B = BraidGroup(4)
            sage: b = B([1, 2, 3, -1, 2, -3])
            sage: b._latex_()
            '\\sigma_{1}\\sigma_{2}\\sigma_{3}\\sigma_{1}^{-1}\\sigma_{2}\\sigma_{3}^{-1}'
        """
        latexrepr = ''
        for i in self.Tietze():
            if i>0:
                latexrepr = latexrepr+"\sigma_{%s}"%i
            if i<0:
                latexrepr = latexrepr+"\sigma_{%s}^{-1}"%(-i)
        return latexrepr

    def strands(self):
        """
        Return the number of strands in the braid.

        EXAMPLES::

            sage: B = BraidGroup(4)
            sage: b = B([1, 2, -1, 3, -2])
            sage: b.strands()
            4
        """
        return self.parent().strands()

    def burau_matrix(self, var='t', reduced=False):
        """
        Return the Burau matrix of the braid.

        INPUT:

        - ``var`` -- string (default: ``'t'``); the name of the
          variable in the entries of the matrix
        - ``reduced`` -- boolean (default: ``False``); whether to
          return the reduced or unreduced Burau representation

        OUTPUT:

        The Burau matrix of the braid. It is a matrix whose entries
        are Laurent polynomials in the variable ``var``. If ``reduced``
        is ``True``, return the matrix for the reduced Burau representation
        instead.

        EXAMPLES::

            sage: B = BraidGroup(4)
            sage: B.inject_variables()
            Defining s0, s1, s2
            sage: b = s0*s1/s2/s1
            sage: b.burau_matrix()
            [       1 - t            0      t - t^2          t^2]
            [           1            0            0            0]
            [           0            0            1            0]
            [           0         t^-2 -t^-2 + t^-1    -t^-1 + 1]
            sage: s2.burau_matrix('x')
            [    1     0     0     0]
            [    0     1     0     0]
            [    0     0 1 - x     x]
            [    0     0     1     0]
            sage: s0.burau_matrix(reduced=True)
            [-t  0  0]
            [-t  1  0]
            [-t  0  1]

        REFERENCES:

        - :wikipedia:`Burau_representation`
        """
        R = LaurentPolynomialRing(IntegerRing(), var)
        t = R.gen()
        n = self.strands()
        if not reduced:
            M = identity_matrix(R, n)
            for i in self.Tietze():
                A = identity_matrix(R, n)
                if i > 0:
                    A[i-1, i-1] = 1-t
                    A[i, i] = 0
                    A[i, i-1] = 1
                    A[i-1, i] = t
                if i < 0:
                    A[-1-i, -1-i] = 0
                    A[-i, -i] = 1-t**(-1)
                    A[-1-i, -i] = 1
                    A[-i, -1-i] = t**(-1)
                M = M * A
        else:
            M = identity_matrix(R, n - 1)
            for j in self.Tietze():
                A = identity_matrix(R, n - 1)
                if j > 1:
                    i = j-1
                    A[i-1, i-1] = 1-t
                    A[i, i] = 0
                    A[i, i-1] = 1
                    A[i-1, i] = t
                if j < -1:
                    i = j+1
                    A[-1-i, -1-i] = 0
                    A[-i, -i] = 1-t**(-1)
                    A[-1-i, -i] = 1
                    A[-i, -1-i] = t**(-1)
                if j == 1:
                    for k in range(n - 1):
                        A[k,0] = -t
                if j == -1:
                    A[0,0] = -t**(-1)
                    for k in range(1, n - 1):
                        A[k,0] = -1
                M = M * A
        return M

    def alexander_polynomial(self, var='t', normalized=True):
        r"""
        Return the Alexander polynomial of the closure of the braid.

        INPUT:

        - ``var`` -- string (default: ``'t'``); the name of the
          variable in the entries of the matrix
        - ``normalized`` -- boolean (default: ``True``); whether to
          return the normalized Alexander polynomial

        OUTPUT:

        The Alexander polynomial of the braid closure of the braid.

        This is computed using the reduced Burau representation. The
        unnormalized Alexander polynomial is a Laurent polynomial,
        which is only well-defined up to multiplication by plus or
        minus times a power of `t`.

        We normalize the polynomial by dividing by the largest power
        of `t` and then if the resulting constant coefficient
        is negative, we multiply by `-1`.

        EXAMPLES:

        We first construct the trefoil::

            sage: B = BraidGroup(3)
            sage: b = B([1,2,1,2])
            sage: b.alexander_polynomial(normalized=False)
            1 - t + t^2
            sage: b.alexander_polynomial()
            t^-2 - t^-1 + 1

        Next we construct the figure 8 knot::

            sage: b = B([-1,2,-1,2])
            sage: b.alexander_polynomial(normalized=False)
            -t^-2 + 3*t^-1 - 1
            sage: b.alexander_polynomial()
            t^-2 - 3*t^-1 + 1

        Our last example is the Kinoshita-Terasaka knot::

            sage: B = BraidGroup(4)
            sage: b = B([1,1,1,3,3,2,-3,-1,-1,2,-1,-3,-2])
            sage: b.alexander_polynomial(normalized=False)
            -t^-1
            sage: b.alexander_polynomial()
            1

        REFERENCES:

        - :wikipedia:`Alexander_polynomial`
        """
        n = self.strands()
        p = (self.burau_matrix(reduced=True) - identity_matrix(n - 1)).det()
        K, t = LaurentPolynomialRing(IntegerRing(), var).objgen()
        if p == 0:
            return K.zero()
        qn = sum(t ** i for i in range(n))
        p //= qn
        if normalized:
            p *= t ** (-p.degree())
            if p.constant_coefficient() < 0:
                p = -p
        return p

    def permutation(self, mult=None):
        """
        Return the permutation induced by the braid in its strands.

        INPUT:

        - ``mult`` (default: ``Permutations.global_options("mult")``)
          either ``l2r`` or ``r2l``, determining the order of the
          factors in the symmetric group.

        OUTPUT:

        The permutation obtained by projecting the braid ``self`` onto
        the corresponding symmetric group. The projection is the
        canonical surjective homomorphism from the braid group to the
        symmetric group. It depends on the ``mult`` keyword variable
        in that this variable decides how the multiplication on the
        symmetric group is defined. Namely, if ``mult == 'l2r'``, then
        two permutations `p` and `q` are multiplied by the rule
        `(pq)(i) = p(q(i))` for all `i \in \{ 1, 2, \ldots, n \}`; but
        if ``mult == 'r2l'``, then two permutations `p` and `q` are
        multiplied by the rule `(pq)(i) = q(p(i))` for all
        `i \in \{ 1, 2, \ldots, n \}`. In either case, the projection
        is defined in such a way that it is a group homomorphism.

        EXAMPLES::

            sage: B.<s0,s1,s2> = BraidGroup()
            sage: b = s0*s1/s2/s1
            sage: b.permutation()
            [4, 1, 3, 2]
            sage: b.permutation().cycle_string()
            '(1,4,2)'

            sage: s0.permutation()
            [2, 1, 3, 4]

        TESTS::

            sage: B.one().permutation()
            [1, 2, 3, 4]
            sage: (s0*s1).permutation(mult="l2r")
            [3, 1, 2, 4]
            sage: s0.permutation().right_action_product(s1.permutation())
            [3, 1, 2, 4]
            sage: (s0*s1).permutation(mult="r2l")
            [2, 3, 1, 4]
        """
        if mult is None:
            from sage.combinat.permutation import Permutations
            mult = Permutations.global_options("mult")

        n = self.strands()
        np1 = n + 1

        # We now take the Tietze list of ``self`` (this is the
        # representation of ``self`` as a product of braid group
        # generators, encoded as a list and with `-i` standing for
        # the inverse of generator `i`). If ``mult`` is ``l2r``,
        # we reverse it.
        if mult == "r2l":
            tietze = self.Tietze()
        else:
            tietze = reversed(self.Tietze())

        # Now we multiply the transpositions `s_{|i|}` over all `i`
        # in the Tietze list of ``self``. Instead of working with
        # permutations, we work with lists for speed reasons.
        # (If permutations ever get really fast and Python learns
        # parallelization, switching back to permutations might be
        # useful for the sake of divide-and-conquer.)
        per = range(1, np1)
        for i in tietze:
            j = abs(i)
            per[j-1], per[j] = per[j], per[j-1]
        return Permutation(per)

    def plot(self, color='rainbow', orientation='bottom-top', gap=0.05, aspect_ratio=1, axes=False, **kwds):
        """
        Plot the braid

        The following options are available:

        - ``color`` -- (default: ``'rainbow'``) the color of the
          strands. Possible values are:

            * ``'rainbow'``, uses :meth:`~sage.plot.colors.rainbow`
              according to the number of strands.

            * a valid color name for :meth:`~sage.plot.bezier_path`
              and :meth:`~sage.plot.line`. Used for all strands.

            * a list or a tuple of colors for each individual strand.

        - ``orientation`` -- (default: ``'bottom-top'``) determines how
          the braid is printed. The possible values are:

            * ``'bottom-top'``, the braid is printed from bottom to top

            * ``'top-bottom'``, the braid is printed from top to bottom

            * ``'left-right'``, the braid is printed from left to right

        - ``gap`` -- floating point number (default: 0.05). determines
          the size of the gap left when a strand goes under another.

        - ``aspect_ratio`` -- floating point number (default:
          ``1``). The aspect ratio.

        - ``**kwds`` -- other keyword options that are passed to
          :meth:`~sage.plot.bezier_path` and :meth:`~sage.plot.line`.

        EXAMPLES::

            sage: B = BraidGroup(4, 's')
            sage: b = B([1, 2, 3, 1, 2, 1])
            sage: b.plot()
            sage: b.plot(color=["red", "blue", "red", "blue"])

            sage: B.<s,t> = BraidGroup(3)
            sage: b = t^-1*s^2
            sage: b.plot(orientation="left-right", color="red")
        """
        from sage.plot.bezier_path import bezier_path
        from sage.plot.plot import Graphics, line
        from sage.plot.colors import rainbow
        if orientation=='top-bottom':
            orx = 0
            ory = -1
            nx = 1
            ny = 0
        elif orientation=='left-right':
            orx = 1
            ory = 0
            nx = 0
            ny = -1
        elif orientation=='bottom-top':
            orx = 0
            ory = 1
            nx = 1
            ny = 0
        else:
            raise ValueError('unknown value for "orientation"')
        n = self.strands()
        if isinstance(color, (list, tuple)):
            if len(color) != n:
                raise TypeError("color (=%s) must contain exactly %d colors" % (color, n))
            col = list(color)
        elif color == "rainbow":
            col = rainbow(n)
        else:
            col = [color]*n
        braid = self.Tietze()
        a = Graphics()
        op = gap
        for i, m in enumerate(braid):
            for j in range(n):
                if m==j+1:
                    a += bezier_path([[(j*nx+i*orx, i*ory+j*ny), (j*nx+orx*(i+0.25), j*ny+ory*(i+0.25)),
                                       (nx*(j+0.5)+orx*(i+0.5), ny*(j+0.5)+ory*(i+0.5))],
                                      [(nx*(j+1)+orx*(i+0.75), ny*(j+1)+ory*(i+0.75)),
                                       (nx*(j+1)+orx*(i+1), ny*(j+1)+ory*(i+1))]], color=col[j], **kwds)
                elif m==j:
                    a += bezier_path([[(nx*j+orx*i, ny*j+ory*i), (nx*j+orx*(i+0.25), ny*j+ory*(i+0.25)),
                                       (nx*(j-0.5+4*op)+orx*(i+0.5-2*op), ny*(j-0.5+4*op)+ory*(i+0.5-2*op)),
                                       (nx*(j-0.5+2*op)+orx*(i+0.5-op), ny*(j-0.5+2*op)+ory*(i+0.5-op))]],
                                     color=col[j], **kwds)
                    a += bezier_path([[(nx*(j-0.5-2*op)+orx*(i+0.5+op), ny*(j-0.5-2*op)+ory*(i+0.5+op)),
                                       (nx*(j-0.5-4*op)+orx*(i+0.5+2*op), ny*(j-0.5-4*op)+ory*(i+0.5+2*op)),
                                       (nx*(j-1)+orx*(i+0.75), ny*(j-1)+ory*(i+0.75)),
                                       (nx*(j-1)+orx*(i+1), ny*(j-1)+ory*(i+1))]], color=col[j], **kwds)
                    col[j], col[j-1] = col[j-1], col[j]
                elif -m==j+1:
                    a += bezier_path([[(nx*j+orx*i, ny*j+ory*i), (nx*j+orx*(i+0.25), ny*j+ory*(i+0.25)),
                                       (nx*(j+0.5-4*op)+orx*(i+0.5-2*op), ny*(j+0.5-4*op)+ory*(i+0.5-2*op)),
                                       (nx*(j+0.5-2*op)+orx*(i+0.5-op), ny*(j+0.5-2*op)+ory*(i+0.5-op))]],
                                     color=col[j], **kwds)
                    a += bezier_path([[(nx*(j+0.5+2*op)+orx*(i+0.5+op), ny*(j+0.5+2*op)+ory*(i+0.5+op)),
                                       (nx*(j+0.5+4*op)+orx*(i+0.5+2*op), ny*(j+0.5+4*op)+ory*(i+0.5+2*op)),
                                       (nx*(j+1)+orx*(i+0.75), ny*(j+1)+ory*(i+0.75)),
                                       (nx*(j+1)+orx*(i+1), ny*(j+1)+ory*(i+1))]], color=col[j], **kwds)
                elif -m==j:
                    a += bezier_path([[(nx*j+orx*i, ny*j+ory*i), (nx*j+orx*(i+0.25), ny*j+ory*(i+0.25)),
                                       (nx*(j-0.5)+orx*(i+0.5), ny*(j-0.5)+ory*(i+0.5))],
                                      [(nx*(j-1)+orx*(i+0.75), ny*(j-1)+ory*(i+0.75)),
                                       (nx*(j-1)+orx*(i+1), ny*(j-1)+ory*(i+1))]], color=col[j], **kwds)
                    col[j], col[j-1] = col[j-1], col[j]
                else:
                    a += line([(nx*j+orx*i, ny*j+ory*i), (nx*j+orx*(i+1), ny*j+ory*(i+1))], color=col[j], **kwds)
        a.set_aspect_ratio(aspect_ratio)
        a.axes(axes)
        return a

    def plot3d(self, color='rainbow'):
        """
        Plots the braid in 3d.

        The following option is available:

        - ``color`` -- (default: ``'rainbow'``) the color of the
          strands. Possible values are:

            * ``'rainbow'``, uses :meth:`~sage.plot.colors.rainbow`
              according to the number of strands.

            * a valid color name for :meth:`~sage.plot.plot3d.bezier3d`.
              Used for all strands.

            * a list or a tuple of colors for each individual strand.

        EXAMPLES::

            sage: B = BraidGroup(4, 's')
            sage: b = B([1, 2, 3, 1, 2, 1])
            sage: b.plot3d()
            sage: b.plot3d(color="red")
            sage: b.plot3d(color=["red", "blue", "red", "blue"])
        """
        from sage.plot.plot3d.shapes2 import bezier3d
        from sage.plot.colors import rainbow
        b = []
        n = self.strands()
        if isinstance(color, (list, tuple)):
            if len(color) != n:
                raise TypeError("color (=%s) must contain exactly %d colors" % (color, n))
            col = list(color)
        elif color == "rainbow":
            col = rainbow(n)
        else:
            col = [color]*n
        braid = self.Tietze()

        for i, m in enumerate(braid):
            for j in range(n):
                if m==j+1:
                    b.append(bezier3d([[(0, j, i), (0, j, i+0.25), (0.25, j, i+0.25), (0.25, j+0.5, i+0.5)],
                                       [(0.25, j+1, i+0.75), (0, j+1, i+0.75), (0, j+1, i+1)]], color=col[j]))
                elif -m==j+1:
                    b.append(bezier3d([[(0, j, i), (0, j, i+0.25), (-0.25, j, i+0.25), (-0.25, j+0.5, i+0.5)],
                                       [(-0.25, j+1, i+0.75), (0, j+1, i+0.75), (0, j+1, i+1)]], color=col[j]))
                elif m==j:
                    b.append(bezier3d([[(0, j, i), (0, j, i+0.25), (-0.25, j, i+0.25), (-0.25, j-0.5, i+0.5)],
                                       [(-0.25, j-1, i+0.75), (0, j-1, i+0.75), (0, j-1, i+1)]], color=col[j]))
                    col[j], col[j-1] = col[j-1], col[j]
                elif -m==j:
                    b.append(bezier3d([[(0, j, i), (0, j, i+0.25), (0.25, j, i+0.25), (0.25, j-0.5, i+0.5)],
                                       [(0.25, j-1, i+0.75), (0, j-1, i+0.75), (0, j-1, i+1)]], color=col[j]))
                    col[j], col[j-1] = col[j-1], col[j]
                else:
                    b.append(bezier3d([[(0, j, i), (0, j, i+1)]], color=col[j]))
        return sum(b)

    def LKB_matrix(self, variables='x,y'):
        """
        Return the Lawence-Krammer-Bigelow representation matrix.

        The matrix is expressed in the basis $\{e_{i, j} \mid 1\\leq i
        < j \leq n\}$, where the indices are ordered
        lexicographically.  It is a matrix whose entries are in the
        ring of Laurent polynomials on the given variables.  By
        default, the variables are ``'x'`` and ``'y'``.

        INPUT:

        - ``variables`` -- string (default: ``'x,y'``). A string
          containing the names of the variables, separated by a comma.

        OUTPUT:

        The matrix corresponding to the Lawence-Krammer-Bigelow representation of the braid.

        EXAMPLES::

            sage: B = BraidGroup(3)
            sage: b = B([1, 2, 1])
            sage: b.LKB_matrix()
            [             0 -x^4*y + x^3*y         -x^4*y]
            [             0         -x^3*y              0]
            [        -x^2*y  x^3*y - x^2*y              0]
            sage: c = B([2, 1, 2])
            sage: c.LKB_matrix()
            [             0 -x^4*y + x^3*y         -x^4*y]
            [             0         -x^3*y              0]
            [        -x^2*y  x^3*y - x^2*y              0]

        REFERENCES:

        .. [Bigelow] Bigelow, Stephen J. The Lawrence-Krammer representation. arXiv:math/0204057v1
        """
        return self.parent()._LKB_matrix_(self.Tietze(), variab=variables)

    def tropical_coordinates(self):
        r"""
        Return the tropical coordinates of ``self`` in the braid group `B_n`.

        OUTPUT:

        - a list of `2n` tropical integers

        EXAMPLES::

            sage: B = BraidGroup(3)
            sage: b = B([1])
            sage: tc = b.tropical_coordinates(); tc
            [1, 0, 0, 2, 0, 1]
            sage: tc[0].parent()
            Tropical semiring over Integer Ring

            sage: b = B([-2, -2, -1, -1, 2, 2, 1, 1])
            sage: b.tropical_coordinates()
            [1, -19, -12, 9, 0, 13]

        REFERENCES:

        .. [Dynnikov07] I. Dynnikov and B. Wiest, On the complexity of braids,
           J. Europ. Math. Soc. 9 (2007)
        .. [Dehornoy] P. Dehornoy, Le probleme d'isotopie des tresses, in
           lecons de mathematiques d'aujourd'hui vol. 4
        """
        coord = [0, 1] * self.strands()
        for s in self.Tietze():
            k = 2*(abs(s)-1)
            x1, y1, x2, y2 = coord[k:k+4]
            if s > 0:
                sign = 1
                z = x1 - min(y1, 0) - x2 + max(y2, 0)
                coord[k+1] = y2 - max(z, 0)
                coord[k+3] = y1 + max(z, 0)
            else:
                sign = -1
                z = x1 + min(y1, 0) - x2 - max(y2, 0)
                coord[k+1] = y2 + min(z, 0)
                coord[k+3] = y1 - min(z, 0)

            coord[k] = x1 + sign*(max(y1, 0) + max(max(y2, 0) - sign*z, 0))
            coord[k+2] = x2 + sign*(min(y2, 0) + min(min(y1, 0) + sign*z, 0))

        from sage.rings.semirings.tropical_semiring import TropicalSemiring
        T = TropicalSemiring(IntegerRing())
        return map(T, coord)

    @cached_method
    def left_normal_form(self, mult=None):
        """
        Return the left normal form of the braid.

        INPUT:

        - ``mult`` (default: ``Permutations.global_options("mult")``)
          either ``l2r`` or ``r2l``, determining the order of the
          factors in the symmetric group.

        OUTPUT:

        A tuple of braid generators in the left normal form. The first
        element is a power of $\Delta$, and the rest are permutation
        braids.

        EXAMPLES::

            sage: B = BraidGroup(4)
            sage: b = B([1, 2, 3, -1, 2, -3])
            sage: b.left_normal_form()
            (s0^-1*s1^-1*s2^-1*s0^-1*s1^-1*s0^-1, s0*s1*s2*s1*s0, s0*s2*s1)
            sage: c = B([1])
            sage: c.left_normal_form()
            (1, s0)
        """
        lnfp = self._left_normal_form_perm_(mult=mult)
        a = lnfp[0]
        l = lnfp[1:]
        n = self.strands()
        delta = Permutation([n-i for i in range(n)])
        P = self.parent()
        return tuple( [P._permutation_braid(delta, mult=mult).__pow__(a)] +
                      map(lambda i: P._permutation_braid(i, mult=mult), l) )

    def _left_normal_form_perm_(self, mult=None):
        """
        Return the left normal form of the braid, in permutation form.

        INPUT:

        - ``mult`` (default: ``Permutations.global_options("mult")``)
          either ``l2r`` or ``r2l``, determining the order of the
          factors in the symmetric group.

        OUTPUT:

        A tuple whose first element is the power of $\Delta$, and the
        rest are the permutations corresponding to the simple factors.

        EXAMPLES::

            sage: B = BraidGroup(12)
            sage: B([2, 2, 2, 3, 1, 2, 3, 2, 1, -2])._left_normal_form_perm_()
            (-1,
             [12, 11, 10, 9, 8, 7, 6, 5, 2, 4, 3, 1],
             [4, 1, 3, 2, 5, 6, 7, 8, 9, 10, 11, 12],
             [2, 3, 1, 4, 5, 6, 7, 8, 9, 10, 11, 12],
             [3, 1, 2, 4, 5, 6, 7, 8, 9, 10, 11, 12],
             [2, 3, 1, 4, 5, 6, 7, 8, 9, 10, 11, 12])
            sage: C=BraidGroup(6)
            sage: C([2, 3, -4, 2, 3, -5, 1, -2, 3, 4, 1, -2])._left_normal_form_perm_()
            (-2, [3, 5, 4, 2, 6, 1], [1, 6, 3, 5, 2, 4], [5, 6, 2, 4, 1, 3],
             [3, 2, 4, 1, 5, 6], [1, 5, 2, 3, 4, 6])
        """
        # .. TODO::
        #
        #     I don't really know what this method is supposed to do
        #     (IMHO the documentation is insufficient), so I am not sure
        #     if my fix does what it should. All I've done is replacing
        #     the braid by its inverse if the ``mult`` variable is set
        #     to "r2l" (the old version of the code would just hang in
        #     this case). I can't find a definition of the "left normal
        #     form" in literature. -- darij, 23 Dec 2013

        if mult is None:
            from sage.combinat.permutation import Permutations
            mult = Permutations.global_options("mult")

        n = self.parent().strands()
        delta = 0
        Delta = Permutation([n-i for i in range(n)])
        l = self.Tietze()
        if l == ():
            return (0,)
        if mult == "r2l":
            l = tuple(reversed(l))

        form = []
        for i in l:
            if i > 0:
                form.append(Permutation(range(1, i) + [i+1, i], range(i+2, n+1)))
            else:
                delta = delta+1
                form = map(lambda a: Delta.right_action_product(a.right_action_product(Delta)), form)
                form.append(Delta.right_action_product(Permutation(range(1, -i) + [-i+1, -i], range(-i+2, n+1))))
        i = j = 0
        while j < len(form):
            while i < len(form)-j-1:
                e = form[i].inverse().descents()
                s = form[i+1].descents()
                S = set(s).difference(set(e))
                while S != set([]):
                    a = list(S)[0]
                    transposition = Permutation(range(1, a+1) + [a+2, a+1], range(a+3, n+1))
                    form[i] = form[i].right_action_product(transposition)
                    form[i+1] = transposition.right_action_product(form[i+1])
                    e = form[i].inverse().descents()
                    s = form[i+1].descents()
                    S = set(s).difference(set(e))
                if form[i+1].length() == 0:
                    form.pop(i+1)
                    i = 0
                else:
                    i += 1
            j += 1
            i = 0
<<<<<<< HEAD
        form = [a for a in form if a.length()>0]
        while form!=[] and form[0]==Delta:
=======
        form = filter(lambda a: a.length() > 0, form)
        while form != [] and form[0] == Delta:
>>>>>>> 94a791f2
            form.pop(0)
            delta = delta-1
        return tuple([-delta] + form)


class BraidGroup_class(FinitelyPresentedGroup):
    """
    The braid group on `n` strands.

    EXAMPLES::

        sage: B1 = BraidGroup(5)
        sage: B1
        Braid group on 5 strands
        sage: B2 = BraidGroup(3)
        sage: B1==B2
        False
        sage: B2 is BraidGroup(3)
        True
    """
    Element = Braid

    def __init__(self, names):
        """
        Python constructor.

        INPUT:

        - ``names`` -- a tuple of strings. The names of the
          generators.

        TESTS::

            sage: B1 = BraidGroup(5) # indirect doctest
            sage: B1
            Braid group on 5 strands
            sage: TestSuite(B1).run()


        Check that :trac:`14081` is fixed::

            sage: BraidGroup(2)
            Braid group on 2 strands
            sage: BraidGroup(('a',))
            Braid group on 2 strands

        Check that :trac:`15505` is fixed::

            sage: B=BraidGroup(4)
            sage: B.relations()
            (s0*s1*s0*s1^-1*s0^-1*s1^-1, s0*s2*s0^-1*s2^-1, s1*s2*s1*s2^-1*s1^-1*s2^-1)
            sage: B=BraidGroup('a,b,c,d,e,f')
            sage: B.relations()
            (a*b*a*b^-1*a^-1*b^-1,
             a*c*a^-1*c^-1,
             a*d*a^-1*d^-1,
             a*e*a^-1*e^-1,
             a*f*a^-1*f^-1,
             b*c*b*c^-1*b^-1*c^-1,
             b*d*b^-1*d^-1,
             b*e*b^-1*e^-1,
             b*f*b^-1*f^-1,
             c*d*c*d^-1*c^-1*d^-1,
             c*e*c^-1*e^-1,
             c*f*c^-1*f^-1,
             d*e*d*e^-1*d^-1*e^-1,
             d*f*d^-1*f^-1,
             e*f*e*f^-1*e^-1*f^-1)
        """
        n = len(names)
        if n<1: #n is the number of generators, not the number of strands (see ticket 14081)
            raise ValueError("the number of strands must be an integer bigger than one")
        free_group = FreeGroup(names)
        rels = []
        for i in range(1, n):
            rels.append(free_group([i, i+1, i, -i-1, -i, -i-1]))
            for j in range(i+2, n+1):
                rels.append(free_group([i, j, -i, -j]))
        FinitelyPresentedGroup.__init__(self, free_group, tuple(rels))
        self._nstrands_ = n+1

    def __reduce__(self):
        """
        TESTS::

            sage: B = BraidGroup(3)
            sage: B.__reduce__()
            (<class 'sage.groups.braid.BraidGroup_class'>, (('s0', 's1'),))
            sage: B = BraidGroup(3, 'sigma')
            sage: B.__reduce__()
            (<class 'sage.groups.braid.BraidGroup_class'>, (('sigma0', 'sigma1'),))
        """
        return (BraidGroup_class, (self.variable_names(), ))

    def _repr_(self):
        """
        Return a string representation of the braid group ``self``.

        OUTPUT:

        String.

        TESTS::

            sage: B1 = BraidGroup(5)
            sage: B1 # indirect doctest
            Braid group on 5 strands
        """
        return "Braid group on %s strands"%self._nstrands_

    def cardinality(self):
        """
        Return the number of group elements.

        OUTPUT:

        Infinity.

        TESTS::

            sage: B1 = BraidGroup(5)
            sage: B1.cardinality()
            +Infinity
        """
        from sage.rings.infinity import Infinity
        return Infinity

    order = cardinality

    def as_permutation_group(self):
        """
        Return an isomorphic permutation group.

        OUTPUT:

        Raises a ``ValueError`` error since braid groups are infinite.

        TESTS::

            sage: B = BraidGroup(4, 'g')
            sage: B.as_permutation_group()
            Traceback (most recent call last):
            ...
            ValueError: the group is infinite
        """
        raise ValueError("the group is infinite")

    def strands(self):
        """
        Return the number of strands.

        OUTPUT:

        Integer.

        EXAMPLES::

            sage: B = BraidGroup(4)
            sage: B.strands()
            4
        """
        return self._nstrands_

    def _element_constructor_(self, x):
        """
        TESTS::

            sage: B = BraidGroup(4)
            sage: B([1, 2, 3]) # indirect doctest
            s0*s1*s2
        """
        return self.element_class(self, x)

    def an_element(self):
        """
        Return an element of the braid group.

        This is used both for illustration and testing purposes.

        EXAMPLES::

            sage: B=BraidGroup(2)
            sage: B.an_element()
            s
        """
        return self.gen(0)

    def some_elements(self):
        """
        Return a list of some elements of the braid group.

        This is used both for illustration and testing purposes.

        EXAMPLES::

            sage: B=BraidGroup(3)
            sage: B.some_elements()
            [s0, s0*s1, (s0*s1)^3]
        """
        elements_list = [self.gen(0)]
        elements_list.append(self(range(1,self.strands())))
        elements_list.append(elements_list[-1]**self.strands())
        return elements_list

    def _permutation_braid_Tietze(self, p, mult=None):
        """
        Helper for :meth:`_permutation_braid`.

        INPUT:

        - ``p`` -- a permutation.

        - ``mult`` (default: ``Permutations.global_options("mult")``)
          either ``l2r`` or ``r2l``, determining the order of the
          factors in the symmetric group.

        OUTPUT:

        The lexicographically smallest word that represents a braid
        (with all generators appearing with exponent `1`, although
        repetitions are allowed if they are separated by other
        generators) which projects to `p` in the symmetric group, written
        in Tietze list form. This uses the projection from the braid
        group to the corresponding symmetric group defined in
        :meth:`~sage.groups.braid.Braid.permutation()`; this projection
        depends on the ``mult`` variable.

        The result of this method can also be characterized as the
        lexicographically smallest reduced word of `p^{-1}` (when
        ``mult`` is set to ``l2r``) or of `p` (when ``mult`` is set to
        ``r2l``).

        EXAMPLES::

            sage: B = BraidGroup(5)
            sage: P = Permutation([5, 3, 1, 2, 4])
            sage: B._permutation_braid_Tietze(P)
            (1, 2, 1, 3, 2, 4)

            sage: B._permutation_braid_Tietze(Permutation([2,5,4,1,3]))
            (2, 3, 2, 1, 4, 3)

            sage: B._permutation_braid_Tietze(Permutation([1,2,3,4,5]))
            ()

            sage: B._permutation_braid_Tietze(Permutation([2,5,4,1,3]), mult="r2l")
            (1, 3, 2, 4, 3, 2)

        Testing the claim about the lexicographically smallest reduced
        word::

            sage: B4 = BraidGroup(4)
            sage: all( B._permutation_braid_Tietze(P, mult="r2l")
            ....:      == tuple(P.reduced_word_lexmin())
            ....:      for P in Permutations(4) )
            True
        """
        if mult is None:
            from sage.combinat.permutation import Permutations
            mult = Permutations.global_options("mult")
        if mult == "r2l":
            p = p.inverse()

        pl = list(p)
        n = len(pl)
        l = []
        # The construction of the braid is basically bubble sort, except
        # we go back to the start of the word after each transposition.
        while True:
            i = 1
            while i < n:
                if pl[i-1] > pl[i]:
                    l.append(i)
                    pl[i-1], pl[i] = pl[i], pl[i-1]
                    i = 1
                else:
                    i = i+1
            else:
                break
        return tuple(l)

    @cached_method
    def _permutation_braid(self, p, mult=None):
        """
        Return the braid that corresponds to the permutation `p`.

        It is the only braid with the following properties:

        - The braid induces the given permutation via the projection
          from the braid group to the permutation group
          (:meth:`~sage.groups.braid.Braid.permutation()`).

        - The braid is positive (that is, it can be written without
          using the inverses of the generators).

        - Every two strands cross each other at most once.

        Note that the projection from the braid group to the
        permutation group, and hence also the result of this method,
        depends on the order of multiplication in the symmetric group.
        This can be specified using the keyword variable ``mult``.

        INPUT:

        - ``p`` -- a permutation.

        - ``mult`` (default: ``Permutations.global_options("mult")``)
          either ``l2r`` or ``r2l``, determining the order of the
          factors in the symmetric group.

        OUTPUT:

        The braid that corresponds to the permutation.

        EXAMPLES::

            sage: B = BraidGroup(5)
            sage: P = Permutation([5, 3, 1, 2, 4])
            sage: B._permutation_braid(P)
            s0*s1*s0*s2*s1*s3
            sage: B._permutation_braid(P, mult="l2r")
            s0*s1*s0*s2*s1*s3
            sage: B._permutation_braid(P, mult="r2l")
            s1*s0*s3*s2*s1*s0
        """
        return self(self._permutation_braid_Tietze(p, mult=mult))

    @cached_method
    def _LKB_matrix_(self, braid, variab):
        """
        Compute the Lawrence-Krammer-Bigelow representation matrix.

        The variables of the matrix must be given. This actual
        computation is done in this helper method for caching
        purposes.

        INPUT:

        - ``braid`` -- tuple of integers. The Tietze list of the
          braid.

        - ``variab`` -- string. the names of the variables that will
          appear in the matrix. They must be given as a string,
          separated by a comma

        OUTPUT:

        The LKB matrix of the braid, with respect to the variables.

        TESTS::

            sage: B=BraidGroup(3)
            sage: B._LKB_matrix_((2, 1, 2), 'x, y')
            [             0 -x^4*y + x^3*y         -x^4*y]
            [             0         -x^3*y              0]
            [        -x^2*y  x^3*y - x^2*y              0]
            sage: B._LKB_matrix_((1, 2, 1), 'x, y')
            [             0 -x^4*y + x^3*y         -x^4*y]
            [             0         -x^3*y              0]
            [        -x^2*y  x^3*y - x^2*y              0]
            sage: B._LKB_matrix_((-1, -2, -1, 2, 1, 2), 'x, y')
            [1 0 0]
            [0 1 0]
            [0 0 1]
        """
        n = self.strands()
        if len(braid)>1:
            A = self._LKB_matrix_(braid[:1], variab)
            for i in braid[1:]:
                A = A*self._LKB_matrix_((i,), variab)
            return A
        l = list(Set(range(n)).subsets(2))
        R = LaurentPolynomialRing(IntegerRing(), variab)
        q = R.gens()[0]
        t = R.gens()[1]
        if len(braid)==0:
            return identity_matrix(R, len(l), sparse=True)
        A = matrix(R, len(l), sparse=True)
        if braid[0]>0:
            i = braid[0]-1
            for m in range(len(l)):
                j = min(l[m])
                k = max(l[m])
                if i==j-1:
                    A[l.index(Set([i, k])), m] = q
                    A[l.index(Set([i, j])), m] = q*q-q
                    A[l.index(Set([j, k])), m] = 1-q
                elif i==j and not j==k-1:
                    A[l.index(Set([j, k])), m] = 0
                    A[l.index(Set([j+1, k])), m] = 1
                elif k-1==i and not k-1==j:
                    A[l.index(Set([j, i])), m] = q
                    A[l.index(Set([j, k])), m] = 1-q
                    A[l.index(Set([i, k])), m] = (1-q)*q*t
                elif i==k:
                    A[l.index(Set([j, k])), m] = 0
                    A[l.index(Set([j, k+1])), m] = 1
                elif i==j and j==k-1:
                    A[l.index(Set([j, k])), m] = -t*q*q
                else:
                    A[l.index(Set([j, k])), m] = 1
            return A
        else:
            i = -braid[0]-1
            for m in range(len(l)):
                j = min(l[m])
                k = max(l[m])
                if i==j-1:
                    A[l.index(Set([j-1, k])), m] = 1
                elif i==j and not j==k-1:
                    A[l.index(Set([j+1, k])), m] = q**(-1)
                    A[l.index(Set([j, k])), m] = 1-q**(-1)
                    A[l.index(Set([j, j+1])), m] = t**(-1)*q**(-1)-t**(-1)*q**(-2)
                elif k-1==i and not k-1==j:
                    A[l.index(Set([j, k-1])), m] = 1
                elif i==k:
                    A[l.index(Set([j, k+1])), m] = q**(-1)
                    A[l.index(Set([j, k])), m] = 1-q**(-1)
                    A[l.index(Set([k, k+1])), m] = -q**(-1)+q**(-2)
                elif i==j and j==k-1:
                    A[l.index(Set([j, k])), m] = -t**(-1)*q**(-2)
                else:
                    A[l.index(Set([j, k])), m] = 1
            return A

    def mapping_class_action(self, F):
        """
        Return the action of ``self`` in the free group ``F`` as mapping
        class group.

        This action corresponds to the action of the braid over the
        punctured disk, whose fundamental group is the free group on
        as many generators as strands.

        In Sage, this action is the result of multiplying a free group
        element with a braid. So you generally do not have to
        construct this action yourself.

        OUTPUT:

        A :class:`MappingClassGroupAction`.

        EXAMPLES::

            sage: B = BraidGroup(3)
            sage: B.inject_variables()
            Defining s0, s1
            sage: F.<a,b,c> = FreeGroup(3)
            sage: A = B.mapping_class_action(F)
            sage: A(a,s0)
            a*b*a^-1
            sage: a * s0    # simpler notation
            a*b*a^-1
        """
        return MappingClassGroupAction(self, F)

    def _get_action_(self, S, op, self_on_left):
        """
        Let the coercion system discover actions of the braid group on free groups.

            sage: B.<b0,b1,b2> = BraidGroup()
            sage: F.<f0,f1,f2,f3> = FreeGroup()
            sage: f1 * b1
            f1*f2*f1^-1

            sage: from sage.structure.all import get_coercion_model
            sage: cm = get_coercion_model()
            sage: cm.explain(f1, b1, operator.mul)
            Action discovered.
                Right action by Braid group on 4 strands on Free Group on generators {f0, f1, f2, f3}
            Result lives in Free Group on generators {f0, f1, f2, f3}
            Free Group on generators {f0, f1, f2, f3}
            sage: cm.explain(b1, f1, operator.mul)
            Will try _r_action and _l_action
            Unknown result parent.
        """
        import operator
        if is_FreeGroup(S) and op==operator.mul and not self_on_left:
            return self.mapping_class_action(S)
        return None



def BraidGroup(n=None, names='s'):
    """
    Construct a Braid Group.

    INPUT:

    - ``n`` -- integer or ``None`` (default). The number of
      strands. If not specified the ``names`` are counted and the
      group is assumed to have one more strand than generators.

    - ``names`` -- string or list/tuple/iterable of strings (default:
      ``'x'``). The generator names or name prefix.

    EXAMPLES::

        sage: B.<a,b> = BraidGroup();  B
        Braid group on 3 strands
        sage: H = BraidGroup('a, b')
        sage: B is H
        True
        sage: BraidGroup(3)
        Braid group on 3 strands

    The entry can be either a string with the names of the generators,
    or the number of generators and the prefix of the names to be
    given. The default prefix is ``'s'`` ::

        sage: B=BraidGroup(3); B.generators()
        (s0, s1)
        sage: BraidGroup(3, 'g').generators()
        (g0, g1)

    Since the word problem for the braid groups is solvable, their Cayley graph
    can be localy obtained as follows (see :trac:`16059`)::

        sage: def ball(group, radius):
        ....:     ret = set()
        ....:     ret.add(group.one())
        ....:     for length in range(1, radius):
        ....:         for w in Words(alphabet=group.gens(), length=length):
        ....:              ret.add(prod(w))
        ....:     return ret
        sage: B = BraidGroup(4)
        sage: GB = B.cayley_graph(elements=ball(B, 4), generators=B.gens()); GB
        Digraph on 31 vertices

    Since the braid group has nontrivial relations, this graph contains less
    vertices than the one associated to the free group (which is a tree)::

        sage: F = FreeGroup(3)
        sage: GF = F.cayley_graph(elements=ball(F, 4), generators=F.gens()); GF
        Digraph on 40 vertices

    TESTS::

        sage: G1 = BraidGroup(3, 'a,b')
        sage: G2 = BraidGroup('a,b')
        sage: G3.<a,b> = BraidGroup()
        sage: G1 is G2, G2 is G3
        (True, True)
    """
    # Support Freegroup('a,b') syntax
    if n is not None:
        try:
            n = Integer(n)-1
        except TypeError:
            names = n
            n = None
    # derive n from counting names
    if n is None:
        if isinstance(names, basestring):
            n = len(names.split(','))
        else:
            names = list(names)
            n = len(names)
    from sage.structure.parent import normalize_names
    names = tuple(normalize_names(n, names))
    return BraidGroup_class(names)



class MappingClassGroupAction(Action):
    r"""
    The action of the braid group on the free group as the mapping class
    group of the punctured disk.

    That is, this action is the action of the braid over the punctured
    disk, whose fundamental group is the free group on as many
    generators as strands.

    This action is a right action and is defined as follows:

    .. MATH::

        x_j \cdot \sigma_i = \begin{cases}
        x_{j}\cdot x_{j+1}\cdot {x_j}^{-1} & \text{if $i=j$} \\
        x_{j-1} & \text{if $i=j-1$} \\
        x_{j} & \text{otherwise}
        \end{cases},

    where $\sigma_i$ are the generators of the braid group on $n$
    strands, and $x_j$ the generators of the free group of rank $n$.

    You should multiply the free group element (on the left) by the
    braid (on the right) to compute this action. Alternatively, use the
    :meth:`~sage.groups.braid.BraidGroup_class.mapping_class_action`
    method of the braid group to constuct this action.

    EXAMPLES::

        sage: B.<s0,s1,s2> = BraidGroup(4)
        sage: F.<x0,x1,x2,x3> = FreeGroup(4)
        sage: x0 * s1
        x0
        sage: x1 * s1
        x1*x2*x1^-1
        sage: x1^-1 * s1
        x1*x2^-1*x1^-1

        sage: A = B.mapping_class_action(F)
        sage: A
        Right action by Braid group on 4 strands on Free Group on generators {x0, x1, x2, x3}
        sage: A(x0, s1)
        x0
        sage: A(x1, s1)
        x1*x2*x1^-1
        sage: A(x1^-1, s1)
        x1*x2^-1*x1^-1
    """
    def __init__(self, G, M, is_left=0):
        """
        TESTS::

            sage: B = BraidGroup(3)
            sage: G = FreeGroup('a, b, c')
            sage: B.mapping_class_action(G) # indirect doctest
            Right action by Braid group on 3 strands on Free Group on generators {a, b, c}
        """
        import operator
        Action.__init__(self, G, M, is_left, operator.mul)

    def _call_(self, x, b):
        """
        Return the action of ``b`` on ``x``.

        INPUT:

        - ``x`` -- a free group element.

        - ``b`` -- a braid.

        OUTPUT:

        A new braid.

        TESTS::

            sage: B = BraidGroup(3)
            sage: G = FreeGroup('a, b, c')
            sage: A = B.mapping_class_action(G)
            sage: A(G.0, B.0) # indirect doctest
            a*b*a^-1
            sage: A(G.1, B.0) # indirect doctest
            a
        """
        t = x.Tietze()
        for j in b.Tietze():
            s=[]
            for i in t:
                if j==i and i>0:
                    s += [i, i+1, -i]
                elif j==-i and i<0:
                    s += [-i, i-1, i]
                elif j==-i and i>0:
                    s += [i+1]
                elif j==i and i<0:
                    s += [i-1]
                elif i>0 and j==i-1:
                    s += [i-1]
                elif i<0 and j==-i-1:
                    s += [i+1]
                elif i>0 and -j==i-1:
                    s += [-i, i-1, i]
                elif i<0 and j==i+1:
                    s += [i, i+1, -i]
                else:
                    s += [i]
            t = s
        return self.codomain()(t)<|MERGE_RESOLUTION|>--- conflicted
+++ resolved
@@ -783,13 +783,8 @@
                     i += 1
             j += 1
             i = 0
-<<<<<<< HEAD
         form = [a for a in form if a.length()>0]
-        while form!=[] and form[0]==Delta:
-=======
-        form = filter(lambda a: a.length() > 0, form)
         while form != [] and form[0] == Delta:
->>>>>>> 94a791f2
             form.pop(0)
             delta = delta-1
         return tuple([-delta] + form)
