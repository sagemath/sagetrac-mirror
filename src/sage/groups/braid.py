# -*- coding: utf-8 -*-
"""
Braid groups

Braid groups are implemented as a particular case of finitely presented groups,
but with a lot of specific methods for braids.

A braid group can be created by giving the number of strands, and the name of the generators::

    sage: BraidGroup(3)
    Braid group on 3 strands
    sage: BraidGroup(3,'a')
    Braid group on 3 strands
    sage: BraidGroup(3,'a').gens()
    (a0, a1)
    sage: BraidGroup(3,'a,b').gens()
    (a, b)

The elements can be created by operating with the generators, or by passing a list
with the indices of the letters to the group::

    sage: B.<s0,s1,s2> = BraidGroup(4)
    sage: s0*s1*s0
    s0*s1*s0
    sage: B([1,2,1])
    s0*s1*s0

The mapping class action of the braid group over the free group is
also implemented, see :class:`MappingClassGroupAction` for an
explanation. This action is left multiplication of a free group
element by a braid::

    sage: B.<b0,b1,b2> = BraidGroup()
    sage: F.<f0,f1,f2,f3> = FreeGroup()
    sage: B.strands() == F.rank()   # necessary for the action to be defined
    True
    sage: f1 * b1
    f1*f2*f1^-1
    sage: f0 * b1
    f0
    sage: f1 * b1
    f1*f2*f1^-1
    sage: f1^-1 * b1
    f1*f2^-1*f1^-1

AUTHORS:

- Miguel Angel Marco Buzunariz
- Volker Braun
- Søren Fuglede Jørgensen
- Robert Lipshitz
- Thierry Monteil: add a ``__hash__`` method consistent with the word
  problem to ensure correct Cayley graph computations.
- Sebastian Oehms (July and Nov 2018): add other versions for
  burau_matrix (unitary + simple, see :trac:`25760` and :trac:`26657`)
- Moritz Firsching (Sept 2021): Colored Jones polynomial
- Sebastian Oehms (May 2022): add :meth:`links_gould_polynomial`
"""

##############################################################################
#       Copyright (C) 2012 Miguel Angel Marco Buzunariz <mmarco@unizar.es>
#
#  Distributed under the terms of the GNU General Public License (GPL)
#
#  The full text of the GPL is available at:
#
#                  https://www.gnu.org/licenses/
##############################################################################

from sage.rings.integer import Integer
from sage.rings.integer_ring import IntegerRing
from sage.misc.lazy_attribute import lazy_attribute
from sage.misc.lazy_import import lazy_import
from sage.misc.cachefunc import cached_method
from sage.misc.misc_c import prod
from sage.categories.groups import Groups
from sage.groups.free_group import FreeGroup, is_FreeGroup
from sage.rings.polynomial.laurent_polynomial_ring import LaurentPolynomialRing
from sage.matrix.constructor import identity_matrix, matrix
from sage.combinat.permutation import Permutations
from sage.combinat.subset import Subsets
from sage.categories.action import Action
from sage.knots.knot import Knot
from sage.sets.set import Set
from sage.groups.finitely_presented import FinitelyPresentedGroup
from sage.groups.artin import FiniteTypeArtinGroup, FiniteTypeArtinGroupElement
from sage.structure.richcmp import richcmp, rich_to_bool
from sage.features import PythonModule


lazy_import('sage.libs.braiding',
            ['rightnormalform', 'centralizer', 'supersummitset', 'greatestcommondivisor',
             'leastcommonmultiple', 'conjugatingbraid', 'ultrasummitset',
             'thurston_type', 'rigidity', 'sliding_circuits'],
            feature=PythonModule('sage.libs.braiding', spkg='libbraiding'))


class Braid(FiniteTypeArtinGroupElement):
    """
    An element of a braid group.

    It is a particular case of element of a finitely presented group.

    EXAMPLES::

        sage: B.<s0,s1,s2> = BraidGroup(4)
        sage: B
        Braid group on 4 strands
        sage: s0*s1/s2/s1
        s0*s1*s2^-1*s1^-1
        sage: B((1, 2, -3, -2))
        s0*s1*s2^-1*s1^-1
    """
    def _richcmp_(self, other, op):
        """
        Compare ``self`` and ``other``

        TESTS::

            sage: B = BraidGroup(4)
            sage: b = B([1, 2, 1])
            sage: c = B([2, 1, 2])
            sage: b == c #indirect doctest
            True
            sage: b < c^(-1)
            True
            sage: B([]) == B.one()
            True
        """
        if self.Tietze() == other.Tietze():
            return rich_to_bool(op, 0)
        nfself = [i.Tietze() for i in self.left_normal_form()]
        nfother = [i.Tietze() for i in other.left_normal_form()]
        return richcmp(nfself, nfother, op)

    def __hash__(self):
        r"""
        Return a hash value for ``self``.

        EXAMPLES::

            sage: B.<s0,s1,s2> = BraidGroup(4)
            sage: hash(s0*s2) == hash(s2*s0)
            True
            sage: hash(s0*s1) == hash(s1*s0)
            False
        """
        return hash(tuple(i.Tietze() for i in self.left_normal_form()))

    def strands(self):
        """
        Return the number of strands in the braid.

        EXAMPLES::

            sage: B = BraidGroup(4)
            sage: b = B([1, 2, -1, 3, -2])
            sage: b.strands()
            4
        """
        return self.parent().strands()

    def components_in_closure(self):
        """
        Return the number of components of the trace closure of the braid.

        OUTPUT:

        Positive integer.

        EXAMPLES::

            sage: B = BraidGroup(5)
            sage: b = B([1, -3])  # Three disjoint unknots
            sage: b.components_in_closure()
            3
            sage: b = B([1, 2, 3, 4])  # The unknot
            sage: b.components_in_closure()
            1
            sage: B = BraidGroup(4)
            sage: K11n42 = B([1, -2, 3, -2, 3, -2, -2, -1, 2, -3, -3, 2, 2])
            sage: K11n42.components_in_closure()
            1
        """
        cycles = self.permutation().to_cycles(singletons=False)
        return self.strands() - sum(len(c)-1 for c in cycles)

    def burau_matrix(self, var='t', reduced=False):
        r"""
        Return the Burau matrix of the braid.

        INPUT:

        - ``var`` -- string (default: ``'t'``); the name of the
          variable in the entries of the matrix
        - ``reduced`` -- boolean (default: ``False``); whether to
          return the reduced or unreduced Burau representation, can
          be one of the following:

          * ``True`` or ``'increasing'`` - returns the reduced form using
            the basis given by `e_1 - e_i` for `2 \leq i \leq n`
          * ``'unitary'`` - the unitary form according to Squier [Squ1984]_
          * ``'simple'`` - returns the reduced form using the basis given
            by simple roots `e_i - e_{i+1}`, which yields the matrices
            given on the Wikipedia page

        OUTPUT:

        The Burau matrix of the braid. It is a matrix whose entries
        are Laurent polynomials in the variable ``var``. If ``reduced``
        is ``True``, return the matrix for the reduced Burau representation
        instead in the format specified. If ``reduced`` is ``'unitary'``,
        a triple ``M, Madj, H`` is returned, where ``M`` is the Burau matrix
        in the unitary form, ``Madj`` the adjoined to ``M`` and ``H``
        the hermitian form.

        EXAMPLES::

            sage: B = BraidGroup(4)
            sage: B.inject_variables()
            Defining s0, s1, s2
            sage: b = s0*s1/s2/s1
            sage: b.burau_matrix()
            [       1 - t            0      t - t^2          t^2]
            [           1            0            0            0]
            [           0            0            1            0]
            [           0         t^-2 -t^-2 + t^-1    -t^-1 + 1]
            sage: s2.burau_matrix('x')
            [    1     0     0     0]
            [    0     1     0     0]
            [    0     0 1 - x     x]
            [    0     0     1     0]
            sage: s0.burau_matrix(reduced=True)
            [-t  0  0]
            [-t  1  0]
            [-t  0  1]

        Using the different reduced forms::

            sage: b.burau_matrix(reduced='simple')
            [    1 - t -t^-1 + 1        -1]
            [        1 -t^-1 + 1        -1]
            [        1     -t^-1         0]

            sage: M, Madj, H = b.burau_matrix(reduced='unitary')
            sage: M
            [-t^-2 + 1         t       t^2]
            [ t^-1 - t   1 - t^2      -t^3]
            [    -t^-2     -t^-1         0]
            sage: Madj
            [  1 - t^2 -t^-1 + t      -t^2]
            [     t^-1 -t^-2 + 1        -t]
            [     t^-2     -t^-3         0]
            sage: H
            [t^-1 + t       -1        0]
            [      -1 t^-1 + t       -1]
            [       0       -1 t^-1 + t]
            sage: M * H * Madj == H
            True

        REFERENCES:

        - :wikipedia:`Burau_representation`
        - [Squ1984]_
        """
        R = LaurentPolynomialRing(IntegerRing(), var)
        t = R.gen()
        n = self.strands()
        if not reduced:
            M = identity_matrix(R, n)
            for i in self.Tietze():
                A = identity_matrix(R, n)
                if i > 0:
                    A[i-1, i-1] = 1-t
                    A[i, i] = 0
                    A[i, i-1] = 1
                    A[i-1, i] = t
                if i < 0:
                    A[-1-i, -1-i] = 0
                    A[-i, -i] = 1-t**(-1)
                    A[-1-i, -i] = 1
                    A[-i, -1-i] = t**(-1)
                M = M * A

        else:
            if reduced is True or reduced == "increasing":
                M = identity_matrix(R, n - 1)
                for j in self.Tietze():
                    A = identity_matrix(R, n - 1)
                    if j > 1:
                        i = j - 1
                        A[i-1, i-1] = 1 - t
                        A[i, i] = 0
                        A[i, i-1] = 1
                        A[i-1, i] = t
                    if j < -1:
                        i = j + 1
                        A[-1-i, -1-i] = 0
                        A[-i, -i] = 1 - t**-1
                        A[-1-i, -i] = 1
                        A[-i, -1-i] = t**-1
                    if j == 1:
                        for k in range(n - 1):
                            A[k, 0] = -t
                    if j == -1:
                        A[0, 0] = -t**-1
                        for k in range(1, n - 1):
                            A[k, 0] = -1
                    M = M * A

            elif reduced in ["simple", "unitary"]:
                M = identity_matrix(R, n - 1)
                for j in self.Tietze():
                    A = identity_matrix(R, n-1)
                    if j > 0:
                        A[j-1, j-1] = -t
                        if j > 1:
                            A[j-1, j-2] = t
                        if j < n-1:
                            A[j-1, j] = 1
                    if j < 0:
                        A[-j-1, -j-1] = -t**(-1)
                        if -j > 1:
                            A[-j-1, -j-2] = 1
                        if -j < n - 1:
                            A[-j-1, -j] = t**(-1)
                    M = M * A

            else:
                raise ValueError("invalid reduced type")

            if reduced == "unitary":
                # note: the roles of Madj and M are exchanged with respect
                # to the Squier paper in order to match the convention in
                # sage for instance in :meth:`_check_matrix` of
                # :class:`UnitaryMatrixGroup_generic`

                t_sq = R.hom([t**2], codomain=R)
                Madj = matrix(R, n - 1, n - 1,
                              lambda i, j: t**(j - i) * t_sq(M[i, j]))

                t_inv = R.hom([t**(-1)], codomain=R)
                M = matrix(R, n - 1, n - 1,
                           lambda i, j: t_inv(Madj[j, i]))

                # We see if the hermitian form has been cached
                #   in the parent
                H = self.parent()._hermitian_form
                if H is None:
                    # Defining the hermitian form
                    H = (t + t**(-1)) * identity_matrix(R, n - 1)
                    for i in range(n-2):
                        H[i, i + 1] = -1
                        H[i + 1, i] = -1
                    self.parent()._hermitian_form = H

                return M, Madj, H

        return M

    def alexander_polynomial(self, var='t', normalized=True):
        r"""
        Return the Alexander polynomial of the closure of the braid.

        INPUT:

        - ``var`` -- string (default: ``'t'``); the name of the
          variable in the entries of the matrix
        - ``normalized`` -- boolean (default: ``True``); whether to
          return the normalized Alexander polynomial

        OUTPUT:

        The Alexander polynomial of the braid closure of the braid.

        This is computed using the reduced Burau representation. The
        unnormalized Alexander polynomial is a Laurent polynomial,
        which is only well-defined up to multiplication by plus or
        minus times a power of `t`.

        We normalize the polynomial by dividing by the largest power
        of `t` and then if the resulting constant coefficient
        is negative, we multiply by `-1`.

        EXAMPLES:

        We first construct the trefoil::

            sage: B = BraidGroup(3)
            sage: b = B([1,2,1,2])
            sage: b.alexander_polynomial(normalized=False)
            1 - t + t^2
            sage: b.alexander_polynomial()
            t^-2 - t^-1 + 1

        Next we construct the figure 8 knot::

            sage: b = B([-1,2,-1,2])
            sage: b.alexander_polynomial(normalized=False)
            -t^-2 + 3*t^-1 - 1
            sage: b.alexander_polynomial()
            t^-2 - 3*t^-1 + 1

        Our last example is the Kinoshita-Terasaka knot::

            sage: B = BraidGroup(4)
            sage: b = B([1,1,1,3,3,2,-3,-1,-1,2,-1,-3,-2])
            sage: b.alexander_polynomial(normalized=False)
            -t^-1
            sage: b.alexander_polynomial()
            1

        REFERENCES:

        - :wikipedia:`Alexander_polynomial`
        """
        n = self.strands()
        p = (self.burau_matrix(reduced=True) - identity_matrix(n - 1)).det()
        K, t = LaurentPolynomialRing(IntegerRing(), var).objgen()
        if p == 0:
            return K.zero()
        qn = sum(t**i for i in range(n))
        p //= qn
        if normalized:
            p *= t**(-p.degree())
            if p.constant_coefficient() < 0:
                p = -p
        return p

    def permutation(self):
        """
        Return the permutation induced by the braid in its strands.

        OUTPUT:

        A permutation.

        EXAMPLES::

            sage: B.<s0,s1,s2> = BraidGroup()
            sage: b = s0*s1/s2/s1
            sage: b.permutation()
            [4, 1, 3, 2]
            sage: b.permutation().cycle_string()
            '(1,4,2)'
        """
        return self.coxeter_group_element()

    def plot(self, color='rainbow', orientation='bottom-top', gap=0.05, aspect_ratio=1, axes=False, **kwds):
        """
        Plot the braid

        The following options are available:

        - ``color`` -- (default: ``'rainbow'``) the color of the
          strands. Possible values are:

            * ``'rainbow'``, uses :meth:`~sage.plot.colors.rainbow`
              according to the number of strands.

            * a valid color name for :meth:`~sage.plot.bezier_path`
              and :meth:`~sage.plot.line`. Used for all strands.

            * a list or a tuple of colors for each individual strand.

        - ``orientation`` -- (default: ``'bottom-top'``) determines how
          the braid is printed. The possible values are:

            * ``'bottom-top'``, the braid is printed from bottom to top

            * ``'top-bottom'``, the braid is printed from top to bottom

            * ``'left-right'``, the braid is printed from left to right

        - ``gap`` -- floating point number (default: 0.05). determines
          the size of the gap left when a strand goes under another.

        - ``aspect_ratio`` -- floating point number (default:
          ``1``). The aspect ratio.

        - ``**kwds`` -- other keyword options that are passed to
          :meth:`~sage.plot.bezier_path` and :meth:`~sage.plot.line`.

        EXAMPLES::

            sage: B = BraidGroup(4, 's')
            sage: b = B([1, 2, 3, 1, 2, 1])
            sage: b.plot()
            Graphics object consisting of 30 graphics primitives
            sage: b.plot(color=["red", "blue", "red", "blue"])
            Graphics object consisting of 30 graphics primitives

            sage: B.<s,t> = BraidGroup(3)
            sage: b = t^-1*s^2
            sage: b.plot(orientation="left-right", color="red")
            Graphics object consisting of 12 graphics primitives
        """
        from sage.plot.bezier_path import bezier_path
        from sage.plot.plot import Graphics, line
        from sage.plot.colors import rainbow
        if orientation == 'top-bottom':
            orx = 0
            ory = -1
            nx = 1
            ny = 0
        elif orientation == 'left-right':
            orx = 1
            ory = 0
            nx = 0
            ny = -1
        elif orientation == 'bottom-top':
            orx = 0
            ory = 1
            nx = 1
            ny = 0
        else:
            raise ValueError('unknown value for "orientation"')
        n = self.strands()
        if isinstance(color, (list, tuple)):
            if len(color) != n:
                raise TypeError(f"color (={color}) must contain exactly {n} colors")
            col = list(color)
        elif color == "rainbow":
            col = rainbow(n)
        else:
            col = [color]*n
        braid = self.Tietze()
        a = Graphics()
        op = gap
        for i, m in enumerate(braid):
            for j in range(n):
                if m == j+1:
                    a += bezier_path([[(j*nx+i*orx, i*ory+j*ny), (j*nx+orx*(i+0.25), j*ny+ory*(i+0.25)),
                                       (nx*(j+0.5)+orx*(i+0.5), ny*(j+0.5)+ory*(i+0.5))],
                                      [(nx*(j+1)+orx*(i+0.75), ny*(j+1)+ory*(i+0.75)),
                                       (nx*(j+1)+orx*(i+1), ny*(j+1)+ory*(i+1))]], color=col[j], **kwds)
                elif m == j:
                    a += bezier_path([[(nx*j+orx*i, ny*j+ory*i), (nx*j+orx*(i+0.25), ny*j+ory*(i+0.25)),
                                       (nx*(j-0.5+4*op)+orx*(i+0.5-2*op), ny*(j-0.5+4*op)+ory*(i+0.5-2*op)),
                                       (nx*(j-0.5+2*op)+orx*(i+0.5-op), ny*(j-0.5+2*op)+ory*(i+0.5-op))]],
                                     color=col[j], **kwds)
                    a += bezier_path([[(nx*(j-0.5-2*op)+orx*(i+0.5+op), ny*(j-0.5-2*op)+ory*(i+0.5+op)),
                                       (nx*(j-0.5-4*op)+orx*(i+0.5+2*op), ny*(j-0.5-4*op)+ory*(i+0.5+2*op)),
                                       (nx*(j-1)+orx*(i+0.75), ny*(j-1)+ory*(i+0.75)),
                                       (nx*(j-1)+orx*(i+1), ny*(j-1)+ory*(i+1))]], color=col[j], **kwds)
                    col[j], col[j-1] = col[j-1], col[j]
                elif -m == j+1:
                    a += bezier_path([[(nx*j+orx*i, ny*j+ory*i), (nx*j+orx*(i+0.25), ny*j+ory*(i+0.25)),
                                       (nx*(j+0.5-4*op)+orx*(i+0.5-2*op), ny*(j+0.5-4*op)+ory*(i+0.5-2*op)),
                                       (nx*(j+0.5-2*op)+orx*(i+0.5-op), ny*(j+0.5-2*op)+ory*(i+0.5-op))]],
                                     color=col[j], **kwds)
                    a += bezier_path([[(nx*(j+0.5+2*op)+orx*(i+0.5+op), ny*(j+0.5+2*op)+ory*(i+0.5+op)),
                                       (nx*(j+0.5+4*op)+orx*(i+0.5+2*op), ny*(j+0.5+4*op)+ory*(i+0.5+2*op)),
                                       (nx*(j+1)+orx*(i+0.75), ny*(j+1)+ory*(i+0.75)),
                                       (nx*(j+1)+orx*(i+1), ny*(j+1)+ory*(i+1))]], color=col[j], **kwds)
                elif -m == j:
                    a += bezier_path([[(nx*j+orx*i, ny*j+ory*i), (nx*j+orx*(i+0.25), ny*j+ory*(i+0.25)),
                                       (nx*(j-0.5)+orx*(i+0.5), ny*(j-0.5)+ory*(i+0.5))],
                                      [(nx*(j-1)+orx*(i+0.75), ny*(j-1)+ory*(i+0.75)),
                                       (nx*(j-1)+orx*(i+1), ny*(j-1)+ory*(i+1))]], color=col[j], **kwds)
                    col[j], col[j-1] = col[j-1], col[j]
                else:
                    a += line([(nx*j+orx*i, ny*j+ory*i), (nx*j+orx*(i+1), ny*j+ory*(i+1))], color=col[j], **kwds)
        a.set_aspect_ratio(aspect_ratio)
        a.axes(axes)
        return a

    def plot3d(self, color='rainbow'):
        """
        Plots the braid in 3d.

        The following option is available:

        - ``color`` -- (default: ``'rainbow'``) the color of the
          strands. Possible values are:

            * ``'rainbow'``, uses :meth:`~sage.plot.colors.rainbow`
              according to the number of strands.

            * a valid color name for :meth:`~sage.plot.plot3d.bezier3d`.
              Used for all strands.

            * a list or a tuple of colors for each individual strand.

        EXAMPLES::

            sage: B = BraidGroup(4, 's')
            sage: b = B([1, 2, 3, 1, 2, 1])
            sage: b.plot3d()
            Graphics3d Object
            sage: b.plot3d(color="red")
            Graphics3d Object
            sage: b.plot3d(color=["red", "blue", "red", "blue"])
            Graphics3d Object
        """
        from sage.plot.plot3d.shapes2 import bezier3d
        from sage.plot.colors import rainbow
        b = []
        n = self.strands()
        if isinstance(color, (list, tuple)):
            if len(color) != n:
                raise TypeError("color (=%s) must contain exactly %d colors" % (color, n))
            col = list(color)
        elif color == "rainbow":
            col = rainbow(n)
        else:
            col = [color]*n
        braid = self.Tietze()

        for i, m in enumerate(braid):
            for j in range(n):
                if m == j+1:
                    b.append(bezier3d([[(0, j, i), (0, j, i+0.25), (0.25, j, i+0.25), (0.25, j+0.5, i+0.5)],
                                       [(0.25, j+1, i+0.75), (0, j+1, i+0.75), (0, j+1, i+1)]], color=col[j]))
                elif -m == j+1:
                    b.append(bezier3d([[(0, j, i), (0, j, i+0.25), (-0.25, j, i+0.25), (-0.25, j+0.5, i+0.5)],
                                       [(-0.25, j+1, i+0.75), (0, j+1, i+0.75), (0, j+1, i+1)]], color=col[j]))
                elif m == j:
                    b.append(bezier3d([[(0, j, i), (0, j, i+0.25), (-0.25, j, i+0.25), (-0.25, j-0.5, i+0.5)],
                                       [(-0.25, j-1, i+0.75), (0, j-1, i+0.75), (0, j-1, i+1)]], color=col[j]))
                    col[j], col[j-1] = col[j-1], col[j]
                elif -m == j:
                    b.append(bezier3d([[(0, j, i), (0, j, i+0.25), (0.25, j, i+0.25), (0.25, j-0.5, i+0.5)],
                                       [(0.25, j-1, i+0.75), (0, j-1, i+0.75), (0, j-1, i+1)]], color=col[j]))
                    col[j], col[j-1] = col[j-1], col[j]
                else:
                    b.append(bezier3d([[(0, j, i), (0, j, i+1)]], color=col[j]))
        return sum(b)

    def LKB_matrix(self, variables='x,y'):
        r"""
        Return the Lawrence-Krammer-Bigelow representation matrix.

        The matrix is expressed in the basis `\{e_{i, j} \mid 1\leq i
        < j \leq n\}`, where the indices are ordered
        lexicographically.  It is a matrix whose entries are in the
        ring of Laurent polynomials on the given variables.  By
        default, the variables are ``'x'`` and ``'y'``.

        INPUT:

        - ``variables`` -- string (default: ``'x,y'``). A string
          containing the names of the variables, separated by a comma.

        OUTPUT:

        The matrix corresponding to the Lawrence-Krammer-Bigelow representation of the braid.

        EXAMPLES::

            sage: B = BraidGroup(3)
            sage: b = B([1, 2, 1])
            sage: b.LKB_matrix()
            [             0 -x^4*y + x^3*y         -x^4*y]
            [             0         -x^3*y              0]
            [        -x^2*y  x^3*y - x^2*y              0]
            sage: c = B([2, 1, 2])
            sage: c.LKB_matrix()
            [             0 -x^4*y + x^3*y         -x^4*y]
            [             0         -x^3*y              0]
            [        -x^2*y  x^3*y - x^2*y              0]

        REFERENCES:

        - [Big2003]_
        """
        return self.parent()._LKB_matrix_(self.Tietze(), variab=variables)

    def TL_matrix(self, drain_size, variab=None, sparse=True):
        r"""
        Return the matrix representation of the Temperley--Lieb--Jones
        representation of the braid in a certain basis.

        The basis is given by non-intersecting pairings of `(n+d)` points,
        where `n` is the number of strands, `d` is given by ``drain_size``,
        and the pairings satisfy certain rules. See
        :meth:`~sage.groups.braid.BraidGroup_class.TL_basis_with_drain()`
        for details.

        We use the convention that the eigenvalues of the standard generators
        are `1` and `-A^4`, where `A` is a variable of a Laurent
        polynomial ring.

        When `d = n - 2` and the variables are picked appropriately, the
        resulting representation is equivalent to the reduced Burau
        representation.

        INPUT:

        - ``drain_size`` -- integer between 0 and the number of strands
          (both inclusive)

        - ``variab`` -- variable (default: ``None``); the variable in the
          entries of the matrices; if ``None``, then use a default variable
          in `\ZZ[A,A^{-1}]`

        - ``sparse`` -- boolean (default: ``True``); whether or not the
          result should be given as a sparse matrix

        OUTPUT:

        The matrix of the TL representation of the braid.

        The parameter ``sparse`` can be set to ``False`` if it is
        expected that the resulting matrix will not be sparse. We
        currently make no attempt at guessing this.

        EXAMPLES:

        Let us calculate a few examples for `B_4` with `d = 0`::

            sage: B = BraidGroup(4)
            sage: b = B([1, 2, -3])
            sage: b.TL_matrix(0)
            [1 - A^4   -A^-2]
            [   -A^6       0]
            sage: R.<x> = LaurentPolynomialRing(GF(2))
            sage: b.TL_matrix(0, variab=x)
            [1 + x^4    x^-2]
            [    x^6       0]
            sage: b = B([])
            sage: b.TL_matrix(0)
            [1 0]
            [0 1]

        Test of one of the relations in `B_8`::

            sage: B = BraidGroup(8)
            sage: d = 0
            sage: B([4,5,4]).TL_matrix(d) == B([5,4,5]).TL_matrix(d)
            True

        An element of the kernel of the Burau representation, following
        [Big1999]_::

            sage: B = BraidGroup(6)
            sage: psi1 = B([4, -5, -2, 1])
            sage: psi2 = B([-4, 5, 5, 2, -1, -1])
            sage: w1 = psi1^(-1) * B([3]) * psi1
            sage: w2 = psi2^(-1) * B([3]) * psi2
            sage: (w1 * w2 * w1^(-1) * w2^(-1)).TL_matrix(4)
            [1 0 0 0 0]
            [0 1 0 0 0]
            [0 0 1 0 0]
            [0 0 0 1 0]
            [0 0 0 0 1]

        REFERENCES:

        - [Big1999]_
        - [Jon2005]_
        """
        if variab is None:
            R = LaurentPolynomialRing(IntegerRing(), 'A')
        else:
            R = variab.parent()
        rep = self.parent().TL_representation(drain_size, variab)
        M = identity_matrix(R, self.parent().dimension_of_TL_space(drain_size),
                            sparse=sparse)
        for i in self.Tietze():
            if i > 0:
                M = M*rep[i-1][0]
            if i < 0:
                M = M*rep[-i-1][1]
        return M

<<<<<<< HEAD
    @cached_method
=======
>>>>>>> f71ef1d9
    def links_gould_matrix(self, symbolics=False):
        r"""
        Return the representation matrix of ``self`` according to the R-matrix
        representation being attached to the quantum superalgebra `sl_q(2|1)`.
        See [MW2012]_, section 3 and references given there.

        INPUT:

        - ``symbolics`` -- boolean (default ``False``). If set to ``True`` the
          coefficients will be contained in the symbolic ring. Per default they
          are elements of a quotient ring of a three variate Laurent polynomial
          ring.

        OUTPUT:

        The representation matrix of ``self`` over the ring according to the choice
        of the keyword ``symbolics`` (see the corresponding explanation).

        EXAMPLES::

            sage: Hopf = BraidGroup(2)([-1, -1])
            sage: HopfLG = Hopf.links_gould_matrix()
            sage: HopfLG.dimensions()
            (16, 16)
            sage: HopfLG.base_ring()
<<<<<<< HEAD
            Quotient of Multivariate Laurent Polynomial Ring in s0r, s1r, Yr
              over Integer Ring by the ideal (s0r^2*s1r^2 - s0r^2 - s1r^2 + Yr^2 + 1)
=======
            Univariate Quotient Polynomial Ring in Yrbar
              over Multivariate Laurent Polynomial Ring in s0r, s1r
              over Integer Ring with modulus Yr^2 + s0r^2*s1r^2 - s0r^2 - s1r^2 + 1
>>>>>>> f71ef1d9
            sage: HopfLGs = Hopf.links_gould_matrix(symbolics=True)
            sage: HopfLGs.base_ring()
            Symbolic Ring
        """
        rep = self.parent()._links_gould_representation(symbolics=symbolics)
        M = rep[0][0].parent().one()
        for i in self.Tietze():
            if i > 0:
                M = M*rep[i-1][0]
            if i < 0:
                M = M*rep[-i-1][1]
        return M

    @cached_method
<<<<<<< HEAD
    def links_gould_polynomial(self, varnames='t0, t1', use_symbolics=False):
=======
    def links_gould_polynomial(self, varnames=None, use_symbolics=False):
>>>>>>> f71ef1d9
        r"""
        Return the Links-Gould polynomial of the closure of ``self``.
        See [MW2012]_, section 3 and references given there.

        INPUT:

        - ``varnames`` -- string (default ``t0, t1``)

        OUTPUT:

        A Laurent polynomial in the given variable names.

        EXAMPLES::

            sage: Hopf = BraidGroup(2)([-1, -1])
            sage: Hopf.links_gould_polynomial()
            -1 + t1^-1 + t0^-1 - t0^-1*t1^-1
            sage: _ == Hopf.links_gould_polynomial(use_symbolics=True)
            True
            sage: Hopf.links_gould_polynomial(varnames='a, b')
            -1 + b^-1 + a^-1 - a^-1*b^-1
            sage: _ == Hopf.links_gould_polynomial(varnames='a, b', use_symbolics=True)
            True

        REFERENCES:

        - [MW2012]_
        """
<<<<<<< HEAD
=======
        from sage.rings.integer_ring import ZZ
        if varnames is not None:
            poly = self.links_gould_polynomial(use_symbolics=use_symbolics)
            R = LaurentPolynomialRing(ZZ, varnames)
            t0, t1 = R.gens()
            return poly(t0=t0, t1=t1)
        varnames = 't0, t1'

>>>>>>> f71ef1d9
        rep = self.parent()._links_gould_representation(symbolics=use_symbolics)
        l = len(rep)
        mu = rep[l-1] # quantum trace factor
        M = mu * self.links_gould_matrix(symbolics=use_symbolics)
        d1, d2 = M.dimensions()
        e = d1//4
        B = M.base_ring()
<<<<<<< HEAD
        from sage.rings.integer_ring import ZZ
=======
>>>>>>> f71ef1d9
        R = LaurentPolynomialRing(ZZ, varnames)

        # partial quantum trace according to I. Marin section 2.5
        part_trace = matrix(B, 4, 4, lambda i, j: sum(M[e*i+ k, e*j+k] for k in range(e)))
        ptemp = part_trace[0,0] # part_trace == psymb*M.parent().one()
        if use_symbolics:
            v1, v2 = R.variable_names()
            pstr = str(ptemp._sympy_().simplify())
            pstr = pstr.replace('t0', v1).replace('t1', v2)
            F = R.fraction_field() # to make coercion work
            return R(F(pstr))
        else:
<<<<<<< HEAD
            ltemp = ptemp.lift()
            # Since the result of the calculation is known to be a Laurent polynomial
            # in t0 and t1 all exponents of ltemp must be divisable by 2
            L = ltemp.parent()
            lred = L({(k[0]/2, k[1]/2, k[2]/2): v for k, v in ltemp.dict().items()})
            t0, t1 = R.gens()
            return lred(t0, t1, (t0-1)*(1-t1))
=======
            ltemp = ptemp.lift().constant_coefficient()
            # Since the result of the calculation is known to be a Laurent polynomial
            # in t0 and t1 all exponents of ltemp must be divisable by 2
            L = ltemp.parent()
            lred = L({(k[0]/2, k[1]/2): v for k, v in ltemp.dict().items()})
            t0, t1 = R.gens()
            return lred(t0, t1)
>>>>>>> f71ef1d9

    def tropical_coordinates(self):
        r"""
        Return the tropical coordinates of ``self`` in the braid group `B_n`.

        OUTPUT:

        - a list of `2n` tropical integers

        EXAMPLES::

            sage: B = BraidGroup(3)
            sage: b = B([1])
            sage: tc = b.tropical_coordinates(); tc
            [1, 0, 0, 2, 0, 1]
            sage: tc[0].parent()
            Tropical semiring over Integer Ring

            sage: b = B([-2, -2, -1, -1, 2, 2, 1, 1])
            sage: b.tropical_coordinates()
            [1, -19, -12, 9, 0, 13]

        REFERENCES:

        - [DW2007]_
        - [Deh2011]_
        """
        coord = [0, 1] * self.strands()
        for s in self.Tietze():
            k = 2*(abs(s)-1)
            x1, y1, x2, y2 = coord[k:k+4]
            if s > 0:
                sign = 1
                z = x1 - min(y1, 0) - x2 + max(y2, 0)
                coord[k+1] = y2 - max(z, 0)
                coord[k+3] = y1 + max(z, 0)
            else:
                sign = -1
                z = x1 + min(y1, 0) - x2 - max(y2, 0)
                coord[k+1] = y2 + min(z, 0)
                coord[k+3] = y1 - min(z, 0)

            coord[k] = x1 + sign*(max(y1, 0) + max(max(y2, 0) - sign*z, 0))
            coord[k+2] = x2 + sign*(min(y2, 0) + min(min(y1, 0) + sign*z, 0))

        from sage.rings.semirings.tropical_semiring import TropicalSemiring
        T = TropicalSemiring(IntegerRing())
        return [T(_) for _ in coord]

    def markov_trace(self, variab=None, normalized=True):
        r"""
        Return the Markov trace of the braid.

        The normalization is so that in the underlying braid group
        representation, the eigenvalues of the standard generators of
        the braid group are `1` and `-A^4`.

        INPUT:

        - ``variab`` -- variable (default: ``None``); the variable in the
          resulting polynomial; if ``None``, then use the variable `A`
          in `\ZZ[A,A^{-1}]`

        - ``normalized`` - boolean (default: ``True``); if specified to be
          ``False``, return instead a rescaled Laurent polynomial version of
          the Markov trace

        OUTPUT:

        If ``normalized`` is ``False``, return instead the Markov trace
        of the braid, normalized by a factor of `(A^2+A^{-2})^n`. The
        result is then a Laurent polynomial in ``variab``. Otherwise it
        is a quotient of Laurent polynomials in ``variab``.

        EXAMPLES::

            sage: B = BraidGroup(4)
            sage: b = B([1, 2, -3])
            sage: mt = b.markov_trace(); mt
            A^4/(A^12 + 3*A^8 + 3*A^4 + 1)
            sage: mt.factor()
            A^4 * (A^4 + 1)^-3

        We now give the non-normalized Markov trace::

            sage: mt = b.markov_trace(normalized=False); mt
            A^-4 + 1
            sage: mt.parent()
            Univariate Laurent Polynomial Ring in A over Integer Ring
        """
        if variab is None:
            R = LaurentPolynomialRing(IntegerRing(), 'A')
            A = R.gens()[0]
            one = IntegerRing().one()
            quantum_integer = lambda d: R({i: one for i in range(-2*d, 2*d+1, 4)})
        else:
            A = variab
            quantum_integer = lambda d: (A**(2*(d+1))-A**(-2*(d+1))) // (A**2-A**(-2))

        n = self.strands()
        trace_sum = sum(quantum_integer(d) * self.TL_matrix(d, variab=variab).trace()
                        for d in range(n+1) if (n+d) % 2 == 0)

        if normalized:
            delta = A**2 + A**(-2)
            trace_sum = trace_sum / delta**n
        return trace_sum

    @lazy_attribute
    def _jones_polynomial(self):
        """
        Cached version of the Jones polynomial in a generic variable
        with the Skein normalization.

        The computation of the Jones polynomial uses the representation
        of the braid group on the Temperley--Lieb algebra. We cache the
        part of the calculation which does not depend on the choices of
        variables or normalizations.

        .. SEEALSO::

            :meth:`jones_polynomial`

        TESTS::

            sage: B = BraidGroup(9)
            sage: b = B([1, 2, 3, 4, 5, 6, 7, 8])
            sage: b.jones_polynomial()
            1

            sage: B = BraidGroup(2)
            sage: b = B([])
            sage: b._jones_polynomial
            -A^-2 - A^2
            sage: b = B([-1, -1, -1])
            sage: b._jones_polynomial
            -A^-16 + A^-12 + A^-4
        """
        trace = self.markov_trace(normalized=False)
        A = trace.parent().gens()[0]
        D = A**2 + A**(-2)
        exp_sum = self.exponent_sum()
        num_comp = self.components_in_closure()
        return (-1)**(num_comp-1) * A**(2*exp_sum) * trace // D

    def jones_polynomial(self, variab=None, skein_normalization=False):
        """
        Return the Jones polynomial of the trace closure of the braid.

        The normalization is so that the unknot has Jones polynomial `1`. If
        ``skein_normalization`` is ``True``, the variable of the result is
        replaced by a itself to the power of `4`, so that the result
        agrees with the conventions of [Lic1997]_ (which in particular differs
        slightly from the conventions used otherwise in this class), had
        one used the conventional Kauffman bracket variable notation directly.

        If ``variab`` is ``None`` return a polynomial in the variable `A`
        or `t`, depending on the value ``skein_normalization``. In
        particular, if ``skein_normalization`` is ``False``, return the
        result in terms of the variable `t`, also used in [Lic1997]_.

        INPUT:

        - ``variab`` -- variable (default: ``None``); the variable in the
          resulting polynomial; if unspecified, use either a default variable
          in `ZZ[A,A^{-1}]` or the variable `t` in the symbolic ring

        - ``skein_normalization`` -- boolean (default: ``False``); determines
          the variable of the resulting polynomial

        OUTPUT:

        If ``skein_normalization`` if ``False``, this returns an element
        in the symbolic ring as the Jones polynomial of the closure might
        have fractional powers when the closure of the braid is not a knot.
        Otherwise the result is a Laurent polynomial in ``variab``.

        EXAMPLES:

        The unknot::

            sage: B = BraidGroup(9)
            sage: b = B([1, 2, 3, 4, 5, 6, 7, 8])
            sage: b.jones_polynomial()
            1

        Two unlinked unknots::

            sage: B = BraidGroup(2)
            sage: b = B([])
            sage: b.jones_polynomial()
            -sqrt(t) - 1/sqrt(t)

        The Hopf link::

            sage: B = BraidGroup(2)
            sage: b = B([-1,-1])
            sage: b.jones_polynomial()
            -1/sqrt(t) - 1/t^(5/2)

        Different representations of the trefoil and one of its mirror::

            sage: B = BraidGroup(2)
            sage: b = B([-1, -1, -1])
            sage: b.jones_polynomial(skein_normalization=True)
            -A^-16 + A^-12 + A^-4
            sage: b.jones_polynomial()
            1/t + 1/t^3 - 1/t^4
            sage: B = BraidGroup(3)
            sage: b = B([-1, -2, -1, -2])
            sage: b.jones_polynomial(skein_normalization=True)
            -A^-16 + A^-12 + A^-4
            sage: R.<x> = LaurentPolynomialRing(GF(2))
            sage: b.jones_polynomial(skein_normalization=True, variab=x)
            x^-16 + x^-12 + x^-4
            sage: B = BraidGroup(3)
            sage: b = B([1, 2, 1, 2])
            sage: b.jones_polynomial(skein_normalization=True)
            A^4 + A^12 - A^16

        K11n42 (the mirror of the "Kinoshita-Terasaka" knot) and K11n34 (the
        mirror of the "Conway" knot)::

            sage: B = BraidGroup(4)
            sage: b11n42 = B([1, -2, 3, -2, 3, -2, -2, -1, 2, -3, -3, 2, 2])
            sage: b11n34 = B([1, 1, 2, -3, 2, -3, 1, -2, -2, -3, -3])
            sage: bool(b11n42.jones_polynomial() == b11n34.jones_polynomial())
            True
        """
        if skein_normalization:
            if variab is None:
                return self._jones_polynomial
            else:
                return self._jones_polynomial(variab)
        else:
            from sage.symbolic.ring import SR
            from sage.rings.integer_ring import ZZ
            if variab is None:
                variab = 't'
            # We force the result to be in the symbolic ring because of the expand
            return self._jones_polynomial(SR(variab)**(ZZ(1)/ZZ(4))).expand()

    @cached_method
    def _enhanced_states(self):
        r"""
        Return the enhanced states of the closure of the braid diagram.

        The states are collected in a dictionary, where the dictionary
        keys are tuples of quantum and annular grading.
        Each dictionary value is itself a dictionary with the
        dictionary keys being the homological grading, and the values
        a list of enhanced states with the corresponding homology,
        quantum and annular grading.

        Each enhanced state is represented as a tuple containing:

        - A tuple with the type of smoothing made at each crossing.

        - A set with the circles marked as negative.

        - A set with the circles marked as positive.

        Each circle represented by a frozenset of tuples of the form
        (index of crossing, side where the circle passes the crossing)

        EXAMPLES::

            sage: B = BraidGroup(2)
            sage: b = B([1,1])
            sage: sorted((gr, sorted((d, [(sm,
            ....:                          sorted((sorted(A[0]), A[1]) for A in X),
            ....:                          sorted((sorted(A[0]), A[1]) for A in Y))
            ....:                         for sm, X, Y in data])
            ....:                    for d, data in v.items()))
            ....:        for gr,v in b._enhanced_states().items())
            [((0, -2),
              [(0, [((0, 0), [([(0, 1), (1, 1)], 1), ([(0, 3), (1, 3)], 1)], [])])]),
             ((2, 0),
              [(0,
                [((0, 0), [([(0, 3), (1, 3)], 1)], [([(0, 1), (1, 1)], 1)]),
                 ((0, 0), [([(0, 1), (1, 1)], 1)], [([(0, 3), (1, 3)], 1)])]),
               (1,
                [((1, 0), [([(0, 0), (0, 2), (1, 1), (1, 3)], 0)], []),
                 ((0, 1), [([(0, 1), (0, 3), (1, 0), (1, 2)], 0)], [])]),
               (2, [((1, 1), [([(0, 0), (1, 2)], 0), ([(0, 2), (1, 0)], 0)], [])])]),
             ((4, 0),
              [(1,
                [((1, 0), [], [([(0, 0), (0, 2), (1, 1), (1, 3)], 0)]),
                 ((0, 1), [], [([(0, 1), (0, 3), (1, 0), (1, 2)], 0)])]),
               (2,
                [((1, 1), [([(0, 2), (1, 0)], 0)], [([(0, 0), (1, 2)], 0)]),
                 ((1, 1), [([(0, 0), (1, 2)], 0)], [([(0, 2), (1, 0)], 0)])])]),
             ((4, 2),
              [(0, [((0, 0), [], [([(0, 1), (1, 1)], 1), ([(0, 3), (1, 3)], 1)])])]),
             ((6, 0),
              [(2, [((1, 1), [], [([(0, 0), (1, 2)], 0), ([(0, 2), (1, 0)], 0)])])])]
        """
        from sage.graphs.graph import Graph
        from sage.functions.generalized import sgn
        crossinglist = self.Tietze()
        ncross = len(crossinglist)
        writhe = 0

        # first build a "quadruply linked list", each crossing indicating its
        # previous and following neighbours
        last_crossing_in_row = [None] * self.strands()
        first_crossing_in_row = [None] * self.strands()
        crossings = [None] * ncross
        for i, cr in enumerate(crossinglist):
            writhe = writhe + sgn(cr)
            prevabove = last_crossing_in_row[abs(cr) - 1]
            prevbelow = last_crossing_in_row[abs(cr)]
            if prevabove is None:
                first_crossing_in_row[abs(cr) - 1] = i
            else:
                if abs(cr) == abs(crossings[prevabove]["cr"]):
                    crossings[prevabove]["next_above"] = i
                else:
                    crossings[prevabove]["next_below"] = i
            if prevbelow is None:
                first_crossing_in_row[abs(cr)] = i
            else:
                if abs(cr) == abs(crossings[prevbelow]["cr"]):
                    crossings[prevbelow]["next_below"] = i
                else:
                    crossings[prevbelow]["next_above"] = i
            crossings[i] = {"cr": cr,
                            "prev_above": prevabove,
                            "prev_below": prevbelow,
                            "next_above": None,
                            "next_below": None}
            last_crossing_in_row[abs(cr) - 1] = i
            last_crossing_in_row[abs(cr)] = i
        # tie up the ends of the list
        for k, i in enumerate(first_crossing_in_row):
            if i is not None:
                j = last_crossing_in_row[k]
                if abs(crossings[i]["cr"]) == k:
                    crossings[i]["prev_below"] = j
                else:
                    crossings[i]["prev_above"] = j

                if abs(crossings[j]["cr"]) == k:
                    crossings[j]["next_below"] = i
                else:
                    crossings[j]["next_above"] = i

        smoothings = []
        # generate all the resolutions
        for i in range(2**ncross):
            v = Integer(i).bits()
            v = v + [0]*(ncross - len(v))
            G = Graph()
            for j, cr in enumerate(crossings):
                if (v[j]*2-1)*sgn(cr["cr"]) == -1:  # oriented resolution
                    G.add_edge((j, cr["next_above"], abs(cr["cr"]) - 1), (j, 1))
                    G.add_edge((cr["prev_above"], j, abs(cr["cr"]) - 1), (j, 1))
                    G.add_edge((j, cr["next_below"], abs(cr["cr"])), (j, 3))
                    G.add_edge((cr["prev_below"], j, abs(cr["cr"])), (j, 3))
                else:
                    G.add_edge((j, cr["next_above"], abs(cr["cr"]) - 1), (j, 0))
                    G.add_edge((j, cr["next_below"], abs(cr["cr"])), (j, 0))
                    G.add_edge((cr["prev_above"], j, abs(cr["cr"]) - 1), (j, 2))
                    G.add_edge((cr["prev_below"], j, abs(cr["cr"])), (j, 2))
            # add loops of strands without crossing
            for k, j in enumerate(first_crossing_in_row):
                if j is None:
                    G.add_edge((ncross + k, ncross + k, k), (ncross + k, 4))
            sm = []
            for component in G.connected_components(sort=False):
                circle = set()
                trivial = 1
                # trivial switch: minus one means a circle is non-trivial.
                for vertex in component:
                    if len(vertex) == 3:
                        if vertex[1] <= vertex[0]:  # flip triviality for every looping edge
                            trivial *= -1
                    else:
                        circle.add(vertex)
                trivial = (1-trivial) // 2  # convert to 0 - trivial, 1 - non-trivial
                sm.append((frozenset(circle), trivial))
            smoothings.append((tuple(v), sm))

        states = {}
        for sm in smoothings:
            iindex = (writhe - ncross) // 2 + sum(sm[0])
            for m in range(2**len(sm[1])):
                m = [2*x-1 for x in Integer(m).bits()]
                m = m + [-1]*(len(sm[1]) - len(m))
                qagrad = (writhe + iindex + sum(m),
                          sum([x for i, x in enumerate(m) if sm[1][i][1] == 1]))
                circpos = set()
                circneg = set()
                for i, x in enumerate(m):
                    if x == 1:
                        circpos.add(sm[1][i])
                    else:
                        circneg.add(sm[1][i])

                if qagrad in states:
                    if iindex in states[qagrad]:
                        states[qagrad][iindex].append((sm[0], circneg, circpos))
                    else:
                        states[qagrad][iindex] = [(sm[0], circneg, circpos)]
                else:
                    states[qagrad] = {iindex: [(sm[0], circneg, circpos)]}
        return states

    @cached_method
    def _annular_khovanov_complex_cached(self, qagrad, ring=None):
        r"""
        Return the annular Khovanov complex of the braid.

        INPUT:

        - ``qagrad`` -- a tuple of the quantum and annular grading to compute

        - ``ring`` -- (default: ``ZZ``) the coefficient ring

        OUTPUT:

        The annular Khovanov complex of the braid in the given grading.

        .. NOTE::

            This method is intended only as the cache for
            :meth:`annular_khovanov_complex`.

        EXAMPLES::

            sage: B = BraidGroup(3)
            sage: B([1,2,1,2])._annular_khovanov_complex_cached((5,-1)).homology()
            {1: Z, 2: Z, 3: 0}


        """
        from sage.homology.chain_complex import ChainComplex
        if ring is None:
            ring = IntegerRing()
        states = self._enhanced_states()
        if qagrad in states:
            bases = states[qagrad]
        else:
            # return trivial chain complexx
            return ChainComplex()
        C_differentials = {}
        for i in bases:
            if i+1 in bases:
                m = matrix(ring, len(bases[i+1]), len(bases[i]), sparse=True)
                for ii in range(m.nrows()):
                    source = bases[i+1][ii]
                    for jj in range(m.ncols()):
                        target = bases[i][jj]
                        difs = [index for index, value in enumerate(source[0]) if value != target[0][index]]
                        if len(difs) == 1 and not (target[2].intersection(source[1]) or target[1].intersection(source[2])):
                            m[ii, jj] = (-1)**sum(target[0][:difs[0]])
            else:
                m = matrix(ring, 0, len(bases[i]), sparse=True)
            C_differentials[i] = m
        return ChainComplex(C_differentials)

    def annular_khovanov_complex(self, qagrad=None, ring=None):
        r"""
        Return the annular Khovanov complex of the closure of a braid,
        as defined in [BG2013]_

        INPUT:

        - ``qagrad`` -- tuple of quantum and annular grading for which to compute
          the chain complex. If not specified all gradings are computed.

        - ``ring`` -- (default: ``ZZ``) the coefficient ring.

        OUTPUT:

        The annular Khovanov complex of the braid, given as a dictionary whose
        keys are tuples of quantum and annular grading.
        If ``qagrad`` is specified only return the chain complex of that grading.

        EXAMPLES::

            sage: B=BraidGroup(3)
            sage: b=B([1,-2,1,-2])
            sage: C=b.annular_khovanov_complex()
            sage: C
            {(-5, -1): Chain complex with at most 1 nonzero terms over Integer Ring,
             (-3, -3): Chain complex with at most 1 nonzero terms over Integer Ring,
             (-3, -1): Chain complex with at most 2 nonzero terms over Integer Ring,
             (-3, 1): Chain complex with at most 1 nonzero terms over Integer Ring,
             (-1, -1): Chain complex with at most 5 nonzero terms over Integer Ring,
             (-1, 1): Chain complex with at most 2 nonzero terms over Integer Ring,
             (1, -1): Chain complex with at most 2 nonzero terms over Integer Ring,
             (1, 1): Chain complex with at most 5 nonzero terms over Integer Ring,
             (3, -1): Chain complex with at most 1 nonzero terms over Integer Ring,
             (3, 1): Chain complex with at most 2 nonzero terms over Integer Ring,
             (3, 3): Chain complex with at most 1 nonzero terms over Integer Ring,
             (5, 1): Chain complex with at most 1 nonzero terms over Integer Ring}
            sage: C[1,-1].homology()
            {1: Z x Z, 2: 0}

        TESTS::

            sage: C=BraidGroup(2)([]).annular_khovanov_complex()
            sage: {qa: C[qa].homology() for qa in C}
            {(-2, -2): {0: Z}, (0, 0): {0: Z x Z}, (2, 2): {0: Z}}

            sage: BraidGroup(3)([-1]).annular_khovanov_complex((0,1), ZZ).differential()
            {-2: [],
             -1: [0]
             [1]
             [1],
             0: []}
        """
        if ring is None:
            ring = IntegerRing()
        if qagrad is None:
            return {qa: self._annular_khovanov_complex_cached(qa, ring)
                    for qa in self._enhanced_states()}
        return self._annular_khovanov_complex_cached(qagrad, ring)

    def annular_khovanov_homology(self, qagrad=None, ring=IntegerRing()):
        r"""
        Return the annular Khovanov homology of a closure of a braid.

        INPUT:

        - ``qagrad`` -- (optional) tuple of quantum and annular grading
          for which to compute the homology

        - ``ring`` -- (default: ``ZZ``) the coefficient ring

        OUTPUT:

        If ``qagrad`` is ``None``, return a dictionary of homogies in all
        gradings indexed by grading. If qagrad is specified, return homology
        of that grading.

        .. NOTE::

            This is a simple wrapper around :meth:`annular_khovanov_complex`
            to compute homology from it.

        EXAMPLES::

            sage: B = BraidGroup(4)
            sage: b = B([1,3,-2])
            sage: b.annular_khovanov_homology()
            {(-3, -4): {0: Z},
             (-3, -2): {-1: Z},
             (-1, -2): {-1: 0, 0: Z x Z x Z, 1: 0},
             (-1, 0): {-1: Z x Z},
             (1, -2): {1: Z x Z},
             (1, 0): {-1: 0, 0: Z x Z x Z x Z, 1: 0, 2: 0},
             (1, 2): {-1: Z},
             (3, 0): {1: Z x Z x Z, 2: 0},
             (3, 2): {-1: 0, 0: Z x Z x Z, 1: 0},
             (5, 0): {2: Z},
             (5, 2): {1: Z x Z},
             (5, 4): {0: Z}}

            sage: B = BraidGroup(2)
            sage: b = B([1,1,1])
            sage: b.annular_khovanov_homology((7,0))
            {2: 0, 3: C2}

        TESTS::

            sage: b = BraidGroup(4)([1,-3])
            sage: b.annular_khovanov_homology((-4,-2))
            {-1: Z}
            sage: b.annular_khovanov_homology((0,2))
            {-1: Z}
        """
        if qagrad is None:
            C = self.annular_khovanov_complex(qagrad, ring)
            return {qa: C[qa].homology() for qa in C}
        return self.annular_khovanov_complex(qagrad, ring).homology()

    def _left_normal_form_coxeter(self):
        r"""
        Return the left normal form of the braid, in permutation form.

        OUTPUT:

        A tuple whose first element is the power of `\Delta`, and the
        rest are the permutations corresponding to the simple factors.

        EXAMPLES::

            sage: B = BraidGroup(12)
            sage: B([2, 2, 2, 3, 1, 2, 3, 2, 1, -2])._left_normal_form_coxeter()
            (-1,
             [12, 11, 10, 9, 8, 7, 6, 5, 2, 4, 3, 1],
             [4, 1, 3, 2, 5, 6, 7, 8, 9, 10, 11, 12],
             [2, 3, 1, 4, 5, 6, 7, 8, 9, 10, 11, 12],
             [3, 1, 2, 4, 5, 6, 7, 8, 9, 10, 11, 12],
             [2, 3, 1, 4, 5, 6, 7, 8, 9, 10, 11, 12])
            sage: C = BraidGroup(6)
            sage: C([2, 3, -4, 2, 3, -5, 1, -2, 3, 4, 1, -2])._left_normal_form_coxeter()
            (-2, [3, 5, 4, 2, 6, 1], [1, 6, 3, 5, 2, 4], [5, 6, 2, 4, 1, 3],
             [3, 2, 4, 1, 5, 6], [1, 5, 2, 3, 4, 6])

        .. TODO::

            Remove this method and use the default one from
            :meth:`sage.groups.artin.FiniteTypeArtinGroupElement.left_normal_form`.
        """
        delta = 0
        Delta = self.parent()._coxeter_group.long_element()
        sr = self.parent()._coxeter_group.simple_reflections()
        l = self.Tietze()
        if not l:
            return (0,)
        form = []
        for i in l:
            if i > 0:
                form.append(sr[i])
            else:
                delta += 1
                form = [Delta * a * Delta for a in form]
                form.append(Delta * sr[-i])
        i = j = 0
        while j < len(form):
            while i < len(form) - j - 1:
                e = form[i].idescents(from_zero=False)
                s = form[i + 1].descents(from_zero=False)
                S = set(s).difference(set(e))
                while S:
                    a = list(S)[0]
                    form[i] = form[i] * sr[a]
                    form[i + 1] = sr[a] * form[i+1]
                    e = form[i].idescents(from_zero=False)
                    s = form[i + 1].descents(from_zero=False)
                    S = set(s).difference(set(e))
                if form[i+1].length() == 0:
                    form.pop(i+1)
                    i = 0
                else:
                    i += 1
            j += 1
            i = 0
        form = [a for a in form if a.length()]
        while form and form[0] == Delta:
            form.pop(0)
            delta -= 1
        return tuple([-delta] + form)

    def right_normal_form(self):
        """
        Return the right normal form of the braid.

        EXAMPLES::

            sage: B = BraidGroup(4)
            sage: b = B([1, 2, 1, -2, 3, 1])
            sage: b.right_normal_form()
            (s1*s0, s0*s2, 1)
        """
        l = rightnormalform(self)
        B = self.parent()
        return tuple([B(b) for b in l[:-1]] + [B.delta()**l[-1][0]])

    def centralizer(self):
        """
        Return a list of generators of the centralizer of the braid.

        EXAMPLES::

            sage: B = BraidGroup(4)
            sage: b = B([2, 1, 3, 2])
            sage: b.centralizer()
            [s1*s0*s2*s1, s0*s2]

        """
        l = centralizer(self)
        B = self.parent()
        return [B._element_from_libbraiding(b) for b in l]

    def super_summit_set(self):
        """
        Return a list with the super summit set of the braid

        EXAMPLES::

            sage: B = BraidGroup(3)
            sage: b = B([1, 2, -1, -2, -2, 1])
            sage: b.super_summit_set()
            [s0^-1*s1^-1*s0^-2*s1^2*s0^2,
            (s0^-1*s1^-1*s0^-1)^2*s1^2*s0^3*s1,
            (s0^-1*s1^-1*s0^-1)^2*s1*s0^3*s1^2,
            s0^-1*s1^-1*s0^-2*s1^-1*s0*s1^3*s0]

        """
        l = supersummitset(self)
        B = self.parent()
        return [B._element_from_libbraiding(b) for b in l]

    def gcd(self, other):
        """
        Return the greatest common divisor of the two braids.

        INPUT:

        - ``other`` -- the other braid with respect with the gcd is computed

        EXAMPLES::

            sage: B = BraidGroup(3)
            sage: b = B([1, 2, -1, -2, -2, 1])
            sage: c = B([1, 2, 1])
            sage: b.gcd(c)
            s0^-1*s1^-1*s0^-2*s1^2*s0
            sage: c.gcd(b)
            s0^-1*s1^-1*s0^-2*s1^2*s0
        """
        B = self.parent()
        b = greatestcommondivisor(self, other)
        return B._element_from_libbraiding(b)

    def lcm(self, other):
        """
        Return the least common multiple of the two braids.

        INPUT:

        - ``other`` -- the other braid with respect with the lcm is computed

        EXAMPLES::

            sage: B = BraidGroup(3)
            sage: b = B([1, 2, -1, -2, -2, 1])
            sage: c = B([1, 2, 1])
            sage: b.lcm(c)
            (s0*s1)^2*s0
        """
        B = self.parent()
        b = leastcommonmultiple(self, other)
        return B._element_from_libbraiding(b)

    def conjugating_braid(self, other):
        r"""
        Return a conjugating braid, if it exists.

        INPUT:

        - ``other`` -- the other braid to look for conjugating braid

        EXAMPLES::

            sage: B = BraidGroup(3)
            sage: a = B([2, 2, -1, -1])
            sage: b = B([2, 1, 2, 1])
            sage: c = b * a / b
            sage: d = a.conjugating_braid(c)
            sage: d * c / d == a
            True
            sage: d
            s1*s0
            sage: d * a / d == c
            False
        """
        l = conjugatingbraid(self, other)
        if not l:
            return None
        else:
            return self.parent()._element_from_libbraiding(l)

    def is_conjugated(self, other):
        """
        Check if the two braids are conjugated.

        INPUT:

        - ``other`` -- the other braid to check for conjugacy

        EXAMPLES::

            sage: B = BraidGroup(3)
            sage: a = B([2, 2, -1, -1])
            sage: b = B([2, 1, 2, 1])
            sage: c = b * a / b
            sage: c.is_conjugated(a)
            True
            sage: c.is_conjugated(b)
            False
        """
        l = conjugatingbraid(self, other)
        return bool(l)

    def ultra_summit_set(self):
        """
        Return a list with the orbits of the ultra summit set of ``self``

        EXAMPLES::

            sage: B = BraidGroup(3)
            sage: a = B([2, 2, -1, -1, 2, 2])
            sage: b = B([2, 1, 2, 1])
            sage: b.ultra_summit_set()
            [[s0*s1*s0^2, (s0*s1)^2]]
            sage: a.ultra_summit_set()
            [[(s0^-1*s1^-1*s0^-1)^2*s1^3*s0^2*s1^3,
            (s0^-1*s1^-1*s0^-1)^2*s1^2*s0^2*s1^4,
            (s0^-1*s1^-1*s0^-1)^2*s1*s0^2*s1^5,
            s0^-1*s1^-1*s0^-2*s1^5*s0,
            (s0^-1*s1^-1*s0^-1)^2*s1^5*s0^2*s1,
            (s0^-1*s1^-1*s0^-1)^2*s1^4*s0^2*s1^2],
            [s0^-1*s1^-1*s0^-2*s1^-1*s0^2*s1^2*s0^3,
            s0^-1*s1^-1*s0^-2*s1^-1*s0*s1^2*s0^4,
            s0^-1*s1^-1*s0^-2*s1*s0^5,
            (s0^-1*s1^-1*s0^-1)^2*s1*s0^6*s1,
            s0^-1*s1^-1*s0^-2*s1^-1*s0^4*s1^2*s0,
            s0^-1*s1^-1*s0^-2*s1^-1*s0^3*s1^2*s0^2]]
        """
        uss = ultrasummitset(self)
        B = self.parent()
        return [[B._element_from_libbraiding(i) for i in s] for s in uss]

    def thurston_type(self):
        """
        Return the thurston_type of ``self``.

        OUTPUT:

        One of ``'reducible'``, ``'periodic'`` or ``'pseudo-anosov'``.

        EXAMPLES::

            sage: B = BraidGroup(3)
            sage: b = B([1, 2, -1])
            sage: b.thurston_type()
            'reducible'
            sage: a = B([2, 2, -1, -1, 2, 2])
            sage: a.thurston_type()
            'pseudo-anosov'
            sage: c = B([2, 1, 2, 1])
            sage: c.thurston_type()
            'periodic'
        """
        return thurston_type(self)

    def is_reducible(self):
        """
        Check whether the braid is reducible.

        EXAMPLES::

            sage: B = BraidGroup(3)
            sage: b = B([1, 2, -1])
            sage: b.is_reducible()
            True
            sage: a = B([2, 2, -1, -1, 2, 2])
            sage: a.is_reducible()
            False

        """
        return self.thurston_type() == 'reducible'

    def is_periodic(self):
        """
        Check whether the braid is periodic.

        EXAMPLES::

            sage: B = BraidGroup(3)
            sage: a = B([2, 2, -1, -1, 2, 2])
            sage: b = B([2, 1, 2, 1])
            sage: a.is_periodic()
            False
            sage: b.is_periodic()
            True
        """
        return self.thurston_type() == 'periodic'

    def is_pseudoanosov(self):
        """
        Check if the braid is pseudo-anosov.

        EXAMPLES::

            sage: B = BraidGroup(3)
            sage: a = B([2, 2, -1, -1, 2, 2])
            sage: b = B([2, 1, 2, 1])
            sage: a.is_pseudoanosov()
            True
            sage: b.is_pseudoanosov()
            False
        """
        return self.thurston_type() == 'pseudo-anosov'

    def rigidity(self):
        """
        Return the rigidity of ``self``.

        EXAMPLES::

            sage: B = BraidGroup(3)
            sage: b = B([2, 1, 2, 1])
            sage: a = B([2, 2, -1, -1, 2, 2])
            sage: a.rigidity()
            6
            sage: b.rigidity()
            0
        """
        return Integer(rigidity(self))

    def sliding_circuits(self):
        """
        Return the sliding circuits of the braid.

        OUTPUT:

        A list of sliding circuits. Each sliding circuit is itself
        a list of braids.

        EXAMPLES::

            sage: B = BraidGroup(3)
            sage: a = B([2, 2, -1, -1, 2, 2])
            sage: a.sliding_circuits()
            [[(s0^-1*s1^-1*s0^-1)^2*s1^3*s0^2*s1^3],
             [s0^-1*s1^-1*s0^-2*s1^-1*s0^2*s1^2*s0^3],
             [s0^-1*s1^-1*s0^-2*s1^-1*s0^3*s1^2*s0^2],
             [(s0^-1*s1^-1*s0^-1)^2*s1^4*s0^2*s1^2],
             [(s0^-1*s1^-1*s0^-1)^2*s1^2*s0^2*s1^4],
             [s0^-1*s1^-1*s0^-2*s1^-1*s0*s1^2*s0^4],
             [(s0^-1*s1^-1*s0^-1)^2*s1^5*s0^2*s1],
             [s0^-1*s1^-1*s0^-2*s1^-1*s0^4*s1^2*s0],
             [(s0^-1*s1^-1*s0^-1)^2*s1*s0^2*s1^5],
             [s0^-1*s1^-1*s0^-2*s1*s0^5],
             [(s0^-1*s1^-1*s0^-1)^2*s1*s0^6*s1],
             [s0^-1*s1^-1*s0^-2*s1^5*s0]]
            sage: b = B([2, 1, 2, 1])
            sage: b.sliding_circuits()
            [[s0*s1*s0^2, (s0*s1)^2]]
        """
        slc = sliding_circuits(self)
        B = self.parent()
        return [[B._element_from_libbraiding(i) for i in s] for s in slc]

    def mirror_image(self):
        r"""
        Return the image of ``self`` under the mirror involution (see
        :meth:`BraidGroup_class.mirror_involution`). The link closure of
        it is mirrored to the closure of ``self`` (see the example below
        of a positive amphicheiral knot).

        EXAMPLES::

            sage: B5 = BraidGroup(5)
            sage: b  = B5((-1, 2, -3, -1, -3, 4, 2, -3, 2, 4, 2, -3)) # closure K12a_427
            sage: bm = b.mirror_image(); bm
            s0*s1^-1*s2*s0*s2*s3^-1*s1^-1*s2*s1^-1*s3^-1*s1^-1*s2
            sage: bm.is_conjugated(b)
            True
            sage: bm.is_conjugated(~b)
            False
        """
        return self.parent().mirror_involution()(self)

    def reverse(self):
        r"""
        Return the reverse of ``self`` obtained by reversing the order of the
        generators in its word. This defines an anti-involution on the braid
        group. The link closure of it has the reversed orientation (see the
        example below of a non reversible knot).

        EXAMPLES::

            sage: b  = BraidGroup(3)((1, 1, -2, 1, -2, 1, -2, -2))  # closure K8_17
            sage: br = b.reverse(); br
            s1^-1*(s1^-1*s0)^3*s0
            sage: br.is_conjugated(b)
            False
        """
        t = [i for i in self.Tietze()]
        t.reverse()
        return self.parent()(tuple(t))

    def deformed_burau_matrix(self, variab='q'):
        r"""
        Return the deformed Burau matrix of the braid.

        INPUT:

        - ``variab`` -- variable (default: ``q``); the variable in the
          resulting laurent polynomial, which is the base ring for the
          free algebra constructed

        OUTPUT:

        A matrix with elements in the free algebra `self._algebra`.

        EXAMPLES::

            sage: B = BraidGroup(4)
            sage: b = B([1, 2, -3, -2, 3, 1])
            sage: db = b.deformed_burau_matrix(); db
            [                                ap_0*ap_5 ... bp_0*ap_1*cm_3*bp_4]
            ...
            [                           bm_2*bm_3*cp_5 ...      bm_2*am_3*bp_4]

        We check how this relates to the nondeformed Burau matrix::

            sage: def subs_gen(gen, q):
            ....:     gen_str = str(gen)
            ....:     v = q if 'p' in gen_str else 1/q
            ....:     if 'b' in gen_str:
            ....:         return v
            ....:     elif 'a' in gen_str:
            ....:         return 1 - v
            ....:     else:
            ....:         return 1
            sage: db_base = db.parent().base_ring()
            sage: q = db_base.base_ring().gen()
            sage: db_simp = db.subs({gen: subs_gen(gen, q)
            ....:                    for gen in db_base.gens()})
            sage: db_simp
            [ (1-2*q+q^2)      (q-q^2)  (q-q^2+q^3)    (q^2-q^3)]
            [       (1-q)            q            0            0]
            [           0            0        (1-q)            q]
            [      (q^-2)            0 -(q^-2-q^-1)    -(q^-1-1)]
            sage: burau = b.burau_matrix(); burau
            [1 - 2*t + t^2       t - t^2 t - t^2 + t^3     t^2 - t^3]
            [        1 - t             t             0             0]
            [            0             0         1 - t             t]
            [         t^-2             0  -t^-2 + t^-1     -t^-1 + 1]
            sage: t = burau.parent().base_ring().gen()
            sage: burau.subs({t:q}).change_ring(db_base) == db_simp
            True
        """
        R = LaurentPolynomialRing(IntegerRing(), variab)
        n = self.strands()
        m = len(self.Tietze())
        from sage.algebras.free_algebra import FreeAlgebra
        alg = FreeAlgebra(R, m*3, [f'{s}p_{i}'
                                   for i in range(m) if self.Tietze()[i] > 0
                                   for s in 'bca']
                                  + [f'{s}m_{i}'
                                     for i in range(m) if self.Tietze()[i] < 0
                                     for s in 'bca'])
        gen_indices = ([i for i in range(m) if self.Tietze()[i] > 0]
                       + [i for i in range(m) if self.Tietze()[i] < 0])

        M = identity_matrix(alg, n)
        for k, i in enumerate(self.Tietze()):
            A = identity_matrix(alg, n)
            gen_index = gen_indices.index(k)
            b, c, a = alg.gens()[3*gen_index:3*gen_index+3]
            if i > 0:
                A[i-1, i-1] = a
                A[i, i] = 0
                A[i, i-1] = c
                A[i-1, i] = b
            if i < 0:
                A[-1-i, -1-i] = 0
                A[-i, -i] = a
                A[-1-i, -i] = c
                A[-i, -1-i] = b
            M = M * A
        return M

    def _colored_jones_sum(self, N, qword):
        r"""
        Helper function to get the colored Jones polynomial.

        INPUT:

        - ``N`` -- integer; the number of colors
        - ``qword`` -- a right quantum word (possibly in unreduced form)

        EXAMPLES::

            sage: b = BraidGroup(2)([1,1,1])
            sage: db = b.deformed_burau_matrix()[1:,1:]; db
            [cp_0*ap_1*bp_2]
            sage: b._colored_jones_sum(2, db[0,0])
            1 + q - q^2
            sage: b._colored_jones_sum(3, db[0,0])
            1 + q^2 - q^5 - q^6 + q^7
            sage: b._colored_jones_sum(4, db[0,0])
            1 + q^3 - q^8 - q^10 + q^13 + q^14 - q^15
        """
        rqword = RightQuantumWord(qword).reduced_word()
        alg = qword.parent()
        R = alg.base_ring()
        result = R.one()
        current_word = alg.one()
        i = 1
        continue_summing = True
        # This seemingly infinite sum is always finite if the qword comes
        # from a sum of quantum determinants; because at some point
        # the break condition will become true.
        while continue_summing:
            current_word *= rqword
            new_rqw = RightQuantumWord(alg(current_word))
            current_word = new_rqw.reduced_word()
            new_eps = new_rqw.eps(N)
            result += new_eps
            if not new_eps:
                continue_summing = False
            i += 1
        return result

    def colored_jones_polynomial(self, N, variab=None, try_inverse=True):
        r"""
        Return the colored Jones polynomial of the trace closure of the braid.

        INPUT:

        - ``N`` -- integer; the number of colors
        - ``variab`` -- (default: `q`) the variable in the resulting
          Laurent polynomial
        - ``try_inverse`` -- boolean (default: ``True``); if ``True``,
          attempt a faster calculation by using the inverse of the braid

        ALGORITHM:

        The algorithm used is described in [HL2018]_. We follow their
        notation, but work in a suitable free algebra over a Laurent
        polynomial ring in one variable to simplify bookkeeping.

        EXAMPLES::

            sage: trefoil = BraidGroup(2)([1,1,1])
            sage: trefoil.colored_jones_polynomial(2)
            q + q^3 - q^4
            sage: trefoil.colored_jones_polynomial(4)
            q^3 + q^7 - q^10 + q^11 - q^13 - q^14 + q^15 - q^17
             + q^19 + q^20 - q^21
            sage: trefoil.inverse().colored_jones_polynomial(4)
            -q^-21 + q^-20 + q^-19 - q^-17 + q^-15 - q^-14 - q^-13
             + q^-11 - q^-10 + q^-7 + q^-3

            sage: figure_eight = BraidGroup(3)([-1, 2, -1, 2])
            sage: figure_eight.colored_jones_polynomial(2)
            q^-2 - q^-1 + 1 - q + q^2
            sage: figure_eight.colored_jones_polynomial(3, 'Q')
            Q^-6 - Q^-5 - Q^-4 + 2*Q^-3 - Q^-2 - Q^-1 + 3 - Q - Q^2
             + 2*Q^3 - Q^4 - Q^5 + Q^6
        """
        if self.components_in_closure() != 1:
            raise ValueError("the number of components must be 1")
        if not hasattr(self, '_cj_with_q'):
            # Move to the __init__ if this class adds one
            self._cj_with_q = {}
        if N in self._cj_with_q:
            cj = self._cj_with_q[N]
            if variab is None:
                return cj
            if isinstance(variab, str):
                variab = LaurentPolynomialRing(IntegerRing(), variab).gen()
            return cj.subs(q=variab)

        db = self.deformed_burau_matrix('q')[1:, 1:]
        q = db.parent().base_ring().base_ring().gen()
        n = db.ncols()
        qword = sum((-1)**(s.cardinality() - 1)
                    * (q * db[list(s), list(s)]).quantum_determinant(q)
                    for s in Subsets(range(n)) if s)
        inverse_shorter = try_inverse
        if try_inverse:
            db_inv = self.inverse().deformed_burau_matrix('q')[1:, 1:]
            q_inv = db_inv.parent().base_ring().base_ring().gen()
            qword_inv = sum((-1)**(s.cardinality() - 1)
                            * (q_inv*db_inv[list(s), list(s)]).quantum_determinant(q_inv)
                            for s in Subsets(range(n)) if s)
            # Check if the inverse has a shorter expression at this point
            inverse_shorter = len(list(qword_inv)) < len(list(qword))
        use_inverse = try_inverse and inverse_shorter
        shorter_qword = qword_inv if use_inverse else qword
        knot = Knot(self.inverse()) if use_inverse else Knot(self)
        cj = (q**((N - 1) * (knot.writhe() - self.strands() + 1) / 2)
              * self._colored_jones_sum(N, shorter_qword))
        self._cj_with_q[N] = cj.subs({q: 1/q}) if use_inverse else cj
        return self.colored_jones_polynomial(N, variab, try_inverse)


class RightQuantumWord:
    """
    A right quantum word as in Definition 4.1 of [HL2018]_.

    INPUT:

    - ``words`` -- an element in a suitable free algebra over a Laurent
      polynomial ring in one variable; this input does not need to be in
      reduced form, but the monomials for the input can come in any order

    EXAMPLES::

        sage: from sage.groups.braid import RightQuantumWord
        sage: fig_8 = BraidGroup(3)([-1, 2, -1, 2])
        sage: (
        ....:  bp_1, cp_1, ap_1,
        ....:  bp_3, cp_3, ap_3,
        ....:  bm_0, cm_0, am_0,
        ....:  bm_2, cm_2, am_2
        ....: ) = fig_8.deformed_burau_matrix().parent().base_ring().gens()
        sage: q = bp_1.base_ring().gen()
        sage: RightQuantumWord(ap_1*cp_1 + q**3*bm_2*bp_1*am_0*cm_0)
        The right quantum word represented by
         q*cp_1*ap_1 + q^2*bp_1*cm_0*am_0*bm_2
         reduced from ap_1*cp_1 + q^3*bm_2*bp_1*am_0*cm_0
    """
    def __init__(self, words):
        r"""
        Initialize ``self``.

        EXAMPLES::

            sage: from sage.groups.braid import RightQuantumWord
            sage: fig_8 = BraidGroup(3)([-1, 2, -1, 2])
            sage: (
            ....:  bp_1, cp_1, ap_1,
            ....:  bp_3, cp_3, ap_3,
            ....:  bm_0, cm_0, am_0,
            ....:  bm_2, cm_2, am_2
            ....: ) = fig_8.deformed_burau_matrix().parent().base_ring().gens()
            sage: q = bp_1.base_ring().gen()
            sage: Q = RightQuantumWord(ap_1*cp_1 + q**3*bm_2*bp_1*am_0*cm_0)
            sage: TestSuite(Q).run(skip="_test_pickling")
        """
        self._algebra = words.parent()
        self.q = self._algebra.base_ring().gen()
        self.R = self._algebra.base_ring()
        self._unreduced_words = words
        self._gens = self._algebra._indices.gens()
        self._gens_index = {g: i for i, g in enumerate(self._gens)}
        self._minus_begin = min((i for i, gen in enumerate(self._gens) if 'm' in str(gen)),
                                default=len(self._gens))

    @lazy_attribute
    def tuples(self):
        r"""
        Get a representation of the right quantum word as a ``dict``, with
        keys monomials in the free algebra represented as tuples and
        values in elements the Laurent polynomial ring in one variable.

        This is in the reduced form as outlined in Definition 4.1
        of [HL2018]_.

        OUTPUT:

        A dict of tuples of ints corresponding to the exponents in the
        generators with values in the algebra's base ring.

        EXAMPLES::

            sage: from sage.groups.braid import RightQuantumWord
            sage: fig_8 = BraidGroup(3)([-1, 2, -1, 2])
            sage: (
            ....:  bp_1, cp_1, ap_1,
            ....:  bp_3, cp_3, ap_3,
            ....:  bm_0, cm_0, am_0,
            ....:  bm_2, cm_2, am_2
            ....: ) = fig_8.deformed_burau_matrix().parent().base_ring().gens()
            sage: q = bp_1.base_ring().gen()
            sage: qw = RightQuantumWord(ap_1*cp_1 +
            ....:                       q**3*bm_2*bp_1*am_0*cm_0)
            sage: for key, value in qw.tuples.items():
            ....:     print(key, value)
            ....:
            (0, 1, 1, 0, 0, 0, 0, 0, 0, 0, 0, 0) q
            (1, 0, 0, 0, 0, 0, 0, 1, 1, 1, 0, 0) q^2
        """
        from collections import defaultdict
        ret = defaultdict(self.R)
        for unreduced_monom, q_power in list(self._unreduced_words):
            q = self.q
            ret_tuple = [0] * len(self._gens)
            for gen, exp in unreduced_monom:
                gen_index = self._gens_index[gen]
                is_minus = bool(gen_index >= self._minus_begin)
                index = gen_index // 3
                # This uses the relations in equations (4.1) and (4.2)
                # of [HL2018]_.
                i, j, k = ret_tuple[3*index: 3*index + 3]
                if not (gen_index + 1) % 3:  # is_a
                    ret_tuple[3*index: 3*index + 3] = [i, j, k + exp]
                if not gen_index % 3:  # is_b
                    ret_tuple[3*index: 3*index + 3] = [i + exp, j, k]
                    q_power *= q**(2*(k*exp + j*exp)) if is_minus else q**(-2*j*exp)
                if not (gen_index + 2) % 3:  # is_c
                    ret_tuple[3*index: 3*index + 3] = [i, j + exp, k]
                    q_power *= q**(-k*exp) if is_minus else q**(k*exp)
            ret[tuple(ret_tuple)] += q_power
        return ret

    def reduced_word(self):
        r"""
        Return the (reduced) right quantum word.

        OUTPUT:

        An element in the free algebra.

        EXAMPLES::

            sage: from sage.groups.braid import RightQuantumWord
            sage: fig_8 = BraidGroup(3)([-1, 2, -1, 2])
            sage: (
            ....:  bp_1, cp_1, ap_1,
            ....:  bp_3, cp_3, ap_3,
            ....:  bm_0, cm_0, am_0,
            ....:  bm_2, cm_2, am_2
            ....: ) = fig_8.deformed_burau_matrix().parent().base_ring().gens()
            sage: q = bp_1.base_ring().gen()
            sage: qw = RightQuantumWord(ap_1*cp_1 +
            ....:                            q**3*bm_2*bp_1*am_0*cm_0)
            sage: qw.reduced_word()
            q*cp_1*ap_1 + q^2*bp_1*cm_0*am_0*bm_2

        TESTS:

        Testing the equations (4.1) and (4.2) in [HL2018]_::

            sage: RightQuantumWord(ap_3*bp_3).reduced_word()
            bp_3*ap_3
            sage: RightQuantumWord(ap_3*cp_3).reduced_word()
            q*cp_3*ap_3
            sage: RightQuantumWord(cp_3*bp_3).reduced_word()
            (q^-2)*bp_3*cp_3
            sage: RightQuantumWord(am_2*bm_2).reduced_word()
            q^2*bm_2*am_2
            sage: RightQuantumWord(am_2*cm_2).reduced_word()
            (q^-1)*cm_2*am_2
            sage: RightQuantumWord(cm_2*bm_2).reduced_word()
            q^2*bm_2*cm_2

        .. TODO::

            Paralellize this function, calculating all summands in the sum
            in parallel.
        """
        M = self._algebra._indices

        def tuple_to_word(q_tuple):
            return M.prod(self._gens[i]**exp
                          for i, exp in enumerate(q_tuple))
        ret = {tuple_to_word(q_tuple): q_factor
               for q_tuple, q_factor in self.tuples.items() if q_factor}
        return self._algebra._from_dict(ret, remove_zeros=False)

    def eps(self, N):
        r"""
        Evaluate the map `\mathcal{E}_N` for a braid.

        INPUT:

        - ``N`` -- an integer; the number of colors

        EXAMPLES::

            sage: from sage.groups.braid import RightQuantumWord
            sage: B = BraidGroup(3)
            sage: b = B([1,-2,1,2])
            sage: db = b.deformed_burau_matrix()[:, :]
            sage: q = db.parent().base_ring().base_ring().gen()
            sage: (bp_0, cp_0, ap_0,
            ....:  bp_2, cp_2, ap_2,
            ....:  bp_3, cp_3, ap_3,
            ....:  bm_1, cm_1, am_1) = db.parent().base_ring().gens()
            sage: rqw = RightQuantumWord(
            ....:    q^3*bp_2*bp_0*ap_0 + q*ap_3*bm_1*am_1*bp_0)
            sage: rqw.eps(3)
            -q^-1 + 2*q - q^5
            sage: rqw.eps(2)
            -1 + 2*q - q^2 + q^3 - q^4

        TESTS::

            sage: rqw.eps(1)
            0

        .. TODO::

            Paralellize this function, calculating all summands in the sum
            in parallel.
        """
        def eps_monom(q_tuple):
            r"""
            Evaluate the map `\mathcal{E}_N` for a single mononial.
            """
            q = self.q
            ret_q = q**sum((N - 1 - q_tuple[3*i + 2])*q_tuple[3*i + 1]
                           for i in range(self._minus_begin//3))
            ret_q *= q**sum((N - 1)*(-q_tuple[rj])
                            for rj in range(self._minus_begin + 1,
                                            len(q_tuple), 3))
            ret_q *= prod(prod(1 - q**(N - 1 - q_tuple[3*i + 1] - h)
                               for h in range(q_tuple[3*i + 2]))
                          for i in range(self._minus_begin//3))
            ret_q *= prod(prod(1 - q**(q_tuple[3*j + 1] + l + 1 - N)
                               for l in range(q_tuple[3*j + 2]))
                          for j in range(self._minus_begin//3,
                                         len(q_tuple)//3))
            return ret_q

        return sum(q_factor * eps_monom(q_tuple)
                   for q_tuple, q_factor in self.tuples.items())

    def __repr__(self):
        r"""
        String representation of ``self``.

        EXAMPLES::

            sage: from sage.groups.braid import RightQuantumWord
            sage: b = BraidGroup(3)([1,2,-1,2,-1])
            sage: db = b.deformed_burau_matrix(); db[2,2]
            cp_1*am_2*bp_3
            sage: RightQuantumWord(db[2,2])
            The right quantum word represented by cp_1*bp_3*am_2 reduced from
             cp_1*am_2*bp_3
        """
        return ('The right quantum word represented by '
                + f'{str(self.reduced_word())} reduced from '
                + f'{str(self._unreduced_words)}')


class BraidGroup_class(FiniteTypeArtinGroup):
    """
    The braid group on `n` strands.

    EXAMPLES::

        sage: B1 = BraidGroup(5)
        sage: B1
        Braid group on 5 strands
        sage: B2 = BraidGroup(3)
        sage: B1==B2
        False
        sage: B2 is BraidGroup(3)
        True
    """
    Element = Braid

    def __init__(self, names):
        """
        Python constructor.

        INPUT:

        - ``names`` -- a tuple of strings; the names of the generators

        TESTS::

            sage: B1 = BraidGroup(5) # indirect doctest
            sage: B1
            Braid group on 5 strands
            sage: TestSuite(B1).run()
            sage: B1.category()
            Category of infinite groups

        Check that :trac:`14081` is fixed::

            sage: BraidGroup(2)
            Braid group on 2 strands
            sage: BraidGroup(('a',))
            Braid group on 2 strands

        Check that :trac:`15505` is fixed::

            sage: B = BraidGroup(4)
            sage: B.relations()
            (s0*s1*s0*s1^-1*s0^-1*s1^-1, s0*s2*s0^-1*s2^-1, s1*s2*s1*s2^-1*s1^-1*s2^-1)
            sage: B = BraidGroup('a,b,c,d,e,f')
            sage: B.relations()
            (a*b*a*b^-1*a^-1*b^-1,
             a*c*a^-1*c^-1,
             a*d*a^-1*d^-1,
             a*e*a^-1*e^-1,
             a*f*a^-1*f^-1,
             b*c*b*c^-1*b^-1*c^-1,
             b*d*b^-1*d^-1,
             b*e*b^-1*e^-1,
             b*f*b^-1*f^-1,
             c*d*c*d^-1*c^-1*d^-1,
             c*e*c^-1*e^-1,
             c*f*c^-1*f^-1,
             d*e*d*e^-1*d^-1*e^-1,
             d*f*d^-1*f^-1,
             e*f*e*f^-1*e^-1*f^-1)

             sage: BraidGroup([])
             Traceback (most recent call last):
             ...
             ValueError: the number of strands must be at least 2
        """
        n = len(names)
        # n is the number of generators, not the number of strands
        # see ticket 14081
        if n < 1:
            raise ValueError("the number of strands must be at least 2")
        free_group = FreeGroup(names)
        rels = []
        for i in range(1, n):
            rels.append(free_group([i, i + 1, i, -i - 1, -i, -i - 1]))
            for j in range(i + 2, n + 1):
                rels.append(free_group([i, j, -i, -j]))
        cat = Groups().Infinite()
        FinitelyPresentedGroup.__init__(self, free_group, tuple(rels),
                                        category=cat)
        self._nstrands = n + 1
        self._coxeter_group = Permutations(self._nstrands)

        # For caching TL_representation()
        self._TL_representation_dict = {}

        # For caching hermitian form of unitary Burau representation
        self._hermitian_form = None

    def __reduce__(self):
        """
        TESTS::

            sage: B = BraidGroup(3)
            sage: B.__reduce__()
            (<class 'sage.groups.braid.BraidGroup_class'>, (('s0', 's1'),))
            sage: B = BraidGroup(3, 'sigma')
            sage: B.__reduce__()
            (<class 'sage.groups.braid.BraidGroup_class'>, (('sigma0', 'sigma1'),))
        """
        return (BraidGroup_class, (self.variable_names(), ))

    def _repr_(self):
        """
        Return a string representation

        OUTPUT:

        String.

        TESTS::

            sage: B1 = BraidGroup(5)
            sage: B1 # indirect doctest
            Braid group on 5 strands
        """
        return "Braid group on %s strands" % self._nstrands

    def cardinality(self):
        """
        Return the number of group elements.

        OUTPUT:

        Infinity.

        TESTS::

            sage: B1 = BraidGroup(5)
            sage: B1.cardinality()
            +Infinity
        """
        from sage.rings.infinity import Infinity
        return Infinity

    order = cardinality

    def as_permutation_group(self):
        """
        Return an isomorphic permutation group.

        OUTPUT:

        Raises a ``ValueError`` error since braid groups are infinite.

        TESTS::

            sage: B = BraidGroup(4, 'g')
            sage: B.as_permutation_group()
            Traceback (most recent call last):
            ...
            ValueError: the group is infinite
        """
        raise ValueError("the group is infinite")

    def strands(self):
        """
        Return the number of strands.

        OUTPUT:

        Integer.

        EXAMPLES::

            sage: B = BraidGroup(4)
            sage: B.strands()
            4
        """
        return self._nstrands

    def _element_constructor_(self, x):
        """
        TESTS::

            sage: B = BraidGroup(4)
            sage: B([1, 2, 3]) # indirect doctest
            s0*s1*s2
        """
        return self.element_class(self, x)

    def an_element(self):
        """
        Return an element of the braid group.

        This is used both for illustration and testing purposes.

        EXAMPLES::

            sage: B = BraidGroup(2)
            sage: B.an_element()
            s
        """
        return self.gen(0)

    def some_elements(self):
        """
        Return a list of some elements of the braid group.

        This is used both for illustration and testing purposes.

        EXAMPLES::

            sage: B = BraidGroup(3)
            sage: B.some_elements()
            [s0, s0*s1, (s0*s1)^3]
        """
        elements_list = [self.gen(0)]
        elements_list.append(self(range(1, self.strands())))
        elements_list.append(elements_list[-1]**self.strands())
        return elements_list

    def _standard_lift_Tietze(self, p):
        """
        Helper for :meth:`_standard_lift_Tietze`.

        INPUT:

        - ``p`` -- a permutation

        The standard lift of a permutation is the only braid with
        the following properties:

        - The braid induces the given permutation.

        - The braid is positive (that is, it can be written without
          using the inverses of the generators).

        - Every two strands cross each other at most once.

        OUTPUT:

        The lexicographically smallest word that represents the braid,
        in Tietze list form.

        EXAMPLES::

            sage: B = BraidGroup(5)
            sage: P = Permutation([5, 3, 1, 2, 4])
            sage: B._standard_lift_Tietze(P)
            (1, 2, 1, 3, 2, 4)
        """
        if not p.length():
            return ()
        pl = p
        l = []
        while pl.length():
            i = 1
            while i < max(pl):
                if pl(i) > pl(i+1):
                    l.append(i)
                    pl = self._coxeter_group.simple_reflection(i) * pl
                    i = 1
                else:
                    i += 1
        return tuple(l)

    @cached_method
    def _links_gould_representation(self, symbolics=False):
        """
        Compute the representation matrices of the generators of the R-matrix
        representation being attached the quantum superalgebra `sl_q(2|1)`.

        INPUT:

        - ``symbolics`` -- boolean (default ``False``). If set to ``True`` the
          coefficients will be contained in the symbolic ring. Per default they
          are elements of a quotient ring of a three variate Laurent polynomial
          ring.

        OUTPUT:

        A tuple of length equal to the number `n` of strands. The first `n-1`
        items are pairs of the representation matrices of the generators and
        their inverses. The last item is the quantum trace operator of the
        `n`-fold tensorproduct of the natural module.

        TESTS::

            sage: B = BraidGroup(3)
            sage: g1, g2, mu3 = B._links_gould_representation()
            sage: R1, R1I = g1
            sage: R2, R2I = g2
<<<<<<< HEAD
            sage: (R1*R2*R1 - R2*R1*R2).is_zero()
=======
            sage: R1*R2*R1 == R2*R1*R2
>>>>>>> f71ef1d9
            True
        """
        from sage.matrix.constructor import matrix
        n = self.strands()
        d = 4 # dimension of the natural module
        from sage.matrix.special import diagonal_matrix
        if symbolics:
            from sage.symbolic.ring import SR as BR
            from sage.calculus.var import var
            from sage.misc.functional import sqrt
            t0, t1 = var('t0, t1')
            s0 = sqrt(t0)
            s1 = sqrt(t1)
            Y = sqrt(-(t0 - 1)*(t1 - 1))
            sparse = False
        else:
<<<<<<< HEAD
            from sage.rings.polynomial.laurent_polynomial_ring import LaurentPolynomialRing
            from sage.rings.integer_ring import ZZ
            LR = LaurentPolynomialRing(ZZ, 's0r, s1r, Yr')
            s0r, s1r, Yr = LR.gens()
            pqr = Yr**2 + (s0r**2-1)*(s1r**2 -1)
            BR = LR.quotient_ring(pqr)
=======
            from sage.rings.polynomial.polynomial_ring_constructor import PolynomialRing
            from sage.rings.integer_ring import ZZ
            LR = LaurentPolynomialRing(ZZ, 's0r, s1r')
            PR = PolynomialRing(LR, 'Yr')
            s0r, s1r, Yr = PR.gens_dict_recursive().values()
            pqr = Yr**2 + (s0r**2-1)*(s1r**2 -1)
            BR = PR.quotient_ring(pqr)
>>>>>>> f71ef1d9
            s0 = BR(s0r)
            s1 = BR(s1r)
            t0 = BR(s0r**2)
            t1 = BR(s1r**2)
            Y = BR(Yr)
            sparse = True

        # degree one quantum trace operator as defined in I. Marin
        mu = diagonal_matrix([t0**(-1), - t1, - t0**(-1), t1])
        if n == 2:
            # R-Matrix taken from I. Marin
            R = matrix(BR, {(0, 0): t0, (1, 4): s0, (2, 8): s0, (3, 12): 1,
                (4, 1): s0, (4, 4): t0 - 1, (5, 5): -1, (6, 6): t0*t1 - 1,
                (6, 9): -s0*s1, (6, 12): -Y*s0*s1, (7, 13): s1, (8, 2): s0,
                (8, 8): t0 - 1, (9, 6): -s0*s1, (9, 12): Y, (10, 10): -1,
                (11, 14): s1, (12, 3): 1, (12, 6): -Y*s0*s1, (12, 9): Y,
                (12, 12): -(t0 - 1)*(t1 - 1), (13, 7): s1, (13, 13): t1 - 1,
                (14, 11): s1, (14, 14): t1 - 1, (15, 15): t1}, sparse=sparse)
<<<<<<< HEAD
            RI = R.inverse()
=======
            RI = (~t0 + ~t1)*(1 + R) - ~t0*~t1*(R + R**2) - 1
>>>>>>> f71ef1d9

            # quantum trace operator on two fold tensor space
            E = mu.parent().one()
            mu2 = E.tensor_product(mu)
            return tuple([[R, RI], mu2])

        from sage.matrix.matrix_space import MatrixSpace
        Ed = MatrixSpace(BR, d, d, sparse=sparse).one()
        BGsub = BraidGroup(n-1)
        if n > 3:
            BG2 = BraidGroup(2)
        else:
            BG2 = BGsub
        g1 = list(BG2._links_gould_representation(symbolics=symbolics))
        mu2 = g1.pop()
        R, RI = g1[0]
        lg_sub = list(BGsub._links_gould_representation(symbolics=symbolics))
        musub = lg_sub.pop()

        # extend former generators
        lg = [(g.tensor_product(Ed), gi.tensor_product(Ed)) for g, gi in lg_sub]
        En = MatrixSpace(BR, d**(n-2), d**(n-2), sparse=sparse).one()

        # define new  generator
        gn = En.tensor_product(R)
        gni = En.tensor_product(RI)

        # quantum trace operator on n fold tensor space
        mun = musub.tensor_product(mu)
        return tuple(lg + [(gn, gni), mun])

    @cached_method
    def _LKB_matrix_(self, braid, variab):
        """
        Compute the Lawrence-Krammer-Bigelow representation matrix.

        The variables of the matrix must be given. This actual
        computation is done in this helper method for caching
        purposes.

        INPUT:

        - ``braid`` -- tuple of integers. The Tietze list of the
          braid.

        - ``variab`` -- string. the names of the variables that will
          appear in the matrix. They must be given as a string,
          separated by a comma

        OUTPUT:

        The LKB matrix of the braid, with respect to the variables.

        TESTS::

            sage: B = BraidGroup(3)
            sage: B._LKB_matrix_((2, 1, 2), 'x, y')
            [             0 -x^4*y + x^3*y         -x^4*y]
            [             0         -x^3*y              0]
            [        -x^2*y  x^3*y - x^2*y              0]
            sage: B._LKB_matrix_((1, 2, 1), 'x, y')
            [             0 -x^4*y + x^3*y         -x^4*y]
            [             0         -x^3*y              0]
            [        -x^2*y  x^3*y - x^2*y              0]
            sage: B._LKB_matrix_((-1, -2, -1, 2, 1, 2), 'x, y')
            [1 0 0]
            [0 1 0]
            [0 0 1]
        """
        n = self.strands()
        if len(braid) > 1:
            A = self._LKB_matrix_(braid[:1], variab)
            for i in braid[1:]:
                A = A*self._LKB_matrix_((i,), variab)
            return A
        l = list(Set(range(n)).subsets(2))
        R = LaurentPolynomialRing(IntegerRing(), variab)
        q = R.gens()[0]
        t = R.gens()[1]
        if not braid:
            return identity_matrix(R, len(l), sparse=True)
        A = matrix(R, len(l), sparse=True)
        if braid[0] > 0:
            i = braid[0]-1
            for m in range(len(l)):
                j = min(l[m])
                k = max(l[m])
                if i == j-1:
                    A[l.index(Set([i, k])), m] = q
                    A[l.index(Set([i, j])), m] = q*q-q
                    A[l.index(Set([j, k])), m] = 1-q
                elif i == j and not j == k-1:
                    A[l.index(Set([j, k])), m] = 0
                    A[l.index(Set([j+1, k])), m] = 1
                elif k-1 == i and not k-1 == j:
                    A[l.index(Set([j, i])), m] = q
                    A[l.index(Set([j, k])), m] = 1-q
                    A[l.index(Set([i, k])), m] = (1-q)*q*t
                elif i == k:
                    A[l.index(Set([j, k])), m] = 0
                    A[l.index(Set([j, k+1])), m] = 1
                elif i == j and j == k-1:
                    A[l.index(Set([j, k])), m] = -t*q*q
                else:
                    A[l.index(Set([j, k])), m] = 1
            return A
        else:
            i = -braid[0]-1
            for m in range(len(l)):
                j = min(l[m])
                k = max(l[m])
                if i == j-1:
                    A[l.index(Set([j-1, k])), m] = 1
                elif i == j and not j == k-1:
                    A[l.index(Set([j+1, k])), m] = q**(-1)
                    A[l.index(Set([j, k])), m] = 1-q**(-1)
                    A[l.index(Set([j, j+1])), m] = t**(-1)*q**(-1)-t**(-1)*q**(-2)
                elif k-1 == i and not k-1 == j:
                    A[l.index(Set([j, k-1])), m] = 1
                elif i == k:
                    A[l.index(Set([j, k+1])), m] = q**(-1)
                    A[l.index(Set([j, k])), m] = 1-q**(-1)
                    A[l.index(Set([k, k+1])), m] = -q**(-1)+q**(-2)
                elif i == j and j == k-1:
                    A[l.index(Set([j, k])), m] = -t**(-1)*q**(-2)
                else:
                    A[l.index(Set([j, k])), m] = 1
            return A

    def dimension_of_TL_space(self, drain_size):
        """
        Return the dimension of a particular Temperley--Lieb representation
        summand of ``self``.

        Following the notation of :meth:`TL_basis_with_drain`, the summand
        is the one corresponding to the number of drains being fixed to be
        ``drain_size``.

        INPUT:

        - ``drain_size`` -- integer between 0 and the number of strands
          (both inclusive)

        EXAMPLES:

        Calculation of the dimension of the representation of `B_8`
        corresponding to having `2` drains::

            sage: B = BraidGroup(8)
            sage: B.dimension_of_TL_space(2)
            28

        The direct sum of endomorphism spaces of these vector spaces make up
        the entire Temperley--Lieb algebra::

            sage: import sage.combinat.diagram_algebras as da
            sage: B = BraidGroup(6)
            sage: dimensions = [B.dimension_of_TL_space(d)**2 for d in [0, 2, 4, 6]]
            sage: total_dim = sum(dimensions)
            sage: total_dim == len(list(da.temperley_lieb_diagrams(6)))  # long time
            True
        """
        n = self.strands()
        if drain_size > n:
            raise ValueError("number of drains must not exceed number of strands")
        if (n + drain_size) % 2 == 1:
            raise ValueError("parity of strands and drains must agree")

        m = (n - drain_size) // 2
        return Integer(n-1).binomial(m) - Integer(n-1).binomial(m - 2)

    def TL_basis_with_drain(self, drain_size):
        """
        Return a basis of a summand of the Temperley--Lieb--Jones
        representation of ``self``.

        The basis elements are given by non-intersecting pairings of `n+d`
        points in a square with `n` points marked 'on the top' and `d` points
        'on the bottom' so that every bottom point is paired with a top point.
        Here, `n` is the number of strands of the braid group, and `d` is
        specified by ``drain_size``.

        A basis element is specified as a list of integers obtained by
        considering the pairings as obtained as the 'highest term' of
        trivalent trees marked by Jones--Wenzl projectors (see e.g. [Wan2010]_).
        In practice, this is a list of non-negative integers whose first
        element is ``drain_size``, whose last element is `0`, and satisfying
        that consecutive integers have difference `1`. Moreover, the length
        of each basis element is `n + 1`.

        Given these rules, the list of lists is constructed recursively
        in the natural way.

        INPUT:

        - ``drain_size`` -- integer between 0 and the number of strands
          (both inclusive)

        OUTPUT:

        A list of basis elements, each of which is a list of integers.

        EXAMPLES:

        We calculate the basis for the appropriate vector space for `B_5` when
        `d = 3`::

            sage: B = BraidGroup(5)
            sage: B.TL_basis_with_drain(3)
            [[3, 4, 3, 2, 1, 0],
             [3, 2, 3, 2, 1, 0],
             [3, 2, 1, 2, 1, 0],
             [3, 2, 1, 0, 1, 0]]

        The number of basis elements hopefully corresponds to the general
        formula for the dimension of the representation spaces::

            sage: B = BraidGroup(10)
            sage: d = 2
            sage: B.dimension_of_TL_space(d) == len(B.TL_basis_with_drain(d))
            True
        """
        def fill_out_forest(forest, treesize):
            # The basis elements are built recursively using this function,
            # which takes a collection of partial basis elements, given in
            # terms of trivalent trees (i.e. a 'forest') and extends each of
            # the trees by one branch.
            if not forest:
                raise ValueError("forest has to start with a tree")
            if forest[0][0] + treesize % 2 == 0:
                raise ValueError("parity mismatch in forest creation")
            # Loop over all trees
            newforest = list(forest)
            for tree in forest:
                if len(tree) < treesize:
                    newtreeup = list(tree)
                    newtreedown = list(tree)
                    newforest.remove(tree)  # Cut down the original tree
                    # Add two greater trees, admissibly. We need to check two
                    # things to ensure that the tree will eventually define a
                    # basis elements: that its 'colour' is not too large, and
                    # that it is positive.
                    if tree[-1] < treesize - len(tree) + 1:
                        newtreeup.append(tree[-1] + 1)
                        newforest.append(newtreeup)
                    if tree[-1] > 0:
                        newtreedown.append(tree[-1] - 1)
                        newforest.append(newtreedown)
            # Are we there yet?
            if len(newforest[0]) == treesize:
                return newforest
            return fill_out_forest(newforest, treesize)

        n = self.strands()
        if drain_size > n:
            raise ValueError("number of drains must not exceed number of strands")
        if (n + drain_size) % 2 == 1:
            raise ValueError("parity of strands and drains must agree")

        # We can now start the process: all we know is that our basis elements
        # have a drain size of d, so we use fill_out_forest to build all basis
        # elements out of this
        basis = [[drain_size]]
        forest = fill_out_forest(basis, n-1)
        for tree in forest:
            tree.extend([1, 0])
        return forest

    @cached_method
    def _TL_action(self, drain_size):
        """
        Return a matrix representing the action of cups and caps on
        Temperley--Lieb diagrams corresponding to ``self``.

        The action space is the space of non-crossing diagrams of `n+d`
        points, where `n` is the number of strands, and `d` is specified by
        ``drain_size``. As in :meth:`TL_basis_with_drain`, we put certain
        constraints on the diagrams.

        We essentially calculate the action of the TL-algebra generators
        `e_i` on the algebra itself: the action of `e_i` on one of our basis
        diagrams is itself a basis diagram, and ``auxmat`` will store the
        index of this new basis diagram.

        In some cases, the new diagram will connect two bottom points which
        we explicitly disallow (as such a diagram is not one of our basis
        elements). In this case, the corresponding ``auxmat`` entry will
        be `-1`.

        This is used in :meth:`TL_representation` and could be included
        entirely in that method. They are split for purposes of caching.

        INPUT:

        - ``drain_size`` -- integer between 0 and the number of strands
          (both inclusive)

        EXAMPLES::

            sage: B = BraidGroup(4)
            sage: B._TL_action(2)
            [ 0  0 -1]
            [ 1  1  1]
            [-1  2  2]
            sage: B._TL_action(0)
            [1 1]
            [0 0]
            [1 1]
            sage: B = BraidGroup(6)
            sage: B._TL_action(2)
            [ 1  1  2  3  1  2  3 -1 -1]
            [ 0  0  5  6  5  5  6  5  6]
            [ 1  1  1 -1  4  4  8  8  8]
            [ 5  2  2  2  5  5  5  7  7]
            [-1 -1  3  3  8  6  6  8  8]
        """
        n = self.strands()
        basis = self.TL_basis_with_drain(drain_size)
        auxmat = matrix(n - 1, len(basis))
        for i in range(1, n):  # For each of the e_i
            for v, tree in enumerate(basis):  # For each basis element
                if tree[i - 1] < tree[i] and tree[i + 1] < tree[i]:
                    # Here, for instance, we've created an unknot.
                    auxmat[i-1, v] = v
                if tree[i-1] > tree[i] and tree[i+1] > tree[i]:
                    newtree = list(tree)
                    newtree[i] += 2
                    auxmat[i-1, v] = basis.index(newtree)
                if tree[i-1] > tree[i] and tree[i+1] < tree[i]:
                    newtree = list(tree)
                    newtree[i-1] -= 2
                    j = 2
                    while newtree[i-j] != newtree[i] and i-j >= 0:
                        newtree[i-j] -= 2
                        j += 1
                    if newtree in basis:
                        auxmat[i-1, v] = basis.index(newtree)
                    else:
                        auxmat[i-1, v] = -1
                if tree[i-1] < tree[i] and tree[i+1] > tree[i]:
                    newtree = list(tree)
                    newtree[i+1] -= 2
                    j = 2
                    while newtree[i+j] != newtree[i] and i+j <= n:
                        newtree[i+j] -= 2
                        j += 1
                    if newtree in basis:
                        auxmat[i-1, v] = basis.index(newtree)
                    else:
                        auxmat[i-1, v] = -1
        return auxmat

    def TL_representation(self, drain_size, variab=None):
        r"""
        Return representation matrices of the Temperley--Lieb--Jones
        representation of standard braid group generators and inverses
        of ``self``.

        The basis is given by non-intersecting pairings of `(n+d)` points,
        where `n` is the number of strands, and `d` is given by
        ``drain_size``, and the pairings satisfy certain rules. See
        :meth:`TL_basis_with_drain()` for details. This basis has
        the useful property that all resulting entries can be regarded as
        Laurent polynomials.

        We use the convention that the eigenvalues of the standard generators
        are `1` and `-A^4`, where `A` is the generator of the Laurent
        polynomial ring.

        When `d = n - 2` and the variables are picked appropriately, the
        resulting representation is equivalent to the reduced Burau
        representation. When `d = n`, the resulting representation is
        trivial and 1-dimensional.

        INPUT:

        - ``drain_size`` -- integer between 0 and the number of strands
          (both inclusive)
        - ``variab`` -- variable (default: ``None``); the variable in the
          entries of the matrices; if ``None``, then use a default variable
          in `\ZZ[A,A^{-1}]`

        OUTPUT:

        A list of matrices corresponding to the representations of each
        of the standard generators and their inverses.

        EXAMPLES::

            sage: B = BraidGroup(4)
            sage: B.TL_representation(0)
            [(
              [   1    0]  [    1     0]
              [ A^2 -A^4], [ A^-2 -A^-4]
            ),
             (
              [-A^4  A^2]  [-A^-4  A^-2]
              [   0    1], [    0     1]
            ),
             (
              [   1    0]  [    1     0]
              [ A^2 -A^4], [ A^-2 -A^-4]
            )]
            sage: R.<A> = LaurentPolynomialRing(GF(2))
            sage: B.TL_representation(0, variab=A)
            [(
              [  1   0]  [   1    0]
              [A^2 A^4], [A^-2 A^-4]
            ),
             (
              [A^4 A^2]  [A^-4 A^-2]
              [  0   1], [   0    1]
            ),
             (
              [  1   0]  [   1    0]
              [A^2 A^4], [A^-2 A^-4]
            )]
            sage: B = BraidGroup(8)
            sage: B.TL_representation(8)
            [([1], [1]),
             ([1], [1]),
             ([1], [1]),
             ([1], [1]),
             ([1], [1]),
             ([1], [1]),
             ([1], [1])]
        """
        if variab is None:
            if drain_size in self._TL_representation_dict:
                return self._TL_representation_dict[drain_size]
            R = LaurentPolynomialRing(IntegerRing(), 'A')
            A = R.gens()[0]
        else:
            R = variab.parent()
            A = variab

        n = self.strands()
        auxmat = self._TL_action(drain_size)
        dimension = auxmat.ncols()
        # The action of the sigma_i is given in terms of the actions of the
        # e_i which is what auxmat describes. Our choice of normalization means
        # that \sigma_i acts by the identity + A**2 e_i.
        rep_matrices = []  # The list which will store the actions of sigma_i

        # Store the respective powers
        Ap2 = A**2
        Apm2 = A**(-2)
        Ap4 = -A**4
        Apm4 = -A**(-4)

        for i in range(n-1):  # For each \sigma_{i+1}
            rep_mat_new = identity_matrix(R, dimension, sparse=True)
            rep_mat_new_inv = identity_matrix(R, dimension, sparse=True)
            for v in range(dimension):
                new_mat_entry = auxmat[i, v]
                if new_mat_entry == v:  # Did we create an unknot?
                    rep_mat_new[v, v] = Ap4
                    rep_mat_new_inv[v, v] = Apm4
                elif new_mat_entry >= 0:
                    rep_mat_new[new_mat_entry, v] = Ap2
                    rep_mat_new_inv[new_mat_entry, v] = Apm2
            rep_matrices.append((rep_mat_new, rep_mat_new_inv))

        if variab is None:  # Cache the result in this case
            for mat_pair in rep_matrices:
                mat_pair[0].set_immutable()
                mat_pair[1].set_immutable()
            self._TL_representation_dict[drain_size] = rep_matrices

        return rep_matrices

    def mapping_class_action(self, F):
        """
        Return the action of self in the free group F as mapping class group.

        This action corresponds to the action of the braid over the
        punctured disk, whose fundamental group is the free group on
        as many generators as strands.

        In Sage, this action is the result of multiplying a free group
        element with a braid. So you generally do not have to
        construct this action yourself.

        OUTPUT:

        A :class:`MappingClassGroupAction`.

        EXAMPLES::

            sage: B = BraidGroup(3)
            sage: B.inject_variables()
            Defining s0, s1
            sage: F.<a,b,c> = FreeGroup(3)
            sage: A = B.mapping_class_action(F)
            sage: A(a,s0)
            a*b*a^-1
            sage: a * s0    # simpler notation
            a*b*a^-1
        """
        return MappingClassGroupAction(self, F)

    def _get_action_(self, S, op, self_on_left):
        """
        Let the coercion system discover actions of the braid group on free groups. ::

            sage: B.<b0,b1,b2> = BraidGroup()
            sage: F.<f0,f1,f2,f3> = FreeGroup()
            sage: f1 * b1
            f1*f2*f1^-1

            sage: from sage.structure.all import get_coercion_model
            sage: cm = get_coercion_model()
            sage: cm.explain(f1, b1, operator.mul)
            Action discovered.
                Right action by Braid group on 4 strands on Free Group on generators {f0, f1, f2, f3}
            Result lives in Free Group on generators {f0, f1, f2, f3}
            Free Group on generators {f0, f1, f2, f3}
            sage: cm.explain(b1, f1, operator.mul)
            Unknown result parent.
        """
        import operator
        if is_FreeGroup(S) and op == operator.mul and not self_on_left:
            return self.mapping_class_action(S)
        return None

    def _element_from_libbraiding(self, nf):
        """
        Return the element of ``self`` corresponding to the output
        of libbraiding.

        INPUT:

        - ``nf`` -- a list of lists, as returned by libbraiding

        EXAMPLES::

            sage: B = BraidGroup(5)
            sage: B._element_from_libbraiding([[-2], [2, 1], [1, 2], [2, 1]])
            (s0^-1*s1^-1*s2^-1*s3^-1*s0^-1*s1^-1*s2^-1*s0^-1*s1^-1*s0^-1)^2*s1*s0^2*s1^2*s0
            sage: B._element_from_libbraiding([[0]])
            1
        """
        if len(nf) == 1:
            return self.delta()**nf[0][0]
        return self.delta()**nf[0][0] * prod(self(i) for i in nf[1:])

    def mirror_involution(self):
        r"""
        Return the mirror involution of ``self``.

        This automorphism maps a braid to another one by replacing each generator
        in its word by the inverse. In general this is different from the inverse
        of the braid since the order of the generators in the word is not reversed.

        EXAMPLES::

            sage: B = BraidGroup(4)
            sage: mirr = B.mirror_involution()
            sage: b = B((1,-2,-1,3,2,1))
            sage: bm = mirr(b); bm
            s0^-1*s1*s0*s2^-1*s1^-1*s0^-1
            sage: bm == ~b
            False
            sage: bm.is_conjugated(b)
            False
            sage: bm.is_conjugated(~b)
            True
        """
        gens_mirr = [~g for g in self.gens()]
        return self.hom(gens_mirr, check=False)


def BraidGroup(n=None, names='s'):
    """
    Construct a Braid Group

    INPUT:

    - ``n`` -- integer or ``None`` (default). The number of
      strands. If not specified the ``names`` are counted and the
      group is assumed to have one more strand than generators.

    - ``names`` -- string or list/tuple/iterable of strings (default:
      ``'x'``). The generator names or name prefix.

    EXAMPLES::

        sage: B.<a,b> = BraidGroup();  B
        Braid group on 3 strands
        sage: H = BraidGroup('a, b')
        sage: B is H
        True
        sage: BraidGroup(3)
        Braid group on 3 strands

    The entry can be either a string with the names of the generators,
    or the number of generators and the prefix of the names to be
    given. The default prefix is ``'s'`` ::

        sage: B = BraidGroup(3); B.generators()
        (s0, s1)
        sage: BraidGroup(3, 'g').generators()
        (g0, g1)

    Since the word problem for the braid groups is solvable, their Cayley graph
    can be locally obtained as follows (see :trac:`16059`)::

        sage: def ball(group, radius):
        ....:     ret = set()
        ....:     ret.add(group.one())
        ....:     for length in range(1, radius):
        ....:         for w in Words(alphabet=group.gens(), length=length):
        ....:              ret.add(prod(w))
        ....:     return ret
        sage: B = BraidGroup(4)
        sage: GB = B.cayley_graph(elements=ball(B, 4), generators=B.gens()); GB
        Digraph on 31 vertices

    Since the braid group has nontrivial relations, this graph contains less
    vertices than the one associated to the free group (which is a tree)::

        sage: F = FreeGroup(3)
        sage: GF = F.cayley_graph(elements=ball(F, 4), generators=F.gens()); GF
        Digraph on 40 vertices

    TESTS::

        sage: G1 = BraidGroup(3, 'a,b')
        sage: G2 = BraidGroup('a,b')
        sage: G3.<a,b> = BraidGroup()
        sage: G1 is G2, G2 is G3
        (True, True)
    """
    # Support Freegroup('a,b') syntax
    if n is not None:
        try:
            n = Integer(n)-1
        except TypeError:
            names = n
            n = None
    # derive n from counting names
    if n is None:
        if isinstance(names, str):
            n = len(names.split(','))
        else:
            names = list(names)
            n = len(names)
    from sage.structure.category_object import normalize_names
    names = normalize_names(n, names)
    return BraidGroup_class(names)


class MappingClassGroupAction(Action):
    r"""
    The right action of the braid group the free group as the mapping
    class group of the punctured disk.

    That is, this action is the action of the braid over the punctured
    disk, whose fundamental group is the free group on as many
    generators as strands.

    This action is defined as follows:

    .. MATH::

        x_j \cdot \sigma_i=\begin{cases}
        x_{j}\cdot x_{j+1}\cdot {x_j}^{-1} & \text{if $i=j$} \\
        x_{j-1} & \text{if $i=j-1$} \\
        x_{j} & \text{otherwise}
        \end{cases},

    where `\sigma_i` are the generators of the braid group on `n`
    strands, and `x_j` the generators of the free group of rank `n`.

    You should left multiplication of the free group element by the
    braid to compute the action. Alternatively, use the
    :meth:`~sage.groups.braid.BraidGroup_class.mapping_class_action`
    method of the braid group to construct this action.

    EXAMPLES::

        sage: B.<s0,s1,s2> = BraidGroup(4)
        sage: F.<x0,x1,x2,x3> = FreeGroup(4)
        sage: x0 * s1
        x0
        sage: x1 * s1
        x1*x2*x1^-1
        sage: x1^-1 * s1
        x1*x2^-1*x1^-1

        sage: A = B.mapping_class_action(F)
        sage: A
        Right action by Braid group on 4 strands on Free Group on generators {x0, x1, x2, x3}
        sage: A(x0, s1)
        x0
        sage: A(x1, s1)
        x1*x2*x1^-1
        sage: A(x1^-1, s1)
        x1*x2^-1*x1^-1
    """
    def __init__(self, G, M):
        """
        TESTS::

            sage: B = BraidGroup(3)
            sage: G = FreeGroup('a, b, c')
            sage: B.mapping_class_action(G) # indirect doctest
            Right action by Braid group on 3 strands on Free Group on generators {a, b, c}
        """
        import operator
        Action.__init__(self, G, M, False, operator.mul)

    def _act_(self, b, x):
        """
        Return the action of ``b`` on ``x``.

        INPUT:

        - ``b`` -- a braid.

        - ``x`` -- a free group element.

        OUTPUT:

        A new braid.

        TESTS::

            sage: B = BraidGroup(3)
            sage: G = FreeGroup('a, b, c')
            sage: A = B.mapping_class_action(G)
            sage: A(G.0, B.0) # indirect doctest
            a*b*a^-1
            sage: A(G.1, B.0) # indirect doctest
            a
        """
        t = x.Tietze()
        for j in b.Tietze():
            s = []
            for i in t:
                if j == i and i > 0:
                    s += [i, i+1, -i]
                elif j == -i and i < 0:
                    s += [-i, i-1, i]
                elif j == -i and i > 0:
                    s += [i+1]
                elif j == i and i < 0:
                    s += [i-1]
                elif i > 0 and j == i-1:
                    s += [i-1]
                elif i < 0 and j == -i-1:
                    s += [i+1]
                elif i > 0 and -j == i-1:
                    s += [-i, i-1, i]
                elif i < 0 and j == i+1:
                    s += [i, i+1, -i]
                else:
                    s += [i]
            t = s
        return self.codomain()(t)<|MERGE_RESOLUTION|>--- conflicted
+++ resolved
@@ -764,10 +764,6 @@
                 M = M*rep[-i-1][1]
         return M
 
-<<<<<<< HEAD
-    @cached_method
-=======
->>>>>>> f71ef1d9
     def links_gould_matrix(self, symbolics=False):
         r"""
         Return the representation matrix of ``self`` according to the R-matrix
@@ -793,14 +789,9 @@
             sage: HopfLG.dimensions()
             (16, 16)
             sage: HopfLG.base_ring()
-<<<<<<< HEAD
-            Quotient of Multivariate Laurent Polynomial Ring in s0r, s1r, Yr
-              over Integer Ring by the ideal (s0r^2*s1r^2 - s0r^2 - s1r^2 + Yr^2 + 1)
-=======
             Univariate Quotient Polynomial Ring in Yrbar
               over Multivariate Laurent Polynomial Ring in s0r, s1r
               over Integer Ring with modulus Yr^2 + s0r^2*s1r^2 - s0r^2 - s1r^2 + 1
->>>>>>> f71ef1d9
             sage: HopfLGs = Hopf.links_gould_matrix(symbolics=True)
             sage: HopfLGs.base_ring()
             Symbolic Ring
@@ -815,11 +806,7 @@
         return M
 
     @cached_method
-<<<<<<< HEAD
-    def links_gould_polynomial(self, varnames='t0, t1', use_symbolics=False):
-=======
     def links_gould_polynomial(self, varnames=None, use_symbolics=False):
->>>>>>> f71ef1d9
         r"""
         Return the Links-Gould polynomial of the closure of ``self``.
         See [MW2012]_, section 3 and references given there.
@@ -848,8 +835,6 @@
 
         - [MW2012]_
         """
-<<<<<<< HEAD
-=======
         from sage.rings.integer_ring import ZZ
         if varnames is not None:
             poly = self.links_gould_polynomial(use_symbolics=use_symbolics)
@@ -858,7 +843,6 @@
             return poly(t0=t0, t1=t1)
         varnames = 't0, t1'
 
->>>>>>> f71ef1d9
         rep = self.parent()._links_gould_representation(symbolics=use_symbolics)
         l = len(rep)
         mu = rep[l-1] # quantum trace factor
@@ -866,10 +850,6 @@
         d1, d2 = M.dimensions()
         e = d1//4
         B = M.base_ring()
-<<<<<<< HEAD
-        from sage.rings.integer_ring import ZZ
-=======
->>>>>>> f71ef1d9
         R = LaurentPolynomialRing(ZZ, varnames)
 
         # partial quantum trace according to I. Marin section 2.5
@@ -882,15 +862,6 @@
             F = R.fraction_field() # to make coercion work
             return R(F(pstr))
         else:
-<<<<<<< HEAD
-            ltemp = ptemp.lift()
-            # Since the result of the calculation is known to be a Laurent polynomial
-            # in t0 and t1 all exponents of ltemp must be divisable by 2
-            L = ltemp.parent()
-            lred = L({(k[0]/2, k[1]/2, k[2]/2): v for k, v in ltemp.dict().items()})
-            t0, t1 = R.gens()
-            return lred(t0, t1, (t0-1)*(1-t1))
-=======
             ltemp = ptemp.lift().constant_coefficient()
             # Since the result of the calculation is known to be a Laurent polynomial
             # in t0 and t1 all exponents of ltemp must be divisable by 2
@@ -898,7 +869,6 @@
             lred = L({(k[0]/2, k[1]/2): v for k, v in ltemp.dict().items()})
             t0, t1 = R.gens()
             return lred(t0, t1)
->>>>>>> f71ef1d9
 
     def tropical_coordinates(self):
         r"""
@@ -2605,11 +2575,7 @@
             sage: g1, g2, mu3 = B._links_gould_representation()
             sage: R1, R1I = g1
             sage: R2, R2I = g2
-<<<<<<< HEAD
-            sage: (R1*R2*R1 - R2*R1*R2).is_zero()
-=======
             sage: R1*R2*R1 == R2*R1*R2
->>>>>>> f71ef1d9
             True
         """
         from sage.matrix.constructor import matrix
@@ -2626,14 +2592,6 @@
             Y = sqrt(-(t0 - 1)*(t1 - 1))
             sparse = False
         else:
-<<<<<<< HEAD
-            from sage.rings.polynomial.laurent_polynomial_ring import LaurentPolynomialRing
-            from sage.rings.integer_ring import ZZ
-            LR = LaurentPolynomialRing(ZZ, 's0r, s1r, Yr')
-            s0r, s1r, Yr = LR.gens()
-            pqr = Yr**2 + (s0r**2-1)*(s1r**2 -1)
-            BR = LR.quotient_ring(pqr)
-=======
             from sage.rings.polynomial.polynomial_ring_constructor import PolynomialRing
             from sage.rings.integer_ring import ZZ
             LR = LaurentPolynomialRing(ZZ, 's0r, s1r')
@@ -2641,7 +2599,6 @@
             s0r, s1r, Yr = PR.gens_dict_recursive().values()
             pqr = Yr**2 + (s0r**2-1)*(s1r**2 -1)
             BR = PR.quotient_ring(pqr)
->>>>>>> f71ef1d9
             s0 = BR(s0r)
             s1 = BR(s1r)
             t0 = BR(s0r**2)
@@ -2660,11 +2617,7 @@
                 (11, 14): s1, (12, 3): 1, (12, 6): -Y*s0*s1, (12, 9): Y,
                 (12, 12): -(t0 - 1)*(t1 - 1), (13, 7): s1, (13, 13): t1 - 1,
                 (14, 11): s1, (14, 14): t1 - 1, (15, 15): t1}, sparse=sparse)
-<<<<<<< HEAD
-            RI = R.inverse()
-=======
             RI = (~t0 + ~t1)*(1 + R) - ~t0*~t1*(R + R**2) - 1
->>>>>>> f71ef1d9
 
             # quantum trace operator on two fold tensor space
             E = mu.parent().one()
