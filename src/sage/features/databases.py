# -*- coding: utf-8 -*-
r"""
Testing for databases at runtime
"""


from . import StaticFile
from sage.env import CREMONA_MINI_DATA_DIR, CREMONA_LARGE_DATA_DIR

CREMONA_DATA_DIRS = set([CREMONA_MINI_DATA_DIR, CREMONA_LARGE_DATA_DIR])


class DatabaseCremona(StaticFile):
    r"""
    A :class:`Feature` which describes the presence of John Cremona's
    database of elliptic curves.

    INPUT:

    - ``name`` -- either ``'cremona'`` (the default) for the full large
      database or ``'cremona_mini'`` for the small database.

    EXAMPLES::

        sage: from sage.features.databases import DatabaseCremona
        sage: DatabaseCremona('cremona_mini').is_present()
        FeatureTestResult("Cremona's database of elliptic curves", True)
        sage: DatabaseCremona().is_present()  # optional: database_cremona_ellcurve
        FeatureTestResult("Cremona's database of elliptic curves", True)
    """
    def __init__(self, name="cremona", spkg="database_cremona_ellcurve"):
        r"""
        TESTS::

            sage: from sage.features.databases import DatabaseCremona
            sage: isinstance(DatabaseCremona(), DatabaseCremona)
            True
        """
        StaticFile.__init__(self, "Cremona's database of elliptic curves",
                            filename='{}.db'.format(name.replace(' ', '_')),
                            search_path=CREMONA_DATA_DIRS,
                            spkg=spkg,
                            url="https://github.com/JohnCremona/ecdata")

class DatabaseJones(StaticFile):
    r"""
    A :class:`Feature` which describes the presence of John Jones's tables of number fields.

    EXAMPLES::

        sage: from sage.features.databases import DatabaseJones
        sage: bool(DatabaseJones().is_present())  # optional: database_jones_numfield
        True
    """
    def __init__(self):
        r"""
        TESTS::

            sage: from sage.features.databases import DatabaseJones
            sage: isinstance(DatabaseJones(), DatabaseJones)
            True
        """
        StaticFile.__init__(self, "John Jones's tables of number fields",
                            filename='jones/jones.sobj',
                            spkg="database_jones_numfield")


class DatabaseKnotInfo(StaticFile):
    r"""
    A :class:`Feature` which describes the presence of the databases at the
    web-pages `KnotInfo <https://knotinfo.math.indiana.edu/>`__ and
    `LinkInfo <https://linkinfo.sitehost.iu.edu>`__.



    EXAMPLES::

        sage: from sage.features.databases import DatabaseKnotInfo
        sage: DatabaseKnotInfo().is_present()  # optional: database_knotinfo
        FeatureTestResult('KnotInfo and LinkInfo databases', True)
    """
    def __init__(self):
        r"""
        TESTS::

            sage: from sage.features.databases import DatabaseKnotInfo
            sage: isinstance(DatabaseKnotInfo(), DatabaseKnotInfo)
            True
        """
<<<<<<< HEAD
        from sage.databases.knotinfo_db import KnotInfoFilename
        StaticFile.__init__(self, "KnotInfo and LinkInfo databases",
                            filename=KnotInfoFilename.knots.sobj_num_knots(),
                            spkg='database_knotinfo',
                            search_path = [KnotInfoFilename.knots.sobj_path()],
                            url=KnotInfoFilename.knots.url())
=======
        from sage.env import SAGE_SHARE
        import os
        StaticFile.__init__(self, "KnotInfo and LinkInfo databases",
                            filename='num_knots.sobj',
                            spkg='database_knotinfo',
                            search_path = [os.path.join(SAGE_SHARE, 'knotinfo')],
                            url='https://knotinfo.math.indiana.edu/'
                            )
>>>>>>> caed764e
<|MERGE_RESOLUTION|>--- conflicted
+++ resolved
@@ -87,14 +87,6 @@
             sage: isinstance(DatabaseKnotInfo(), DatabaseKnotInfo)
             True
         """
-<<<<<<< HEAD
-        from sage.databases.knotinfo_db import KnotInfoFilename
-        StaticFile.__init__(self, "KnotInfo and LinkInfo databases",
-                            filename=KnotInfoFilename.knots.sobj_num_knots(),
-                            spkg='database_knotinfo',
-                            search_path = [KnotInfoFilename.knots.sobj_path()],
-                            url=KnotInfoFilename.knots.url())
-=======
         from sage.env import SAGE_SHARE
         import os
         StaticFile.__init__(self, "KnotInfo and LinkInfo databases",
@@ -102,5 +94,4 @@
                             spkg='database_knotinfo',
                             search_path = [os.path.join(SAGE_SHARE, 'knotinfo')],
                             url='https://knotinfo.math.indiana.edu/'
-                            )
->>>>>>> caed764e
+                            )