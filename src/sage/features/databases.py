--- conflicted
+++ resolved
@@ -65,11 +65,7 @@
                             spkg="database_jones_numfield")
 
 
-<<<<<<< HEAD
-class DatabaseKnotInfo(StaticFile):
-=======
 class DatabaseKnotInfo(PythonModule):
->>>>>>> 30ee8d65
     r"""
     A :class:`Feature` which describes the presence of the databases at the
     web-pages `KnotInfo <https://knotinfo.math.indiana.edu/>`__ and
@@ -81,11 +77,7 @@
 
         sage: from sage.features.databases import DatabaseKnotInfo
         sage: DatabaseKnotInfo().is_present()  # optional: database_knotinfo
-<<<<<<< HEAD
-        FeatureTestResult('KnotInfo and LinkInfo databases', True)
-=======
         FeatureTestResult('sage.knots.knotinfo', True)
->>>>>>> 30ee8d65
     """
     def __init__(self):
         r"""
@@ -95,18 +87,7 @@
             sage: isinstance(DatabaseKnotInfo(), DatabaseKnotInfo)
             True
         """
-<<<<<<< HEAD
-        from sage.env import SAGE_SHARE
-        import os
-        StaticFile.__init__(self, "KnotInfo and LinkInfo databases",
-                            filename='num_knots.sobj',
-                            spkg='database_knotinfo',
-                            search_path = [os.path.join(SAGE_SHARE, 'knotinfo')],
-                            url='https://knotinfo.math.indiana.edu/'
-                            )
-=======
         PythonModule.__init__(self, 'sage.knots.knotinfo', spkg='database_knotinfo',)
         import os
         from sage.env import SAGE_SHARE
-        self._sobj_path = os.path.join(SAGE_SHARE, 'knotinfo')
->>>>>>> 30ee8d65
+        self._sobj_path = os.path.join(SAGE_SHARE, 'knotinfo')