# -*- coding: utf-8 -*-
r"""
Features for testing the presence of various databases
"""


from . import StaticFile, PythonModule
from sage.env import (
    CONWAY_POLYNOMIALS_DATA_DIR,
    CREMONA_MINI_DATA_DIR, CREMONA_LARGE_DATA_DIR,
    POLYTOPE_DATA_DIR)


class DatabaseConwayPolynomials(StaticFile):
    r"""
    A :class:`~sage.features.Feature` which describes the presence of Frank Luebeck's
    database of Conway polynomials.

    EXAMPLES::

        sage: from sage.features.databases import DatabaseConwayPolynomials
        sage: DatabaseConwayPolynomials().is_present()
        FeatureTestResult('conway_polynomials', True)
    """

    def __init__(self):
        r"""
        TESTS::

            sage: from sage.features.databases import DatabaseConwayPolynomials
            sage: isinstance(DatabaseConwayPolynomials(), DatabaseConwayPolynomials)
            True
        """
        if CONWAY_POLYNOMIALS_DATA_DIR:
            search_path = [CONWAY_POLYNOMIALS_DATA_DIR]
        else:
            search_path = []
        StaticFile.__init__(self, "conway_polynomials",
                            filename='conway_polynomials.p',
                            search_path=search_path,
                            spkg='conway_polynomials',
                            description="Frank Luebeck's database of Conway polynomials")


CREMONA_DATA_DIRS = set([CREMONA_MINI_DATA_DIR, CREMONA_LARGE_DATA_DIR])


class DatabaseCremona(StaticFile):
    r"""
    A :class:`~sage.features.Feature` which describes the presence of John Cremona's
    database of elliptic curves.

    INPUT:

    - ``name`` -- either ``'cremona'`` (the default) for the full large
      database or ``'cremona_mini'`` for the small database.

    EXAMPLES::

        sage: from sage.features.databases import DatabaseCremona
        sage: DatabaseCremona('cremona_mini').is_present()
        FeatureTestResult('database_cremona_mini_ellcurve', True)
        sage: DatabaseCremona().is_present()  # optional - database_cremona_ellcurve
        FeatureTestResult('database_cremona_ellcurve', True)
    """
    def __init__(self, name="cremona", spkg="database_cremona_ellcurve"):
        r"""
        TESTS::

            sage: from sage.features.databases import DatabaseCremona
            sage: isinstance(DatabaseCremona(), DatabaseCremona)
            True
        """
        StaticFile.__init__(self, f"database_{name}_ellcurve",
                            filename='{}.db'.format(name.replace(' ', '_')),
                            search_path=CREMONA_DATA_DIRS,
                            spkg=spkg,
                            url="https://github.com/JohnCremona/ecdata",
                            description="Cremona's database of elliptic curves")


class DatabaseJones(StaticFile):
    r"""
    A :class:`~sage.features.Feature` which describes the presence of John Jones's tables of number fields.

    EXAMPLES::

        sage: from sage.features.databases import DatabaseJones
        sage: bool(DatabaseJones().is_present())  # optional - database_jones_numfield
        True
    """
    def __init__(self):
        r"""
        TESTS::

            sage: from sage.features.databases import DatabaseJones
            sage: isinstance(DatabaseJones(), DatabaseJones)
            True
        """
        StaticFile.__init__(self, "database_jones_numfield",
                            filename='jones/jones.sobj',
                            spkg="database_jones_numfield",
                            description="John Jones's tables of number fields")


class DatabaseKnotInfo(PythonModule):
    r"""
    A :class:`~sage.features.Feature` which describes the presence of the databases at the
    web-pages `KnotInfo <https://knotinfo.math.indiana.edu/>`__ and
    `LinkInfo <https://linkinfo.sitehost.iu.edu>`__.



    EXAMPLES::

        sage: from sage.features.databases import DatabaseKnotInfo
        sage: DatabaseKnotInfo().is_present()  # optional - database_knotinfo
        FeatureTestResult('database_knotinfo', True)
    """
    def __init__(self):
        r"""
        TESTS::

            sage: from sage.features.databases import DatabaseKnotInfo
            sage: isinstance(DatabaseKnotInfo(), DatabaseKnotInfo)
            True
        """
        PythonModule.__init__(self, 'database_knotinfo', spkg='database_knotinfo')

class DatabaseCubicHecke(PythonModule):
    r"""
    A :class:`~sage.features.Feature` which describes the presence of the databases at the
    web-page `Cubic Hecke algebra on 4 strands <http://www.lamfa.u-picardie.fr/marin/representationH4-en.html>`__
    of Ivan Marin.

    EXAMPLES::

        sage: from sage.features.databases import DatabaseCubicHecke
        sage: DatabaseCubicHecke().is_present()  # optional - database_cubic_hecke
        FeatureTestResult('database_cubic_hecke', True)
    """
    def __init__(self):
        r"""
        TESTS::

            sage: from sage.features.databases import DatabaseCubicHecke
            sage: isinstance(DatabaseCubicHecke(), DatabaseCubicHecke)
            True
        """
        PythonModule.__init__(self, 'database_cubic_hecke', spkg='database_cubic_hecke')


class DatabaseReflexivePolytopes(StaticFile):
    r"""
    A :class:`~sage.features.Feature` which describes the presence of the PALP database
    of reflexive lattice polytopes.

    EXAMPLES::

        sage: from sage.features.databases import DatabaseReflexivePolytopes
        sage: bool(DatabaseReflexivePolytopes().is_present())                              # optional - polytopes_db
        True
        sage: bool(DatabaseReflexivePolytopes('polytopes_db_4d', 'Hodge4d').is_present())  # optional - polytopes_db_4d
        True
    """
    def __init__(self, name='polytopes_db', dirname='Full3D'):
        """
        TESTS::

            sage: from sage.features.databases import DatabaseReflexivePolytopes
            sage: isinstance(DatabaseReflexivePolytopes(), DatabaseReflexivePolytopes)
            True
        """
        StaticFile.__init__(self, name, dirname,
                            search_path=[POLYTOPE_DATA_DIR])


def all_features():
    return [DatabaseConwayPolynomials(),
            DatabaseCremona(), DatabaseCremona('cremona_mini'),
            DatabaseJones(),
            DatabaseKnotInfo(),
<<<<<<< HEAD
            DatabaseCubicHecke()]
=======
            DatabaseReflexivePolytopes(),
            DatabaseReflexivePolytopes('polytopes_db_4d', 'Hodge4d')]
>>>>>>> 55a711e3
<|MERGE_RESOLUTION|>--- conflicted
+++ resolved
@@ -180,9 +180,6 @@
             DatabaseCremona(), DatabaseCremona('cremona_mini'),
             DatabaseJones(),
             DatabaseKnotInfo(),
-<<<<<<< HEAD
             DatabaseCubicHecke()]
-=======
             DatabaseReflexivePolytopes(),
-            DatabaseReflexivePolytopes('polytopes_db_4d', 'Hodge4d')]
->>>>>>> 55a711e3
+            DatabaseReflexivePolytopes('polytopes_db_4d', 'Hodge4d')]