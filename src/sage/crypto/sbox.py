--- conflicted
+++ resolved
@@ -699,12 +699,8 @@
             P = X[0].parent()
             gens = X + Y
 
-<<<<<<< HEAD
-        m = self.m
-=======
         m = self.input_size()
         n = self.output_size()
->>>>>>> e0ed0c4e
 
         solutions = []
         for i in range(1<<m):
@@ -810,14 +806,9 @@
                 total += var_choices/divisor
             return total
 
-<<<<<<< HEAD
-        m = self.m
-        n = self.n
-=======
         m = self.input_size()
         n = self.output_size()
         F = self._F
->>>>>>> e0ed0c4e
 
         if X is None and Y is None:
             P = self.ring()
