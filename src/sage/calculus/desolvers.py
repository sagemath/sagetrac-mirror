r"""
Solving ordinary differential equations

This file contains functions useful for solving differential equations
which occur commonly in a 1st semester differential equations
course. For another numerical solver see the :meth:`ode_solver` function
and the optional package Octave.

Solutions from the Maxima package can contain the three constants
``_C``, ``_K1``, and ``_K2`` where the underscore is used to distinguish
them from symbolic variables that the user might have used. You can
substitute values for them, and make them into accessible usable
symbolic variables, for example with ``var("_C")``.

Commands:

- ``desolve`` - Compute the "general solution" to a 1st or 2nd order
  ODE via Maxima.

- ``desolve_laplace`` - Solve an ODE using Laplace transforms via
  Maxima. Initial conditions are optional.

- ``desolve_rk4`` - Solve numerically IVP for one first order
  equation, return list of points or plot.

- ``desolve_system_rk4`` - Solve numerically IVP for system of first
  order equations, return list of points.

- ``desolve_odeint`` - Solve numerically a system of first-order ordinary
  differential equations using ``odeint`` from scipy.integrate module.

- ``desolve_system`` - Solve any size system of 1st order odes using
  Maxima. Initial conditions are optional.

- ``eulers_method`` - Approximate solution to a 1st order DE,
  presented as a table.

- ``eulers_method_2x2`` - Approximate solution to a 1st order system
  of DEs, presented as a table.

- ``eulers_method_2x2_plot`` - Plot the sequence of points obtained
  from Euler's method.

AUTHORS:

- David Joyner (3-2006) - Initial version of functions

- Marshall Hampton (7-2007) - Creation of Python module and testing

- Robert Bradshaw (10-2008) - Some interface cleanup.

- Robert Marik (10-2009) - Some bugfixes and enhancements

- Miguel Marco (06-2014) - Tides desolvers

"""

##########################################################################
#  Copyright (C) 2006 David Joyner <wdjoyner@gmail.com>, Marshall Hampton,
#  Robert Marik <marik@mendelu.cz>
#
#  Distributed under the terms of the GNU General Public License (GPL):
#
#                  http://www.gnu.org/licenses/
##########################################################################

from sage.interfaces.maxima import Maxima
from sage.plot.all import line
from sage.symbolic.expression import is_SymbolicEquation
from sage.symbolic.ring import is_SymbolicVariable
from sage.calculus.functional import diff
from sage.misc.functional import N
from sage.misc.decorators import rename_keyword
<<<<<<< HEAD
from sage.misc.cite import cite
=======
from tempfile import mkdtemp
import shutil
import os
from sage.rings.real_mpfr import RealField

>>>>>>> 7fd80aa1

maxima = Maxima()

def desolve(de, dvar, ics=None, ivar=None, show_method=False, contrib_ode=False):
    r"""
    Solves a 1st or 2nd order linear ODE via maxima. Including IVP and BVP.

    *Use* ``desolve? <tab>`` *if the output in truncated in notebook.*

    INPUT:

    - ``de`` - an expression or equation representing the ODE

    - ``dvar`` - the dependent variable (hereafter called ``y``)

    - ``ics`` - (optional) the initial or boundary conditions

      - for a first-order equation, specify the initial ``x`` and ``y``

      - for a second-order equation, specify the initial ``x``, ``y``,
        and ``dy/dx``, i.e. write `[x_0, y(x_0), y'(x_0)]`

      - for a second-order boundary solution, specify initial and
        final ``x`` and ``y`` boundary conditions, i.e. write `[x_0, y(x_0), x_1, y(x_1)]`.

      - gives an error if the solution is not SymbolicEquation (as happens for
        example for a Clairaut equation)

    - ``ivar`` - (optional) the independent variable (hereafter called
      x), which must be specified if there is more than one
      independent variable in the equation.

    - ``show_method`` - (optional) if true, then Sage returns pair
      ``[solution, method]``, where method is the string describing
      the method which has been used to get a solution (Maxima uses the
      following order for first order equations: linear, separable,
      exact (including exact with integrating factor), homogeneous,
      bernoulli, generalized homogeneous) - use carefully in class,
      see below for the example of the equation which is separable but
      this property is not recognized by Maxima and the equation is solved
      as exact.

    - ``contrib_ode`` - (optional) if true, desolve allows to solve
      Clairaut, Lagrange, Riccati and some other equations. This may take
      a long time and is thus turned off by default.  Initial conditions
      can be used only if the result is one SymbolicEquation (does not
      contain a singular solution, for example)

    OUTPUT:

    In most cases return a SymbolicEquation which defines the solution
    implicitly.  If the result is in the form y(x)=... (happens for
    linear eqs.), return the right-hand side only.  The possible
    constant solutions of separable ODE's are omitted.


    EXAMPLES::

        sage: x = var('x')
        sage: y = function('y', x)
        sage: desolve(diff(y,x) + y - 1, y)
        (_C + e^x)*e^(-x)

    ::

        sage: f = desolve(diff(y,x) + y - 1, y, ics=[10,2]); f
        (e^10 + e^x)*e^(-x)

    ::

        sage: plot(f)
        Graphics object consisting of 1 graphics primitive

    We can also solve second-order differential equations.::

        sage: x = var('x')
        sage: y = function('y', x)
        sage: de = diff(y,x,2) - y == x
        sage: desolve(de, y)
        _K2*e^(-x) + _K1*e^x - x


    ::

        sage: f = desolve(de, y, [10,2,1]); f
        -x + 7*e^(x - 10) + 5*e^(-x + 10)

    ::

        sage: f(x=10)
        2

    ::

        sage: diff(f,x)(x=10)
        1

    ::

        sage: de = diff(y,x,2) + y == 0
        sage: desolve(de, y)
        _K2*cos(x) + _K1*sin(x)

    ::

        sage: desolve(de, y, [0,1,pi/2,4])
        cos(x) + 4*sin(x)

    ::

        sage: desolve(y*diff(y,x)+sin(x)==0,y)
        -1/2*y(x)^2 == _C - cos(x)

    Clairaut equation: general and singular solutions::

        sage: desolve(diff(y,x)^2+x*diff(y,x)-y==0,y,contrib_ode=True,show_method=True)
        [[y(x) == _C^2 + _C*x, y(x) == -1/4*x^2], 'clairault']

    For equations involving more variables we specify an independent variable::

        sage: a,b,c,n=var('a b c n')
        sage: desolve(x^2*diff(y,x)==a+b*x^n+c*x^2*y^2,y,ivar=x,contrib_ode=True)
        [[y(x) == 0, (b*x^(n - 2) + a/x^2)*c^2*u == 0]]

    ::

        sage: desolve(x^2*diff(y,x)==a+b*x^n+c*x^2*y^2,y,ivar=x,contrib_ode=True,show_method=True)
        [[[y(x) == 0, (b*x^(n - 2) + a/x^2)*c^2*u == 0]], 'riccati']


    Higher order equations, not involving independent variable::

        sage: desolve(diff(y,x,2)+y*(diff(y,x,1))^3==0,y).expand()
        1/6*y(x)^3 + _K1*y(x) == _K2 + x

    ::

        sage: desolve(diff(y,x,2)+y*(diff(y,x,1))^3==0,y,[0,1,1,3]).expand()
        1/6*y(x)^3 - 5/3*y(x) == x - 3/2

    ::

        sage: desolve(diff(y,x,2)+y*(diff(y,x,1))^3==0,y,[0,1,1,3],show_method=True)
        [1/6*y(x)^3 - 5/3*y(x) == x - 3/2, 'freeofx']

    Separable equations - Sage returns solution in implicit form::

        sage: desolve(diff(y,x)*sin(y) == cos(x),y)
        -cos(y(x)) == _C + sin(x)

    ::

        sage: desolve(diff(y,x)*sin(y) == cos(x),y,show_method=True)
        [-cos(y(x)) == _C + sin(x), 'separable']

    ::

        sage: desolve(diff(y,x)*sin(y) == cos(x),y,[pi/2,1])
        -cos(y(x)) == -cos(1) + sin(x) - 1

    Linear equation - Sage returns the expression on the right hand side only::

        sage: desolve(diff(y,x)+(y) == cos(x),y)
        1/2*((cos(x) + sin(x))*e^x + 2*_C)*e^(-x)

    ::

        sage: desolve(diff(y,x)+(y) == cos(x),y,show_method=True)
        [1/2*((cos(x) + sin(x))*e^x + 2*_C)*e^(-x), 'linear']

    ::

        sage: desolve(diff(y,x)+(y) == cos(x),y,[0,1])
        1/2*(cos(x)*e^x + e^x*sin(x) + 1)*e^(-x)

    This ODE with separated variables is solved as
    exact. Explanation - factor does not split `e^{x-y}` in Maxima
    into `e^{x}e^{y}`::

        sage: desolve(diff(y,x)==exp(x-y),y,show_method=True)
        [-e^x + e^y(x) == _C, 'exact']

    You can solve Bessel equations, also using initial
    conditions, but you cannot put (sometimes desired) the initial
    condition at x=0, since this point is a singular point of the
    equation. Anyway, if the solution should be bounded at x=0, then
    _K2=0.::

        sage: desolve(x^2*diff(y,x,x)+x*diff(y,x)+(x^2-4)*y==0,y)
        _K1*bessel_J(2, x) + _K2*bessel_Y(2, x)

    Example of difficult ODE producing an error::

        sage: desolve(sqrt(y)*diff(y,x)+e^(y)+cos(x)-sin(x+y)==0,y) # not tested
        Traceback (click to the left for traceback)
        ...
        NotImplementedError, "Maxima was unable to solve this ODE. Consider to set option contrib_ode to True."

    Another difficult ODE with error - moreover, it takes a long time ::

        sage: desolve(sqrt(y)*diff(y,x)+e^(y)+cos(x)-sin(x+y)==0,y,contrib_ode=True) # not tested

    Some more types of ODE's::

        sage: desolve(x*diff(y,x)^2-(1+x*y)*diff(y,x)+y==0,y,contrib_ode=True,show_method=True)
        [[y(x) == _C*e^x, y(x) == _C + log(x)], 'factor']

    ::

        sage: desolve(diff(y,x)==(x+y)^2,y,contrib_ode=True,show_method=True)
        [[[x == _C - arctan(sqrt(t)), y(x) == -x - sqrt(t)], [x == _C + arctan(sqrt(t)), y(x) == -x + sqrt(t)]], 'lagrange']

    These two examples produce an error (as expected, Maxima 5.18 cannot
    solve equations from initial conditions). Maxima 5.18
    returns false answer in this case!::

        sage: desolve(diff(y,x,2)+y*(diff(y,x,1))^3==0,y,[0,1,2]).expand() # not tested
        Traceback (click to the left for traceback)
        ...
        NotImplementedError, "Maxima was unable to solve this ODE. Consider to set option contrib_ode to True."

    ::

        sage: desolve(diff(y,x,2)+y*(diff(y,x,1))^3==0,y,[0,1,2],show_method=True) # not tested
        Traceback (click to the left for traceback)
        ...
        NotImplementedError, "Maxima was unable to solve this ODE. Consider to set option contrib_ode to True."

    Second order linear ODE::

        sage: desolve(diff(y,x,2)+2*diff(y,x)+y == cos(x),y)
        (_K2*x + _K1)*e^(-x) + 1/2*sin(x)

    ::

        sage: desolve(diff(y,x,2)+2*diff(y,x)+y == cos(x),y,show_method=True)
        [(_K2*x + _K1)*e^(-x) + 1/2*sin(x), 'variationofparameters']

    ::

        sage: desolve(diff(y,x,2)+2*diff(y,x)+y == cos(x),y,[0,3,1])
        1/2*(7*x + 6)*e^(-x) + 1/2*sin(x)

    ::

        sage: desolve(diff(y,x,2)+2*diff(y,x)+y == cos(x),y,[0,3,1],show_method=True)
        [1/2*(7*x + 6)*e^(-x) + 1/2*sin(x), 'variationofparameters']

    ::

        sage: desolve(diff(y,x,2)+2*diff(y,x)+y == cos(x),y,[0,3,pi/2,2])
        3*(x*(e^(1/2*pi) - 2)/pi + 1)*e^(-x) + 1/2*sin(x)

    ::

        sage: desolve(diff(y,x,2)+2*diff(y,x)+y == cos(x),y,[0,3,pi/2,2],show_method=True)
        [3*(x*(e^(1/2*pi) - 2)/pi + 1)*e^(-x) + 1/2*sin(x), 'variationofparameters']

    ::

        sage: desolve(diff(y,x,2)+2*diff(y,x)+y == 0,y)
        (_K2*x + _K1)*e^(-x)

    ::

        sage: desolve(diff(y,x,2)+2*diff(y,x)+y == 0,y,show_method=True)
        [(_K2*x + _K1)*e^(-x), 'constcoeff']

    ::

        sage: desolve(diff(y,x,2)+2*diff(y,x)+y == 0,y,[0,3,1])
        (4*x + 3)*e^(-x)

    ::

        sage: desolve(diff(y,x,2)+2*diff(y,x)+y == 0,y,[0,3,1],show_method=True)
        [(4*x + 3)*e^(-x), 'constcoeff']

    ::

        sage: desolve(diff(y,x,2)+2*diff(y,x)+y == 0,y,[0,3,pi/2,2])
        (2*x*(2*e^(1/2*pi) - 3)/pi + 3)*e^(-x)

    ::

        sage: desolve(diff(y,x,2)+2*diff(y,x)+y == 0,y,[0,3,pi/2,2],show_method=True)
        [(2*x*(2*e^(1/2*pi) - 3)/pi + 3)*e^(-x), 'constcoeff']

    TESTS:

    Trac #9961 fixed (allow assumptions on the dependent variable in desolve)::

        sage: y=function('y',x); assume(x>0); assume(y>0)
        sage: sage.calculus.calculus.maxima('domain:real')  # needed since Maxima 5.26.0 to get the answer as below
        real
        sage: desolve(x*diff(y,x)-x*sqrt(y^2+x^2)-y == 0, y, contrib_ode=True)
        [x - arcsinh(y(x)/x) == _C]

    Trac #10682 updated Maxima to 5.26, and it started to show a different
    solution in the complex domain for the ODE above::

        sage: sage.calculus.calculus.maxima('domain:complex')  # back to the default complex domain
        complex
        sage: desolve(x*diff(y,x)-x*sqrt(y^2+x^2)-y == 0, y, contrib_ode=True)
        [1/2*(2*x^2*sqrt(x^(-2)) - 2*x*sqrt(x^(-2))*arcsinh(y(x)/sqrt(x^2)) -
            2*x*sqrt(x^(-2))*arcsinh(y(x)^2/(x*sqrt(y(x)^2))) +
            log(4*(2*x^2*sqrt((x^2*y(x)^2 + y(x)^4)/x^2)*sqrt(x^(-2)) + x^2 +
            2*y(x)^2)/x^2))/(x*sqrt(x^(-2))) == _C]

    Trac #6479 fixed::

        sage: x = var('x')
        sage: y = function('y', x)
        sage: desolve( diff(y,x,x) == 0, y, [0,0,1])
        x

    ::

        sage: desolve( diff(y,x,x) == 0, y, [0,1,1])
        x + 1

    Trac #9835 fixed::

        sage: x = var('x')
        sage: y = function('y', x)
        sage: desolve(diff(y,x,2)+y*(1-y^2)==0,y,[0,-1,1,1])
        Traceback (most recent call last):
        ...
        NotImplementedError: Unable to use initial condition for this equation (freeofx).

    Trac #8931 fixed::

        sage: x=var('x'); f=function('f',x); k=var('k'); assume(k>0)
        sage: desolve(diff(f,x,2)/f==k,f,ivar=x)
        _K1*e^(sqrt(k)*x) + _K2*e^(-sqrt(k)*x)


    AUTHORS:

    - David Joyner (1-2006)

    - Robert Bradshaw (10-2008)

    - Robert Marik (10-2009)

    """
    if is_SymbolicEquation(de):
        de = de.lhs() - de.rhs()
    if is_SymbolicVariable(dvar):
        raise ValueError("You have to declare dependent variable as a function, eg. y=function('y',x)")
    # for backwards compatibility
    if isinstance(dvar, list):
        dvar, ivar = dvar
    elif ivar is None:
        ivars = de.variables()
        ivars = [t for t in ivars if t is not dvar]
        if len(ivars) != 1:
            raise ValueError("Unable to determine independent variable, please specify.")
        ivar = ivars[0]
    de00 = de._maxima_()
    P = de00.parent()
    dvar_str=P(dvar.operator()).str()
    ivar_str=P(ivar).str()
    de00 = de00.str()
    def sanitize_var(exprs):
        return exprs.replace("'"+dvar_str+"("+ivar_str+")",dvar_str)
    de0 = sanitize_var(de00)
    ode_solver="ode2"
    cmd="(TEMP:%s(%s,%s,%s), if TEMP=false then TEMP else substitute(%s=%s(%s),TEMP))"%(ode_solver,de0,dvar_str,ivar_str,dvar_str,dvar_str,ivar_str)
    # we produce string like this
    # ode2('diff(y,x,2)+2*'diff(y,x,1)+y-cos(x),y(x),x)
    soln = P(cmd)

    if str(soln).strip() == 'false':
        if contrib_ode:
            ode_solver="contrib_ode"
            P("load('contrib_ode)")
            cmd="(TEMP:%s(%s,%s,%s), if TEMP=false then TEMP else substitute(%s=%s(%s),TEMP))"%(ode_solver,de0,dvar_str,ivar_str,dvar_str,dvar_str,ivar_str)
            # we produce string like this
            # (TEMP:contrib_ode(x*('diff(y,x,1))^2-(x*y+1)*'diff(y,x,1)+y,y,x), if TEMP=false then TEMP else substitute(y=y(x),TEMP))
            soln = P(cmd)
            if str(soln).strip() == 'false':
                raise NotImplementedError("Maxima was unable to solve this ODE.")
        else:
            raise NotImplementedError("Maxima was unable to solve this ODE. Consider to set option contrib_ode to True.")

    if show_method:
        maxima_method=P("method")

    if (ics is not None):
        if not is_SymbolicEquation(soln.sage()):
            if not show_method:
                maxima_method=P("method")
            raise NotImplementedError("Unable to use initial condition for this equation (%s)."%(str(maxima_method).strip()))
        if len(ics) == 2:
            tempic=(ivar==ics[0])._maxima_().str()
            tempic=tempic+","+(dvar==ics[1])._maxima_().str()
            cmd="(TEMP:ic1(%s(%s,%s,%s),%s),substitute(%s=%s(%s),TEMP))"%(ode_solver,de00,dvar_str,ivar_str,tempic,dvar_str,dvar_str,ivar_str)
            cmd=sanitize_var(cmd)
            # we produce string like this
            # (TEMP:ic2(ode2('diff(y,x,2)+2*'diff(y,x,1)+y-cos(x),y,x),x=0,y=3,'diff(y,x)=1),substitute(y=y(x),TEMP))
            soln=P(cmd)
        if len(ics) == 3:
            #fixed ic2 command from Maxima - we have to ensure that %k1, %k2 do not depend on variables, should be removed when fixed in Maxima
            P("ic2_sage(soln,xa,ya,dya):=block([programmode:true,backsubst:true,singsolve:true,temp,%k2,%k1,TEMP_k], \
                noteqn(xa), noteqn(ya), noteqn(dya), boundtest('%k1,%k1), boundtest('%k2,%k2), \
                temp: lhs(soln) - rhs(soln), \
                TEMP_k:solve([subst([xa,ya],soln), subst([dya,xa], lhs(dya)=-subst(0,lhs(dya),diff(temp,lhs(xa)))/diff(temp,lhs(ya)))],[%k1,%k2]), \
                if not freeof(lhs(ya),TEMP_k) or not freeof(lhs(xa),TEMP_k) then return (false), \
                temp: maplist(lambda([zz], subst(zz,soln)), TEMP_k), \
                if length(temp)=1 then return(first(temp)) else return(temp))")
            tempic=P(ivar==ics[0]).str()
            tempic=tempic+","+P(dvar==ics[1]).str()
            tempic=tempic+",'diff("+dvar_str+","+ivar_str+")="+P(ics[2]).str()
            cmd="(TEMP:ic2_sage(%s(%s,%s,%s),%s),substitute(%s=%s(%s),TEMP))"%(ode_solver,de00,dvar_str,ivar_str,tempic,dvar_str,dvar_str,ivar_str)
            cmd=sanitize_var(cmd)
            # we produce string like this
            # (TEMP:ic2(ode2('diff(y,x,2)+2*'diff(y,x,1)+y-cos(x),y,x),x=0,y=3,'diff(y,x)=1),substitute(y=y(x),TEMP))
            soln=P(cmd)
            if str(soln).strip() == 'false':
                raise NotImplementedError("Maxima was unable to solve this IVP. Remove the initial condition to get the general solution.")
        if len(ics) == 4:
            #fixed bc2 command from Maxima - we have to ensure that %k1, %k2 do not depend on variables, should be removed when fixed in Maxima
            P("bc2_sage(soln,xa,ya,xb,yb):=block([programmode:true,backsubst:true,singsolve:true,temp,%k1,%k2,TEMP_k], \
                noteqn(xa), noteqn(ya), noteqn(xb), noteqn(yb), boundtest('%k1,%k1), boundtest('%k2,%k2), \
                TEMP_k:solve([subst([xa,ya],soln), subst([xb,yb],soln)], [%k1,%k2]), \
                if not freeof(lhs(ya),TEMP_k) or not freeof(lhs(xa),TEMP_k) then return (false), \
                temp: maplist(lambda([zz], subst(zz,soln)),TEMP_k), \
                if length(temp)=1 then return(first(temp)) else return(temp))")
            cmd="bc2_sage(%s(%s,%s,%s),%s,%s=%s,%s,%s=%s)"%(ode_solver,de00,dvar_str,ivar_str,P(ivar==ics[0]).str(),dvar_str,P(ics[1]).str(),P(ivar==ics[2]).str(),dvar_str,P(ics[3]).str())
            cmd="(TEMP:%s,substitute(%s=%s(%s),TEMP))"%(cmd,dvar_str,dvar_str,ivar_str)
            cmd=sanitize_var(cmd)
            # we produce string like this
            # (TEMP:bc2(ode2('diff(y,x,2)+2*'diff(y,x,1)+y-cos(x),y,x),x=0,y=3,x=%pi/2,y=2),substitute(y=y(x),TEMP))
            soln=P(cmd)
            if str(soln).strip() == 'false':
                raise NotImplementedError("Maxima was unable to solve this BVP. Remove the initial condition to get the general solution.")

    soln=soln.sage()
    if is_SymbolicEquation(soln) and soln.lhs() == dvar:
        # Remark: Here we do not check that the right hand side does not depend on dvar.
        # This probably will not hapen for soutions obtained via ode2, anyway.
        soln = soln.rhs()
    if show_method:
        return [soln,maxima_method.str()]
    else:
        return soln


#def desolve_laplace2(de,vars,ics=None):
##     """
##     Solves an ODE using laplace transforms via maxima. Initial conditions
##     are optional.

##     INPUT:
##         de    -- a lambda expression representing the ODE
##                  (eg, de = "diff(f(x),x,2)=diff(f(x),x)+sin(x)")
##         vars  -- a list of strings representing the variables
##                  (eg, vars = ["x","f"], if x is the independent
##                   variable and f is the dependent variable)
##         ics   -- a list of numbers representing initial conditions,
##                  with symbols allowed which are represented by strings
##                  (eg, f(0)=1, f'(0)=2 is ics = [0,1,2])

##     EXAMPLES:
##         sage: from sage.calculus.desolvers import desolve_laplace
##         sage: x = var('x')
##         sage: f = function('f', x)
##         sage: de = lambda y: diff(y,x,x) - 2*diff(y,x) + y
##         sage: desolve_laplace(de(f(x)),[f,x])
##          #x*%e^x*(?%at('diff('f(x),x,1),x=0))-'f(0)*x*%e^x+'f(0)*%e^x
##         sage: desolve_laplace(de(f(x)),[f,x],[0,1,2])  ## IC option does not work
##          #x*%e^x*(?%at('diff('f(x),x,1),x=0))-'f(0)*x*%e^x+'f(0)*%e^x

##     AUTHOR: David Joyner (1st version 1-2006, 8-2007)
##     """
#    ######## this method seems reasonable but doesn't work for some reason
#    name0 = vars[0]._repr_()[0:(len(vars[0]._repr_())-2-len(str(vars[1])))]
#    name1 = str(vars[1])
#    #maxima("de:"+de+";")
#    if ics is not None:
#        ic0 = maxima("ic:"+str(vars[1])+"="+str(ics[0]))
#        d = len(ics)
#        for i in range(d-1):
#            maxima(vars[0](vars[1])).diff(vars[1],i).atvalue(ic0,ics[i+1])
#    de0 = de._maxima_()
#    #cmd = "desolve("+de+","+vars[1]+"("+vars[0]+"));"
#    #return maxima.eval(cmd)
#    return de0.desolve(vars[0]).rhs()


def desolve_laplace(de, dvar, ics=None, ivar=None):
    """
    Solve an ODE using Laplace transforms. Initial conditions are optional.

    INPUT:

    - ``de`` - a lambda expression representing the ODE (eg, de =
      diff(y,x,2) == diff(y,x)+sin(x))

    - ``dvar`` - the dependent variable (eg y)

    - ``ivar`` - (optional) the independent variable (hereafter called
      x), which must be specified if there is more than one
      independent variable in the equation.

    - ``ics`` - a list of numbers representing initial conditions, (eg,
      f(0)=1, f'(0)=2 is ics = [0,1,2])

    OUTPUT:

    Solution of the ODE as symbolic expression

    EXAMPLES::

        sage: u=function('u',x)
        sage: eq = diff(u,x) - exp(-x) - u == 0
        sage: desolve_laplace(eq,u)
        1/2*(2*u(0) + 1)*e^x - 1/2*e^(-x)

    We can use initial conditions::

        sage: desolve_laplace(eq,u,ics=[0,3])
        -1/2*e^(-x) + 7/2*e^x

    The initial conditions do not persist in the system (as they persisted
    in previous versions)::

        sage: desolve_laplace(eq,u)
        1/2*(2*u(0) + 1)*e^x - 1/2*e^(-x)

    ::

        sage: f=function('f', x)
        sage: eq = diff(f,x) + f == 0
        sage: desolve_laplace(eq,f,[0,1])
        e^(-x)

    ::

        sage: x = var('x')
        sage: f = function('f', x)
        sage: de = diff(f,x,x) - 2*diff(f,x) + f
        sage: desolve_laplace(de,f)
        -x*e^x*f(0) + x*e^x*D[0](f)(0) + e^x*f(0)

    ::

        sage: desolve_laplace(de,f,ics=[0,1,2])
        x*e^x + e^x

    TESTS:

    Trac #4839 fixed::

        sage: t=var('t')
        sage: x=function('x', t)
        sage: soln=desolve_laplace(diff(x,t)+x==1, x, ics=[0,2])
        sage: soln
        e^(-t) + 1

    ::

        sage: soln(t=3)
        e^(-3) + 1

    AUTHORS:

    - David Joyner (1-2006,8-2007)

    - Robert Marik (10-2009)
    """
    #This is the original code from David Joyner (inputs and outputs strings)
    #maxima("de:"+de._repr_()+"=0;")
    #if ics is not None:
    #    d = len(ics)
    #    for i in range(0,d-1):
    #        ic = "atvalue(diff("+vars[1]+"("+vars[0]+"),"+str(vars[0])+","+str(i)+"),"+str(vars[0])+"="+str(ics[0])+","+str(ics[1+i])+")"
    #        maxima(ic)
    #
    #cmd = "desolve("+de._repr_()+","+vars[1]+"("+vars[0]+"));"
    #return maxima(cmd).rhs()._maxima_init_()

    ## verbatim copy from desolve - begin
    if is_SymbolicEquation(de):
        de = de.lhs() - de.rhs()
    if is_SymbolicVariable(dvar):
        raise ValueError("You have to declare dependent variable as a function, eg. y=function('y',x)")
    # for backwards compatibility
    if isinstance(dvar, list):
        dvar, ivar = dvar
    elif ivar is None:
        ivars = de.variables()
        ivars = [t for t in ivars if t != dvar]
        if len(ivars) != 1:
            raise ValueError("Unable to determine independent variable, please specify.")
        ivar = ivars[0]
    ## verbatim copy from desolve - end

    dvar_str = str(dvar)
    def sanitize_var(exprs):  # 'y(x) -> y(x)
        return exprs.replace("'"+dvar_str,dvar_str)
    de0=de._maxima_()
    P = de0.parent()
    i = dvar_str.find('(')
    dvar_str = dvar_str[:i+1] + '_SAGE_VAR_' + dvar_str[i+1:]
    cmd = sanitize_var("desolve("+de0.str()+","+dvar_str+")")
    soln=P(cmd).rhs()
    if str(soln).strip() == 'false':
        raise NotImplementedError("Maxima was unable to solve this ODE.")
    soln=soln.sage()
    if ics is not None:
        d = len(ics)
        for i in range(0,d-1):
            soln=eval('soln.substitute(diff(dvar,ivar,i)('+str(ivar)+'=ics[0])==ics[i+1])')
    return soln


def desolve_system(des, vars, ics=None, ivar=None):
    """
    Solve any size system of 1st order ODE's. Initial conditions are optional.

    Onedimensional systems are passed to :meth:`desolve_laplace`.

    INPUT:

    - ``des`` - list of ODEs

    - ``vars`` - list of dependent variables

    - ``ics`` - (optional) list of initial values for ivar and vars

    - ``ivar`` - (optional) the independent variable, which must be
      specified if there is more than one independent variable in the
      equation.

    EXAMPLES::

        sage: t = var('t')
        sage: x = function('x', t)
        sage: y = function('y', t)
        sage: de1 = diff(x,t) + y - 1 == 0
        sage: de2 = diff(y,t) - x + 1 == 0
        sage: desolve_system([de1, de2], [x,y])
        [x(t) == (x(0) - 1)*cos(t) - (y(0) - 1)*sin(t) + 1,
         y(t) == (y(0) - 1)*cos(t) + (x(0) - 1)*sin(t) + 1]

    Now we give some initial conditions::

        sage: sol = desolve_system([de1, de2], [x,y], ics=[0,1,2]); sol
        [x(t) == -sin(t) + 1, y(t) == cos(t) + 1]

    ::

        sage: solnx, solny = sol[0].rhs(), sol[1].rhs()
        sage: plot([solnx,solny],(0,1))  # not tested
        sage: parametric_plot((solnx,solny),(0,1))  # not tested

    TESTS:

    Check that :trac:`9823` is fixed::

        sage: t = var('t')
        sage: x = function('x', t)
        sage: de1 = diff(x,t) + 1 == 0
        sage: desolve_system([de1], [x])
        -t + x(0)

    Check that :trac:`16568` is fixed::

        sage: t = var('t')
        sage: x = function('x', t)
        sage: y = function('y', t)
        sage: de1 = diff(x,t) + y - 1 == 0
        sage: de2 = diff(y,t) - x + 1 == 0
        sage: des = [de1,de2]
        sage: ics = [0,1,-1]
        sage: vars = [x,y]
        sage: sol = desolve_system(des, vars, ics); sol
        [x(t) == 2*sin(t) + 1, y(t) == -2*cos(t) + 1]

    ::

        sage: solx, soly = sol[0].rhs(), sol[1].rhs()
        sage: RR(solx(t=3))
        1.28224001611973

    ::

        sage: P1 = plot([solx,soly], (0,1))
        sage: P2 = parametric_plot((solx,soly), (0,1))

    Now type show(P1), show(P2) to view these plots.

    AUTHORS:

    - Robert Bradshaw (10-2008)
    - Sergey Bykov (10-2014)
    """
    if len(des)==1:
        return desolve_laplace(des[0], vars[0], ics=ics, ivar=ivar)
    ivars = set([])
    for i, de in enumerate(des):
        if not is_SymbolicEquation(de):
            des[i] = de == 0
        ivars = ivars.union(set(de.variables()))
    if ivar is None:
        ivars = ivars - set(vars)
        if len(ivars) != 1:
            raise ValueError("Unable to determine independent variable, please specify.")
        ivar = list(ivars)[0]
    dvars = [v._maxima_() for v in vars]
    if ics is not None:
        ivar_ic = ics[0]
        for dvar, ic in zip(dvars, ics[1:]):
            dvar.atvalue(ivar==ivar_ic, ic)
    soln = dvars[0].parent().desolve(des, dvars)
    if str(soln).strip() == 'false':
        raise NotImplementedError("Maxima was unable to solve this system.")
    soln = list(soln)
    for i, sol in enumerate(soln):
        soln[i] = sol.sage()
    if ics is not None:
        ivar_ic = ics[0]
        for dvar, ic in zip(dvars, ics[:1]):
            dvar.atvalue(ivar==ivar_ic, dvar)
    return soln

@rename_keyword(deprecation=6094, method="algorithm")
def eulers_method(f,x0,y0,h,x1,algorithm="table"):
    r"""
    This implements Euler's method for finding numerically the
    solution of the 1st order ODE ``y' = f(x,y)``, ``y(a)=c``. The "x"
    column of the table increments from ``x0`` to ``x1`` by ``h`` (so
    ``(x1-x0)/h`` must be an integer). In the "y" column, the new
    y-value equals the old y-value plus the corresponding entry in the
    last column.

    *For pedagogical purposes only.*

    EXAMPLES::

        sage: from sage.calculus.desolvers import eulers_method
        sage: x,y = PolynomialRing(QQ,2,"xy").gens()
        sage: eulers_method(5*x+y-5,0,1,1/2,1)
             x                    y                  h*f(x,y)
             0                    1                   -2
           1/2                   -1                 -7/4
             1                -11/4                -11/8

    ::

        sage: x,y = PolynomialRing(QQ,2,"xy").gens()
        sage: eulers_method(5*x+y-5,0,1,1/2,1,algorithm="none")
        [[0, 1], [1/2, -1], [1, -11/4], [3/2, -33/8]]

    ::

        sage: RR = RealField(sci_not=0, prec=4, rnd='RNDU')
        sage: x,y = PolynomialRing(RR,2,"xy").gens()
        sage: eulers_method(5*x+y-5,0,1,1/2,1,algorithm="None")
        [[0, 1], [1/2, -1.0], [1, -2.7], [3/2, -4.0]]

    ::

        sage: RR = RealField(sci_not=0, prec=4, rnd='RNDU')
        sage: x,y=PolynomialRing(RR,2,"xy").gens()
        sage: eulers_method(5*x+y-5,0,1,1/2,1)
             x                    y                  h*f(x,y)
             0                    1                 -2.0
           1/2                 -1.0                 -1.7
             1                 -2.7                 -1.3

    ::

        sage: x,y=PolynomialRing(QQ,2,"xy").gens()
        sage: eulers_method(5*x+y-5,1,1,1/3,2)
                 x                    y                  h*f(x,y)
                 1                    1                  1/3
               4/3                  4/3                    1
               5/3                  7/3                 17/9
                 2                 38/9                83/27

    ::

        sage: eulers_method(5*x+y-5,0,1,1/2,1,algorithm="none")
        [[0, 1], [1/2, -1], [1, -11/4], [3/2, -33/8]]

    ::

        sage: pts = eulers_method(5*x+y-5,0,1,1/2,1,algorithm="none")
        sage: P1 = list_plot(pts)
        sage: P2 = line(pts)
        sage: (P1+P2).show()

    AUTHORS:

    - David Joyner
    """
    if algorithm=="table":
        print("%10s %20s %25s"%("x","y","h*f(x,y)"))
    n=int((1.0)*(x1-x0)/h)
    x00=x0; y00=y0
    soln = [[x00,y00]]
    for i in range(n+1):
        if algorithm=="table":
            print("%10r %20r %20r"%(x00,y00,h*f(x00,y00)))
        y00 = y00+h*f(x00,y00)
        x00=x00+h
        soln.append([x00,y00])
    if algorithm!="table":
        return soln

@rename_keyword(deprecation=6094, method="algorithm")
def eulers_method_2x2(f,g, t0, x0, y0, h, t1,algorithm="table"):
    r"""
    This implements Euler's method for finding numerically the
    solution of the 1st order system of two ODEs

    ``x' = f(t, x, y), x(t0)=x0.``

    ``y' = g(t, x, y), y(t0)=y0.``

    The "t" column of the table increments from `t_0` to `t_1` by `h`
    (so `\\frac{t_1-t_0}{h}` must be an integer). In the "x" column,
    the new x-value equals the old x-value plus the corresponding
    entry in the next (third) column.  In the "y" column, the new
    y-value equals the old y-value plus the corresponding entry in the
    next (last) column.

    *For pedagogical purposes only.*

    EXAMPLES::

        sage: from sage.calculus.desolvers import eulers_method_2x2
        sage: t, x, y = PolynomialRing(QQ,3,"txy").gens()
        sage: f = x+y+t; g = x-y
        sage: eulers_method_2x2(f,g, 0, 0, 0, 1/3, 1,algorithm="none")
        [[0, 0, 0], [1/3, 0, 0], [2/3, 1/9, 0], [1, 10/27, 1/27], [4/3, 68/81, 4/27]]

    ::

        sage: eulers_method_2x2(f,g, 0, 0, 0, 1/3, 1)
             t                    x                h*f(t,x,y)                    y           h*g(t,x,y)
             0                    0                         0                    0                    0
           1/3                    0                       1/9                    0                    0
           2/3                  1/9                      7/27                    0                 1/27
             1                10/27                     38/81                 1/27                  1/9

    ::

        sage: RR = RealField(sci_not=0, prec=4, rnd='RNDU')
        sage: t,x,y=PolynomialRing(RR,3,"txy").gens()
        sage: f = x+y+t; g = x-y
        sage: eulers_method_2x2(f,g, 0, 0, 0, 1/3, 1)
             t                    x                h*f(t,x,y)                    y           h*g(t,x,y)
             0                    0                      0.00                    0                 0.00
           1/3                 0.00                      0.13                 0.00                 0.00
           2/3                 0.13                      0.29                 0.00                0.043
             1                 0.41                      0.57                0.043                 0.15

    To numerically approximate `y(1)`, where `(1+t^2)y''+y'-y=0`,
    `y(0)=1`, `y'(0)=-1`, using 4 steps of Euler's method, first
    convert to a system: `y_1' = y_2`, `y_1(0)=1`; `y_2' =
    \\frac{y_1-y_2}{1+t^2}`, `y_2(0)=-1`.::

         sage: RR = RealField(sci_not=0, prec=4, rnd='RNDU')
         sage: t, x, y=PolynomialRing(RR,3,"txy").gens()
         sage: f = y; g = (x-y)/(1+t^2)
         sage: eulers_method_2x2(f,g, 0, 1, -1, 1/4, 1)
             t                    x                h*f(t,x,y)                    y           h*g(t,x,y)
             0                    1                     -0.25                   -1                 0.50
           1/4                 0.75                     -0.12                -0.50                 0.29
           1/2                 0.63                    -0.054                -0.21                 0.19
           3/4                 0.63                   -0.0078               -0.031                 0.11
             1                 0.63                     0.020                0.079                0.071

    To numerically approximate y(1), where `y''+ty'+y=0`, `y(0)=1`, `y'(0)=0`::

        sage: t,x,y=PolynomialRing(RR,3,"txy").gens()
        sage: f = y; g = -x-y*t
        sage: eulers_method_2x2(f,g, 0, 1, 0, 1/4, 1)
             t                    x                h*f(t,x,y)                    y           h*g(t,x,y)
             0                    1                      0.00                    0                -0.25
           1/4                  1.0                    -0.062                -0.25                -0.23
           1/2                 0.94                     -0.11                -0.46                -0.17
           3/4                 0.88                     -0.15                -0.62                -0.10
             1                 0.75                     -0.17                -0.68               -0.015

    AUTHORS:

    - David Joyner
    """
    if algorithm=="table":
        print("%10s %20s %25s %20s %20s"%("t", "x","h*f(t,x,y)","y", "h*g(t,x,y)"))
    n=int((1.0)*(t1-t0)/h)
    t00 = t0; x00 = x0; y00 = y0
    soln = [[t00,x00,y00]]
    for i in range(n+1):
        if algorithm=="table":
            print("%10r %20r %25r %20r %20r"%(t00,x00,h*f(t00,x00,y00),y00,h*g(t00,x00,y00)))
        x01 = x00 + h*f(t00,x00,y00)
        y00 = y00 + h*g(t00,x00,y00)
        x00 = x01
        t00 = t00 + h
        soln.append([t00,x00,y00])
    if algorithm!="table":
        return soln

def eulers_method_2x2_plot(f,g, t0, x0, y0, h, t1):
    r"""
    Plot solution of ODE.

    This plots the soln in the rectangle ``(xrange[0],xrange[1])
    x (yrange[0],yrange[1])`` and plots using Euler's method the
    numerical solution of the 1st order ODEs `x' = f(t,x,y)`,
    `x(a)=x_0`, `y' = g(t,x,y)`, `y(a) = y_0`.

    *For pedagogical purposes only.*

    EXAMPLES::

        sage: from sage.calculus.desolvers import eulers_method_2x2_plot

    The following example plots the solution to
    `\theta''+\sin(\theta)=0`, `\theta(0)=\frac 34`, `\theta'(0) =
    0`.  Type ``P[0].show()`` to plot the solution,
    ``(P[0]+P[1]).show()`` to plot `(t,\theta(t))` and
    `(t,\theta'(t))`::

        sage: f = lambda z : z[2]; g = lambda z : -sin(z[1])
        sage: P = eulers_method_2x2_plot(f,g, 0.0, 0.75, 0.0, 0.1, 1.0)
    """
    n=int((1.0)*(t1-t0)/h)
    t00 = t0; x00 = x0; y00 = y0
    soln = [[t00,x00,y00]]
    for i in range(n+1):
        x01 = x00 + h*f([t00,x00,y00])
        y00 = y00 + h*g([t00,x00,y00])
        x00 = x01
        t00 = t00 + h
        soln.append([t00,x00,y00])
    Q1 = line([[x[0],x[1]] for x in soln], rgbcolor=(1/4,1/8,3/4))
    Q2 = line([[x[0],x[2]] for x in soln], rgbcolor=(1/2,1/8,1/4))
    return [Q1,Q2]

def desolve_rk4_determine_bounds(ics,end_points=None):
    """
    Used to determine bounds for numerical integration.

    - If end_points is None, the interval for integration is from ics[0]
      to ics[0]+10

    - If end_points is a or [a], the interval for integration is from min(ics[0],a)
      to max(ics[0],a)

    - If end_points is [a,b], the interval for integration is from min(ics[0],a)
      to max(ics[0],b)

    EXAMPLES::

        sage: from sage.calculus.desolvers import desolve_rk4_determine_bounds
        sage: desolve_rk4_determine_bounds([0,2],1)
        (0, 1)

    ::

        sage: desolve_rk4_determine_bounds([0,2])
        (0, 10)

    ::

        sage: desolve_rk4_determine_bounds([0,2],[-2])
        (-2, 0)

    ::

        sage: desolve_rk4_determine_bounds([0,2],[-2,4])
        (-2, 4)

    """
    if end_points is None:
        return((ics[0],ics[0]+10))
    if not isinstance(end_points,list):
        end_points=[end_points]
    if len(end_points)==1:
        return (min(ics[0],end_points[0]),max(ics[0],end_points[0]))
    else:
        return (min(ics[0],end_points[0]),max(ics[0],end_points[1]))


def desolve_rk4(de, dvar, ics=None, ivar=None, end_points=None, step=0.1, output='list', **kwds):
    """
    Solve numerically one first-order ordinary differential
    equation. See also ``ode_solver``.

    INPUT:

    input is similar to ``desolve`` command. The differential equation can be
    written in a form close to the plot_slope_field or desolve command

    - Variant 1 (function in two variables)

      - ``de`` - right hand side, i.e. the function `f(x,y)` from ODE `y'=f(x,y)`

      - ``dvar`` - dependent variable (symbolic variable declared by var)

    - Variant 2 (symbolic equation)

      - ``de`` - equation, including term with ``diff(y,x)``

      - ``dvar``` - dependent variable (declared as funciton of independent variable)

    - Other parameters

      - ``ivar`` - should be specified, if there are more variables or if the equation is autonomous

      - ``ics`` - initial conditions in the form [x0,y0]

      - ``end_points`` - the end points of the interval

        - if end_points is a or [a], we integrate on between min(ics[0],a) and max(ics[0],a)
        - if end_points is None, we use end_points=ics[0]+10

        - if end_points is [a,b] we integrate on between min(ics[0],a) and max(ics[0],b)

      - ``step`` - (optional, default:0.1) the length of the step (positive number)

      - ``output`` - (optional, default: 'list') one of 'list',
        'plot', 'slope_field' (graph of the solution with slope field)

    OUTPUT:

    Return a list of points, or plot produced by list_plot,
    optionally with slope field.


    EXAMPLES::

        sage: from sage.calculus.desolvers import desolve_rk4

    Variant 2 for input - more common in numerics::

        sage: x,y=var('x y')
        sage: desolve_rk4(x*y*(2-y),y,ics=[0,1],end_points=1,step=0.5)
        [[0, 1], [0.5, 1.12419127424558], [1.0, 1.461590162288825]]

    Variant 1 for input - we can pass ODE in the form used by
    desolve function In this example we integrate bakwards, since
    ``end_points < ics[0]``::

        sage: y=function('y',x)
        sage: desolve_rk4(diff(y,x)+y*(y-1) == x-2,y,ics=[1,1],step=0.5, end_points=0)
        [[0.0, 8.904257108962112], [0.5, 1.909327945361535], [1, 1]]

    Here we show how to plot simple pictures. For more advanced
    aplications use list_plot instead. To see the resulting picture
    use ``show(P)`` in Sage notebook. ::

        sage: x,y=var('x y')
        sage: P=desolve_rk4(y*(2-y),y,ics=[0,.1],ivar=x,output='slope_field',end_points=[-4,6],thickness=3)

    ALGORITHM:

    4th order Runge-Kutta method. Wrapper for command ``rk`` in
    Maxima's dynamics package.  Perhaps could be faster by using
    fast_float instead.

    AUTHORS:

    - Robert Marik (10-2009)
    """
    if ics is None:
        raise ValueError("No initial conditions, specify with ics=[x0,y0].")

    if ivar is None:
        ivars = de.variables()
        ivars = [t for t in ivars if t != dvar]
        if len(ivars) != 1:
            raise ValueError("Unable to determine independent variable, please specify.")
        ivar = ivars[0]

    if not is_SymbolicVariable(dvar):
        from sage.calculus.var import var
        from sage.calculus.all import diff
        from sage.symbolic.relation import solve
        if is_SymbolicEquation(de):
            de = de.lhs() - de.rhs()
        dummy_dvar=var('dummy_dvar')
        # consider to add warning if the solution is not unique
        de=solve(de,diff(dvar,ivar),solution_dict=True)
        if len(de) != 1:
            raise NotImplementedError("Sorry, cannot find explicit formula for right-hand side of the ODE.")
        de=de[0][diff(dvar,ivar)].subs(dvar==dummy_dvar)
    else:
        dummy_dvar=dvar

    step=abs(step)
    de0=de._maxima_()
    maxima("load('dynamics)")
    lower_bound,upper_bound=desolve_rk4_determine_bounds(ics,end_points)
    sol_1, sol_2 = [],[]
    if lower_bound<ics[0]:
        cmd="rk(%s,%s,%s,[%s,%s,%s,%s])\
        "%(de0.str(),'_SAGE_VAR_'+str(dummy_dvar),str(ics[1]),'_SAGE_VAR_'+str(ivar),str(ics[0]),lower_bound,-step)
        sol_1=maxima(cmd).sage()
        sol_1.pop(0)
        sol_1.reverse()
    if upper_bound>ics[0]:
        cmd="rk(%s,%s,%s,[%s,%s,%s,%s])\
        "%(de0.str(),'_SAGE_VAR_'+str(dummy_dvar),str(ics[1]),'_SAGE_VAR_'+str(ivar),str(ics[0]),upper_bound,step)
        sol_2=maxima(cmd).sage()
        sol_2.pop(0)
    sol=sol_1
    sol.extend([[ics[0],ics[1]]])
    sol.extend(sol_2)

    if output=='list':
        return sol
    from sage.plot.plot import list_plot
    from sage.plot.plot_field import plot_slope_field
    R = list_plot(sol,plotjoined=True,**kwds)
    if output=='plot':
        return R
    if output=='slope_field':
        XMIN=sol[0][0]
        YMIN=sol[0][1]
        XMAX=XMIN
        YMAX=YMIN
        for s,t in sol:
            if s>XMAX:XMAX=s
            if s<XMIN:XMIN=s
            if t>YMAX:YMAX=t
            if t<YMIN:YMIN=t
        return plot_slope_field(de,(ivar,XMIN,XMAX),(dummy_dvar,YMIN,YMAX))+R

    raise ValueError("Option output should be 'list', 'plot' or 'slope_field'.")

def desolve_system_rk4(des, vars, ics=None, ivar=None, end_points=None, step=0.1):
    r"""
    Solve numerically a system of first-order ordinary differential
    equations using the 4th order Runge-Kutta method. Wrapper for
    Maxima command ``rk``. See also ``ode_solver``.

    INPUT:

    input is similar to desolve_system and desolve_rk4 commands

    - ``des`` - right hand sides of the system

    - ``vars`` - dependent variables

    - ``ivar`` - (optional) should be specified, if there are more variables or
      if the equation is autonomous and the independent variable is
      missing

    - ``ics`` - initial conditions in the form [x0,y01,y02,y03,....]

    - ``end_points`` - the end points of the interval

      - if end_points is a or [a], we integrate on between min(ics[0],a) and max(ics[0],a)
      - if end_points is None, we use end_points=ics[0]+10

      - if end_points is [a,b] we integrate on between min(ics[0],a) and max(ics[0],b)

    - ``step`` -- (optional, default: 0.1) the length of the step

    OUTPUT:

    Return a list of points.

    EXAMPLES::

        sage: from sage.calculus.desolvers import desolve_system_rk4

    Lotka Volterra system::

        sage: from sage.calculus.desolvers import desolve_system_rk4
        sage: x,y,t=var('x y t')
        sage: P=desolve_system_rk4([x*(1-y),-y*(1-x)],[x,y],ics=[0,0.5,2],ivar=t,end_points=20)
        sage: Q=[ [i,j] for i,j,k in P]
        sage: LP=list_plot(Q)

        sage: Q=[ [j,k] for i,j,k in P]
        sage: LP=list_plot(Q)

    ALGORITHM:

    4th order Runge-Kutta method. Wrapper for command ``rk`` in Maxima's
    dynamics package.  Perhaps could be faster by using ``fast_float``
    instead.

    AUTHOR:

    - Robert Marik (10-2009)
    """

    if ics is None:
        raise ValueError("No initial conditions, specify with ics=[x0,y01,y02,...].")

    ivars = set([])

    for de in des:
        ivars = ivars.union(set(de.variables()))
    if ivar is None:
        ivars = ivars - set(vars)
        if len(ivars) != 1:
            raise ValueError("Unable to determine independent variable, please specify.")
        ivar = list(ivars)[0]

    dess = [de._maxima_().str() for de in des]
    desstr = "[" + ",".join(dess) + "]"
    varss = [varsi._maxima_().str() for varsi in vars]
    varstr = "[" + ",".join(varss) + "]"
    x0=ics[0]
    icss = [ics[i]._maxima_().str() for i in range(1,len(ics))]
    icstr = "[" + ",".join(icss) + "]"
    step=abs(step)

    maxima("load('dynamics)")
    lower_bound,upper_bound=desolve_rk4_determine_bounds(ics,end_points)
    sol_1, sol_2 = [],[]
    if lower_bound<ics[0]:
        cmd="rk(%s,%s,%s,[%s,%s,%s,%s])\
        "%(desstr,varstr,icstr,'_SAGE_VAR_'+str(ivar),str(x0),lower_bound,-step)
        sol_1=maxima(cmd).sage()
        sol_1.pop(0)
        sol_1.reverse()
    if upper_bound>ics[0]:
        cmd="rk(%s,%s,%s,[%s,%s,%s,%s])\
        "%(desstr,varstr,icstr,'_SAGE_VAR_'+str(ivar),str(x0),upper_bound,step)
        sol_2=maxima(cmd).sage()
        sol_2.pop(0)
    sol=sol_1
    sol.append(ics)
    sol.extend(sol_2)

    return sol

def desolve_odeint(des, ics, times, dvars, ivar=None, compute_jac=False, args=()
, rtol=None, atol=None, tcrit=None, h0=0.0, hmax=0.0, hmin=0.0, ixpr=0
, mxstep=0, mxhnil=0, mxordn=12, mxords=5, printmessg=0):
    r"""
    Solve numerically a system of first-order ordinary differential equations
    using ``odeint`` from scipy.integrate module.

    INPUT:

    - ``des``  -- right hand sides of the system

    - ``ics``  -- initial conditions

    - ``times`` -- a sequence of time points in which the solution must be found

    - ``dvars`` -- dependent variables. ATTENTION: the order must be the same as
      in des, that means: d(dvars[i])/dt=des[i]

    - ``ivar`` -- independent variable, optional.

    - ``compute_jac`` -- boolean. If True, the Jacobian of des is computed and
      used during the integration of Stiff Systems. Default value is False.

    Other Parameters (taken from the documentation of odeint function from
      scipy.integrate module)

    - ``rtol``, ``atol`` : float
      The input parameters rtol and atol determine the error
      control performed by the solver.  The solver will control the
      vector, e, of estimated local errors in y, according to an
      inequality of the form:

        max-norm of (e / ewt) <= 1

      where ewt is a vector of positive error weights computed as:

        ewt = rtol * abs(y) + atol

      rtol and atol can be either vectors the same length as y or scalars.

    - ``tcrit`` : array
      Vector of critical points (e.g. singularities) where integration
      care should be taken.

    - ``h0`` : float, (0: solver-determined)
      The step size to be attempted on the first step.

    - ``hmax`` : float, (0: solver-determined)
      The maximum absolute step size allowed.

    - ``hmin`` : float, (0: solver-determined)
      The minimum absolute step size allowed.

    - ``ixpr`` : boolean.
      Whether to generate extra printing at method switches.

    - ``mxstep`` : integer, (0: solver-determined)
      Maximum number of (internally defined) steps allowed for each
      integration point in t.

    - ``mxhnil`` : integer, (0: solver-determined)
      Maximum number of messages printed.

    - ``mxordn`` : integer, (0: solver-determined)
      Maximum order to be allowed for the nonstiff (Adams) method.

    - ``mxords`` : integer, (0: solver-determined)
      Maximum order to be allowed for the stiff (BDF) method.

    OUTPUT:

    Return a list with the solution of the system at each time in times.

    EXAMPLES:

    Lotka Volterra Equations::

        sage: from sage.calculus.desolvers import desolve_odeint
        sage: x,y=var('x,y')
        sage: f=[x*(1-y),-y*(1-x)]
        sage: sol=desolve_odeint(f,[0.5,2],srange(0,10,0.1),[x,y])
        sage: p=line(zip(sol[:,0],sol[:,1]))
        sage: p.show()

    Lorenz Equations::

        sage: x,y,z=var('x,y,z')
        sage: # Next we define the parameters
        sage: sigma=10
        sage: rho=28
        sage: beta=8/3
        sage: # The Lorenz equations
        sage: lorenz=[sigma*(y-x),x*(rho-z)-y,x*y-beta*z]
        sage: # Time and initial conditions
        sage: times=srange(0,50.05,0.05)
        sage: ics=[0,1,1]
        sage: sol=desolve_odeint(lorenz,ics,times,[x,y,z],rtol=1e-13,atol=1e-14)

    One-dimensional Stiff system::

        sage: y= var('y')
        sage: epsilon=0.01
        sage: f=y^2*(1-y)
        sage: ic=epsilon
        sage: t=srange(0,2/epsilon,1)
        sage: sol=desolve_odeint(f,ic,t,y,rtol=1e-9,atol=1e-10,compute_jac=True)
        sage: p=points(zip(t,sol))
        sage: p.show()

    Another Stiff system with some optional parameters with no
    default value::

        sage: y1,y2,y3=var('y1,y2,y3')
        sage: f1=77.27*(y2+y1*(1-8.375*1e-6*y1-y2))
        sage: f2=1/77.27*(y3-(1+y1)*y2)
        sage: f3=0.16*(y1-y3)
        sage: f=[f1,f2,f3]
        sage: ci=[0.2,0.4,0.7]
        sage: t=srange(0,10,0.01)
        sage: v=[y1,y2,y3]
        sage: sol=desolve_odeint(f,ci,t,v,rtol=1e-3,atol=1e-4,h0=0.1,hmax=1,hmin=1e-4,mxstep=1000,mxords=17)

    AUTHOR:

    - Oriol Castejon (05-2010)
    """
    cite("scipy")

    from scipy.integrate import odeint
    from sage.ext.fast_eval import fast_float
    from sage.calculus.functions import jacobian

    if ivar is None:
        if len(dvars)==0 or len(dvars)==1:
            if len(dvars)==1:
                des=des[0]
                dvars=dvars[0]
            all_vars = set(des.variables())
        else:
            all_vars = set([])
            for de in des:
                all_vars.update(set(de.variables()))
        if is_SymbolicVariable(dvars):
            ivars = all_vars - set([dvars])
        else:
            ivars = all_vars - set(dvars)

        if len(ivars)==1:
            ivar = ivars.pop()
        elif not ivars:
            from sage.symbolic.ring import var
            try:
                safe_names = [ 't_' + str(dvar) for dvar in dvars ]
            except TypeError:  # not iterable
                safe_names = [ 't_' + str(dvars) ]
            ivar = map(var, safe_names)
        else:
            raise ValueError("Unable to determine independent variable, please specify.")

    # one-dimensional systems:
    if is_SymbolicVariable(dvars):
        func = fast_float(des,dvars,ivar)
        if not compute_jac:
            Dfun=None
        else:
            J = diff(des,dvars)
            J = fast_float(J,dvars,ivar)
            Dfun = lambda y,t: [J(y,t)]

    # n-dimensional systems:
    else:
        desc = []
        variabs = dvars[:]
        variabs.append(ivar)
        for de in des:
            desc.append(fast_float(de,*variabs))

        def func(y,t):
            v = list(y[:])
            v.append(t)
            return [dec(*v) for dec in desc]

        if not compute_jac:
            Dfun=None
        else:
            J = jacobian(des,dvars)
            J = [list(v) for v in J]
            J = fast_float(J,*variabs)
            def Dfun(y,t):
                v = list(y[:])
                v.append(t)
                return [[element(*v) for element in row] for row in J]


    sol=odeint(func, ics, times, args=args, Dfun=Dfun, rtol=rtol, atol=atol,
        tcrit=tcrit, h0=h0, hmax=hmax, hmin=hmin, ixpr=ixpr, mxstep=mxstep,
        mxhnil=mxhnil, mxordn=mxordn, mxords=mxords, printmessg=printmessg)

    return sol

def desolve_mintides(f, ics, initial, final, delta,  tolrel=1e-16, tolabs=1e-16):
    r"""
    Solve numerically a system of first order differential equations using the
    taylor series integrator implemented in mintides.

    INPUT:

    - ``f`` -- symbolic function. Its first argument will be the independent
      variable. Its output should be de derivatives of the deppendent variables.

    - ``ics`` -- a list or tuple with the initial conditions.

    - ``initial`` -- the starting value for the independent variable.

    - ``final`` -- the final value for the independent value.

    - ``delta`` -- the size of the steps in the output.

    - ``tolrel`` -- the relative tolerance for the method.

    - ``tolabs`` -- the absolute tolerance for the method.


    OUTPUT:

    - A list  with the positions of the IVP.


    EXAMPLES:

    We integrate a periodic orbit of the Kepler problem along 50 periods::

        sage: var('t,x,y,X,Y')
        (t, x, y, X, Y)
        sage: f(t,x,y,X,Y)=[X, Y, -x/(x^2+y^2)^(3/2), -y/(x^2+y^2)^(3/2)]
        sage: ics = [0.8, 0, 0, 1.22474487139159]
        sage: t = 100*pi
        sage: sol = desolve_mintides(f, ics, 0, t, t, 1e-12, 1e-12) # optional -tides
        sage: sol # optional -tides # abs tol 1e-5
        [[0.000000000000000,
        0.800000000000000,
        0.000000000000000,
        0.000000000000000,
        1.22474487139159],
        [314.159265358979,
        0.800000000028622,
        -5.91973525754241e-9,
        7.56887091890590e-9,
        1.22474487136329]]


    ALGORITHM:

    Uses TIDES.

    REFERENCES:

    - A. Abad, R. Barrio, F. Blesa, M. Rodriguez. Algorithm 924. *ACM
      Transactions on Mathematical Software* , *39* (1), 1-28.

    - (http://www.unizar.es/acz/05Publicaciones/Monografias/MonografiasPublicadas/Monografia36/IndMonogr36.htm)
      A. Abad, R. Barrio, F. Blesa, M. Rodriguez.
      TIDES tutorial: Integrating ODEs by using the Taylor Series Method.
    """
    import subprocess
    if subprocess.call('command -v gcc', shell=True, stdout=subprocess.PIPE, stderr=subprocess.PIPE):
        raise RuntimeError('Unable to run because gcc cannot be found')
    from sage.misc.misc import SAGE_ROOT
    from sage.interfaces.tides import genfiles_mintides
    from sage.misc.temporary_file import tmp_dir
    tempdir = tmp_dir()
    intfile = os.path.join(tempdir, 'integrator.c')
    drfile = os.path.join(tempdir ,'driver.c')
    fileoutput = os.path.join(tempdir, 'output')
    runmefile = os.path.join(tempdir, 'runme')
    genfiles_mintides(intfile, drfile, f, map(N, ics), N(initial), N(final), N(delta), N(tolrel),
                     N(tolabs), fileoutput)
    subprocess.check_call('gcc -o ' + runmefile + ' ' + os.path.join(tempdir, '*.c ') +
                          os.path.join('$SAGE_ROOT','local','lib','libTIDES.a') + ' -lm  -O2 ' +
                          os.path.join('-I$SAGE_ROOT','local','include ') + os.path.join('-L$SAGE_ROOT','local','lib '),
                          shell=True,  stdout=subprocess.PIPE, stderr=subprocess.PIPE)
    subprocess.check_call(os.path.join(tempdir, 'runme'), shell=True,  stdout=subprocess.PIPE, stderr=subprocess.PIPE)
    outfile = open(fileoutput)
    res = outfile.readlines()
    outfile.close()
    for i in range(len(res)):
        l=res[i]
        l = l.split(' ')
        l = filter(lambda a: len(a) > 2, l)
        res[i] = map(RealField(),l)
    shutil.rmtree(tempdir)
    return res


def desolve_tides_mpfr(f, ics, initial, final, delta,  tolrel=1e-16, tolabs=1e-16, digits=50):
    r"""
    Solve numerically a system of first order differential equations using the
    taylor series integrator in arbitrary precission implemented in tides.

    INPUT:

    - ``f`` -- symbolic function. Its first argument will be the independent
      variable. Its output should be de derivatives of the deppendent variables.

    - ``ics`` -- a list or tuple with the initial conditions.

    - ``initial`` -- the starting value for the independent variable.

    - ``final`` -- the final value for the independent value.

    - ``delta`` -- the size of the steps in the output.

    - ``tolrel`` -- the relative tolerance for the method.

    - ``tolabs`` -- the absolute tolerance for the method.

    - ``digits`` -- the digits of precission used in the computation.


    OUTPUT:

    - A list  with the positions of the IVP.


    EXAMPLES:

    We integrate the Lorenz equations with Salztman values for the parameters
    along 10 periodic orbits with 100 digits of precission::

        sage: var('t,x,y,z')
        (t, x, y, z)
        sage: s = 10
        sage: r = 28
        sage: b = 8/3
        sage: f(t,x,y,z)= [s*(y-x),x*(r-z)-y,x*y-b*z]
        sage: x0 = -13.7636106821342005250144010543616538641008648540923684535378642921202827747268115852940239346395038284
        sage: y0 = -19.5787519424517955388380414460095588661142400534276438649791334295426354746147526415973165506704676171
        sage: z0 = 27
        sage: T = 15.586522107161747275678702092126960705284805489972439358895215783190198756258880854355851082660142374
        sage: sol = desolve_tides_mpfr(f, [x0, y0, z0],0 , T, T, 1e-100, 1e-100, 100) # optional - tides
        sage: sol # optional -tides # abs tol 1e-50
        [[0.000000000000000000000000000000000000000000000000000000000000000000000000000000000000000000000000000,
        -13.7636106821342005250144010543616538641008648540923684535378642921202827747268115852940239346395038,
        -19.5787519424517955388380414460095588661142400534276438649791334295426354746147526415973165506704676,
        27.0000000000000000000000000000000000000000000000000000000000000000000000000000000000000000000000000],
        [15.5865221071617472756787020921269607052848054899724393588952157831901987562588808543558510826601424,
        -13.7636106821342005250144010543616538641008648540923684535378642921202827747268115852940239346315658,
        -19.5787519424517955388380414460095588661142400534276438649791334295426354746147526415973165506778440,
        26.9999999999999999999999999999999999999999999999999999999999999999999999999999999999999999999636628]]


    ALGORITHM:

    Uses TIDES.


    .. WARNING::

        This requires the package tides.


    REFERENCES:

    .. A. Abad, R. Barrio, F. Blesa, M. Rodriguez. Algorithm 924. *ACM
       Transactions on Mathematical Software* , *39* (1), 1-28.

    .. (http://www.unizar.es/acz/05Publicaciones/Monografias/MonografiasPublicadas/Monografia36/IndMonogr36.htm)
       A. Abad, R. Barrio, F. Blesa, M. Rodriguez.
       TIDES tutorial: Integrating ODEs by using the Taylor Series Method.

    """
    import subprocess
    if subprocess.call('command -v gcc', shell=True, stdout=subprocess.PIPE, stderr=subprocess.PIPE):
        raise RuntimeError('Unable to run because gcc cannot be found')
    from sage.misc.misc import SAGE_ROOT
    from sage.interfaces.tides import genfiles_mpfr
    from sage.functions.other import ceil
    from sage.functions.log import log
    from sage.misc.temporary_file import tmp_dir
    tempdir = tmp_dir()
    intfile = os.path.join(tempdir, 'integrator.c')
    drfile = os.path.join(tempdir, 'driver.c')
    fileoutput = os.path.join(tempdir, 'output')
    runmefile = os.path.join(tempdir, 'runme')
    genfiles_mpfr(intfile, drfile, f, ics, initial, final, delta, [], [],
                      digits, tolrel, tolabs, fileoutput)
    subprocess.check_call('gcc -o ' + runmefile + ' ' + os.path.join(tempdir, '*.c ') +
                          os.path.join('$SAGE_ROOT','local','lib','libTIDES.a') + ' -lmpfr -lgmp -lm  -O2 -w ' +
                          os.path.join('-I$SAGE_ROOT','local','include ') + os.path.join('-L$SAGE_ROOT','local','lib '),
                          shell=True,  stdout=subprocess.PIPE, stderr=subprocess.PIPE)
    subprocess.check_call(os.path.join(tempdir, 'runme'), shell=True,  stdout=subprocess.PIPE, stderr=subprocess.PIPE)
    outfile = open(fileoutput)
    res = outfile.readlines()
    outfile.close()
    for i in range(len(res)):
        l=res[i]
        l = l.split(' ')
        l = filter(lambda a: len(a) > 2, l)
        res[i] = map(RealField(ceil(digits*log(10,2))),l)
    shutil.rmtree(tempdir)
    return res

<|MERGE_RESOLUTION|>--- conflicted
+++ resolved
@@ -71,15 +71,11 @@
 from sage.calculus.functional import diff
 from sage.misc.functional import N
 from sage.misc.decorators import rename_keyword
-<<<<<<< HEAD
-from sage.misc.cite import cite
-=======
 from tempfile import mkdtemp
 import shutil
 import os
 from sage.rings.real_mpfr import RealField
-
->>>>>>> 7fd80aa1
+from sage.misc.cite import cite
 
 maxima = Maxima()
 
