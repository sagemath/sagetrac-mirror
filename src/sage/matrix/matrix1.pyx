--- conflicted
+++ resolved
@@ -607,30 +607,10 @@
 
     def lift_centered(self):
         """
-<<<<<<< HEAD
-
-=======
->>>>>>> edcb48aa
         Apply the lift_centered method to every entry of self.
 
         OUTPUT:
 
-<<<<<<< HEAD
-            If self is a matrix over `Integers(n)`, this method returns the unique
-            matrix `m` such that `m` is congruent to self mod `n` and for every
-            i, j we have `-n/2 < m[i,j] \leq n/2`.
-
-        EXAMPLES::
-
-            sage: M = Matrix(Integers(7), 2, 2, [5, 9, 13, 15]) ; M
-            [5 2]
-            [6 1]
-            sage: M.lift_centered()
-            [-2 2]
-            [-1 1]
-            sage: parent(M.lift_centered())
-            Full MatrixSpace of 2 by 2 dense matrices over Integer Ring
-=======
         If self is a matrix over the Integers mod `n`, this method returns the
         unique matrix `m` such that `m` is congruent to self mod `n` and for
         every entry `m[i,j]` we have `-n/2 < m[i,j] \\leq n/2`. If the
@@ -652,7 +632,6 @@
             sage: L.mod(8)
             [0 1 2 3]
             [4 5 6 7]
->>>>>>> edcb48aa
 
         The field QQ doesn't have a cover_ring method::
 
