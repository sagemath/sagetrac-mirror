--- conflicted
+++ resolved
@@ -1,8 +1,5 @@
 from sage.libs.gmp.types cimport *
-<<<<<<< HEAD
-=======
 from sage.libs.flint.fmpz cimport *
->>>>>>> fff00d4c
 from sage.libs.flint.fmpz_mat cimport *
 
 cimport matrix_dense
