"""
Dense matrices over univariate polynomials over fields

The implementation inherits from Matrix_generic_dense but some algorithms
are optimized for polynomial matrices.

AUTHORS:

- Kwankyu Lee (2016-12-15): initial version with code moved from other files.

- Johan Rosenkilde (2017-02-07): added weak_popov_form()

"""
#*****************************************************************************
#       Copyright (C) 2016 Kwankyu Lee <ekwankyu@gmail.com>
#
#  Distributed under the terms of the GNU General Public License (GPL)
#  as published by the Free Software Foundation; either version 2 of
#  the License, or (at your option) any later version.
#                  http://www.gnu.org/licenses/
#*****************************************************************************

from sage.matrix.matrix_generic_dense cimport Matrix_generic_dense
from sage.matrix.matrix2 cimport Matrix

cdef class Matrix_polynomial_dense(Matrix_generic_dense):
    """
    Dense matrix over a univariate polynomial ring over a field.
    """

    def is_weak_popov(self):
        r"""
        Return ``True`` if the matrix is in weak Popov form.

        OUTPUT:

        A matrix over a polynomial ring is in weak Popov form if all
        leading positions are different [MS2003]_. A leading position
        is the position `i` in a row with the highest degree; in case of tie,
        the maximal `i` is used (i.e. furthest to the right).

        EXAMPLES:

        A matrix with the same leading position in two rows is not in weak
        Popov form::

            sage: PF = PolynomialRing(GF(2^12,'a'),'x')
            sage: A = matrix(PF,3,[x,   x^2, x^3,\
                                   x^2, x^2, x^2,\
                                   x^3, x^2, x    ])
            sage: A.is_weak_popov()
            False

        If a matrix has different leading positions, it is in weak Popov
        form::

            sage: B = matrix(PF,3,[1,    1,  x^3,\
                                   x^2,  1,  1,\
                                   1,x^  2,  1  ])
            sage: B.is_weak_popov()
            True

        Weak Popov form is not restricted to square matrices::

            sage: PF = PolynomialRing(GF(7),'x')
            sage: D = matrix(PF,2,4,[x^2+1, 1, 2, x,\
                                     3*x+2, 0, 0, 0 ])
            sage: D.is_weak_popov()
            False

        Even a matrix with more rows than columns can still be in weak Popov
        form::

            sage: E = matrix(PF,4,2,[4*x^3+x, x^2+5*x+2,\
                                     0,       0,\
                                     4,       x,\
                                     0,       0         ])
            sage: E.is_weak_popov()
            True

        A matrix with fewer columns than non-zero rows is never in weak
        Popov form::

            sage: F = matrix(PF,3,2,[x^2,   x,\
                                     x^3+2, x,\
                                     4,     5])
            sage: F.is_weak_popov()
            False

        TESTS:

        Verify tie breaking by selecting right-most index::

            sage: F = matrix(PF,2,2,[x^2, x^2,\
                                     x,   5   ])
            sage: F.is_weak_popov()
            True

        .. SEEALSO::

            - :meth:`weak_popov_form <sage.matrix.matrix_polynomial_dense.weak_popov_form>`

        AUTHOR:

        - David Moedinger (2014-07-30)
        """
        t = set()
        for r in range(self.nrows()):
            max = -1
            for c in range(self.ncols()):
                if self[r, c].degree() >= max:
                    max = self[r, c].degree()
                    p = c
            if not max == -1:
                if p in t:
                    return False
                t.add(p)
        return True

    def weak_popov_form(self, transformation=False, shifts=None):
        r"""
        Return a weak Popov form of the matrix.

        A matrix is in weak Popov form if the leading positions of the nonzero
        rows are all different. The leading position of a row is the right-most
        position whose entry has the maximal degree in the row.

        The weak Popov form is non-canonical, so an input matrix have many weak
        Popov forms.

        INPUT:

        - ``transformation`` -- boolean (default: ``False``) If ``True``, the
          transformation matrix is returned together with the weak Popov form.

        - ``shifts`` -- (default: ``None``) A tuple or list of integers
          `s_1, \ldots, s_n`, where `n` is the number of columns of the matrix.
          If given, a "shifted weak Popov form" is computed, i.e. such that the
          matrix `A\,\mathrm{diag}(x^{s_1}, \ldots, x^{s_n})` is in weak Popov
          form, where `\mathrm{diag}` denotes a diagonal matrix.

        ALGORITHM:

        This method implements the Mulders-Storjohann algorithm of [MS2003]_.

        EXAMPLES::

            sage: F.<a> = GF(2^4,'a')
            sage: PF.<x> = F[]
            sage: A = matrix(PF,[[1,  a*x^17 + 1 ],\
                                 [0,  a*x^11 + a^2*x^7 + 1 ]])
            sage: M, U = A.weak_popov_form(transformation=True)
            sage: U * A == M
            True
            sage: M.is_weak_popov()
            True
            sage: U.is_invertible()
            True

        A zero matrix will return itself::

            sage: Z = matrix(PF,5,3)
            sage: Z.weak_popov_form()
            [0 0 0]
            [0 0 0]
            [0 0 0]
            [0 0 0]
            [0 0 0]

        Shifted weak popov form is computed if ``shifts`` is given::

            sage: PF.<x> = QQ[]
            sage: A = matrix(PF,3,[x,   x^2, x^3,\
                                   x^2, x^1, 0,\
                                   x^3, x^3, x^3])
            sage: A.weak_popov_form()
            [        x       x^2       x^3]
            [      x^2         x         0]
            [  x^3 - x x^3 - x^2         0]
            sage: H,U = A.weak_popov_form(transformation=True, shifts=[16,8,0])
            sage: H
            [               x              x^2              x^3]
            [               0         -x^2 + x       -x^4 + x^3]
            [               0                0 -x^5 + x^4 + x^3]
            sage: U * A == H
            True

        .. SEEALSO::

            :meth:`is_weak_popov <sage.matrix.matrix_polynomial_dense.is_weak_popov>`
        """
        M = self.__copy__()
<<<<<<< HEAD

        if transformation:
            U = M._weak_popov_form(transformation=True, shifts=shifts)
            return M, U
        else:
            M._weak_popov_form(transformation=False, shifts=shifts)
            return M

    cpdef _weak_popov_form(self, transformation=False, shifts=None):
        """
        Transform the matrix in place into weak Popov form.

        EXAMPLES::

            sage: F.<a> = GF(2^4,'a')
            sage: PF.<x> = F[]
            sage: A = matrix(PF,[[1,  a*x^17 + 1 ],\
                                 [0,  a*x^11 + a^2*x^7 + 1 ]])
            sage: M = A.__copy__()
            sage: U = M._weak_popov_form(transformation=True)
            sage: U * A == M
            True
            sage: M.is_weak_popov()
            True
            sage: U.is_invertible()
            True

            sage: PF.<x> = QQ[]
            sage: A = matrix(PF,3,[x,   x^2, x^3,\
                                   x^2, x^1, 0,\
                                   x^3, x^3, x^3])
            sage: A.weak_popov_form()
            [        x       x^2       x^3]
            [      x^2         x         0]
            [  x^3 - x x^3 - x^2         0]
            sage: M = A.__copy__()
            sage: U = M._weak_popov_form(transformation=True, shifts=[16,8,0])
            sage: M
            [               x              x^2              x^3]
            [               0         -x^2 + x       -x^4 + x^3]
            [               0                0 -x^5 + x^4 + x^3]
            sage: U * A == M
            True
        """
        cdef Py_ssize_t i, j
        cdef Py_ssize_t c, d, best, bestp

        cdef Py_ssize_t m = self.nrows()
        cdef Py_ssize_t n = self.ncols()

        cdef Matrix M = self
        cdef Matrix U

        R = self.base_ring()
        one = R.one()

        if transformation:
            from sage.matrix.constructor import identity_matrix
            U = identity_matrix(R, m)

        shift = False
        if shifts:
            shift = True
            if len(shifts) != M.ncols():
                raise ValueError("The number of shifts must equal the number of columns")
=======

        if transformation:
            U = M._weak_popov_form(transformation=True, shifts=shifts)
            return M, U
        else:
            M._weak_popov_form(transformation=False, shifts=shifts)
            return M

    def _weak_popov_form(self, transformation=False, shifts=None):
        """
        Transform the matrix in place into weak Popov form.

        EXAMPLES::

            sage: F.<a> = GF(2^4,'a')
            sage: PF.<x> = F[]
            sage: A = matrix(PF,[[1,  a*x^17 + 1 ],\
                                 [0,  a*x^11 + a^2*x^7 + 1 ]])
            sage: M = A.__copy__()
            sage: U = M._weak_popov_form(transformation=True)
            sage: U * A == M
            True
            sage: M.is_weak_popov()
            True
            sage: U.is_invertible()
            True

            sage: PF.<x> = QQ[]
            sage: A = matrix(PF,3,[x,   x^2, x^3,\
                                   x^2, x^1, 0,\
                                   x^3, x^3, x^3])
            sage: A.weak_popov_form()
            [        x       x^2       x^3]
            [      x^2         x         0]
            [  x^3 - x x^3 - x^2         0]
            sage: M = A.__copy__()
            sage: U = M._weak_popov_form(transformation=True, shifts=[16,8,0])
            sage: M
            [               x              x^2              x^3]
            [               0         -x^2 + x       -x^4 + x^3]
            [               0                0 -x^5 + x^4 + x^3]
            sage: U * A == M
            True
        """
        cdef Py_ssize_t i, j
        cdef Py_ssize_t c, d, best, bestp

        cdef Py_ssize_t m = self.nrows()
        cdef Py_ssize_t n = self.ncols()

        cdef Matrix M = self
        cdef Matrix U

        R = self.base_ring()
        one = R.one()

        if transformation:
            from sage.matrix.constructor import identity_matrix
            U = identity_matrix(R, m)

        if shifts and len(shifts) != M.ncols():
            raise ValueError("the number of shifts must equal the number of columns")
>>>>>>> 268f0496

        # initialise to_row and conflicts list
        to_row = [[] for i in range(n)]
        conflicts = []
        for i in range(m):
            bestp = -1
            best = -1
            for c in range(n):
                d = M.get_unsafe(i,c).degree()

<<<<<<< HEAD
                if shift and d >= 0 :
=======
                if shifts and d >= 0 :
>>>>>>> 268f0496
                    d += shifts[c]

                if d >= best:
                    bestp = c
                    best = d

            if best >= 0:
                to_row[bestp].append((i,best))
                if len(to_row[bestp]) > 1:
                    conflicts.append(bestp)

        # while there is a conflict, do a simple transformation
        while conflicts:
            c = conflicts.pop()
            row = to_row[c]
            i,ideg = row.pop()
            j,jdeg = row.pop()

            if jdeg > ideg:
                i,j = j,i
                ideg,jdeg = jdeg,ideg

            coeff = - M.get_unsafe(i,c).lc() / M.get_unsafe(j,c).lc()
            s = coeff * one.shift(ideg - jdeg)

            M.add_multiple_of_row_c(i, j, s, 0)
            if transformation:
                U.add_multiple_of_row_c(i, j, s, 0)

            row.append((j,jdeg))

            bestp = -1
            best = -1
            for c in range(n):
                d = M.get_unsafe(i,c).degree()

<<<<<<< HEAD
                if shift and d >= 0:
=======
                if shifts and d >= 0:
>>>>>>> 268f0496
                    d += shifts[c]

                if d >= best:
                    bestp = c
                    best = d

            if best >= 0:
                to_row[bestp].append((i,best))
                if len(to_row[bestp]) > 1:
                    conflicts.append(bestp)

        if transformation:
            return U

    def row_reduced_form(self, transformation=None, shifts=None):
        r"""
        Return a row reduced form of this matrix.

        A matrix `M` is row reduced if the (row-wise) leading term matrix has
        the same rank as `M`. The (row-wise) leading term matrix of a polynomial
        matrix `M` is the matrix over `k` whose `(i,j)`'th entry is the
        `x^{d_i}` coefficient of `M[i,j]`, where `d_i` is the greatest degree
        among polynomials in the `i`'th row of `M_0`.

        A row reduced form is non-canonical so a given matrix has many row
        reduced forms.

        INPUT:

        - ``transformation`` -- (default: ``False``). If this ``True``, the
          transformation matrix `U` will be returned as well: this is an
          invertible matrix over `k[x]` such that ``self`` equals `UW`, where
          `W` is the output matrix.

        - ``shifts`` -- (default: ``None``) A tuple or list of integers
          `s_1, \ldots, s_n`, where `n` is the number of columns of the matrix.
          If given, a "shifted row reduced form" is computed, i.e. such that the
          matrix `A\,\mathrm{diag}(x^{s_1}, \ldots, x^{s_n})` is row reduced, where
          `\mathrm{diag}` denotes a diagonal matrix.

        OUTPUT:

        - `W` -- a row reduced form of this matrix.

        EXAMPLES::

            sage: R.<t> = GF(3)['t']
            sage: M = matrix([[(t-1)^2],[(t-1)]])
            sage: M.row_reduced_form()
            [    0]
            [t + 2]

        If the matrix is an `n \times 1` matrix with at least one non-zero entry,
        `W` has a single non-zero entry and that entry is a scalar multiple of
        the greatest-common-divisor of the entries of the matrix::

            sage: M1 = matrix([[t*(t-1)*(t+1)],[t*(t-2)*(t+2)],[t]])
            sage: output1 = M1.row_reduced_form()
            sage: output1
            [0]
            [0]
            [t]

        The following is the first half of example 5 in [Hes2002]_ *except* that we
        have transposed the matrix; [Hes2002]_ uses column operations and we use row::

            sage: R.<t> = QQ['t']
            sage: M = matrix([[t^3 - t,t^2 - 2],[0,t]]).transpose()
            sage: M.row_reduced_form()
            [      t    -t^2]
            [t^2 - 2       t]

        The next example demonstrates what happens when the matrix is a zero matrix::

            sage: R.<t> = GF(5)['t']
            sage: M = matrix(R, 2, [0,0,0,0])
            sage: M.row_reduced_form()
            [0 0]
            [0 0]

        In the following example, the original matrix is already row reduced, but
        the output is a different matrix. This is because currently this method
        simply computes a weak Popov form, which is always also a row reduced matrix
        (see :meth:`weak_popov_form`). This behavior is likely to change when a faster
        algorithm designed specifically for row reduced form is implemented in Sage::

            sage: R.<t> = QQ['t']
            sage: M = matrix([[t,t,t],[0,0,t]]); M
            [t t t]
            [0 0 t]
            sage: M.row_reduced_form()
            [ t  t  t]
            [-t -t  0]

        The last example shows the usage of the transformation parameter::

            sage: Fq.<a> = GF(2^3)
            sage: Fx.<x> = Fq[]
            sage: A = matrix(Fx,[[x^2+a,x^4+a],[x^3,a*x^4]])
            sage: W,U = A.row_reduced_form(transformation=True);
            sage: W,U
            (
            [          x^2 + a           x^4 + a]  [1 0]
            [x^3 + a*x^2 + a^2               a^2], [a 1]
            )
            sage: U*W == A
            True
            sage: U.is_invertible()
            True

        """
        return self.weak_popov_form(transformation, shifts)

    def hermite_form(self, include_zero_rows=True, transformation=False):
        """
<<<<<<< HEAD
        Return the Hermite form of the matrix.

        INPUT:

        - ``include_zero_rows`` -- bool (default: True); if False, the zero
          rows in the output matrix are deleted.

        - ``transformation`` -- bool (default: False); if True, return the
          transformation matrix U

        OUTPUT:

        - the Hermite normal form H of the matrix A

        - (optional) transformation matrix U such that U * A == H, possibly
          with zero rows deleted, where A is the matrix
=======
        Return the Hermite form of this matrix.

        The Hermite form is also normalized, i.e., the pivot polynomials
        are monic.

        INPUT:

        - ``include_zero_rows`` -- boolean (default: ``True``); if ``False``,
          the zero rows in the output matrix are deleted

        - ``transformation`` -- boolean (default: ``False``); if ``True``,
          return the transformation matrix

        OUTPUT:

        - the Hermite normal form `H` of this matrix `A`

        - (optional) transformation matrix `U` such that `UA = H`
>>>>>>> 268f0496

        EXAMPLES::

            sage: M.<x> = GF(7)[]
            sage: A = matrix(M, 2, 3, [x, 1, 2*x, x, 1+x, 2])
            sage: A.hermite_form()
            [      x       1     2*x]
            [      0       x 5*x + 2]
            sage: A.hermite_form(transformation=True)
            (
            [      x       1     2*x]  [1 0]
            [      0       x 5*x + 2], [6 1]
            )
            sage: A = matrix(M, 2, 3, [x, 1, 2*x, 2*x, 2, 4*x])
            sage: A.hermite_form(transformation=True, include_zero_rows=False)
            ([  x   1 2*x], [0 4])
            sage: H, U = A.hermite_form(transformation=True, include_zero_rows=True); H, U
            (
            [  x   1 2*x]  [0 4]
            [  0   0   0], [5 1]
            )
            sage: U * A == H
            True
            sage: H, U = A.hermite_form(transformation=True, include_zero_rows=False)
            sage: U * A
            [  x   1 2*x]
            sage: U * A == H
            True
        """
        A = self.__copy__()

        if transformation:
            U = A._hermite_form_euclidean(transformation=True)
<<<<<<< HEAD
            if not include_zero_rows:
                i = A.nrows() - 1
                while i >= 0 and A.row(i) == 0:
                    i -= 1
                A = A[:i+1]
                U = U[:i+1]
            return A, U
        else:
            A._hermite_form_euclidean(transformation=False)
            if not include_zero_rows:
                i = A.nrows() - 1
                while i >= 0 and A.row(i) == 0:
                    i -= 1
                A = A[:i+1]
            return A

    cpdef _hermite_form_euclidean(self, transformation=False):
        """
        Transform the matrix in place to hermite normal form and optionally
        return the transformation matrix.

        The algorithm is a straightforward Euclidean algorithm.

        EXAMPLE::

            sage: P.<x> = PolynomialRing(GF(5))
            sage: A = matrix(P,3,[P.random_element(3) for i in range(9)])
            sage: H = A.__copy__()
            sage: U = H._hermite_form_euclidean(transformation=True)
            sage: U * A == H
            True
        """
        cdef Matrix A = self
        cdef Matrix U

        cdef Py_ssize_t m = A.nrows()
        cdef Py_ssize_t n = A.ncols()

        cdef Py_ssize_t i = 0
        cdef Py_ssize_t j = 0

        if transformation:
            from sage.matrix.constructor import identity_matrix
            U = identity_matrix(A.base_ring(), m)

        pivot_cols = []
        while j < n:
            k = i
            while k < m and A.get_unsafe(k,j).is_zero(): # first nonzero entry
                k += 1
            if k < m:
                l = k + 1
                while l < m:
                    while l < m and A.get_unsafe(l,j).is_zero(): # nonzero entry below
                        l += 1
                    if l >= m: break

                    a = A.get_unsafe(k,j)
                    b = A.get_unsafe(l,j)
                    d,p,q = a.xgcd(b) # p * a + q * b = d = gcd(a,b)
                    e = a // d
                    f = b // d

                    for c in range(j,n):
                        temp = A.get_unsafe(k,c)
                        A.set_unsafe(k, c, p * A.get_unsafe(k,c) + q * A.get_unsafe(l,c))
                        A.set_unsafe(l, c, (-f) * temp + e * A.get_unsafe(l,c))
                    if transformation:
                        temp = U[k]
                        U[k] = p * U[k] + q * U[l]
                        U[l] = (-f) * temp + e * U[l]
                if i != k:
                    A.swap_rows(i,k)
                    if transformation:
                        U.swap_rows(i,k)
                pivot_cols.append(j)
                i += 1
            j += 1

        # reduce entries above pivots
        for i in range(len(pivot_cols)):
            j = pivot_cols[i]
            pivot = A.get_unsafe(i,j)

            # make pivot monic
            lc_inverse = ~ pivot.lc()
            for c in range(j,n):
                A.set_unsafe(i, c, A.get_unsafe(i,c) * lc_inverse)
            if transformation:
                U[i] *= lc_inverse

            pivot = - A.get_unsafe(i,j)
            for k in range(i):
                q = A.get_unsafe(k,j) // pivot
                if not q.is_zero():
                    for c in range(j,n):
                        A.set_unsafe(k, c, A.get_unsafe(k,c) + q * A.get_unsafe(i,c))
                    if transformation:
                        U.add_multiple_of_row_c(k, i, q, 0)

        if transformation:
            return U
=======
        else:
            A._hermite_form_euclidean(transformation=False)

        if not include_zero_rows:
            i = A.nrows() - 1
            while i >= 0 and A.row(i) == 0:
                i -= 1
            A = A[:i+1]
            if transformation:
                U = U[:i+1]

        return (A, U) if transformation else A
>>>>>>> 268f0496

    def hermite_form_reversed(self, include_zero_rows=True, transformation=False):
        """
        Return the reversed Hermite form of the matrix.

<<<<<<< HEAD
        The returned Hermite form is reversed with respect to columns and rows from
        the ordinary Hermite form.

        INPUT:

        - ``include_zero_rows`` -- bool (default: True); if False, the zero
          rows in the output matrix are deleted.

        - ``transformation`` -- bool (default: False); if True, return a matrix
          U such that U * A == H

        OUTPUT:

        - the matrix H in reversed Hermite form

        - (optional) transformation matrix U such that U * A == H, possibly
          with zero rows deleted.
=======
        A reversed Hermite form is the Hermite form with reversed columns and rows.

        The reversed Hermite form is normalized, i.e., the pivot polynomials are
        monic.

        INPUT:

        - ``include_zero_rows`` -- boolean (default: ``True``); if ``False``,
          the zero rows in the output matrix are deleted

        - ``transformation`` -- boolean (default: ``False``); if ``True``,
          return the transformation matrix as well

        OUTPUT:

        - the reversed Hermite form `H`

        - (optional) the transformation matrix `U` such that `UA = H`, possibly
          with zero rows deleted
>>>>>>> 268f0496

        EXAMPLES::

            sage: M.<x> = GF(5)[]
            sage: A = matrix(M, [[x^((i-j) % 5) for i in range(5)] for j in range(5)])
            sage: A
            [  1   x x^2 x^3 x^4]
            [x^4   1   x x^2 x^3]
            [x^3 x^4   1   x x^2]
            [x^2 x^3 x^4   1   x]
            [  x x^2 x^3 x^4   1]
            sage: A.hermite_form()
            [      1       x     x^2     x^3     x^4]
            [      0 x^5 + 4       0       0       0]
            [      0       0 x^5 + 4       0       0]
            [      0       0       0 x^5 + 4       0]
            [      0       0       0       0 x^5 + 4]
            sage: A.hermite_form_reversed()
            [x^5 + 4       0       0       0       0]
            [      0 x^5 + 4       0       0       0]
            [      0       0 x^5 + 4       0       0]
            [      0       0       0 x^5 + 4       0]
            [      x     x^2     x^3     x^4       1]
<<<<<<< HEAD
=======

            sage: B = matrix(M, 3, [x,x+1,x^2,x^2,x,x^3,x+x^2,2*x+1,x^3+x^2]); B
            [        x     x + 1       x^2]
            [      x^2         x       x^3]
            [  x^2 + x   2*x + 1 x^3 + x^2]
            sage: B.hermite_form_reversed()
            [    0     0     0]
            [    0   x^2     0]
            [    x x + 1   x^2]
            sage: B.hermite_form_reversed(include_zero_rows=False)
            [    0   x^2     0]
            [    x x + 1   x^2]
>>>>>>> 268f0496
        """
        A = self.__copy__()

        if transformation:
            U = A._reversed_hermite_form_euclidean(transformation=True)
<<<<<<< HEAD
            if not include_zero_rows:
                i = 0
                while i < A.nrows() and A.row(i) == 0:
                    i += 1
                A = A[i:]
                U = U[i:]
            return A, U
        else:
            A._reversed_hermite_form_euclidean(transformation=False)
            if not include_zero_rows:
                i = 0
                while i < A.nrows() and A.row(i) == 0:
                    i += 1
                A = A[i:]
            return A

    cpdef _reversed_hermite_form_euclidean(self, transformation=False):
        """
        Transform the matrix in place to reversed hermite normal form.

        If ``transformation`` is True, then return the transformation matrix.

        The algorithm is a straightforward one based on the Euclidean algorithm.
=======
        else:
            A._reversed_hermite_form_euclidean(transformation=False)

        if not include_zero_rows:
            i = 0
            while i < A.nrows() and A.row(i) == 0:
                i += 1
            A = A[i:]
            if transformation:
                U = U[i:]

        return (A, U) if transformation else A

    def _reversed_hermite_form_euclidean(self, transformation=False):
        """
        Transform the matrix in place to reversed hermite normal form and
        optionally return the transformation matrix.
>>>>>>> 268f0496

        EXAMPLES::

            sage: P.<x> = QQ[]
            sage: A = matrix(P, 2, 3, [x, 1, 2*x, x, 1+x, 2])
            sage: A.hermite_form_reversed()
            [    x^2 - x x^2 + x - 1           0]
            [      1/2*x 1/2*x + 1/2           1]

            sage: P.<x> = GF(5)[]
            sage: A = matrix(P,3,[P.random_element(2) for i in range(12)])
            sage: H,U = A.hermite_form_reversed(transformation=True)
            sage: U * A == H
            True
        """
<<<<<<< HEAD
        cdef Matrix A = self
        cdef Matrix U

        cdef Py_ssize_t m = A.nrows()
        cdef Py_ssize_t n = A.ncols()

        cdef Py_ssize_t i = m - 1
        cdef Py_ssize_t j = n - 1
        cdef Py_ssize_t k, l, c, ri

        if transformation:
            from sage.matrix.constructor import identity_matrix
            U = identity_matrix(A.base_ring(), m)

        pivot_cols = []
        while j >= 0:
            k = i
            while k >= 0 and A.get_unsafe(k,j).is_zero(): # first nonzero entry
                k -= 1
            if k >= 0:
                l = k - 1
                while l >= 0:
                    while l >= 0 and A.get_unsafe(l,j).is_zero(): # nonzero entry below
                        l -= 1
                    if l < 0: break

                    a = A.get_unsafe(k,j)
                    b = A.get_unsafe(l,j)
                    d,p,q = a.xgcd(b) # p * a + q * b = d = gcd(a,b)
                    e = a // d
                    f = b // d

                    for c in range(j+1):
                        temp = A.get_unsafe(k,c)
                        A.set_unsafe(k, c, p * A.get_unsafe(k,c) + q * A.get_unsafe(l,c))
                        A.set_unsafe(l, c, (-f) * temp + e * A.get_unsafe(l,c))
                    if transformation:
                        temp = U[k]
                        U[k] = p * U[k] + q * U[l]
                        U[l] = (-f) * temp + e * U[l]
                if i != k:
                    A.swap_rows_c(i,k)
                    if transformation:
                        U.swap_rows_c(i,k)
                pivot_cols.append(j)
                i -= 1
            j -= 1

        # reduce entries below pivots
        for i in range(len(pivot_cols)):
            ri = m - 1 - i
            j = pivot_cols[i]
            pivot = A.get_unsafe(ri,j)

            # make pivot monic
            lc_inverse = ~ pivot.lc()
            for c in range(j+1):
                A.set_unsafe(ri, c, A.get_unsafe(ri,c) * lc_inverse)
            if transformation:
                U[ri] *= lc_inverse

            pivot = - A.get_unsafe(ri,j)
            for k in range(ri+1,m):
                q = A.get_unsafe(k,j) // pivot
                if not q.is_zero():
                    for c in range(j+1):
                        A.set_unsafe(k, c, A.get_unsafe(k,c) + q * A.get_unsafe(ri,c))
                    if transformation:
                        U.add_multiple_of_row_c(k, ri, q, 0)
=======
        self.reverse_rows_and_columns()
        if transformation:
            U = self._hermite_form_euclidean(transformation=True)
            U.reverse_rows_and_columns()
        else:
            self._hermite_form_euclidean(transformation=False)
        self.reverse_rows_and_columns()
>>>>>>> 268f0496

        if transformation:
            return U
<|MERGE_RESOLUTION|>--- conflicted
+++ resolved
@@ -190,7 +190,6 @@
             :meth:`is_weak_popov <sage.matrix.matrix_polynomial_dense.is_weak_popov>`
         """
         M = self.__copy__()
-<<<<<<< HEAD
 
         if transformation:
             U = M._weak_popov_form(transformation=True, shifts=shifts)
@@ -199,7 +198,7 @@
             M._weak_popov_form(transformation=False, shifts=shifts)
             return M
 
-    cpdef _weak_popov_form(self, transformation=False, shifts=None):
+    def _weak_popov_form(self, transformation=False, shifts=None):
         """
         Transform the matrix in place into weak Popov form.
 
@@ -251,75 +250,8 @@
             from sage.matrix.constructor import identity_matrix
             U = identity_matrix(R, m)
 
-        shift = False
-        if shifts:
-            shift = True
-            if len(shifts) != M.ncols():
-                raise ValueError("The number of shifts must equal the number of columns")
-=======
-
-        if transformation:
-            U = M._weak_popov_form(transformation=True, shifts=shifts)
-            return M, U
-        else:
-            M._weak_popov_form(transformation=False, shifts=shifts)
-            return M
-
-    def _weak_popov_form(self, transformation=False, shifts=None):
-        """
-        Transform the matrix in place into weak Popov form.
-
-        EXAMPLES::
-
-            sage: F.<a> = GF(2^4,'a')
-            sage: PF.<x> = F[]
-            sage: A = matrix(PF,[[1,  a*x^17 + 1 ],\
-                                 [0,  a*x^11 + a^2*x^7 + 1 ]])
-            sage: M = A.__copy__()
-            sage: U = M._weak_popov_form(transformation=True)
-            sage: U * A == M
-            True
-            sage: M.is_weak_popov()
-            True
-            sage: U.is_invertible()
-            True
-
-            sage: PF.<x> = QQ[]
-            sage: A = matrix(PF,3,[x,   x^2, x^3,\
-                                   x^2, x^1, 0,\
-                                   x^3, x^3, x^3])
-            sage: A.weak_popov_form()
-            [        x       x^2       x^3]
-            [      x^2         x         0]
-            [  x^3 - x x^3 - x^2         0]
-            sage: M = A.__copy__()
-            sage: U = M._weak_popov_form(transformation=True, shifts=[16,8,0])
-            sage: M
-            [               x              x^2              x^3]
-            [               0         -x^2 + x       -x^4 + x^3]
-            [               0                0 -x^5 + x^4 + x^3]
-            sage: U * A == M
-            True
-        """
-        cdef Py_ssize_t i, j
-        cdef Py_ssize_t c, d, best, bestp
-
-        cdef Py_ssize_t m = self.nrows()
-        cdef Py_ssize_t n = self.ncols()
-
-        cdef Matrix M = self
-        cdef Matrix U
-
-        R = self.base_ring()
-        one = R.one()
-
-        if transformation:
-            from sage.matrix.constructor import identity_matrix
-            U = identity_matrix(R, m)
-
         if shifts and len(shifts) != M.ncols():
             raise ValueError("the number of shifts must equal the number of columns")
->>>>>>> 268f0496
 
         # initialise to_row and conflicts list
         to_row = [[] for i in range(n)]
@@ -330,11 +262,7 @@
             for c in range(n):
                 d = M.get_unsafe(i,c).degree()
 
-<<<<<<< HEAD
-                if shift and d >= 0 :
-=======
                 if shifts and d >= 0 :
->>>>>>> 268f0496
                     d += shifts[c]
 
                 if d >= best:
@@ -371,11 +299,7 @@
             for c in range(n):
                 d = M.get_unsafe(i,c).degree()
 
-<<<<<<< HEAD
-                if shift and d >= 0:
-=======
                 if shifts and d >= 0:
->>>>>>> 268f0496
                     d += shifts[c]
 
                 if d >= best:
@@ -491,24 +415,6 @@
 
     def hermite_form(self, include_zero_rows=True, transformation=False):
         """
-<<<<<<< HEAD
-        Return the Hermite form of the matrix.
-
-        INPUT:
-
-        - ``include_zero_rows`` -- bool (default: True); if False, the zero
-          rows in the output matrix are deleted.
-
-        - ``transformation`` -- bool (default: False); if True, return the
-          transformation matrix U
-
-        OUTPUT:
-
-        - the Hermite normal form H of the matrix A
-
-        - (optional) transformation matrix U such that U * A == H, possibly
-          with zero rows deleted, where A is the matrix
-=======
         Return the Hermite form of this matrix.
 
         The Hermite form is also normalized, i.e., the pivot polynomials
@@ -527,7 +433,6 @@
         - the Hermite normal form `H` of this matrix `A`
 
         - (optional) transformation matrix `U` such that `UA = H`
->>>>>>> 268f0496
 
         EXAMPLES::
 
@@ -561,110 +466,6 @@
 
         if transformation:
             U = A._hermite_form_euclidean(transformation=True)
-<<<<<<< HEAD
-            if not include_zero_rows:
-                i = A.nrows() - 1
-                while i >= 0 and A.row(i) == 0:
-                    i -= 1
-                A = A[:i+1]
-                U = U[:i+1]
-            return A, U
-        else:
-            A._hermite_form_euclidean(transformation=False)
-            if not include_zero_rows:
-                i = A.nrows() - 1
-                while i >= 0 and A.row(i) == 0:
-                    i -= 1
-                A = A[:i+1]
-            return A
-
-    cpdef _hermite_form_euclidean(self, transformation=False):
-        """
-        Transform the matrix in place to hermite normal form and optionally
-        return the transformation matrix.
-
-        The algorithm is a straightforward Euclidean algorithm.
-
-        EXAMPLE::
-
-            sage: P.<x> = PolynomialRing(GF(5))
-            sage: A = matrix(P,3,[P.random_element(3) for i in range(9)])
-            sage: H = A.__copy__()
-            sage: U = H._hermite_form_euclidean(transformation=True)
-            sage: U * A == H
-            True
-        """
-        cdef Matrix A = self
-        cdef Matrix U
-
-        cdef Py_ssize_t m = A.nrows()
-        cdef Py_ssize_t n = A.ncols()
-
-        cdef Py_ssize_t i = 0
-        cdef Py_ssize_t j = 0
-
-        if transformation:
-            from sage.matrix.constructor import identity_matrix
-            U = identity_matrix(A.base_ring(), m)
-
-        pivot_cols = []
-        while j < n:
-            k = i
-            while k < m and A.get_unsafe(k,j).is_zero(): # first nonzero entry
-                k += 1
-            if k < m:
-                l = k + 1
-                while l < m:
-                    while l < m and A.get_unsafe(l,j).is_zero(): # nonzero entry below
-                        l += 1
-                    if l >= m: break
-
-                    a = A.get_unsafe(k,j)
-                    b = A.get_unsafe(l,j)
-                    d,p,q = a.xgcd(b) # p * a + q * b = d = gcd(a,b)
-                    e = a // d
-                    f = b // d
-
-                    for c in range(j,n):
-                        temp = A.get_unsafe(k,c)
-                        A.set_unsafe(k, c, p * A.get_unsafe(k,c) + q * A.get_unsafe(l,c))
-                        A.set_unsafe(l, c, (-f) * temp + e * A.get_unsafe(l,c))
-                    if transformation:
-                        temp = U[k]
-                        U[k] = p * U[k] + q * U[l]
-                        U[l] = (-f) * temp + e * U[l]
-                if i != k:
-                    A.swap_rows(i,k)
-                    if transformation:
-                        U.swap_rows(i,k)
-                pivot_cols.append(j)
-                i += 1
-            j += 1
-
-        # reduce entries above pivots
-        for i in range(len(pivot_cols)):
-            j = pivot_cols[i]
-            pivot = A.get_unsafe(i,j)
-
-            # make pivot monic
-            lc_inverse = ~ pivot.lc()
-            for c in range(j,n):
-                A.set_unsafe(i, c, A.get_unsafe(i,c) * lc_inverse)
-            if transformation:
-                U[i] *= lc_inverse
-
-            pivot = - A.get_unsafe(i,j)
-            for k in range(i):
-                q = A.get_unsafe(k,j) // pivot
-                if not q.is_zero():
-                    for c in range(j,n):
-                        A.set_unsafe(k, c, A.get_unsafe(k,c) + q * A.get_unsafe(i,c))
-                    if transformation:
-                        U.add_multiple_of_row_c(k, i, q, 0)
-
-        if transformation:
-            return U
-=======
         else:
             A._hermite_form_euclidean(transformation=False)
 
@@ -677,31 +478,11 @@
                 U = U[:i+1]
 
         return (A, U) if transformation else A
->>>>>>> 268f0496
 
     def hermite_form_reversed(self, include_zero_rows=True, transformation=False):
         """
         Return the reversed Hermite form of the matrix.
 
-<<<<<<< HEAD
-        The returned Hermite form is reversed with respect to columns and rows from
-        the ordinary Hermite form.
-
-        INPUT:
-
-        - ``include_zero_rows`` -- bool (default: True); if False, the zero
-          rows in the output matrix are deleted.
-
-        - ``transformation`` -- bool (default: False); if True, return a matrix
-          U such that U * A == H
-
-        OUTPUT:
-
-        - the matrix H in reversed Hermite form
-
-        - (optional) transformation matrix U such that U * A == H, possibly
-          with zero rows deleted.
-=======
         A reversed Hermite form is the Hermite form with reversed columns and rows.
 
         The reversed Hermite form is normalized, i.e., the pivot polynomials are
@@ -721,7 +502,6 @@
 
         - (optional) the transformation matrix `U` such that `UA = H`, possibly
           with zero rows deleted
->>>>>>> 268f0496
 
         EXAMPLES::
 
@@ -745,8 +525,6 @@
             [      0       0 x^5 + 4       0       0]
             [      0       0       0 x^5 + 4       0]
             [      x     x^2     x^3     x^4       1]
-<<<<<<< HEAD
-=======
 
             sage: B = matrix(M, 3, [x,x+1,x^2,x^2,x,x^3,x+x^2,2*x+1,x^3+x^2]); B
             [        x     x + 1       x^2]
@@ -759,37 +537,11 @@
             sage: B.hermite_form_reversed(include_zero_rows=False)
             [    0   x^2     0]
             [    x x + 1   x^2]
->>>>>>> 268f0496
         """
         A = self.__copy__()
 
         if transformation:
             U = A._reversed_hermite_form_euclidean(transformation=True)
-<<<<<<< HEAD
-            if not include_zero_rows:
-                i = 0
-                while i < A.nrows() and A.row(i) == 0:
-                    i += 1
-                A = A[i:]
-                U = U[i:]
-            return A, U
-        else:
-            A._reversed_hermite_form_euclidean(transformation=False)
-            if not include_zero_rows:
-                i = 0
-                while i < A.nrows() and A.row(i) == 0:
-                    i += 1
-                A = A[i:]
-            return A
-
-    cpdef _reversed_hermite_form_euclidean(self, transformation=False):
-        """
-        Transform the matrix in place to reversed hermite normal form.
-
-        If ``transformation`` is True, then return the transformation matrix.
-
-        The algorithm is a straightforward one based on the Euclidean algorithm.
-=======
         else:
             A._reversed_hermite_form_euclidean(transformation=False)
 
@@ -807,7 +559,6 @@
         """
         Transform the matrix in place to reversed hermite normal form and
         optionally return the transformation matrix.
->>>>>>> 268f0496
 
         EXAMPLES::
 
@@ -823,77 +574,6 @@
             sage: U * A == H
             True
         """
-<<<<<<< HEAD
-        cdef Matrix A = self
-        cdef Matrix U
-
-        cdef Py_ssize_t m = A.nrows()
-        cdef Py_ssize_t n = A.ncols()
-
-        cdef Py_ssize_t i = m - 1
-        cdef Py_ssize_t j = n - 1
-        cdef Py_ssize_t k, l, c, ri
-
-        if transformation:
-            from sage.matrix.constructor import identity_matrix
-            U = identity_matrix(A.base_ring(), m)
-
-        pivot_cols = []
-        while j >= 0:
-            k = i
-            while k >= 0 and A.get_unsafe(k,j).is_zero(): # first nonzero entry
-                k -= 1
-            if k >= 0:
-                l = k - 1
-                while l >= 0:
-                    while l >= 0 and A.get_unsafe(l,j).is_zero(): # nonzero entry below
-                        l -= 1
-                    if l < 0: break
-
-                    a = A.get_unsafe(k,j)
-                    b = A.get_unsafe(l,j)
-                    d,p,q = a.xgcd(b) # p * a + q * b = d = gcd(a,b)
-                    e = a // d
-                    f = b // d
-
-                    for c in range(j+1):
-                        temp = A.get_unsafe(k,c)
-                        A.set_unsafe(k, c, p * A.get_unsafe(k,c) + q * A.get_unsafe(l,c))
-                        A.set_unsafe(l, c, (-f) * temp + e * A.get_unsafe(l,c))
-                    if transformation:
-                        temp = U[k]
-                        U[k] = p * U[k] + q * U[l]
-                        U[l] = (-f) * temp + e * U[l]
-                if i != k:
-                    A.swap_rows_c(i,k)
-                    if transformation:
-                        U.swap_rows_c(i,k)
-                pivot_cols.append(j)
-                i -= 1
-            j -= 1
-
-        # reduce entries below pivots
-        for i in range(len(pivot_cols)):
-            ri = m - 1 - i
-            j = pivot_cols[i]
-            pivot = A.get_unsafe(ri,j)
-
-            # make pivot monic
-            lc_inverse = ~ pivot.lc()
-            for c in range(j+1):
-                A.set_unsafe(ri, c, A.get_unsafe(ri,c) * lc_inverse)
-            if transformation:
-                U[ri] *= lc_inverse
-
-            pivot = - A.get_unsafe(ri,j)
-            for k in range(ri+1,m):
-                q = A.get_unsafe(k,j) // pivot
-                if not q.is_zero():
-                    for c in range(j+1):
-                        A.set_unsafe(k, c, A.get_unsafe(k,c) + q * A.get_unsafe(ri,c))
-                    if transformation:
-                        U.add_multiple_of_row_c(k, ri, q, 0)
-=======
         self.reverse_rows_and_columns()
         if transformation:
             U = self._hermite_form_euclidean(transformation=True)
@@ -901,7 +581,6 @@
         else:
             self._hermite_form_euclidean(transformation=False)
         self.reverse_rows_and_columns()
->>>>>>> 268f0496
 
         if transformation:
             return U
