--- conflicted
+++ resolved
@@ -25,10 +25,6 @@
     cdef Matrix_t *Data
     cdef readonly FieldConverter_class _converter
 
-<<<<<<< HEAD
-    cdef int set_unsafe_int(self, Py_ssize_t i, Py_ssize_t j, int value) except -1
-=======
->>>>>>> 1e8ba0aa
     cdef set_slice_unsafe(self, Py_ssize_t i, Matrix_gfpn_dense S)
     cdef inline int get_unsafe_int(self, Py_ssize_t i, Py_ssize_t j)
     cpdef Matrix_gfpn_dense get_slice(self, Py_ssize_t i, Py_ssize_t j)
