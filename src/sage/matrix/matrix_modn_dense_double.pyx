--- conflicted
+++ resolved
@@ -74,11 +74,7 @@
         # note that INTEGER_MOD_INT32_LIMIT is ceil(sqrt(2^31-1)) < 2^23
         self._fits_int32 = ((<Matrix_modn_dense_template>self).p <= INTEGER_MOD_INT32_LIMIT)
 
-<<<<<<< HEAD
-    cdef int set_unsafe_int(self, Py_ssize_t i, Py_ssize_t j, int value) except -1:
-=======
     cdef void set_unsafe_int(self, Py_ssize_t i, Py_ssize_t j, int value):
->>>>>>> 1e8ba0aa
         r"""
         Set the (i,j) entry of self to the int value.
 
