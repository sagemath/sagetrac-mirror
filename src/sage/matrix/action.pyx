--- conflicted
+++ resolved
@@ -65,13 +65,10 @@
 
 from .matrix_space import MatrixSpace, is_MatrixSpace
 from sage.modules.free_module import FreeModule, is_FreeModule
-<<<<<<< HEAD
 from sage.structure.coerce cimport coercion_model
-=======
 from sage.structure.element cimport coercion_model
 from sage.categories.homset import Hom, End 
 from sage.schemes.generic.homset import SchemeHomset_generic
->>>>>>> 6d2c4522
 
 
 cdef class MatrixMulAction(Action):
@@ -376,9 +373,6 @@
                 v = v.sparse_vector()
             else:
                 v = v.dense_vector()
-<<<<<<< HEAD
-        return (<Matrix>A)._vector_times_matrix_(v) # v * A
-=======
         return (<Matrix>A)._vector_times_matrix_(v) # v * A
 
 cdef class MatrixPolymapAction(MatrixMulAction):
@@ -501,5 +495,4 @@
               Defn: Defined on coordinates by sending (x : y) to
                     (x^2 + 2*x*y + 2*y^2 : y^2)
         """
-        return f._polymap_times_matrix_(mat, self._codomain)
->>>>>>> 6d2c4522
+        return f._polymap_times_matrix_(mat, self._codomain)