"""
Symbolic Expressions

RELATIONAL EXPRESSIONS:

We create a relational expression::

    sage: x = var('x')
    sage: eqn = (x-1)^2 <= x^2 - 2*x + 3
    sage: eqn.subs(x == 5)
    16 <= 18

Notice that squaring the relation squares both sides.

::

    sage: eqn^2
    (x - 1)^4 <= (x^2 - 2*x + 3)^2
    sage: eqn.expand()
    x^2 - 2*x + 1 <= x^2 - 2*x + 3

The can transform a true relational into a false one::

    sage: eqn = SR(-5) < SR(-3); eqn
    -5 < -3
    sage: bool(eqn)
    True
    sage: eqn^2
    25 < 9
    sage: bool(eqn^2)
    False

We can do arithmetic with relationals::

    sage: e = x+1 <= x-2
    sage: e + 2
    x + 3 <= x
    sage: e - 1
    x <= x - 3
    sage: e*(-1)
    -x - 1 <= -x + 2
    sage: (-2)*e
    -2*x - 2 <= -2*x + 4
    sage: e*5
    5*x + 5 <= 5*x - 10
    sage: e/5
    1/5*x + 1/5 <= 1/5*x - 2/5
    sage: 5/e
    5/(x + 1) <= 5/(x - 2)
    sage: e/(-2)
    -1/2*x - 1/2 <= -1/2*x + 1
    sage: -2/e
    -2/(x + 1) <= -2/(x - 2)

We can even add together two relations, so long as the operators are
the same::

    sage: (x^3 + x <= x - 17)  + (-x <= x - 10)
    x^3 <= 2*x - 27

Here they are not::

    sage: (x^3 + x <= x - 17)  + (-x >= x - 10)
    Traceback (most recent call last):
    ...
    TypeError: incompatible relations


ARBITRARY SAGE ELEMENTS:

You can work symbolically with any Sage data type.  This can lead to
nonsense if the data type is strange, e.g., an element of a finite
field (at present).

We mix Singular variables with symbolic variables::

    sage: R.<u,v> = QQ[]
    sage: var('a,b,c')
    (a, b, c)
    sage: expand((u + v + a + b + c)^2)
    a^2 + 2*a*b + b^2 + 2*a*c + 2*b*c + c^2 + 2*a*u + 2*b*u + 2*c*u + u^2 + 2*a*v + 2*b*v + 2*c*v + 2*u*v + v^2

TESTS:

Test Jacobian on Pynac expressions. (:trac:`5546`) ::

    sage: var('x,y')
    (x, y)
    sage: f = x + y
    sage: jacobian(f, [x,y])
    [1 1]

Test if matrices work (:trac:`5546`) ::

    sage: var('x,y,z')
    (x, y, z)
    sage: M = matrix(2,2,[x,y,z,x])
    sage: v = vector([x,y])
    sage: M * v
    (x^2 + y^2, x*y + x*z)
    sage: v*M
    (x^2 + y*z, 2*x*y)

Test if comparison bugs from :trac:`6256` are fixed::

    sage: t = exp(sqrt(x)); u = 1/t
    sage: t*u
    1
    sage: t + u
    e^(-sqrt(x)) + e^sqrt(x)
    sage: t
    e^sqrt(x)

Test if :trac:`9947` is fixed::

    sage: real_part(1+2*(sqrt(2)+1)*(sqrt(2)-1))
    3
    sage: a=(sqrt(4*(sqrt(3) - 5)*(sqrt(3) + 5) + 48) + 4*sqrt(3))/ (sqrt(3) + 5)
    sage: a.real_part()
    4*sqrt(3)/(sqrt(3) + 5)
    sage: a.imag_part()
    sqrt(abs(4*(sqrt(3) + 5)*(sqrt(3) - 5) + 48))/(sqrt(3) + 5)
"""

###############################################################################
#   Sage: Open Source Mathematical Software
#       Copyright (C) 2008 William Stein <wstein@gmail.com>
#       Copyright (C) 2008 Burcin Erocal <burcin@erocal.org>
#  Distributed under the terms of the GNU General Public License (GPL),
#  version 2 or any later version.  The full text of the GPL is available at:
#                  http://www.gnu.org/licenses/
###############################################################################

include "sage/ext/interrupt.pxi"
include "sage/ext/python.pxi"

import operator
import ring
import sage.rings.integer
import sage.rings.rational
from sage.structure.element cimport ModuleElement, RingElement, Element
from sage.symbolic.getitem cimport OperandsWrapper
from sage.symbolic.series cimport SymbolicSeries
from sage.symbolic.complexity_measures import string_length
from sage.symbolic.function import get_sfunction_from_serial, SymbolicFunction
from sage.rings.rational import Rational  # Used for sqrt.
from sage.misc.derivative import multi_derivative
from sage.misc.superseded import deprecated_function_alias
from sage.rings.infinity import AnInfinity, infinity, minus_infinity, unsigned_infinity
from sage.misc.decorators import rename_keyword
from sage.structure.dynamic_class import dynamic_class
from sage.symbolic.operators import FDerivativeOperator, add_vararg, mul_vararg

# a small overestimate of log(10,2)
LOG_TEN_TWO_PLUS_EPSILON = 3.321928094887363

cpdef bint is_Expression(x):
    """
    Return True if *x* is a symbolic Expression.

    EXAMPLES::

        sage: from sage.symbolic.expression import is_Expression
        sage: is_Expression(x)
        True
        sage: is_Expression(2)
        False
        sage: is_Expression(SR(2))
        True
    """
    return isinstance(x, Expression)

cpdef bint is_SymbolicEquation(x):
    """
    Return True if *x* is a symbolic equation.

    EXAMPLES:

    The following two examples are symbolic equations::

        sage: from sage.symbolic.expression import is_SymbolicEquation
        sage: is_SymbolicEquation(sin(x) == x)
        True
        sage: is_SymbolicEquation(sin(x) < x)
        True
        sage: is_SymbolicEquation(x)
        False

    This is not, since ``2==3`` evaluates to the boolean
    ``False``::

        sage: is_SymbolicEquation(2 == 3)
        False

    However here since both 2 and 3 are coerced to be symbolic, we
    obtain a symbolic equation::

        sage: is_SymbolicEquation(SR(2) == SR(3))
        True

    """
    return isinstance(x, Expression) and is_a_relational((<Expression>x)._gobj)


def _dict_update_check_duplicate(dict d1, dict d2):
    r"""
    Merge the dictionary ``d2`` into ``d1`` and check for duplicates.

    The two dictionaries must be of the form ``{expr: replacement}``. This
    function throws a ``ValueError`` if any expressions are substituted
    for twice.

    EXAMPLES:

    A normal merge with no conflicts::

        sage: from sage.symbolic.expression import _dict_update_check_duplicate
        sage: d1 = {'a': 1}
        sage: d2 = {'b': 2}
        sage: _dict_update_check_duplicate(d1, d2)
        sage: d1 == {'a': 1, 'b': 2}
        True

    In this case, the variable ``a`` is substituted twice resulting in
    an error::

        sage: from sage.symbolic.expression import _dict_update_check_duplicate
        sage: d1 = {'a': 1}
        sage: d2 = {'a': 2}
        sage: _dict_update_check_duplicate(d1, d2)
        Traceback (most recent call last):
        ...
        ValueError: duplicate substitution for a, got values 1 and 2

    We report only the first conflict (according to the Python sort
    order)::

        sage: from sage.symbolic.expression import _dict_update_check_duplicate
        sage: d1 = {'b': 1, 'a': 1}
        sage: d2 = {'b': 2, 'a': 2}
        sage: _dict_update_check_duplicate(d1, d2)
        Traceback (most recent call last):
        ...
        ValueError: duplicate substitution for a, got values 1 and 2

    """
    # We need to check for duplicates in a predictable order so that
    # errors are reported reliably. We only need to sort one of the
    # dictionaries to achieve that, and we suspect that d2 will
    # generally be smaller than d1, so we sort d2. This gives us a
    # list of d2's keys.
    #
    # When sorting d2, we compare the string representations of its
    # keys rather than the keys themselves. This is because comparison
    # of symbolic expressions doesn't do what the sorted() function
    # needs: `x <= y` is a symbolic inequality, and we need a
    # True/False answer. The expression 'x' <= 'y' on the other hand
    # is unambiguous.
    #
    for k in sorted(d2, key=str):
        if k in d1:
            msg = "duplicate substitution for {}, got values {} and {}"
            raise ValueError(msg.format(k, d1[k], d2[k]))

    d1.update(d2)

def _subs_make_dict(s):
    r"""
    There are a few ways we can represent a substitution. The first is
    a symbolic equation. The second is a dictionary. The third would
    be a list/tuple whose entries are expressions, dictionaries, or
    lists/tuples themselves. This function converts all such
    representations to dictionaries.

    INPUT:

    -  ``s`` -- A representation of a substitution.

    OUTPUT:

    A dictionary of substitutions.

    EXAMPLES:

    An expression::

        sage: from sage.symbolic.expression import _subs_make_dict
        sage: _subs_make_dict(x == 1)
        {x: 1}

    And a dictionary (we just return it as-is)::

        sage: _subs_make_dict({x: 1})
        {x: 1}

    And finally, a tuple or a list containing one of everything::

        sage: w, x, y, z = SR.var('w, x, y, z')
        sage: actual = _subs_make_dict([w == 1, {x: 1}, [y == 1], (z == 1,)])
        sage: expected = {w: 1, y: 1, x: 1, z: 1}
        sage: actual == expected
        True

    Note that it recursively calls itself so that the following does work::

        sage: x, y, z = SR.var('x, y, z')
        sage: actual = _subs_make_dict([[x == 1], [[y == 2], [z == 3]]])
        sage: expected = {z: 3, y: 2, x: 1}
        sage: actual == expected
        True

    Check that a ``TypeError`` is raised if the input is not valid::

        sage: _subs_make_dict(1)
        Traceback (most recent call last):
        ...
        TypeError: not able to determine a substitution from 1
        sage: _subs_make_dict(x)
        Traceback (most recent call last):
        ...
        TypeError: not able to determine a substitution from x
        sage: _subs_make_dict(x <= 1)
        Traceback (most recent call last):
        ...
        TypeError: can only substitute equality, not inequalities; got x <= 1
    """
    if isinstance(s, dict):
        return s
    elif is_SymbolicEquation(s):
        if s.operator() is not operator.eq:
            msg = "can only substitute equality, not inequalities; got {}"
            raise TypeError(msg.format(s))
        return {s.lhs(): s.rhs()}
    elif isinstance(s, (tuple,list)):
        result = {}
        for d in s:
            _dict_update_check_duplicate(result, _subs_make_dict(d))
        return result
    else:
        msg = "not able to determine a substitution from {}"
        raise TypeError(msg.format(s))


cdef class Expression(CommutativeRingElement):
    cpdef object pyobject(self):
        """
        Get the underlying Python object.

        OUTPUT:

        The Python object corresponding to this expression, assuming
        this expression is a single numerical value or an infinity
        representable in Python. Otherwise, a ``TypeError`` is raised.

        EXAMPLES::

            sage: var('x')
            x
            sage: b = -17/3
            sage: a = SR(b)
            sage: a.pyobject()
            -17/3
            sage: a.pyobject() is b
            True

        TESTS::

            sage: SR(oo).pyobject()
            +Infinity
            sage: SR(-oo).pyobject()
            -Infinity
            sage: SR(unsigned_infinity).pyobject()
            Infinity
            sage: SR(I*oo).pyobject()
            Traceback (most recent call last):
            ...
            TypeError: Python infinity cannot have complex phase.
        """
        cdef GConstant* c
        if is_a_constant(self._gobj):
            from sage.symbolic.constants import constants_name_table
            return constants_name_table[GEx_to_str(&self._gobj)]

        if is_a_infinity(self._gobj):
            if (ex_to_infinity(self._gobj).is_unsigned_infinity()): return unsigned_infinity
            if (ex_to_infinity(self._gobj).is_plus_infinity()):     return infinity
            if (ex_to_infinity(self._gobj).is_minus_infinity()):    return minus_infinity
            raise TypeError('Python infinity cannot have complex phase.')

        if not is_a_numeric(self._gobj):
            raise TypeError("self must be a numeric expression")
        return py_object_from_numeric(self._gobj)

    def __init__(self, SR, x=0):
        """
        Nearly all expressions are created by calling new_Expression_from_*,
        but we need to make sure this at least does not leave self._gobj
        uninitialized and segfault.

        TESTS::

            sage: sage.symbolic.expression.Expression(SR)
            0
            sage: sage.symbolic.expression.Expression(SR, 5)
            5

        We test subclassing ``Expression``::

            sage: from sage.symbolic.expression import Expression
            sage: class exp_sub(Expression): pass
            sage: f = function('f')
            sage: t = f(x)
            sage: u = exp_sub(SR, t)
            sage: u.operator()
            f
        """
        self._parent = SR
        cdef Expression exp = self.coerce_in(x)
        GEx_construct_ex(&self._gobj, exp._gobj)

    def __dealloc__(self):
        """
        Delete memory occupied by this expression.
        """
        GEx_destruct(&self._gobj)

    def __getstate__(self):
        """
        Return a tuple describing the state of this expression for pickling.

        This should return all information that will be required to unpickle
        the object. The functionality for unpickling is implemented in
        __setstate__().

        In order to pickle Expression objects, we return a tuple containing

         * 0  - as pickle version number
                in case we decide to change the pickle format in the feature
         * names of symbols of this expression
         * a string representation of self stored in a Pynac archive.

        TESTS::
            sage: var('x,y,z')
            (x, y, z)
            sage: t = 2*x*y^z+3
            sage: s = dumps(t)

            sage: t.__getstate__()
            (0,
             ['x', 'y', 'z'],
             ...)

        """
        cdef GArchive ar
        ar.archive_ex(self._gobj, "sage_ex")
        ar_str = GArchive_to_str(&ar)
        return (0, map(repr, self.variables()), ar_str)

    def _dbgprint(self):
        r"""
        Print pynac debug output to ``stderr``.

        EXAMPLES::

            sage: (1+x)._dbgprint()
            x + 1
        """
        self._gobj.dbgprint()

    def _dbgprinttree(self):
        r"""
        Print pynac expression tree debug output to ``stderr``.

        EXAMPLES:

        The expression tree is composed of Ginac primitives
        and functions, organized by the tree, with various
        other memory and hash information which will vary::

            sage: (1+x+exp(x+1))._dbgprinttree()    # not tested
            add @0x65e5960, hash=0x4727e01a, flags=0x3, nops=3
                x (symbol) @0x6209150, serial=6, hash=0x2057b15e, flags=0xf, domain=0
                1 (numeric) @0x3474cf0, hash=0x0, flags=0x7
                -----
                function exp @0x24835d0, hash=0x765c2165, flags=0xb, nops=1
                    add @0x65df570, hash=0x420740d2, flags=0xb, nops=2
                        x (symbol) @0x6209150, serial=6, hash=0x2057b15e, flags=0xf, domain=0
                        1 (numeric) @0x3474cf0, hash=0x0, flags=0x7
                        -----
                        overall_coeff
                        1 (numeric) @0x65e4df0, hash=0x7fd3, flags=0x7
                        =====
                    =====
                1 (numeric) @0x3474cf0, hash=0x0, flags=0x7
                -----
                overall_coeff
                1 (numeric) @0x663cc40, hash=0x7fd3, flags=0x7
                =====

        TESTS:

        This test is just to make sure the function is working::

            sage: (1+x+exp(x+1))._dbgprinttree()
            add @...
                x (symbol) ...
                1 (numeric) ...
                ...
                overall_coeff
                1 (numeric) ...
                =====
        """
        self._gobj.dbgprinttree();

    def __setstate__(self, state):
        """
        Initialize the state of the object from data saved in a pickle.

        During unpickling __init__ methods of classes are not called, the saved
        data is passed to the class via this function instead.

        TESTS::
            sage: var('x,y,z')
            (x, y, z)
            sage: t = 2*x*y^z+3
            sage: u = loads(dumps(t)) # indirect doctest
            sage: u
            2*x*y^z + 3
            sage: bool(t == u)
            True
            sage: u.subs(x=z)
            2*y^z*z + 3

            sage: loads(dumps(x.parent()(2)))
            2
        """
        # check input
        if state[0] != 0 or len(state) != 3:
            raise ValueError("unknown state information")
        # set parent
        self._set_parent(ring.SR)
        # get variables
        cdef GExList sym_lst
        for name in state[1]:
            sym_lst.append_sym(\
                    ex_to_symbol((<Expression>ring.SR.symbol(name))._gobj))

        # initialize archive
        cdef GArchive ar
        GArchive_from_str(&ar, state[2], len(state[2]))

        # extract the expression from the archive
        GEx_construct_ex(&self._gobj, ar.unarchive_ex(sym_lst, <unsigned>0))

    def __copy__(self):
        """
        TESTS::

            sage: copy(x)
            x
        """
        return new_Expression_from_GEx(self._parent, self._gobj)

    def _repr_(self):
        """
        Return string representation of this symbolic expression.

        EXAMPLES::

            sage: var("x y")
            (x, y)
            sage: repr(x+y)
            'x + y'

        TESTS::

            # printing of modular number equal to -1 as coefficient
            sage: k.<a> = GF(9); k(2)*x
            2*x

            sage: (x+1)*Mod(6,7)
            6*x + 6

            #printing rational functions
            sage: x/y
            x/y
            sage: x/2/y
            1/2*x/y
            sage: .5*x/y
            0.500000000000000*x/y
            sage: x^(-1)
            1/x
            sage: x^(-5)
            x^(-5)
            sage: x^(-y)
            x^(-y)
            sage: 2*x^(-1)
            2/x
            sage: i*x
            I*x
            sage: -x.parent(i)
            -I
            sage: y + 3*(x^(-1))
            y + 3/x

        Printing the exp function::

            sage: x.parent(1).exp()
            e
            sage: x.exp()
            e^x

        Powers::

            sage: _ = var('A,B,n'); (A*B)^n
            (A*B)^n
            sage: (A/B)^n
            (A/B)^n
            sage: n*x^(n-1)
            n*x^(n - 1)
            sage: (A*B)^(n+1)
            (A*B)^(n + 1)
            sage: (A/B)^(n-1)
            (A/B)^(n - 1)
            sage: n*x^(n+1)
            n*x^(n + 1)
            sage: n*x^(n-1)
            n*x^(n - 1)
            sage: n*(A/B)^(n+1)
            n*(A/B)^(n + 1)
            sage: (n+A/B)^(n+1)
            (n + A/B)^(n + 1)

        Powers where the base or exponent is a Python object::

            sage: (2/3)^x
            (2/3)^x
            sage: x^CDF(1,2)
            x^(1.0 + 2.0*I)
            sage: (2/3)^(2/3)
            (2/3)^(2/3)
            sage: (-x)^(1/4)
            (-x)^(1/4)
            sage: k.<a> = GF(9)
            sage: SR(a+1)^x
            (a + 1)^x

        Check if :trac:`7876` is fixed::

            sage: (1/2-1/2*I )*sqrt(2)
            -(1/2*I - 1/2)*sqrt(2)
            sage: latex((1/2-1/2*I )*sqrt(2))
            -\left(\frac{1}{2} i - \frac{1}{2}\right) \, \sqrt{2}

        Check if :trac:`9632` is fixed::

            sage: zeta(x) + cos(x)
            cos(x) + zeta(x)
            sage: psi(1,1/3)*log(3)
            log(3)*psi(1, 1/3)
        """
        return self._parent._repr_element_(self)

    def _ascii_art_(self):
        """
        TESTS::

            sage: i = var('i')
            sage: ascii_art(sum(i^2/pi*x^i, i, 0, oo))
                          2
                         x  + x
            -------------------------------
                  3         2
            - pi*x  + 3*pi*x  - 3*pi*x + pi
            sage: ascii_art(integral(exp(x + x^2)/(x+1), x))
              /
             |
             |   2
             |  x  + x
             | e
             | ------- dx
             |  x + 1
             |
            /
        """
        from sympy import pretty, sympify
        from sage.typeset.ascii_art import AsciiArt
        # FIXME:: when *sage* will use at least sympy >= 0.7.2
        # we could use a nice splitting with respect of the AsciiArt module.
        # from sage.typeset.ascii_art import AsciiArt, MAX_LENGTH ## for import
        #            num_columns = MAX_LENGTH  ## option of pretty
        try:
            s = pretty(sympify(self, evaluate=False), use_unicode=False)
        except StandardError:
            s = self
        return AsciiArt(str(s).splitlines())

    def _interface_(self, I):
        """
        EXAMPLES::

            sage: f = sin(e + 2)
            sage: f._interface_(sage.calculus.calculus.maxima)
            sin(%e+2)
        """
        if is_a_constant(self._gobj):
            return self.pyobject()._interface_(I)
        return super(Expression, self)._interface_(I)

    def _maxima_(self, session=None):
        """
        EXAMPLES::

            sage: f = sin(e + 2)
            sage: f._maxima_()
            sin(%e+2)
            sage: _.parent() is sage.calculus.calculus.maxima
            True
        """
        if session is None:
            # This chooses the Maxima interface used by calculus
            # Maybe not such a great idea because the "default" interface is another one
            from sage.calculus.calculus import maxima
            return super(Expression, self)._interface_(maxima)
        else:
            return super(Expression, self)._interface_(session)

    def _interface_init_(self, I):
        """
        EXAMPLES::

            sage: a = (pi + 2).sin()
            sage: a._maxima_init_()
            'sin((%pi)+(2))'

            sage: a = (pi + 2).sin()
            sage: a._maple_init_()
            'sin((pi)+(2))'

            sage: a = (pi + 2).sin()
            sage: a._mathematica_init_()
            'Sin[(Pi)+(2)]'

            sage: f = pi + I*e
            sage: f._pari_init_()
            '(Pi)+((exp(1))*(I))'

        TESTS:

        Check if complex numbers are converted to Maxima correctly
        :trac:`7557`::

            sage: SR(1.5*I)._maxima_init_()
            '1.5000000000000000*%i'
            sage: SR(CC.0)._maxima_init_()
            '1.0000000000000000*%i'
            sage: SR(CDF.0)._maxima_init_()
            '1.0000000000000000*%i'
        """
        from sage.symbolic.expression_conversions import InterfaceInit
        return InterfaceInit(I)(self)

    def _gap_init_(self):
        """
        Convert symbolic object to GAP string.

        EXAMPLES::

            sage: gap(e + pi^2 + x^3)
            x^3 + pi^2 + e
        """
        return '"%s"'%repr(self)

    def _singular_init_(self):
        """
        Conversion of a symbolic object to Singular string.

        EXAMPLES::

            sage: singular(e + pi^2 + x^3)
            x^3 + pi^2 + e
        """
        return '"%s"'%repr(self)

    def _magma_init_(self, magma):
        """
        Return string representation in Magma of this symbolic expression.

        Since Magma has no notation of symbolic calculus, this simply
        returns something that evaluates in Magma to a a Magma string.

        EXAMPLES::

            sage: x = var('x')
            sage: f = sin(cos(x^2) + log(x))
            sage: f._magma_init_(magma)
            '"sin(cos(x^2) + log(x))"'
            sage: magma(f)                         # optional - magma
            sin(cos(x^2) + log(x))
            sage: magma(f).Type()                  # optional - magma
            MonStgElt
        """
        return '"%s"'%repr(self)

    def _latex_(self):
        r"""
        Return string representation of this symbolic expression.

        TESTS::

            sage: var('x,y,z')
            (x, y, z)
            sage: latex(y + 3*(x^(-1)))
            y + \frac{3}{x}
            sage: latex(x^(y+z^(1/y)))
            x^{y + z^{\left(\frac{1}{y}\right)}}
            sage: latex(1/sqrt(x+y))
            \frac{1}{\sqrt{x + y}}
            sage: latex(sin(x*(z+y)^x))
            \sin\left(x {\left(y + z\right)}^{x}\right)
            sage: latex(3/2*(x+y)/z/y)
            \frac{3 \, {\left(x + y\right)}}{2 \, y z}
            sage: latex((2^(x^y)))
            2^{\left(x^{y}\right)}
            sage: latex(abs(x))
            {\left| x \right|}
            sage: latex((x*y).conjugate())
            \overline{x} \overline{y}
            sage: latex(x*(1/(x^2)+sqrt(x^7)))
            x {\left(\sqrt{x^{7}} + \frac{1}{x^{2}}\right)}

        Check spacing of coefficients of mul expressions (:trac:`3202` and
        :trac:`13356`)::

            sage: latex(2*3^x)
            2 \cdot 3^{x}
            sage: latex(1/2/3^x)
            \frac{1}{2 \cdot 3^{x}}
            sage: latex(1/2*3^x)
            \frac{1}{2} \cdot 3^{x}

        Powers::

            sage: _ = var('A,B,n')
            sage: latex((n+A/B)^(n+1))
            {\left(n + \frac{A}{B}\right)}^{n + 1}
            sage: latex((A*B)^n)
            \left(A B\right)^{n}
            sage: latex((A*B)^(n-1))
            \left(A B\right)^{n - 1}

        Powers where the base or exponent is a Python object::

            sage: latex((2/3)^x)
            \left(\frac{2}{3}\right)^{x}
            sage: latex(x^CDF(1,2))
            x^{1.0 + 2.0i}
            sage: latex((2/3)^(2/3))
            \left(\frac{2}{3}\right)^{\frac{2}{3}}
            sage: latex((-x)^(1/4))
            \left(-x\right)^{\frac{1}{4}}
            sage: k.<a> = GF(9)
            sage: latex(SR(a+1)^x)
            \left(a + 1\right)^{x}

        More powers (:trac:`7406`)::

            sage: latex((x^pi)^e)
            {\left(x^{\pi}\right)}^{e}
            sage: latex((x^(pi+1))^e)
            {\left(x^{\pi + 1}\right)}^{e}
            sage: a,b,c = var('a b c')
            sage: latex(a^(b^c))
            a^{\left(b^{c}\right)}
            sage: latex((a^b)^c)
            {\left(a^{b}\right)}^{c}

        Separate coefficients to numerator and denominator (:trac:`7363`)::

            sage: latex(2/(x+1))
            \frac{2}{x + 1}
            sage: latex(1/2/(x+1))
            \frac{1}{2 \, {\left(x + 1\right)}}

        Check if rational function coefficients without a ``numerator()`` method
        are printed correctly. :trac:`8491`::

            sage: latex(6.5/x)
            \frac{6.50000000000000}{x}
            sage: latex(Mod(2,7)/x)
            \frac{2}{x}

        Check if we avoid extra parenthesis in rational functions (:trac:`8688`)::

            sage: latex((x+2)/(x^3+1))
            \frac{x + 2}{x^{3} + 1}
            sage: latex((x+2)*(x+1)/(x^3+1))
            \frac{{\left(x + 2\right)} {\left(x + 1\right)}}{x^{3} + 1}
            sage: latex((x+2)/(x^3+1)/(x+1))
            \frac{x + 2}{{\left(x^{3} + 1\right)} {\left(x + 1\right)}}

        Check that the sign is correct (:trac:`9086`)::

            sage: latex(-1/x)
            -\frac{1}{x}
            sage: latex(1/-x)
            -\frac{1}{x}

        More tests for the sign (:trac:`9314`)::

            sage: latex(-2/x)
            -\frac{2}{x}
            sage: latex(-x/y)
            -\frac{x}{y}
            sage: latex(-x*z/y)
            -\frac{x z}{y}
            sage: latex(-x/z/y)
            -\frac{x}{y z}

        Check if :trac:`9394` is fixed::

            sage: var('n')
            n
            sage: latex( e^(2*I*pi*n*x - 2*I*pi*n) )
            e^{\left(2 i \, \pi n x - 2 i \, \pi n\right)}
            sage: latex( e^(2*I*pi*n*x - (2*I+1)*pi*n) )
            e^{\left(2 i \, \pi n x - \left(2 i + 1\right) \, \pi n\right)}
            sage: x+(1-2*I)*y
            x - (2*I - 1)*y
            sage: latex(x+(1-2*I)*y)
            x - \left(2 i - 1\right) \, y

        Check if complex coefficients with denominators are displayed
        correctly (:trac:`10769`)::

            sage: var('a x')
            (a, x)
            sage: latex(1/2*I/x)
            \frac{i}{2 \, x}
            sage: ratio = i/2* x^2/a
            sage: latex(ratio)
            \frac{i \, x^{2}}{2 \, a}

        Parenthesis in powers (:trac:`13262`)::

            sage: latex(1+x^(2/3)+x^(-2/3))
            x^{\frac{2}{3}} + \frac{1}{x^{\frac{2}{3}}} + 1
        """
        return self._parent._latex_element_(self)

    def _mathml_(self):
        """
        Return a MathML representation of this object.

        EXAMPLES::

            sage: mathml(pi)
            <mi>&pi;</mi>
            sage: mathml(pi+2)
            MATHML version of the string pi + 2

        """
        from sage.misc.all import mathml
        try:
            obj = self.pyobject()
        except TypeError:
            return mathml(repr(self))
        return mathml(obj)

    def _integer_(self, ZZ=None):
        """
        EXAMPLES::

            sage: f = x^3 + 17*x -3
            sage: ZZ(f.coefficient(x^3))
            1
            sage: ZZ(f.coefficient(x))
            17
            sage: ZZ(f.coefficient(x,0))
            -3
            sage: type(ZZ(f.coefficient(x,0)))
            <type 'sage.rings.integer.Integer'>

        Coercion is done if necessary::

            sage: f = x^3 + 17/1*x
            sage: ZZ(f.coefficient(x))
            17
            sage: type(ZZ(f.coefficient(x)))
            <type 'sage.rings.integer.Integer'>

        If the symbolic expression is just a wrapper around an integer,
        that very same integer is returned::

            sage: n = 17; SR(n)._integer_() is n
            True
        """
        try:
            n = self.pyobject()
        except TypeError:
            raise TypeError("unable to convert %r to an integer" % self)
        if isinstance(n, sage.rings.integer.Integer):
            return n
        return sage.rings.integer.Integer(n)

    def __int__(self):
        """
        EXAMPLES::

            sage: int(log(8)/log(2))
            3
            sage: int(-log(8)/log(2))
            -3
            sage: int(sin(2)*100)
            90
            sage: int(-sin(2)*100)
            -90
            sage: int(SR(3^64)) == 3^64
            True
            sage: int(SR(10^100)) == 10^100
            True
            sage: int(SR(10^100-10^-100)) == 10^100 - 1
            True
            sage: int(sqrt(-3))
            Traceback (most recent call last):
            ...
            ValueError: cannot convert sqrt(-3) to int
        """
        from sage.functions.all import floor, ceil
        try:
            rif_self = sage.rings.all.RIF(self)
        except TypeError:
            raise ValueError("cannot convert %s to int" % self)
        if rif_self > 0 or (rif_self.contains_zero() and self > 0):
            result = floor(self)
        else:
            result = ceil(self)
        if not isinstance(result, sage.rings.integer.Integer):
            raise ValueError("cannot convert %s to int" % self)
        else:
            return int(result)

    def __long__(self):
        """
        EXAMPLES::

            sage: long(sin(2)*100)
            90L
        """
        return long(int(self))

    def _rational_(self):
        """
        EXAMPLES::

            sage: f = x^3 + 17/1*x - 3/8
            sage: QQ(f.coefficient(x^2))
            0
            sage: QQ(f.coefficient(x^3))
            1
            sage: a = QQ(f.coefficient(x)); a
            17
            sage: type(a)
            <type 'sage.rings.rational.Rational'>
            sage: QQ(f.coefficient(x,0))
            -3/8

        If the symbolic expression is just a wrapper around a rational,
        that very same rational is returned::

            sage: n = 17/1; SR(n)._rational_() is n
            True
        """
        try:
            n = self.pyobject()
        except TypeError:
            raise TypeError("unable to convert %s to a rational" % self)
        if isinstance(n, sage.rings.rational.Rational):
            return n
        return sage.rings.rational.Rational(n)

    cpdef _eval_self(self, R):
        """
        Evaluate this expression numerically.

        This function is used to convert symbolic expressions to ``RR``,
        ``CC``, ``float``, ``complex``, ``CIF`` and ``RIF``.

        EXAMPLES::

            sage: var('x,y,z')
            (x, y, z)
            sage: sin(x).subs(x=5)._eval_self(RR)
            -0.958924274663138
            sage: gamma(x).subs(x=I)._eval_self(CC)
            -0.154949828301811 - 0.498015668118356*I
            sage: x._eval_self(CC)
            Traceback (most recent call last):
            ...
            TypeError: Cannot evaluate symbolic expression to a numeric value.

        Check if we can compute a real evaluation even if the expression
        contains complex coefficients::

            sage: RR((I - sqrt(2))*(I+sqrt(2)))
            -3.00000000000000
            sage: cos(I)._eval_self(RR)
            1.54308063481524
            sage: float(cos(I))
            1.5430806348152437
        """
        cdef GEx res
        try:
            res = self._gobj.evalf(0, {'parent':R})
        except TypeError as err:
            # try the evaluation again with the complex field
            # corresponding to the parent R
            if R is float:
                R_complex = complex
            else:
                try:
                    R_complex = R.complex_field()
                except (TypeError, AttributeError):
                    raise err
            res = self._gobj.evalf(0, {'parent':R_complex})
        if is_a_numeric(res):
            return R(py_object_from_numeric(res))
        else:
            raise TypeError("Cannot evaluate symbolic expression to a numeric value.")

    cpdef _convert(self, kwds):
        """
        Convert all the numeric coefficients and constants in this expression
        to the given ring `R`. This results in an expression which contains
        only variables, and functions whose arguments contain a variable.

        EXAMPLES::

            sage: f = sqrt(2) * cos(3); f
            sqrt(2)*cos(3)
            sage: f._convert({'parent':RDF})
            -1.40006081533995
            sage: f._convert({'parent':float})
            -1.40006081533995

        There is nothing to convert for variables::

            sage: x._convert({'parent':CC})
            x

        Note that the output is not meant to be in the in the given ring `R`.
        Since the results of some functions will still be  floating point
        approximations::

            sage: t = log(10); t
            log(10)
            sage: t._convert({'parent':QQ})
            2.30258509299405

        ::

            sage: (0.25 / (log(5.74 /x^0.9, 10))^2 / 4)._convert({'parent':QQ})
            0.331368631904900/log(287/50/x^0.900000000000000)^2
            sage: (0.25 / (log(5.74 /x^0.9, 10))^2 / 4)._convert({'parent':CC})
            0.331368631904900/log(5.74000000000000/x^0.900000000000000)^2

        When converting to an exact domain, powers remain unevaluated::

            sage: f = sqrt(2) * cos(3); f
            sqrt(2)*cos(3)
            sage: f._convert({'parent':int})
            -0.989992496600445*sqrt(2)
        """
        cdef GEx res = self._gobj.evalf(0, kwds)
        return new_Expression_from_GEx(self._parent, res)

    def _mpfr_(self, R):
        """
        Return a numerical approximation of this symbolic expression in the RealField R.

        The precision of the approximation is determined by the precision of
        the input R.

        EXAMPLES::

            0.090909090909090909090909090909090909090909090909090909090909

            sage: a = sin(3); a
            sin(3)
            sage: RealField(200)(a)
            0.14112000805986722210074480280811027984693326425226558415188
            sage: a._mpfr_(RealField(100))
            0.14112000805986722210074480281
        """
        return self._eval_self(R)

    def _real_mpfi_(self, R):
        """
        Return this expression as a real interval.

        EXAMPLES::

            sage: RIF(sqrt(2))
            1.414213562373095?
        """
        try:
            return self._eval_self(R)
        except TypeError:
            raise TypeError("unable to simplify to a real interval approximation")

    def _complex_mpfi_(self, R):
        """
        Return this expression as a complex interval.

        EXAMPLES::

            sage: CIF(pi)
            3.141592653589794?
        """
        try:
            return self._eval_self(R)
        except TypeError:
            raise TypeError("unable to simplify to a complex interval approximation")

    def _real_double_(self, R):
        """
        EXAMPLES::

            sage: RDF(sin(3))
            0.1411200080598672
        """
        return self._eval_self(R)

    def _complex_mpfr_field_(self, R):
        """
        Return a numerical approximation to this expression in the given
        ComplexField R.

        The precision of the approximation is determined by the precision of
        the input R.

        EXAMPLES::

            sage: ComplexField(200)(SR(1/11))
            0.090909090909090909090909090909090909090909090909090909090909
            sage: zeta(x).subs(x=I)._complex_mpfr_field_(ComplexField(70))
            0.0033002236853241028742 - 0.41815544914132167669*I
            sage: gamma(x).subs(x=I)._complex_mpfr_field_(ComplexField(60))
            -0.1549498283018106... - 0.49801566811835604*I
            sage: log(x).subs(x=I)._complex_mpfr_field_(ComplexField(50))
            1.5707963267949*I

            sage: CC(sqrt(2))
            1.41421356237309
            sage: a = sqrt(-2); a
            sqrt(-2)
            sage: CC(a).imag()
            1.41421356237309
            sage: ComplexField(200)(a).imag()
            1.4142135623730950488016887242096980785696718753769480731767
            sage: ComplexField(100)((-1)^(1/10))
            0.95105651629515357211643933338 + 0.30901699437494742410229341718*I
            sage: CC(x*sin(0))
            0.000000000000000
        """
        return self._eval_self(R)

    def _complex_double_(self, R):
        """
        Return a numerical approximation to this expression in the given
        Complex Double Field R.

        EXAMPLES::

            sage: CDF(SR(1/11))
            0.09090909090909091
            sage: zeta(x).subs(x=I)._complex_double_(CDF)  # rel tol 1e-16
            0.003300223685324103 - 0.4181554491413217*I
            sage: gamma(x).subs(x=I)._complex_double_(CDF)
            -0.15494982830181067 - 0.49801566811835607*I
            sage: log(x).subs(x=I)._complex_double_(CDF)
            1.5707963267948966*I
            sage: CDF((-1)^(1/3))
            0.5000000000000001 + 0.8660254037844386*I
        """
        return self._eval_self(R)

    def __float__(self):
        """
        Return float conversion of self, assuming self is constant.
        Otherwise, raise a TypeError.

        OUTPUT:

        A ``float``. Double precision evaluation of self.

        EXAMPLES::

            sage: float(SR(12))
            12.0
            sage: float(SR(2/3))
            0.6666666666666666
            sage: float(sqrt(SR(2)))
            1.4142135623730951
            sage: float(x^2 + 1)
            Traceback (most recent call last):
            ...
            TypeError: unable to simplify to float approximation
            sage: float(SR(RIF(2)))
            Traceback (most recent call last):
            ...
            TypeError: unable to simplify to float approximation
        """
        try:
            return float(self._eval_self(float))
        except TypeError:
            raise TypeError("unable to simplify to float approximation")

    def __complex__(self):
        """
        EXAMPLES::

            sage: complex(I)
            1j
            sage: complex(erf(3*I))
            1629.9946226015657j
        """
        try:
            return self._eval_self(complex)
        except TypeError:
            raise TypeError("unable to simplify to complex approximation")

    def _sympy_(self):
        """
        Return a Sympy version of this object.

        EXAMPLES::

            sage: pi._sympy_()
            pi
            sage: type(_)
            <class 'sympy.core.numbers.Pi'>

        """
        from sage.symbolic.expression_conversions import sympy
        return sympy(self)

    def _algebraic_(self, field):
        """
        Convert a symbolic expression to an algebraic number.

        EXAMPLES::

            sage: QQbar(sqrt(2) + sqrt(8))
            4.242640687119285?
            sage: AA(sqrt(2) ^ 4) == 4
            True
            sage: AA(-golden_ratio)
            -1.618033988749895?
            sage: QQbar((2*I)^(1/2))
            1 + 1*I
            sage: QQbar(e^(pi*I/3))
            0.500000000000000? + 0.866025403784439?*I

            sage: QQbar(sqrt(2))
            1.414213562373095?
            sage: AA(abs(1+I))
            1.414213562373095?
            sage: golden_ratio._algebraic_(QQbar)
            1.618033988749895?
            sage: QQbar(golden_ratio)
            1.618033988749895?

            sage: AA(x*sin(0))
            0
            sage: QQbar(x*sin(0))
            0
        """
        from sage.symbolic.expression_conversions import algebraic
        return algebraic(self, field)

    def __hash__(self):
        """
        Return hash of this expression.

        EXAMPLES::

        The hash of an object in Python or its coerced version into
        the symbolic ring is the same::

            sage: hash(SR(3/1))
            3
            sage: hash(SR(19/23))
            4
            sage: hash(19/23)
            4

        The hash for symbolic expressions are unfortunately random. Here we
        only test that the hash() function returns without error, and that
        the return type is correct::

            sage: x, y = var("x y")
            sage: t = hash(x); type(t)
            <type 'int'>
            sage: t = hash(x^y); type(t)
            <type 'int'>
            sage: type(hash(x+y))
            <type 'int'>
            sage: d = {x+y: 5}
            sage: d
            {x + y: 5}

        In this example hashing is important otherwise the answer is
        wrong::

            sage: uniq([x-x, -x+x])
            [0]

        Test if exceptions during hashing are handled properly::

            sage: t = SR(matrix(2,2,range(4)))
            sage: hash(t)
            Traceback (most recent call last):
            ...
            TypeError: mutable matrices are unhashable

        TESTS:

        Test if hashes for fderivatives with different parameters collide.
        :trac:`6243`::

            sage: f = function('f'); t = f(x,y)
            sage: u = t.derivative(x); v = t.derivative(y)
            sage: hash(u) == hash(v)
            False
            sage: d = {u: 3, v: 5}; sorted(d.values())
            [3, 5]

        More checks for fderivative hashes :trac:`6851` ::

            sage: hash(f(x).derivative(x)) == hash(f(x).derivative(x,2))
            False
            sage: d = dict( (f(x).derivative(x, i), i) for i in range(1,6) )
            sage: len(d.keys())
            5

        We create a function with 10 arguments and test if there are
        hash collisions between any of its derivatives of order at
        most 7. :trac:`7508` ::

            sage: num_vars = 10; max_order=7
            sage: X = var(' '.join(['x'+str(i) for i in range(num_vars)]))
            sage: f = function('f',*X)
            sage: hashes=set()
            sage: for length in range(1,max_order+1):  # long time (4s on sage.math, 2012)
            ...       for s in UnorderedTuples(X, length):
            ...           deriv = f.diff(*s)
            ...           h = hash(deriv)
            ...           if h in hashes:
            ...               print "deriv: %s, hash:%s"%(deriv,h)
            ...           else:
            ...               hashes.add(n)
        """
        return self._gobj.gethash()

    # Boilerplate code from sage/structure/element.pyx
    def __richcmp__(left, right, int op):
        """
        Create a formal symbolic inequality or equality.

        EXAMPLES::

            sage: var('x, y')
            (x, y)
            sage: x + 2/3 < y^2
            x + 2/3 < y^2
            sage: x^3 -y <= y + x
            x^3 - y <= x + y
            sage: x^3 -y == y + x
            x^3 - y == x + y
            sage: x^3 - y^10 >= y + x^10
            -y^10 + x^3 >= x^10 + y
            sage: x^2 > x
            x^2 > x

        Testing :trac:`11309` which changes the behavior of comparison of
        comparisons::

            sage: (-x + y < 0) in [x - y < 0]
            False
            sage: (x - 1 < 0) in [x - 2 < 0]
            False
            sage: Set([-x + y < 0, x - y < 0])
            {-x + y < 0, x - y < 0}
            sage: (x < y) == (x > y)
            False
            sage: (x < 0) < (x < 1)
            False
            sage: (x < y) != (y > x)
            False
            sage: (x >= y) == (y <= x)
            True
            sage: (x > y) == (y <= x)
            False
            sage: (x < x) == (x < x)
            True
            sage: (y > y) != (y > y)
            False
            sage: (x < y) != x
            True
            sage: (x == y) == (y == x)
            True
            sage: (x != y) != (y != x)
            False
            sage: (x == y) != (x != y)
            True
            sage: (x == y) == (y != x)
            False
            sage: x == (x == x)
            False
        """
        return (<Element>left)._richcmp(right, op)

    cpdef _richcmp_(left, Element right, int op):
        cdef Expression l, r

        l = left
        r = right

        # If lhs or rhs is a relation, resolve the big relation
        # immediately UNLESS the lhs and rhs are flipped versions of
        # the same relation.
        if is_a_relational(l._gobj):
            if (op != Py_EQ and op != Py_NE):
                # relations aren't <, >, <=, or >= to other things
                return False
            if is_a_relational(r._gobj):
                # both lhs and rhs are relations, so we can get to work
                if l.operator() == r.operator():
                    e2 = ( # case: (x _ y) ?= (x _ y)
                           ( l._gobj.lhs().is_equal(r._gobj.lhs()) and
                             l._gobj.rhs().is_equal(r._gobj.rhs()) ) or

                           # case: (x == y) ?= (y == x)
                           #       (x != y) ?= (y != x)
                           ( ( l.operator() == operator.eq or
                               l.operator() == operator.ne ) and
                             l._gobj.lhs().is_equal(r._gobj.rhs()) and
                             l._gobj.rhs().is_equal(r._gobj.lhs()) ))
                else:
                    e2 = ( # case: (x < y)  ?= (y > x)  (or vice versa)
                           #       (x <= y) ?= (y >= x) (or vice versa)
                           ( ( l.operator() == operator.lt and
                               r.operator() == operator.gt ) or
                             ( l.operator() == operator.gt and
                               r.operator() == operator.lt ) or
                             ( l.operator() == operator.le and
                               r.operator() == operator.ge ) or
                             ( l.operator() == operator.ge and
                               r.operator() == operator.le ) ) and
                           l._gobj.lhs().is_equal(r._gobj.rhs()) and
                           l._gobj.rhs().is_equal(r._gobj.lhs()) )

            else:
                e2 = False              # l is relational but r isn't.

            if op == Py_EQ:
                return e2
            else:                       # op == Py_NE, checked earlier.
                return not e2

        elif is_a_relational(r._gobj):  # l isn't relational but r is.
            # things aren't <, >, <=, >=, or == to relations; they
            # are, however, != to relations
            return op == Py_NE

        # neither was relational, so we can create a symbolic relation
        cdef GEx e
        if op == Py_LT:
            e = g_lt(l._gobj, r._gobj)
        elif op == Py_EQ:
            e = g_eq(l._gobj, r._gobj)
        elif op == Py_GT:
            e = g_gt(l._gobj, r._gobj)
        elif op == Py_LE:
            e = g_le(l._gobj, r._gobj)
        elif op == Py_NE:
            e = g_ne(l._gobj, r._gobj)
        elif op == Py_GE:
            e = g_ge(l._gobj, r._gobj)
        else:
            raise TypeError
        return new_Expression_from_GEx(l._parent, e)

    def assume(self):
        r"""
        Assume that this equation holds. This is relevant for symbolic
        integration, among other things.

        EXAMPLES: We call the assume method to assume that `x>2`::

            sage: (x > 2).assume()

        Bool returns True below if the inequality is *definitely* known to
        be True.

        ::

            sage: bool(x > 0)
            True
            sage: bool(x < 0)
            False

        This may or may not be True, so bool returns False::

            sage: bool(x > 3)
            False

        If you make inconsistent or meaningless assumptions,
        Sage will let you know::

            sage: forget()
            sage: assume(x<0)
            sage: assume(x>0)
            Traceback (most recent call last):
            ...
            ValueError: Assumption is inconsistent
            sage: assumptions()
            [x < 0]
            sage: forget()

        TESTS::

            sage: v,c = var('v,c')
            sage: assume(c != 0)
            sage: integral((1+v^2/c^2)^3/(1-v^2/c^2)^(3/2),v)
            83/8*v/sqrt(-v^2/c^2 + 1) - 17/8*v^3/(c^2*sqrt(-v^2/c^2 + 1)) - 1/4*v^5/(c^4*sqrt(-v^2/c^2 + 1)) - 75/8*arcsin(v/(c^2*sqrt(c^(-2))))/sqrt(c^(-2))
            sage: forget()
        """
        from sage.symbolic.assumptions import _assumptions
        from sage.calculus.calculus import maxima
        if not self.is_relational():
            raise TypeError("self (=%s) must be a relational expression" % self)
        if not self in _assumptions:
            m = self._maxima_init_assume_()
            s = maxima.assume(m)
            if str(s._sage_()[0]) in ['meaningless','inconsistent','redundant']:
                raise ValueError("Assumption is %s" % str(s._sage_()[0]))
            _assumptions.append(self)

    def forget(self):
        """
        Forget the given constraint.

        EXAMPLES::

            sage: var('x,y')
            (x, y)
            sage: forget()
            sage: assume(x>0, y < 2)
            sage: assumptions()
            [x > 0, y < 2]
            sage: forget(y < 2)
            sage: assumptions()
            [x > 0]

        TESTS:

        Check if :trac:`7507` is fixed::

            sage: forget()
            sage: n = var('n')
            sage: foo=sin((-1)*n*pi)
            sage: foo.simplify()
            -sin(pi*n)
            sage: assume(n, 'odd')
            sage: assumptions()
            [n is odd]
            sage: foo.simplify()
            0
            sage: forget(n, 'odd')
            sage: assumptions()
            []
            sage: foo.simplify()
            -sin(pi*n)
        """
        from sage.symbolic.assumptions import _assumptions
        from sage.calculus.calculus import maxima
        if not self.is_relational():
            raise TypeError("self (=%s) must be a relational expression" % self)
        m = self._maxima_init_assume_()
        maxima.forget(m)
        try:
            _assumptions.remove(self)
        except ValueError:
            pass

    def _maxima_init_assume_(self):
        """
        Return string that when evaluated in Maxima defines the assumption
        determined by this expression.

        EXAMPLES::

            sage: f = x+2 > sqrt(3)
            sage: f._maxima_init_assume_()
            '((_SAGE_VAR_x)+(2))>((3/1)^(1/2))'
        """
        from sage.calculus.calculus import maxima

        l = self.lhs()._assume_str()
        r = self.rhs()._assume_str()
        op = self.operator()
        if  op is operator.eq:
            m = 'equal(%s, %s)'%(l, r)
        elif op is operator.ne:
            m = 'notequal(%s, %s)'%(l, r)
        else:
            m = '(%s)%s(%s)' % (l, maxima._relation_symbols()[op], r)
        return m

    def _assume_str(self):
        """
        TESTS::

            sage: x = var('x')
            sage: x._assume_str()
            '_SAGE_VAR_x'
            sage: y = function('y', x)
            sage: y._assume_str()
            'y'
            sage: abs(x)._assume_str()
            'abs(_SAGE_VAR_x)'
        """
        # if this is a function with a single argument which is a symbol, i.e.
        # this is of the form f(x), we pass the string 'f > 0'
        if is_a_function(self._gobj) and self.nops() == 1 and \
                is_a_symbol(self._gobj.op(0)):
                    op = self.operator()
                    # check if op is a user defined function, for builtin
                    # functions like abs() we still need to pass 'abs(x) > 0'
                    if isinstance(op, SymbolicFunction):
                        return self.operator().name()
        return self._maxima_init_()

    def has_wild(self):
        """
        Return ``True`` if this expression contains a wildcard.

        EXAMPLES::

            sage: (1 + x^2).has_wild()
            False
            sage: (SR.wild(0) + x^2).has_wild()
            True
            sage: SR.wild(0).has_wild()
            True
        """
        return haswild(self._gobj)

    def is_real(self):
        """
        Return True if this expression is known to be a real number.

        EXAMPLES::

            sage: t0 = SR.symbol("t0", domain='real')
            sage: t0.is_real()
            True
            sage: t0.is_positive()
            False
            sage: t1 = SR.symbol("t1", domain='positive')
            sage: (t0+t1).is_real()
            True
            sage: (t0+x).is_real()
            False
            sage: (t0*t1).is_real()
            True
            sage: (t0*x).is_real()
            False

        The following is real, but we cannot deduce that.::

            sage: (x*x.conjugate()).is_real()
            False
        """
        return self._gobj.info(info_real)

    def is_positive(self):
        """
        Return True if this expression is known to be positive.

        EXAMPLES::

            sage: t0 = SR.symbol("t0", domain='positive')
            sage: t0.is_positive()
            True
            sage: t0.is_negative()
            False
            sage: t0.is_real()
            True
            sage: t1 = SR.symbol("t1", domain='positive')
            sage: (t0*t1).is_positive()
            True
            sage: (t0 + t1).is_positive()
            True
            sage: (t0*x).is_positive()
            False
        """
        return self._gobj.info(info_positive)

    def is_negative(self):
        """
        Return True if this expression is known to be negative.

        EXAMPLES::

            sage: SR(-5).is_negative()
            True

        Check if we can correctly deduce negativity of mul objects::

            sage: t0 = SR.symbol("t0", domain='positive')
            sage: t0.is_negative()
            False
            sage: (-t0).is_negative()
            True
            sage: (-pi).is_negative()
            True
        """
        return self._gobj.info(info_negative)

    def is_integer(self):
        """
        Return True if this expression is known to be an integer.

        EXAMPLES::

            sage: SR(5).is_integer()
            True
        """
        return self._gobj.info(info_integer)

    def is_symbol(self):
        """
        Return True if this symbolic expression consists of only a symbol, i.e.,
        a symbolic variable.

        EXAMPLES::

            sage: x.is_symbol()
            True
            sage: var('y')
            y
            sage: y.is_symbol()
            True
            sage: (x*y).is_symbol()
            False
            sage: pi.is_symbol()
            False

        ::

            sage: ((x*y)/y).is_symbol()
            True
            sage: (x^y).is_symbol()
            False
        """
        return is_a_symbol(self._gobj)

    def is_constant(self):
        """
        Return True if this symbolic expression is a constant.

        This function is intended to provide an interface to query the internal
        representation of the expression. In this sense, the word ``constant``
        does not reflect the mathematical properties of the expression.
        Expressions which have no variables may return ``False``.

        EXAMPLES::

            sage: pi.is_constant()
            True
            sage: x.is_constant()
            False
            sage: SR(1).is_constant()
            False

        Note that the complex I is not a constant::

            sage: I.is_constant()
            False
            sage: I.is_numeric()
            True
        """
        return is_a_constant(self._gobj)

    def is_numeric(self):
        """
        A Pynac numeric is an object you can do arithmetic with
        that is not a symbolic variable, function, or constant.
        Return True if this expression only consists of a numeric object.

        EXAMPLES::

            sage: SR(1).is_numeric()
            True
            sage: x.is_numeric()
            False
            sage: pi.is_numeric()
            False
            sage: sin(x).is_numeric()
            False
        """
        return is_a_numeric(self._gobj)

    def is_series(self):
        """
        Return True if ``self`` is a :class:`~sage.symbolic.series.SymbolicSeries`.

        OUTPUT:

        Boolean. Whether ``self`` is a series symbolic
        expression. Usually, this means that it was constructed by the
        :meth:`series` method.

        Returns ``False`` if only a subexpression of the symbolic
        expression is a series.

        EXAMPLES::

            sage: SR(5).is_series()
            False
            sage: var('x')
            x
            sage: x.is_series()
            False
            sage: exp(x).is_series()
            False
            sage: exp(x).series(x,10).is_series()
            True

        Laurent series are series, too::

            sage: laurent_series = (cos(x)/x).series(x, 5)
            sage: laurent_series
            1*x^(-1) + (-1/2)*x + 1/24*x^3 + Order(x^5)
            sage: laurent_series.is_series()
            True

        Something only containing a series as a subexpression is not a
        series::

            sage: sum_expr = 1 + exp(x).series(x,5); sum_expr
            (1 + 1*x + 1/2*x^2 + 1/6*x^3 + 1/24*x^4 + Order(x^5)) + 1
            sage: sum_expr.is_series()
            False
        """
        return False

    def is_terminating_series(self):
        """
        Return True if ``self`` is a series without order term.

        A series is terminating if it can be represented exactly,
        without requiring an order term. See also :meth:`is_series`
        for general series.

        OUTPUT:

        Boolean. Whether ``self`` was constructed by :meth:`series`
        and has no order term.

        EXAMPLES::

            sage: (x^5+x^2+1).series(x,10)
            1 + 1*x^2 + 1*x^5
            sage: (x^5+x^2+1).series(x,10).is_series()
            True
            sage: (x^5+x^2+1).series(x,10).is_terminating_series()
            True
            sage: SR(5).is_terminating_series()
            False
            sage: var('x')
            x
            sage: x.is_terminating_series()
            False
            sage: exp(x).series(x,10).is_terminating_series()
            False
        """
        return False

    cpdef bint is_polynomial(self, var):
        """
        Return True if self is a polynomial in the given variable.

        EXAMPLES::

            sage: var('x,y,z')
            (x, y, z)
            sage: t = x^2 + y; t
            x^2 + y
            sage: t.is_polynomial(x)
            True
            sage: t.is_polynomial(y)
            True
            sage: t.is_polynomial(z)
            True

            sage: t = sin(x) + y; t
            y + sin(x)
            sage: t.is_polynomial(x)
            False
            sage: t.is_polynomial(y)
            True
            sage: t.is_polynomial(sin(x))
            True

        TESTS:

        Check if we can handle derivatives. :trac:`6523`::

            sage: f(x) = function('f',x)
            sage: f(x).diff(x).is_zero()
            False

        Check if :trac:`11352` is fixed::

            sage: el = -1/2*(2*x^2 - sqrt(2*x - 1)*sqrt(2*x + 1) - 1)
            sage: el.is_polynomial(x)
            False
        """
        cdef Expression symbol0 = self.coerce_in(var)
        return self._gobj.is_polynomial(symbol0._gobj)

    cpdef bint is_relational(self):
        """
        Return True if self is a relational expression.

        EXAMPLES::

            sage: x = var('x')
            sage: eqn = (x-1)^2 == x^2 - 2*x + 3
            sage: eqn.is_relational()
            True
            sage: sin(x).is_relational()
            False
        """
        return is_a_relational(self._gobj)

    cpdef bint is_infinity(self):
        """
        Return True if self is an infinite expression.

        EXAMPLES::

            sage: SR(oo).is_infinity()
            True
            sage: x.is_infinity()
            False
        """
        return is_a_infinity(self._gobj)

    cpdef bint is_positive_infinity(self):
        """
        Return True if self is a positive infinite expression.

        EXAMPLES::

            sage: SR(oo).is_positive_infinity()
            True
            sage: SR(-oo).is_positive_infinity()
            False
            sage: x.is_infinity()
            False
        """
        return is_a_infinity(self._gobj) and self._gobj.info(info_positive)

    cpdef bint is_negative_infinity(self):
        """
        Return True if self is a negative infinite expression.

        EXAMPLES::

            sage: SR(oo).is_negative_infinity()
            False
            sage: SR(-oo).is_negative_infinity()
            True
            sage: x.is_negative_infinity()
            False
        """
        return is_a_infinity(self._gobj) and self._gobj.info(info_negative)

    def left_hand_side(self):
        """
        If self is a relational expression, return the left hand side
        of the relation.  Otherwise, raise a ValueError.

        EXAMPLES::

            sage: x = var('x')
            sage: eqn = (x-1)^2 == x^2 - 2*x + 3
            sage: eqn.left_hand_side()
            (x - 1)^2
            sage: eqn.lhs()
            (x - 1)^2
            sage: eqn.left()
            (x - 1)^2
        """
        if not self.is_relational():
            raise ValueError("self must be a relational expression")
        return new_Expression_from_GEx(self._parent, self._gobj.lhs())

    lhs = left = left_hand_side

    def right_hand_side(self):
        """
        If self is a relational expression, return the right hand side
        of the relation.  Otherwise, raise a ValueError.

        EXAMPLES::

            sage: x = var('x')
            sage: eqn = (x-1)^2 <= x^2 - 2*x + 3
            sage: eqn.right_hand_side()
            x^2 - 2*x + 3
            sage: eqn.rhs()
            x^2 - 2*x + 3
            sage: eqn.right()
            x^2 - 2*x + 3
        """
        if not self.is_relational():
            raise ValueError("self must be a relation")
        return new_Expression_from_GEx(self._parent, self._gobj.rhs())

    rhs = right = right_hand_side

    def is_trivial_zero(self):
        """
        Check if this expression is trivially equal to zero without any
        simplification.

        This method is intended to be used in library code where trying to
        obtain a mathematically correct result by applying potentially
        expensive rewrite rules is not desirable.

        EXAMPLES::

            sage: SR(0).is_trivial_zero()
            True
            sage: SR(0.0).is_trivial_zero()
            True
            sage: SR(float(0.0)).is_trivial_zero()
            True

            sage: (SR(1)/2^1000).is_trivial_zero()
            False
            sage: SR(1./2^10000).is_trivial_zero()
            False

        The :meth:`~sage.structure.element.Element.is_zero` method
        is more capable::

            sage: t = pi + (pi - 1)*pi - pi^2
            sage: t.is_trivial_zero()
            False
            sage: t.is_zero()
            True
            sage: u = sin(x)^2 + cos(x)^2 - 1
            sage: u.is_trivial_zero()
            False
            sage: u.is_zero()
            True
        """
        return self._gobj.is_zero()

    def __nonzero__(self):
        """
        Return True unless this symbolic expression can be shown by Sage
        to be zero.  Note that deciding if an expression is zero is
        undecidable in general.

        EXAMPLES::

            sage: x = var('x')
            sage: forget()
            sage: SR(0).__nonzero__()
            False
            sage: SR(1).__nonzero__()
            True
            sage: bool(abs(x))
            True
            sage: bool(x/x - 1)
            False

        This is called by :meth:`is_zero`::

            sage: k = var('k')
            sage: pol = 1/(k-1) - 1/k - 1/k/(k-1)
            sage: pol.is_zero()
            True

            sage: f = sin(x)^2 + cos(x)^2 - 1
            sage: f.is_zero()
            True

        TESTS:

        First, a bunch of tests of nonzero (which is called by bool)
        for symbolic relations::

            sage: x = var('x')
            sage: bool((x-1)^2 == x^2 - 2*x + 1)
            True
            sage: bool(((x-1)^2 == x^2 - 2*x + 1).expand())
            True
            sage: bool(((x-1)^2 == x^2 - 2*x + 3).expand())
            False
            sage: bool(2 + x < 3 + x)
            True
            sage: bool(2 + x < 1 + x)
            False
            sage: bool(2 + x > 1 + x)
            True
            sage: bool(1 + x > 1 + x)
            False
            sage: bool(1 + x >= 1 + x)
            True
            sage: bool(1 + x < 1 + x)
            False
            sage: bool(1 + x <= 1 + x)
            True
            sage: bool(1 + x^2 != 1 + x*x)
            False
            sage: bool(1 + x^2 != 2 + x*x)
            True
            sage: bool(SR(oo) == SR(oo))
            True
            sage: bool(-SR(oo) == SR(oo))
            False
            sage: bool(-SR(oo) != SR(oo))
            True

        Next, tests to ensure assumptions are correctly used::

            sage: x, y, z = var('x, y, z')
            sage: assume(x>=y,y>=z,z>=x)
            sage: bool(x==z)
            True
            sage: bool(z<x)
            False
            sage: bool(z>y)
            False
            sage: bool(y==z)
            True
            sage: bool(y<=z)
            True
            sage: forget()
            sage: assume(x>=1,x<=1)
            sage: bool(x==1)
            True
            sage: bool(x != 1)
            False
            sage: bool(x>1)
            False
            sage: forget()
            sage: assume(x>0)
            sage: bool(x==0)
            False
            sage: bool(x != 0)
            True
            sage: bool(x == 1)
            False

        The following must be true, even though we do not
        know for sure that x is not 1, as symbolic comparisons
        elsewhere rely on x!=y unless we are sure it is not
        true; there is no equivalent of Maxima's ``unknown``.
        Since it is False that x==1, it is True that x != 1.

        ::

            sage: bool(x != 1)
            True
            sage: forget()
            sage: assume(x>y)
            sage: bool(x==y)
            False
            sage: bool(x != y)
            True
            sage: bool(x != y) # The same comment as above applies here as well
            True
            sage: forget()

        Comparisons of infinities::

            sage: assert( (1+I)*oo == (2+2*I)*oo )
            sage: assert( SR(unsigned_infinity) == SR(unsigned_infinity) )
            sage: assert( SR(I*oo) == I*oo )
            sage: assert( SR(-oo) <= SR(oo) )
            sage: assert( SR(oo) >= SR(-oo) )
            sage: assert( SR(oo) != SR(-oo) )
            sage: assert( sqrt(2)*oo != I*oo )

        The expression may be zero with integers but is not
        when in the complex domain (:trac:`15571`)::

            sage: a,x = var('a,x')
            sage: assume(a, 'integer')
            sage: assume(x, 'integer')
            sage: expr = a^(4*x) - (a^4)^x
            sage: expr.is_zero()
            True
            sage: forget()
            sage: assume(a, 'complex')
            sage: assume(x, 'complex')
            sage: expr.is_zero()
            False
            sage: forget()

        Check that :trac:`13326` is fixed::

            sage: bool(log(2)*Infinity == Infinity)
            False
        """
        if self.is_relational():
            # constants are wrappers around Sage objects, compare directly
            if is_a_constant(self._gobj.lhs()) and is_a_constant(self._gobj.rhs()):
                return self.operator()(self.lhs().pyobject(), self.rhs().pyobject())

            pynac_result = relational_to_bool(self._gobj)

            # pynac is guaranteed to give the correct answer for comparing infinities
            if is_a_infinity(self._gobj.lhs()) or is_a_infinity(self._gobj.rhs()):
                return pynac_result

            if pynac_result:
                if self.operator() == operator.ne: # this hack is necessary to catch the case where the operator is != but is False because of assumptions made
                    m = self._maxima_()
                    s = m.parent()._eval_line('is (notequal(%s,%s))'%(repr(m.lhs()),repr(m.rhs())))
                    if s == 'false':
                        return False
                    else:
                        return True
                else:
                    return True

            # If assumptions are involved, falsification is more complicated...
            need_assumptions = False
            from sage.symbolic.assumptions import assumptions
            assumption_list = assumptions()
            if assumption_list:
                vars = self.variables()
                if vars:
                    assumption_var_list = []
                    for eqn in assumption_list:
                        try:
                            assumption_var_list.append(eqn.variables())
                        except AttributeError: # if we have a GenericDeclaration
                            assumption_var_list.append((eqn._var,))
                    assumption_vars = set(sum(assumption_var_list, ()))
                    if set(vars).intersection(assumption_vars):
                        need_assumptions = True

            # Use interval fields to try and falsify the relation
            if not need_assumptions:
                res = self.test_relation()
                if res is True:
                    return True
                elif res is False:
                    return False

            # we really have to do some work here...
            # I really don't like calling Maxima to test equality.  It
            # is SUPER SUPER SLOW, and it has all the problem
            # associated with different semantics, different
            # precision, etc., that can lead to subtle bugs.  Also, a
            # lot of basic Sage objects can't be put into maxima.
            from sage.symbolic.relation import test_relation_maxima
            return test_relation_maxima(self)

        self_is_zero = self._gobj.is_zero()
        if self_is_zero:
            return False
        else:
            return not bool(self == self._parent.zero())

    def test_relation(self, int ntests=20, domain=None, proof=True):
        """
        Test this relation at several random values, attempting to find
        a contradiction. If this relation has no variables, it will also
        test this relation after casting into the domain.

        Because the interval fields never return false positives, we can be
        assured that if True or False is returned (and proof is False) then
        the answer is correct.

        INPUT:

        - ``ntests`` -- (default ``20``) the number of iterations to run
        - ``domain`` -- (optional) the domain from which to draw the random
          values defaults to ``CIF`` for equality testing and ``RIF`` for
          order testing
        - ``proof`` -- (default ``True``) if ``False`` and the domain is an
          interval field, regard overlapping (potentially equal) intervals as
          equal, and return ``True`` if all tests succeeded.

        OUTPUT:

        Boolean or ``NotImplemented``, meaning

        - ``True`` -- this relation holds in the domain and has no variables.

        - ``False`` -- a contradiction was found.

        - ``NotImplemented`` -- no contradiction found.

        EXAMPLES::

            sage: (3 < pi).test_relation()
            True
            sage: (0 >= pi).test_relation()
            False
            sage: (exp(pi) - pi).n()
            19.9990999791895
            sage: (exp(pi) - pi == 20).test_relation()
            False
            sage: (sin(x)^2 + cos(x)^2 == 1).test_relation()
            NotImplemented
            sage: (sin(x)^2 + cos(x)^2 == 1).test_relation(proof=False)
            True
            sage: (x == 1).test_relation()
            False
            sage: var('x,y')
            (x, y)
            sage: (x < y).test_relation()
            False

        TESTS::

            sage: all_relations = [op for name, op in sorted(operator.__dict__.items()) if len(name) == 2]
            sage: all_relations
            [<built-in function eq>, <built-in function ge>, <built-in function gt>, <built-in function le>, <built-in function lt>, <built-in function ne>]
            sage: [op(3, pi).test_relation() for op in all_relations]
            [False, False, False, True, True, True]
            sage: [op(pi, pi).test_relation() for op in all_relations]
            [True, True, False, True, False, False]

            sage: s = 'some_very_long_variable_name_which_will_definitely_collide_if_we_use_a_reasonable_length_bound_for_a_hash_that_respects_lexicographic_order'
            sage: t1, t2 = var(','.join([s+'1',s+'2']))
            sage: (t1 == t2).test_relation()
            False
            sage: (cot(pi + x) == 0).test_relation()
            NotImplemented
        """
        cdef int k, eq_count = 0
        cdef bint is_interval
        if not self.is_relational():
            raise ValueError("self must be a relation")
        cdef operators op = relational_operator(self._gobj)
        from sage.rings.real_mpfi import is_RealIntervalField
        from sage.rings.complex_interval_field import is_ComplexIntervalField
        from sage.rings.all import RIF, CIF
        if domain is None:
            is_interval = True
            if op == equal or op == not_equal:
                domain = CIF
            else:
                domain = RIF
        else:
            is_interval = is_RealIntervalField(domain) or is_ComplexIntervalField(domain)
        zero = domain(0)
        diff = self.lhs() - self.rhs()
        vars = diff.variables()
        if op == equal:
            falsify = operator.ne
        elif op == not_equal:
            falsify = operator.eq
        elif op == less:
            falsify = operator.ge
        elif op == less_or_equal:
            falsify = operator.gt
        elif op == greater:
            falsify = operator.le
        elif op == greater_or_equal:
            falsify = operator.lt
        cdef bint equality_ok = op in [equal, less_or_equal, greater_or_equal]
        cdef int errors = 0
        val = None
        if len(vars) == 0:
            try:
                val = domain(diff)
            except (TypeError, ValueError, ArithmeticError) as ex:
                pass
            else:
                if self.operator()(val, zero):
                    return True
                elif falsify(val, zero):
                    return False
                if is_interval and not proof:
                    if val.contains_zero():
                        return equality_ok
                    else:
                        return not equality_ok
        else:
            for k in range(ntests):
                try:
                    if is_interval:
                        # Let's up the prec
                        if val and k > 4 and val.contains_zero() and domain.prec() < 1000:
                            domain = domain.to_prec(int(domain.prec() * 1.5))
                        # Uniform [-1,1] isn't the best distribution to use...
                        var_dict = dict([(v, domain.random_element() * domain.random_element(-2,6).exp()) for v in vars])
                    else:
                        var_dict = dict([(v, domain.random_element()) for v in vars])
                    val = domain(diff.subs(var_dict))
                    if falsify(val, zero):
                        return False
                    if is_interval:
                        eq_count += <bint>val.contains_zero()
                except (TypeError, ValueError, ArithmeticError, AttributeError) as ex:
                    errors += 1
                    if k == errors > 3 and is_ComplexIntervalField(domain):
                        domain = RIF.to_prec(domain.prec())
                    # we are plugging in random values above, don't be surprised
                    # if something goes wrong...
                    eq_count += equality_ok

        if not proof:
            if not equality_ok:
                return eq_count == 0
            elif op == equal and is_interval:
                return eq_count == ntests
            else:
                return True
        # Nothing failed, so it *may* be True, but this method doesn't wasn't
        # able to find anything.
        return NotImplemented

    def negation(self):
        """
        Return the negated version of self, that is the relation that is
        False iff self is True.

        EXAMPLES::

            sage: (x < 5).negation()
            x >= 5
            sage: (x == sin(3)).negation()
            x != sin(3)
            sage: (2*x >= sqrt(2)).negation()
            2*x < sqrt(2)
        """
        if not self.is_relational():
            raise ValueError("self must be a relation")
        cdef operators op = relational_operator(self._gobj)
        if op == equal:
            falsify = operator.ne
        elif op == not_equal:
            falsify = operator.eq
        elif op == less:
            falsify = operator.ge
        elif op == less_or_equal:
            falsify = operator.gt
        elif op == greater:
            falsify = operator.le
        elif op == greater_or_equal:
            falsify = operator.lt
        return falsify(self.lhs(), self.rhs())

    def contradicts(self, soln):
        """
        Return ``True`` if this relation is violated by the given variable assignment(s).

        EXAMPLES::

            sage: (x<3).contradicts(x==0)
            False
            sage: (x<3).contradicts(x==3)
            True
            sage: (x<=3).contradicts(x==3)
            False
            sage: y = var('y')
            sage: (x<y).contradicts(x==30)
            False
            sage: (x<y).contradicts({x: 30, y: 20})
            True
        """
        return bool(self.negation().subs(soln))

    def is_unit(self):
        """
        Return True if this expression is a unit of the symbolic ring.

        EXAMPLES::

            sage: SR(1).is_unit()
            True
            sage: SR(-1).is_unit()
            True
            sage: SR(0).is_unit()
            False
        """
        if not not self:
            return True
        if self == 0:
            return False
        raise NotImplementedError

    cdef Expression coerce_in(self, z):
        """
        Quickly coerce z to be an Expression.
        """
        try:
            return <Expression?>z
        except TypeError:
            return self._parent._coerce_(z)

    cpdef ModuleElement _add_(left, ModuleElement right):
        """
        Add left and right.

        EXAMPLES::

            sage: var("x y")
            (x, y)
            sage: x + y + y + x
            2*x + 2*y

            # adding relational expressions
            sage: ( (x+y) > x ) + ( x > y )
            2*x + y > x + y

            sage: ( (x+y) > x ) + x
            2*x + y > 2*x

        TESTS::

            sage: x + ( (x+y) > x )
            2*x + y > 2*x

            sage: ( x > y) + (y < x)
            Traceback (most recent call last):
            ...
            TypeError: incompatible relations

            sage: (x < 1) + (y <= 2)
            x + y < 3

            sage: x + oo
            +Infinity
            sage: x - oo
            -Infinity
            sage: x + unsigned_infinity
            Infinity
            sage: x - unsigned_infinity
            Infinity

            sage: nsr = x.parent()
            sage: nsr(oo) + nsr(oo)
            +Infinity
            sage: nsr(-oo) + nsr(-oo)
            -Infinity
            sage: nsr(oo) - nsr(oo)
            Traceback (most recent call last):
            ...
            RuntimeError: indeterminate expression: infinity - infinity encountered.
            sage: nsr(-oo) - nsr(-oo)
            Traceback (most recent call last):
            ...
            RuntimeError: indeterminate expression: infinity - infinity encountered.

            sage: nsr(unsigned_infinity) + nsr(oo)
            Traceback (most recent call last):
            ...
            RuntimeError: indeterminate expression: unsigned_infinity +- infinity encountered.
            sage: nsr(unsigned_infinity) - nsr(oo)
            Traceback (most recent call last):
            ...
            RuntimeError: indeterminate expression: unsigned_infinity +- infinity encountered.
            sage: nsr(oo) + nsr(unsigned_infinity)
            Traceback (most recent call last):
            ...
            RuntimeError: indeterminate expression: unsigned_infinity +- infinity encountered.
            sage: nsr(oo) - nsr(unsigned_infinity)
            Traceback (most recent call last):
            ...
            RuntimeError: indeterminate expression: unsigned_infinity +- infinity encountered.
            sage: nsr(unsigned_infinity) + nsr(unsigned_infinity)
            Infinity
        """
        cdef GEx x
        cdef Expression _right = <Expression>right
        cdef operators op
        if is_a_relational(left._gobj):
            if is_a_relational(_right._gobj):
                op = compatible_relation(relational_operator(left._gobj),
                                         relational_operator(_right._gobj))
                x = relational(gadd(left._gobj.lhs(), _right._gobj.lhs()),
                               gadd(left._gobj.rhs(), _right._gobj.rhs()),
                               op)
            else:
                x = relational(gadd(left._gobj.lhs(), _right._gobj),
                               gadd(left._gobj.rhs(), _right._gobj),
                               relational_operator(left._gobj))
        elif is_a_relational(_right._gobj):
            x = relational(gadd(left._gobj, _right._gobj.lhs()),
                           gadd(left._gobj, _right._gobj.rhs()),
                           relational_operator(_right._gobj))
        else:
            x = gadd(left._gobj, _right._gobj)
        return new_Expression_from_GEx(left._parent, x)

    cpdef ModuleElement _sub_(left, ModuleElement right):
        """
        EXAMPLES::

            sage: var("x y")
            (x, y)
            sage: x - y
            x - y

            # subtracting relational expressions
            sage: ( (x+y) > x ) - ( x > y )
            y > x - y

            sage: ( (x+y) > x ) - x
            y > 0

        TESTS::

            sage: x - ( (x+y) > x )
            -y > 0

            sage: ( x > y) - (y < x)
            Traceback (most recent call last):
            ...
            TypeError: incompatible relations

            sage: x - oo
            -Infinity
            sage: oo - x
            +Infinity
        """
        cdef GEx x
        cdef Expression _right = <Expression>right
        if is_a_relational(left._gobj):
            if is_a_relational(_right._gobj):
                op = compatible_relation(relational_operator(left._gobj),
                                         relational_operator(_right._gobj))
                x = relational(gsub(left._gobj.lhs(), _right._gobj.lhs()),
                               gsub(left._gobj.rhs(), _right._gobj.rhs()),
                               op)
            else:
                x = relational(gsub(left._gobj.lhs(), _right._gobj),
                               gsub(left._gobj.rhs(), _right._gobj),
                               relational_operator(left._gobj))
        elif is_a_relational(_right._gobj):
            x = relational(gsub(left._gobj, _right._gobj.lhs()),
                           gsub(left._gobj, _right._gobj.rhs()),
                           relational_operator(_right._gobj))
        else:
            x = gsub(left._gobj, _right._gobj)
        return new_Expression_from_GEx(left._parent, x)

    cpdef RingElement _mul_(left, RingElement right):
        """
        Multiply left and right.

        EXAMPLES::

            sage: var("x y")
            (x, y)
            sage: x*y*y
            x*y^2

            # multiplying relational expressions
            sage: ( (x+y) > x ) * ( x > y )
            (x + y)*x > x*y

            sage: ( (x+y) > x ) * x
            (x + y)*x > x^2

            sage: ( (x+y) > x ) * -1
            -x - y > -x

        TESTS::

            sage: x * ( (x+y) > x )
            (x + y)*x > x^2

            sage: ( x > y) * (y < x)
            Traceback (most recent call last):
            ...
            TypeError: incompatible relations

            sage: a = 1000 + 300*x + x^3 + 30*x^2
            sage: a*Mod(1,7)
            x^3 + 2*x^2 + 6*x + 6

            sage: var('z')
            z
            sage: 3*(x+y)/z
            3*(x + y)/z
            sage: (-x+z)*(3*x-3*z)
            -3*(x - z)^2

            # check if comparison of constant terms in Pynac add objects work
            sage: (y-1)*(y-2)
            (y - 1)*(y - 2)

        Check if Pynac can compute inverses of Python longs (:trac:`13107`)::

            sage: SR(4L)*SR(2L)^(-1)
            2.0

        Check for simplifications when multiplying instances of exp::

            sage: exp(x)*exp(y)
            e^(x + y)
            sage: exp(x)^2*exp(y)
            e^(2*x + y)
            sage: x^y*exp(x+y)*exp(-y)
            x^y*e^x
            sage: x^y*exp(x+y)*(x+y)*(2*x+2*y)*exp(-y)
            2*(x + y)^2*x^y*e^x
            sage: x^y*exp(x+y)*(x+y)*(2*x+2*y)*exp(-y)*exp(z)^2
            2*(x + y)^2*x^y*e^(x + 2*z)
            sage: 1/exp(x)
            e^(-x)
            sage: exp(x)/exp(y)
            e^(x - y)
            sage: A = exp(I*pi/5)
            sage: t = A*A*A*A; t
            e^(4/5*I*pi)
            sage: t*A
            -1
            sage: b = -x*A; c = b*b; c
            x^2*e^(2/5*I*pi)
            sage: u = -t*A; u
            1

        Products of non integer powers of exp are not simplified::

            sage: exp(x)^I*exp(z)^(2.5)
            (e^x)^I*(e^z)^2.50000000000000

        ::

            sage: x*oo
            Traceback (most recent call last):
            ...
            RuntimeError: indeterminate expression: infinity * f(x) encountered.
            sage: x*unsigned_infinity
            Traceback (most recent call last):
            ...
            ValueError: oo times number < oo not defined

            sage: SR(oo)*SR(oo)
            +Infinity
            sage: SR(-oo)*SR(oo)
            -Infinity
            sage: SR(oo)*SR(-oo)
            -Infinity
            sage: SR(unsigned_infinity)*SR(oo)
            Infinity

        Check if we are returning informative error messages in case of
        nonsensical arithmetic :trac:`13739`::

            sage: t = GF(5)(3)
            sage: u = GF(7)(4)
            sage: var('y')
            y
            sage: e = t*x + u*y
            sage: t*e
            Traceback (most recent call last):
            ...
            TypeError: unsupported operand parent(s) for '*': 'Finite Field
            of size 7' and 'Finite Field of size 5'

        The same issue (with a different test case) was reported in
        :trac:`10960`::

            sage: K.<b> = FiniteField(9)
            sage: i*b
            Traceback (most recent call last):
            ...
            TypeError: unsupported operand parent(s) for '*': 'Number Field
            in I with defining polynomial x^2 + 1' and 'Finite Field in b of
            size 3^2'

        Check if multiplication works when content is in `F_{2^k}`,
        examples from :trac:`13107`::

            sage: var('c1,c2,c3,r1,r2')
            (c1, c2, c3, r1, r2)
            sage: ff.<z> = GF(2**8, 'z')
            sage: ex = -(c1 + r2 - c2*r1)/c3
            sage: ex.substitute(r1=z, r2=z)
            -(c1 + z*c2 + z)/c3

        Note the content and the leading coefficient of the numerator after
        the substitution::

            sage: num = ex.op[0].subs({r1: z, r2: z}); num
            -c1 + z*c2 + z
            sage: num.leading_coefficient(c1)
            -1
            sage: num.content(c1)
            1
            sage: num.content(c1).pyobject().parent()
            Finite Field in z of size 2^8

        The leading coefficient is a negative number. The normalization process
        tries to convert it to a positive number and extract the content, by
        multiplying by ``-1/c``.  However, the content is in a field of
        characteristic 2, so negating it does not change the leading
        coefficient.

        Another example where there is no problem::

            sage: ex = -(r2 - c2*r1)/c3
            sage: num = ex.op[0].subs({r1: z, r2: z}); num
            z*c2 + z
            sage: num.leading_coefficient(c2)
            z
            sage: num.content(c2)
            1
            sage: num.content(c2).pyobject().parent()
            Finite Field in z of size 2^8

        Since the leading coefficient is not negative, no normalization is
        performed.

        The leading coefficient of the expression depends on the order of the
        variables, which is chosen to be lexicographic in Sage. Hence, using
        different variable names may change behavior and hide the bug. To cover
        these cases we test with different variable names::

            sage: var('a,b')
            (a, b)
            sage: ex = -(c1 + b - c2*a)/c3
            sage: ex.substitute(a=z, b=z)
            -(c1 + z*c2 + z)/c3
            sage: var('x1,x2,x3')
            (x1, x2, x3)
            sage: ex = -(x1 + r2 - x2*r1)/x3
            sage: ex.substitute(a=z, b=z)
            (r1*x2 - r2 - x1)/x3
        """
        cdef GEx x
        cdef Expression _right = <Expression>right
        cdef operators o
        if is_a_relational(left._gobj):
            if is_a_relational(_right._gobj):
                op = compatible_relation(relational_operator(left._gobj),
                                         relational_operator(_right._gobj))
                x = relational(gmul(left._gobj.lhs(), _right._gobj.lhs()),
                               gmul(left._gobj.rhs(), _right._gobj.rhs()),
                               op)
            else:
                o = relational_operator(left._gobj)
                x = relational(gmul(left._gobj.lhs(), _right._gobj),
                               gmul(left._gobj.rhs(), _right._gobj),
                               o)
        elif is_a_relational(_right._gobj):
            o = relational_operator(_right._gobj)
            x = relational(gmul(left._gobj, _right._gobj.lhs()),
                           gmul(left._gobj, _right._gobj.rhs()),
                           o)
        else:
            x = gmul(left._gobj, _right._gobj)
        return new_Expression_from_GEx(left._parent, x)

    cpdef RingElement _div_(left, RingElement right):
        """
        Divide left and right.

        EXAMPLES::

            sage: var("x y")
            (x, y)
            sage: x/y/y
            x/y^2

            # dividing relational expressions
            sage: ( (x+y) > x ) / ( x > y )
            (x + y)/x > x/y

            sage: ( (x+y) > x ) / x
            (x + y)/x > 1

            sage: ( (x+y) > x ) / -1
            -x - y > -x

        TESTS::

            sage: x / ( (x+y) > x )
            x/(x + y) > 1

            sage: ( x > y) / (y < x)
            Traceback (most recent call last):
            ...
            TypeError: incompatible relations
            sage: x/oo
            0
            sage: oo/x
            Traceback (most recent call last):
            ...
            RuntimeError: indeterminate expression: infinity * f(x) encountered.

            sage: SR(oo)/SR(oo)
            Traceback (most recent call last):
            ...
            RuntimeError: indeterminate expression: 0 * infinity encountered.

            sage: SR(-oo)/SR(oo)
            Traceback (most recent call last):
            ...
            RuntimeError: indeterminate expression: 0 * infinity encountered.

            sage: SR(oo)/SR(-oo)
            Traceback (most recent call last):
            ...
            RuntimeError: indeterminate expression: 0 * infinity encountered.

            sage: SR(oo)/SR(unsigned_infinity)
            Traceback (most recent call last):
            ...
            RuntimeError: indeterminate expression: 0 * infinity encountered.

            sage: SR(unsigned_infinity)/SR(oo)
            Traceback (most recent call last):
            ...
            RuntimeError: indeterminate expression: 0 * infinity encountered.

            sage: SR(0)/SR(oo)
            0

            sage: SR(0)/SR(unsigned_infinity)
            0

            sage: x/0
            Traceback (most recent call last):
            ...
            ZeroDivisionError: Symbolic division by zero

        Check if Pynac can compute divisions of Python longs (:trac:`13107`)::

            sage: SR(1L)/SR(2L)
            0.5
        """
        cdef GEx x
        cdef Expression _right = <Expression>right
        cdef operators o
        try:
            if is_a_relational(left._gobj):
                if is_a_relational(_right._gobj):
                    op = compatible_relation(relational_operator(left._gobj),
                                             relational_operator(_right._gobj))
                    x = relational(gdiv(left._gobj.lhs(), _right._gobj.lhs()),
                                   gdiv(left._gobj.rhs(), _right._gobj.rhs()),
                                   op)
                else:
                    o = relational_operator(left._gobj)
                    x = relational(gdiv(left._gobj.lhs(), _right._gobj),
                                   gdiv(left._gobj.rhs(), _right._gobj),
                                   o)
            elif is_a_relational(_right._gobj):
                o = relational_operator(_right._gobj)
                x = relational(gdiv(left._gobj, _right._gobj.lhs()),
                               gdiv(left._gobj, _right._gobj.rhs()),
                               o)
            else:
                x = gdiv(left._gobj, _right._gobj)
            return new_Expression_from_GEx(left._parent, x)
        except Exception as msg:
            # TODO: change this to maybe cleverly do something involving Cython C++ exception handling.
            # See http://docs.cython.org/docs/wrapping_CPlusPlus.html
            if 'division by zero' in str(msg):
                raise ZeroDivisionError("Symbolic division by zero")
            else:
                raise

    def __invert__(self):
        """
        Return the inverse of this symbolic expression.

        EXAMPLES::

            sage: ~x
            1/x
            sage: ~SR(3)
            1/3
            sage: v1=var('v1'); a = (2*erf(2*v1*arcsech(0))/v1); ~a
            1/2*v1/erf(2*v1*arcsech(0))
        """
        return 1/self

    # Boilerplate code from sage/structure/element.pyx
    def __cmp__(left, right):
        """
        Compare self and right, returning -1, 0, or 1, depending on if
        self < right, self == right, or self > right, respectively.

        Use this instead of the operators <=, <, etc. to compare symbolic
        expressions when you do not want to get a formal inequality back.

        IMPORTANT: Both self and right *must* have the same type, or
        this function will not be called.

        EXAMPLES::

            sage: x,y = var('x,y')
            sage: x.__cmp__(y)
            1
            sage: x < y
            x < y
            sage: cmp(x,y)
            1
            sage: cmp(SR(0.5), SR(0.7))
            -1
            sage: SR(0.5) < SR(0.7)
            0.500000000000000 < 0.700000000000000
            sage: cmp(SR(0.5), 0.7)
            -1
            sage: cmp(sin(SR(2)), sin(SR(1)))
            1
            sage: float(sin(SR(2)))
            0.9092974268256817
            sage: float(sin(SR(1)))
            0.8414709848078965

        TESTS:

        Check that :trac:`9880` is fixed::

            sage: b = [var('b_%s'%i) for i in range(4)]
            sage: precomp = (2^b_2 + 2)*(2^b_1 + 2^(-b_1) + 2^b_1*2^b_0 - \
                        2^b_1*2^(-b_0) - 2^(-b_1)*2^b_0 - 2^(-b_1)*2^(-b_0) + \
                        2^b_0 + 2^(-b_0) - 9) + (2^b_1 + 2^(-b_1) + \
                        2^b_1*2^b_0 - 2^b_1*2^(-b_0) - 2^(-b_1)*2^b_0 - \
                         2^(-b_1)*2^(-b_0) + 2^b_0 + 2^(-b_0) - 9)/2^b_2
            sage: repl_dict = {b_0: b_0, b_3: b_1, b_2: b_3, b_1: b_2}
            sage: P = precomp.substitute(repl_dict)
            sage: P.expand()
            -2^(-b_0)*2^(-b_2)*2^b_3 - 2^b_0*2^(-b_2)*2^b_3 -
            2^(-b_0)*2^b_2*2^b_3 + 2^b_0*2^b_2*2^b_3 - 2*2^(-b_0)*2^(-b_2)
            - 2*2^b_0*2^(-b_2) - 2*2^(-b_0)*2^b_2 + 2*2^b_0*2^b_2 +
            2^(-b_0)*2^b_3 + 2^b_0*2^b_3 + 2^(-b_2)*2^b_3 + 2^b_2*2^b_3 +
            2*2^(-b_0) + 2*2^b_0 + 2*2^(-b_2) + 2*2^b_2 - 9*2^b_3 -
            2^(-b_0)*2^(-b_2)/2^b_3 - 2^b_0*2^(-b_2)/2^b_3 -
            2^(-b_0)*2^b_2/2^b_3 + 2^b_0*2^b_2/2^b_3 + 2^(-b_0)/2^b_3 +
            2^b_0/2^b_3 + 2^(-b_2)/2^b_3 + 2^b_2/2^b_3 - 9/2^b_3 - 18

            sage: _0,b_1,b_2=var('b_0,b_1,b_2')
            sage: f = 1/27*b_2^2/(2^b_2)^2 + 1/27*b_1^2/(2^b_1)^2 + \
            1/27*b_0^2/(2^b_0)^2 + 1/27*b_2/(2^b_2)^2 - 2/81/(2^b_2)^2 + \
            1/27*b_1/(2^b_1)^2 + 8/243/(2^b_2)^2 - 1/81*b_0/(2^b_0)^2 - \
            1/27*b_1^2/((2^b_2)^2*(2^b_1)^2) - \
            1/27*b_0^2/((2^b_2)^2*(2^b_0)^2) - 20/243/(2^b_1)^2 + 1/9/2^b_0 \
            + 4/81*b_0/(2^b_0)^2 - 8/243/(2^b_2)^2 - 2/9/(2^b_2*2^b_1) - \
            2/9/(2^b_2*2^b_0) + 8/243/(2^b_1)^2 - 1/9/2^b_0 + \
            2/9/(2^b_2*2^b_1) + 2/9/(2^b_2*2^b_0) - \
            2/27*b_1*b_2/((2^b_2)^2*(2^b_1)^2) - \
            1/27*b_2^2/((2^b_2)^2*(2^b_1)^2) - \
            2/27*b_0*b_2/((2^b_2)^2*(2^b_0)^2) - \
            1/27*b_2^2/((2^b_2)^2*(2^b_0)^2) + 2/81/(2^b_1)^2 - \
            1/27*b_0^2/((2^b_1)^2*(2^b_0)^2) - \
            2/27*b_0*b_1/((2^b_1)^2*(2^b_0)^2) - \
            1/27*b_1^2/((2^b_1)^2*(2^b_0)^2) - 2/81/(2^b_0)^2 + \
            5/27*b_1/((2^b_2)^2*(2^b_1)^2) + 5/27*b_2/((2^b_2)^2*(2^b_1)^2) \
            + 5/27*b_0/((2^b_2)^2*(2^b_0)^2) + \
            5/27*b_2/((2^b_2)^2*(2^b_0)^2) + 5/27*b_0/((2^b_1)^2*(2^b_0)^2) \
            + 5/27*b_1/((2^b_1)^2*(2^b_0)^2) - 4/81/((2^b_2)^2*(2^b_1)^2) + \
            1/27*b_0^2/((2^b_2)^2*(2^b_1)^2*(2^b_0)^2) + \
            2/27*b_0*b_1/((2^b_2)^2*(2^b_1)^2*(2^b_0)^2) + \
            2/27*b_0*b_2/((2^b_2)^2*(2^b_1)^2*(2^b_0)^2) + \
            1/27*b_1^2/((2^b_2)^2*(2^b_1)^2*(2^b_0)^2) + \
            2/27*b_1*b_2/((2^b_2)^2*(2^b_1)^2*(2^b_0)^2) + \
            1/27*b_2^2/((2^b_2)^2*(2^b_1)^2*(2^b_0)^2) - \
            4/81/((2^b_2)^2*(2^b_0)^2) - 4/81/((2^b_1)^2*(2^b_0)^2) - \
            11/27*b_0/((2^b_2)^2*(2^b_1)^2*(2^b_0)^2) - \
            11/27*b_1/((2^b_2)^2*(2^b_1)^2*(2^b_0)^2) - \
            11/27*b_2/((2^b_2)^2*(2^b_1)^2*(2^b_0)^2) + \
            64/81/((2^b_2)^2*(2^b_1)^2*(2^b_0)^2) + 35/81 \
            sage: f.nops()
            38

            sage: x,y,z = var('x y z');
            sage: print (-x+z)*(3*x-3*z)
            -3*(x - z)^2

            sage: t = var('t')
            sage: (x-t)^3
            -(t - x)^3
            sage: (-t+x)^3
            -(t - x)^3
            sage: (-x+t)^3
            (t - x)^3

        This example is from :trac:`10833`::

            sage: R.<x,c> = PolynomialRing(QQ,2)
            sage: phi(x) = x^2 + c
            sage: def iterkate(n):
            ....:     pol = x
            ....:     for i in range(1,n):
            ....:         pol = phi(pol)
            ....:     return pol
            ....:
            sage: g = expand(iterkate(7))
            sage: g.nops()
            480

        Check if :trac:`10849` is fixed::

            sage: t = I.pyobject().parent()(-1/2)
            sage: t > 0
            False
            sage: t = I*x-1/2; t
            I*x - 1/2
            sage: t.subs(x=I*x).subs(x=0).is_positive()
            False
        """
        return (<Element>left)._cmp(right)

    cpdef int _cmp_(left, Element right) except -2:
        """
        Compare ``left`` and ``right``.

        INPUT:

        - ``right`` -- A :class:`Expression` instance.

        OUTPUT:

        Boolean.

        EXAMPLES::

            sage: a = sqrt(3)
            sage: b = x^2+1
            sage: a.__cmp__(b)   # indirect doctest
            -1
        """
        return print_order_compare(left._gobj, (<Expression>right)._gobj)

    cpdef int _cmp_add(Expression left, Expression right) except -2:
        """
        Compare ``left`` and ``right`` in the print order.

        INPUT:

        - ``right`` -- A :class:`Expression` instance.

        OUTPUT:

        Boolean.

        EXAMPLES::

            sage: a = sqrt(3)
            sage: b = x^2+1
            sage: a._cmp_add(b)
            -1
            sage: b._cmp_add(a)
            1
            sage: b._cmp_add(1)
            Traceback (most recent call last):
            ...
            TypeError: Argument 'right' has incorrect type (expected
            sage.symbolic.expression.Expression, got sage.rings.integer.Integer)
        """
        return print_order_compare(left._gobj, right._gobj)

    cpdef int _cmp_mul(Expression left, Expression right) except -2:
        """
        Compare ``left`` and ``right`` in the print order for products.

        INPUT:

        - ``right`` -- A :class:`Expression` instance.

        OUTPUT:

        Boolean.

        EXAMPLES::

            sage: a = sqrt(3)
            sage: b = x^2+1
            sage: a._cmp_mul(b)
            -1
            sage: b._cmp_mul(a)
            1
            sage: b._cmp_mul(1)
            Traceback (most recent call last):
            ...
            TypeError: Argument 'right' has incorrect type (expected
            sage.symbolic.expression.Expression, got sage.rings.integer.Integer)
        """
        return print_order_compare_mul(left._gobj, right._gobj)

    def __pow__(self, exp, ignored):
        """
        Return self raised to the power of exp.

        INPUT:

        - ``exp`` -- something that coerces to a symbolic expression.
        - ``ignored`` -- the second argument that should accept a modulus
          is actually ignored.

        OUTPUT:

        A symbolic expression.

        EXAMPLES::

            sage: var('x,y')
            (x, y)
            sage: x.__pow__(y)
            x^y
            sage: x^(3/5)
            x^(3/5)
            sage: x^sin(x)^cos(y)
            x^(sin(x)^cos(y))

        TESTS::

            sage: (Mod(2,7)*x^2 + Mod(2,7))^7
            (2*x^2 + 2)^7

        The leading coefficient in the result above is 1 since::

            sage: t = Mod(2,7); gcd(t, t)^7
            1
            sage: gcd(t,t).parent()
            Ring of integers modulo 7

        ::

            sage: k = GF(7)
            sage: f = expand((k(1)*x^5 + k(1)*x^2 + k(2))^7); f
            x^35 + x^14 + 2

            sage: x^oo
            Traceback (most recent call last):
            ...
            ValueError: power::eval(): pow(f(x), infinity) is not defined.
            sage: SR(oo)^2
            +Infinity
            sage: SR(-oo)^2
            +Infinity
            sage: SR(-oo)^3
            -Infinity
            sage: SR(unsigned_infinity)^2
            Infinity

        Test powers of exp::

            sage: exp(2)^5
            e^10
            sage: exp(x)^5
            e^(5*x)

        Test base a Python numeric type::

            sage: int(2)^x
            2^x
            sage: float(2.3)^(x^3 - x^2 + 1/3)
            2.3^(x^3 - x^2 + 1/3)
            sage: complex(1,3)^(sqrt(2))
            (1+3j)^sqrt(2)

        Test complex numeric powers::

            sage: I^0.5
            0.707106781186548 + 0.707106781186547*I
            sage: (I + 1) ^ (0.5 + I)
            0.400667052375828 + 0.365310866736929*I
            sage: I^I
            I^I
            sage: I^x
            I^x
            sage: I^(1/2)
            sqrt(I)
            sage: I^(2/3)
            I^(2/3)
            sage: 2^(1/2)
            sqrt(2)
            sage: (2*I)^(1/2)
            sqrt(2*I)

        Test if we can take powers of elements of `\QQ(i)` (:trac:`8659`)::

            sage: t = QuadraticField(-1, 'I')(8)
            sage: t^(1/2)
            2*sqrt(2)
            sage: (t^2)^(1/4)
            2*4^(1/4)

        Test if we can compute inverses of Python longs (:trac:`13107`)::

            sage: SR(2L)^(-1)
            0.5

        Symbolic powers with ``None`` shouldn't crash (:trac:`17523`)::

            sage: None^pi
            Traceback (most recent call last):
            ...
            TypeError: no canonical coercion from <type 'NoneType'> to Symbolic Ring
            sage: sin(x)^None
            Traceback (most recent call last):
            ...
            TypeError: no canonical coercion from <type 'NoneType'> to Symbolic Ring

        Check that :trac:`18088` is fixed::

            sage: SR(0)^SR(0)
            1
        """
        cdef Expression base, nexp

        try:
            # self is an Expression and exp might not be
            base = <Expression?>self
        except TypeError:
            # exp is an Expression and self might not be
            nexp = <Expression?>exp
            base = nexp.coerce_in(self)
        else:
            nexp = base.coerce_in(exp)
        cdef GEx x
        if is_a_relational(base._gobj):
            x = relational(g_pow(base._gobj.lhs(), nexp._gobj),
                           g_pow(base._gobj.rhs(), nexp._gobj),
                           relational_operator(base._gobj))
        else:
            x = g_pow(base._gobj, nexp._gobj)
        return new_Expression_from_GEx(base._parent, x)

    def derivative(self, *args):
        """
        Return the derivative of this expressions with respect to the
        variables supplied in args.

        Multiple variables and iteration counts may be supplied; see
        documentation for the global
        :meth:`~sage.calculus.functional.derivative` function for more
        details.

        .. seealso::

            This is implemented in the `_derivative` method (see the
            source code).

        EXAMPLES::

            sage: var("x y")
            (x, y)
            sage: t = (x^2+y)^2
            sage: t.derivative(x)
            4*(x^2 + y)*x
            sage: t.derivative(x, 2)
            12*x^2 + 4*y
            sage: t.derivative(x, 2, y)
            4
            sage: t.derivative(y)
            2*x^2 + 2*y

        If the function depends on only one variable, you may omit the
        variable. Giving just a number (for the order of the derivative)
        also works::

            sage: f(x) = x^3 + sin(x)
            sage: f.derivative()
            x |--> 3*x^2 + cos(x)
            sage: f.derivative(2)
            x |--> 6*x - sin(x)

        ::

            sage: t = sin(x+y^2)*tan(x*y)
            sage: t.derivative(x)
            (tan(x*y)^2 + 1)*y*sin(y^2 + x) + cos(y^2 + x)*tan(x*y)
            sage: t.derivative(y)
            (tan(x*y)^2 + 1)*x*sin(y^2 + x) + 2*y*cos(y^2 + x)*tan(x*y)

        ::

            sage: h = sin(x)/cos(x)
            sage: derivative(h,x,x,x)
            8*sin(x)^2/cos(x)^2 + 6*sin(x)^4/cos(x)^4 + 2
            sage: derivative(h,x,3)
            8*sin(x)^2/cos(x)^2 + 6*sin(x)^4/cos(x)^4 + 2

        ::

            sage: var('x, y')
            (x, y)
            sage: u = (sin(x) + cos(y))*(cos(x) - sin(y))
            sage: derivative(u,x,y)
            -cos(x)*cos(y) + sin(x)*sin(y)
            sage: f = ((x^2+1)/(x^2-1))^(1/4)
            sage: g = derivative(f, x); g # this is a complex expression
            -1/2*((x^2 + 1)*x/(x^2 - 1)^2 - x/(x^2 - 1))/((x^2 + 1)/(x^2 - 1))^(3/4)
            sage: g.factor()
            -x/((x + 1)^2*(x - 1)^2*((x^2 + 1)/(x^2 - 1))^(3/4))

        ::

            sage: y = var('y')
            sage: f = y^(sin(x))
            sage: derivative(f, x)
            y^sin(x)*cos(x)*log(y)

        ::

            sage: g(x) = sqrt(5-2*x)
            sage: g_3 = derivative(g, x, 3); g_3(2)
            -3

        ::

            sage: f = x*e^(-x)
            sage: derivative(f, 100)
            x*e^(-x) - 100*e^(-x)

        ::

            sage: g = 1/(sqrt((x^2-1)*(x+5)^6))
            sage: derivative(g, x)
            -((x + 5)^6*x + 3*(x^2 - 1)*(x + 5)^5)/((x^2 - 1)*(x + 5)^6)^(3/2)

        TESTS::

            sage: t.derivative()
            Traceback (most recent call last):
            ...
            ValueError: No differentiation variable specified.
        """
        return multi_derivative(self, args)

    diff = differentiate = derivative

    def _derivative(self, symb=None, deg=1):
        """
        Return the deg-th (partial) derivative of self with respect to symb.

        EXAMPLES::

            sage: var("x y")
            (x, y)
            sage: b = (x+y)^5
            sage: b._derivative(x, 2)
            20*(x + y)^3

            sage: foo = function('foo',nargs=2)
            sage: foo(x^2,x^2)._derivative(x)
            2*x*D[0](foo)(x^2, x^2) + 2*x*D[1](foo)(x^2, x^2)

            sage: SR(1)._derivative()
            0

        If the expression is a callable symbolic expression, and no
        variables are specified, then calculate the gradient::

            sage: f(x,y)=x^2+y
            sage: f.diff() # gradient
            (x, y) |--> (2*x, 1)

        TESTS:

        Raise error if no variable is specified and there are multiple
        variables::

            sage: b._derivative()
            Traceback (most recent call last):
            ...
            ValueError: No differentiation variable specified.

        Check if :trac:`6524` is fixed::

            sage: f = function('f')
            sage: f(x)*f(x).derivative(x)*f(x).derivative(x,2)
            f(x)*D[0](f)(x)*D[0, 0](f)(x)
            sage: g = f(x).diff(x)
            sage: h = f(x).diff(x)*sin(x)
            sage: h/g
            sin(x)
        """
        if symb is None:
            # we specify a default value of None for symb and check for it here
            # to return more helpful error messages when no variable is
            # given by the multi_derivative framework
            vars = self.variables()
            if len(vars) == 1:
                symb = vars[0]
            elif len(vars) == 0:
                return self._parent(0)
            elif sage.symbolic.callable.is_CallableSymbolicExpression(self):
                return self.gradient()
            else:
                raise ValueError("No differentiation variable specified.")
        if not isinstance(deg, (int, long, sage.rings.integer.Integer)) \
                or deg < 1:
            raise TypeError("argument deg should be an integer >= 1.")
        cdef Expression symbol = self.coerce_in(symb)
        if not is_a_symbol(symbol._gobj):
            raise TypeError("argument symb must be a symbol")
        cdef GEx x
        sig_on()
        try:
            x = self._gobj.diff(ex_to_symbol(symbol._gobj), deg)
        finally:
            sig_off()
        return new_Expression_from_GEx(self._parent, x)

    def gradient(self, variables=None):
        r"""
        Compute the gradient of a symbolic function.

        This function returns a vector whose components are the derivatives
        of the original function with respect to the arguments of the
        original function. Alternatively, you can specify the variables as
        a list.

        EXAMPLES::

            sage: x,y = var('x y')
            sage: f = x^2+y^2
            sage: f.gradient()
            (2*x, 2*y)
            sage: g(x,y) = x^2+y^2
            sage: g.gradient()
            (x, y) |--> (2*x, 2*y)
            sage: n = var('n')
            sage: f(x,y) = x^n+y^n
            sage: f.gradient()
            (x, y) |--> (n*x^(n - 1), n*y^(n - 1))
            sage: f.gradient([y,x])
            (x, y) |--> (n*y^(n - 1), n*x^(n - 1))
        """
        from sage.modules.free_module_element import vector
        if variables is None:
            variables = self.arguments()
        return vector([self.derivative(x) for x in variables])

    def hessian(self):
        r"""
        Compute the hessian of a function. This returns a matrix components
        are the 2nd partial derivatives of the original function.

        EXAMPLES::

            sage: x,y = var('x y')
            sage: f = x^2+y^2
            sage: f.hessian()
            [2 0]
            [0 2]
            sage: g(x,y) = x^2+y^2
            sage: g.hessian()
            [(x, y) |--> 2 (x, y) |--> 0]
            [(x, y) |--> 0 (x, y) |--> 2]
        """
        from sage.matrix.constructor import matrix
        return matrix([[g.derivative(x) for x in self.arguments()]
                       for g in self.gradient()])


    def series(self, symbol, order=None):
        r"""
        Return the power series expansion of self in terms of the
        given variable to the given order.

        INPUT:

        - ``symbol`` - a symbolic variable or symbolic equality
          such as ``x == 5``; if an equality is given, the
          expansion is around the value on the right hand side
          of the equality
        - ``order`` - an integer; if nothing given, it is set
          to the global default (``20``), which can be changed
          using :func:`set_series_precision`

        OUTPUT:

        A power series.

        To truncate the power series and obtain a normal expression, use the
        :meth:`truncate` command.

        EXAMPLES:

        We expand a polynomial in `x` about 0, about `1`, and also truncate
        it back to a polynomial::

            sage: var('x,y')
            (x, y)
            sage: f = (x^3 - sin(y)*x^2 - 5*x + 3); f
            x^3 - x^2*sin(y) - 5*x + 3
            sage: g = f.series(x, 4); g
            3 + (-5)*x + (-sin(y))*x^2 + 1*x^3
            sage: g.truncate()
            x^3 - x^2*sin(y) - 5*x + 3
            sage: g = f.series(x==1, 4); g
            (-sin(y) - 1) + (-2*sin(y) - 2)*(x - 1) + (-sin(y) + 3)*(x - 1)^2 + 1*(x - 1)^3
            sage: h = g.truncate(); h
            (x - 1)^3 - (x - 1)^2*(sin(y) - 3) - 2*(x - 1)*(sin(y) + 1) - sin(y) - 1
            sage: h.expand()
            x^3 - x^2*sin(y) - 5*x + 3

        We computer another series expansion of an analytic function::

            sage: f = sin(x)/x^2
            sage: f.series(x,7)
            1*x^(-1) + (-1/6)*x + 1/120*x^3 + (-1/5040)*x^5 + Order(x^7)
            sage: f.series(x)
            1*x^(-1) + (-1/6)*x + ... + Order(x^20)
            sage: f.series(x==1,3)
            (sin(1)) + (cos(1) - 2*sin(1))*(x - 1) + (-2*cos(1) + 5/2*sin(1))*(x - 1)^2 + Order((x - 1)^3)
            sage: f.series(x==1,3).truncate().expand()
            -2*x^2*cos(1) + 5/2*x^2*sin(1) + 5*x*cos(1) - 7*x*sin(1) - 3*cos(1) + 11/2*sin(1)

        Expressions formed by combining series can be expanded
        by applying series again::

            sage: (1/(1-x)).series(x, 3)+(1/(1+x)).series(x,3)
            (1 + (-1)*x + 1*x^2 + Order(x^3)) + (1 + 1*x + 1*x^2 + Order(x^3))
            sage: _.series(x,3)
            2 + 2*x^2 + Order(x^3)
            sage: (1/(1-x)).series(x, 3)*(1/(1+x)).series(x,3)
            (1 + (-1)*x + 1*x^2 + Order(x^3))*(1 + 1*x + 1*x^2 + Order(x^3))
            sage: _.series(x,3)
            1 + 1*x^2 + Order(x^3)

        Following the GiNaC tutorial, we use John Machin's amazing
        formula `\pi = 16 \tan^{-1}(1/5) - 4 \tan^{-1}(1/239)` to compute
        digits of `\pi`. We expand the arc tangent around 0 and insert
        the fractions 1/5 and 1/239.

        ::

            sage: x = var('x')
            sage: f = atan(x).series(x, 10); f
            1*x + (-1/3)*x^3 + 1/5*x^5 + (-1/7)*x^7 + 1/9*x^9 + Order(x^10)
            sage: float(16*f.subs(x==1/5) - 4*f.subs(x==1/239))
            3.1415926824043994

        TESTS:

        Check if :trac:`8943` is fixed::

            sage: ((1+arctan(x))**(1/x)).series(x==0, 3)
            (e) + (-1/2*e)*x + (1/8*e)*x^2 + Order(x^3)

        Order may be negative::

            sage: f = sin(x)^(-2); f.series(x, -1)
            1*x^(-2) + Order(1/x)

        Check if changing global series precision does it right::

            sage: set_series_precision(3)
            sage: (1/(1-2*x)).series(x)
            1 + 2*x + 4*x^2 + Order(x^3)
            sage: set_series_precision(20)
        """
        cdef Expression symbol0 = self.coerce_in(symbol)
        cdef GEx x
        cdef SymbolicSeries nex
        cdef int prec
        if order is None:
            from sage.misc.defaults import series_precision
            prec = series_precision()
        else:
            prec = order
        sig_on()
        try:
<<<<<<< HEAD
            x = self._gobj.series(symbol0._gobj, prec, 0)
            nex = SymbolicSeries.__new__(SymbolicSeries)
            nex._parent = self._parent
            GEx_construct_ex(&nex._gobj, x)
=======
            x = self._gobj.expand(0).series(symbol0._gobj, prec, 0)
>>>>>>> 06dbbffb
        finally:
            sig_off()
        return nex

    def residue(self, symbol):
        """
        Calculate the residue of ``self`` with respect to ``symbol``.

        INPUT:

        - ``symbol`` - a symbolic variable or symbolic equality such
          as ``x == 5``. If an equality is given, the expansion is
          around the value on the right hand side of the equality,
          otherwise at ``0``.

        OUTPUT:

        The residue of ``self``.

        Say, ``symbol`` is ``x == a``, then this function calculates
        the residue of ``self`` at `x=a`, i.e., the coefficient of
        `1/(x-a)` of the series expansion of ``self`` around `a`.

        EXAMPLES::

            sage: (1/x).residue(x == 0)
            1
            sage: (1/x).residue(x == oo)
            -1
            sage: (1/x^2).residue(x == 0)
            0
            sage: (1/sin(x)).residue(x == 0)
            1
            sage: var('q, n, z')
            (q, n, z)
            sage: (-z^(-n-1)/(1-z/q)^2).residue(z == q).simplify_full()
            (n + 1)/q^n
            sage: var('s')
            s
            sage: zeta(s).residue(s == 1)
            1

        TESTS::

            sage: (exp(x)/sin(x)^4).residue(x == 0)
            5/6

        Check that :trac:`18372` is resolved::

            sage: (1/(x^2 - x - 1)).residue(x == 1/2*sqrt(5) + 1/2)
            1/5*sqrt(5)
        """
        if symbol.is_relational():
            x = symbol.lhs()
            a = symbol.rhs()
        else:
            x = symbol
            a = 0
        if a == infinity:
            return (-self.subs({x: 1/x}) / x**2).residue(x == 0)
        return self.subs({x: x+a}).series(x == 0, 0).coefficient(x, -1)

    def taylor(self, *args):
        r"""
        Expand this symbolic expression in a truncated Taylor or
        Laurent series in the variable `v` around the point `a`,
        containing terms through `(x - a)^n`. Functions in more
        variables is also supported.

        INPUT:

        -  ``*args`` - the following notation is supported

           - ``x, a, n`` - variable, point, degree

           - ``(x, a), (y, b), n`` - variables with points, degree of polynomial

        EXAMPLES::

            sage: var('a, x, z')
            (a, x, z)
            sage: taylor(a*log(z), z, 2, 3)
            1/24*a*(z - 2)^3 - 1/8*a*(z - 2)^2 + 1/2*a*(z - 2) + a*log(2)

        ::

            sage: taylor(sqrt (sin(x) + a*x + 1), x, 0, 3)
            1/48*(3*a^3 + 9*a^2 + 9*a - 1)*x^3 - 1/8*(a^2 + 2*a + 1)*x^2 + 1/2*(a + 1)*x + 1

        ::

            sage: taylor (sqrt (x + 1), x, 0, 5)
            7/256*x^5 - 5/128*x^4 + 1/16*x^3 - 1/8*x^2 + 1/2*x + 1

        ::

            sage: taylor (1/log (x + 1), x, 0, 3)
            -19/720*x^3 + 1/24*x^2 - 1/12*x + 1/x + 1/2

        ::

            sage: taylor (cos(x) - sec(x), x, 0, 5)
            -1/6*x^4 - x^2

        ::

            sage: taylor ((cos(x) - sec(x))^3, x, 0, 9)
            -1/2*x^8 - x^6

        ::

            sage: taylor (1/(cos(x) - sec(x))^3, x, 0, 5)
            -15377/7983360*x^4 - 6767/604800*x^2 + 11/120/x^2 + 1/2/x^4 - 1/x^6 - 347/15120

        TESTS:

        Check that ticket :trac:`7472` is fixed (Taylor polynomial in
        more variables)::

            sage: x,y=var('x y'); taylor(x*y^3,(x,1),(y,1),4)
            (x - 1)*(y - 1)^3 + 3*(x - 1)*(y - 1)^2 + (y - 1)^3 + 3*(x - 1)*(y - 1) + 3*(y - 1)^2 + x + 3*y - 3
            sage: expand(_)
            x*y^3

        """
        from sage.all import SR, Integer
        A=args
        try:
            if isinstance(A[0],tuple):
                B=[]
                B.append([SR(A[i][0]) for i in range(len(A)-1)])
                B.append([A[i][1] for i in range(len(A)-1)])
            else:
                B=[A[0],SR(A[1])]
            B.append(Integer(A[len(A)-1]))
        except Exception:
            raise NotImplementedError("Wrong arguments passed to taylor. See taylor? for more details.")
        l = self._maxima_().taylor(B)
        return self.parent()(l)



    def truncate(self):
        """
        Given a power series or expression, return the corresponding
        expression without the big oh.

        INPUT:

        - ``self`` -- a series as output by the :meth:`series` command.

        OUTPUT:

        A symbolic expression.

        EXAMPLES::

            sage: f = sin(x)/x^2
            sage: f.truncate()
            sin(x)/x^2
            sage: f.series(x,7)
            1*x^(-1) + (-1/6)*x + 1/120*x^3 + (-1/5040)*x^5 + Order(x^7)
            sage: f.series(x,7).truncate()
            -1/5040*x^5 + 1/120*x^3 - 1/6*x + 1/x
            sage: f.series(x==1,3).truncate().expand()
            -2*x^2*cos(1) + 5/2*x^2*sin(1) + 5*x*cos(1) - 7*x*sin(1) - 3*cos(1) + 11/2*sin(1)
        """
        return self

    def expand(Expression self, side=None):
        """
        Expand this symbolic expression. Products of sums and exponentiated
        sums are multiplied out, numerators of rational expressions which
        are sums are split into their respective terms, and multiplications
        are distributed over addition at all levels.

        EXAMPLES:

        We expand the expression `(x-y)^5` using both
        method and functional notation.

        ::

            sage: x,y = var('x,y')
            sage: a = (x-y)^5
            sage: a.expand()
            x^5 - 5*x^4*y + 10*x^3*y^2 - 10*x^2*y^3 + 5*x*y^4 - y^5
            sage: expand(a)
            x^5 - 5*x^4*y + 10*x^3*y^2 - 10*x^2*y^3 + 5*x*y^4 - y^5

        We expand some other expressions::

            sage: expand((x-1)^3/(y-1))
            x^3/(y - 1) - 3*x^2/(y - 1) + 3*x/(y - 1) - 1/(y - 1)
            sage: expand((x+sin((x+y)^2))^2)
            x^2 + 2*x*sin((x + y)^2) + sin((x + y)^2)^2

        We can expand individual sides of a relation::

            sage: a = (16*x-13)^2 == (3*x+5)^2/2
            sage: a.expand()
            256*x^2 - 416*x + 169 == 9/2*x^2 + 15*x + 25/2
            sage: a.expand('left')
            256*x^2 - 416*x + 169 == 1/2*(3*x + 5)^2
            sage: a.expand('right')
            (16*x - 13)^2 == 9/2*x^2 + 15*x + 25/2

        TESTS::

            sage: var('x,y')
            (x, y)
            sage: ((x + (2/3)*y)^3).expand()
            x^3 + 2*x^2*y + 4/3*x*y^2 + 8/27*y^3
            sage: expand( (x*sin(x) - cos(y)/x)^2 )
            x^2*sin(x)^2 - 2*cos(y)*sin(x) + cos(y)^2/x^2
            sage: f = (x-y)*(x+y); f
            (x + y)*(x - y)
            sage: f.expand()
            x^2 - y^2
        """
        if side is not None:
            if not is_a_relational(self._gobj):
                raise ValueError("expansion on sides only makes sense for relations")
            if side == 'left':
                return self.operator()(self.lhs().expand(), self.rhs())
            elif side == 'right':
                return self.operator()(self.lhs(), self.rhs().expand())
            else:
                raise ValueError("side must be 'left', 'right', or None")

        cdef GEx x
        sig_on()
        try:
            x = self._gobj.expand(0)
        finally:
            sig_off()
        return new_Expression_from_GEx(self._parent, x)

    expand_rational = rational_expand = expand

    def expand_trig(self, full=False, half_angles=False, plus=True, times=True):
        """
        Expand trigonometric and hyperbolic functions of sums of angles
        and of multiple angles occurring in self. For best results, self
        should already be expanded.

        INPUT:

        -  ``full`` - (default: False) To enhance user control
           of simplification, this function expands only one level at a time
           by default, expanding sums of angles or multiple angles. To obtain
           full expansion into sines and cosines immediately, set the optional
           parameter full to True.

        -  ``half_angles`` - (default: False) If True, causes
           half-angles to be simplified away.

        -  ``plus`` - (default: True) Controls the sum rule;
           expansion of sums (e.g. 'sin(x + y)') will take place only if plus
           is True.

        -  ``times`` - (default: True) Controls the product
           rule, expansion of products (e.g. sin(2\*x)) will take place only
           if times is True.


        OUTPUT:

        A symbolic expression.

        EXAMPLES::

            sage: sin(5*x).expand_trig()
            5*cos(x)^4*sin(x) - 10*cos(x)^2*sin(x)^3 + sin(x)^5
            sage: cos(2*x + var('y')).expand_trig()
            cos(2*x)*cos(y) - sin(2*x)*sin(y)

        We illustrate various options to this function::

            sage: f = sin(sin(3*cos(2*x))*x)
            sage: f.expand_trig()
            sin((3*cos(cos(2*x))^2*sin(cos(2*x)) - sin(cos(2*x))^3)*x)
            sage: f.expand_trig(full=True)
            sin((3*(cos(cos(x)^2)*cos(sin(x)^2) + sin(cos(x)^2)*sin(sin(x)^2))^2*(cos(sin(x)^2)*sin(cos(x)^2) - cos(cos(x)^2)*sin(sin(x)^2)) - (cos(sin(x)^2)*sin(cos(x)^2) - cos(cos(x)^2)*sin(sin(x)^2))^3)*x)
            sage: sin(2*x).expand_trig(times=False)
            sin(2*x)
            sage: sin(2*x).expand_trig(times=True)
            2*cos(x)*sin(x)
            sage: sin(2 + x).expand_trig(plus=False)
            sin(x + 2)
            sage: sin(2 + x).expand_trig(plus=True)
            cos(x)*sin(2) + cos(2)*sin(x)
            sage: sin(x/2).expand_trig(half_angles=False)
            sin(1/2*x)
            sage: sin(x/2).expand_trig(half_angles=True)
            (-1)^floor(1/2*x/pi)*sqrt(-1/2*cos(x) + 1/2)

        ALIASES:

        :meth:`trig_expand` and :meth:`expand_trig` are the same
        """
        from sage.calculus.calculus import maxima_options
        M = self._maxima_()
        P = M.parent()
        opt = maxima_options(trigexpand=full, halfangles=half_angles,
                             trigexpandplus=plus, trigexpandtimes=times)
        cmd = 'trigexpand(%s), %s'%(M.name(), opt)
        ans = P(cmd)
        return self.parent()(ans)

    trig_expand = expand_trig

    def reduce_trig(self, var=None):
        r"""
        Combine products and powers of trigonometric and hyperbolic
        sin's and cos's of x into those of multiples of x. It also
        tries to eliminate these functions when they occur in
        denominators.

        INPUT:

        - ``self`` - a symbolic expression

        - ``var`` - (default: None) the variable which is used for
          these transformations. If not specified, all variables are
          used.

        OUTPUT:

        A symbolic expression.

        EXAMPLES::

            sage: y=var('y')
            sage: f=sin(x)*cos(x)^3+sin(y)^2
            sage: f.reduce_trig()
            -1/2*cos(2*y) + 1/8*sin(4*x) + 1/4*sin(2*x) + 1/2

        To reduce only the expressions involving x we use optional parameter::

            sage: f.reduce_trig(x)
            sin(y)^2 + 1/8*sin(4*x) + 1/4*sin(2*x)

        ALIASES: :meth:`trig_reduce` and :meth:`reduce_trig` are the same
        """
        M = self._maxima_()
        P = M.parent()
        if var is None:
            cmd = 'trigreduce(%s)'%(M.name())
        else:
            cmd = 'trigreduce(%s,%s)'%(M.name(),'_SAGE_VAR_'+str(var))
        ans = P(cmd)
        return self.parent()(ans)

    trig_reduce = reduce_trig

    ############################################################################
    # Pattern Matching
    ############################################################################
    def match(self, pattern):
        """
        Check if self matches the given pattern.

        INPUT:

        -  ``pattern`` -- a symbolic expression, possibly containing wildcards
           to match for

        OUTPUT:

        One of

        ``None`` if there is no match, or a dictionary mapping the
        wildcards to the matching values if a match was found. Note
        that the dictionary is empty if there were no wildcards in the
        given pattern.

        See also http://www.ginac.de/tutorial/Pattern-matching-and-advanced-substitutions.html

        EXAMPLES::

            sage: var('x,y,z,a,b,c,d,f,g')
            (x, y, z, a, b, c, d, f, g)
            sage: w0 = SR.wild(0); w1 = SR.wild(1); w2 = SR.wild(2)
            sage: ((x+y)^a).match((x+y)^a)  # no wildcards, so empty dict
            {}
            sage: print ((x+y)^a).match((x+y)^b)
            None
            sage: t = ((x+y)^a).match(w0^w1)
            sage: t[w0], t[w1]
            (x + y, a)
            sage: print ((x+y)^a).match(w0^w0)
            None
            sage: ((x+y)^(x+y)).match(w0^w0)
            {$0: x + y}
            sage: t = ((a+b)*(a+c)).match((a+w0)*(a+w1))
            sage: t[w0], t[w1]
            (c, b)
            sage: ((a+b)*(a+c)).match((w0+b)*(w0+c))
            {$0: a}
            sage: t = ((a+b)*(a+c)).match((w0+w1)*(w0+w2))
            sage: t[w0], t[w1], t[w2]
            (a, c, b)
            sage: print ((a+b)*(a+c)).match((w0+w1)*(w1+w2))
            None
            sage: t = (a*(x+y)+a*z+b).match(a*w0+w1)
            sage: t[w0], t[w1]
            (x + y, a*z + b)
            sage: print (a+b+c+d+f+g).match(c)
            None
            sage: (a+b+c+d+f+g).has(c)
            True
            sage: (a+b+c+d+f+g).match(c+w0)
            {$0: a + b + d + f + g}
            sage: (a+b+c+d+f+g).match(c+g+w0)
            {$0: a + b + d + f}
            sage: (a+b).match(a+b+w0)
            {$0: 0}
            sage: print (a*b^2).match(a^w0*b^w1)
            None
            sage: (a*b^2).match(a*b^w1)
            {$1: 2}
            sage: (x*x.arctan2(x^2)).match(w0*w0.arctan2(w0^2))
            {$0: x}

        Beware that behind-the-scenes simplification can lead to
        surprising results in matching::

            sage: print (x+x).match(w0+w1)
            None
            sage: t = x+x; t
            2*x
            sage: t.operator()
            <function mul_vararg ...>

        Since asking to match w0+w1 looks for an addition operator,
        there is no match.
        """
        cdef Expression p = self.coerce_in(pattern)
        cdef GExList mlst
        cdef bint res = self._gobj.match(p._gobj, mlst)
        if not res:
            return None

        cdef dict rdict = {}
        cdef GExListIter itr = mlst.begin()
        cdef GExListIter lstend = mlst.end()
        while itr.is_not_equal(lstend):
            key = new_Expression_from_GEx(self._parent, itr.obj().lhs())
            val = new_Expression_from_GEx(self._parent, itr.obj().rhs())
            rdict[key] = val
            itr.inc()
        return rdict


    def find(self, pattern):
        """
        Find all occurrences of the given pattern in this expression.

        Note that once a subexpression matches the pattern, the search does
        not extend to subexpressions of it.

        EXAMPLES::

            sage: var('x,y,z,a,b')
            (x, y, z, a, b)
            sage: w0 = SR.wild(0); w1 = SR.wild(1)

            sage: (sin(x)*sin(y)).find(sin(w0))
            [sin(y), sin(x)]

            sage: ((sin(x)+sin(y))*(a+b)).expand().find(sin(w0))
            [sin(y), sin(x)]

            sage: (1+x+x^2+x^3).find(x)
            [x]
            sage: (1+x+x^2+x^3).find(x^w0)
            [x^2, x^3]

            sage: (1+x+x^2+x^3).find(y)
            []

            # subexpressions of a match are not listed
            sage: ((x^y)^z).find(w0^w1)
            [(x^y)^z]
        """
        cdef Expression p = self.coerce_in(pattern)
        cdef GExList found
        self._gobj.find(p._gobj, found)
        res = []
        cdef GExListIter itr = found.begin()
        while itr.is_not_equal(found.end()):
            res.append(new_Expression_from_GEx(self._parent, itr.obj()))
            itr.inc()
        res.sort(cmp)
        return res

    def has(self, pattern):
        """
        EXAMPLES::

            sage: var('x,y,a'); w0 = SR.wild(); w1 = SR.wild()
            (x, y, a)
            sage: (x*sin(x + y + 2*a)).has(y)
            True

        Here "x+y" is not a subexpression of "x+y+2*a" (which has the
        subexpressions "x", "y" and "2*a")::

            sage: (x*sin(x + y + 2*a)).has(x+y)
            False
            sage: (x*sin(x + y + 2*a)).has(x + y + w0)
            True

        The following fails because "2*(x+y)" automatically gets converted to
        "2*x+2*y" of which "x+y" is not a subexpression::

            sage: (x*sin(2*(x+y) + 2*a)).has(x+y)
            False

        Although x^1==x and x^0==1, neither "x" nor "1" are actually of the
        form "x^something"::

            sage: (x+1).has(x^w0)
            False

        Here is another possible pitfall, where the first expression
        matches because the term "-x" has the form "(-1)*x" in GiNaC. To check
        whether a polynomial contains a linear term you should use the
        coeff() function instead.

        ::

            sage: (4*x^2 - x + 3).has(w0*x)
            True
            sage: (4*x^2 + x + 3).has(w0*x)
            False
            sage: (4*x^2 + x + 3).has(x)
            True
            sage: (4*x^2 - x + 3).coefficient(x,1)
            -1
            sage: (4*x^2 + x + 3).coefficient(x,1)
            1
        """
        cdef Expression p = self.coerce_in(pattern)
        return self._gobj.has(p._gobj)

    def substitute(self, *args, **kwds):
        """
        Substitute the given subexpressions in this expression.

        EXAMPLES::

            sage: var('x,y,z,a,b,c,d,f,g')
            (x, y, z, a, b, c, d, f, g)
            sage: w0 = SR.wild(0); w1 = SR.wild(1)
            sage: t = a^2 + b^2 + (x+y)^3

        Substitute with keyword arguments (works only with symbols)::

            sage: t.subs(a=c)
            (x + y)^3 + b^2 + c^2
            sage: t.subs(b=19, x=z)
            (y + z)^3 + a^2 + 361

        Substitute with a dictionary argument::

            sage: t.subs({a^2: c})
            (x + y)^3 + b^2 + c

            sage: t.subs({w0^2: w0^3})
            a^3 + b^3 + (x + y)^3

        Substitute with one or more relational expressions::

            sage: t.subs(w0^2 == w0^3)
            a^3 + b^3 + (x + y)^3

            sage: t.subs(w0 == w0^2)
            (x^2 + y^2)^18 + a^16 + b^16

            sage: t.subs(a == b, b == c)
            (x + y)^3 + b^2 + c^2

        Any number of arguments is accepted::

            sage: t.subs(a=b, b=c)
            (x + y)^3 + b^2 + c^2

            sage: t.subs({a:b}, b=c)
            (x + y)^3 + b^2 + c^2

            sage: t.subs([x == 3, y == 2], a == 2, {b:3})
            138

        It can even accept lists of lists::

            sage: eqn1 = (a*x + b*y == 0)
            sage: eqn2 = (1 + y == 0)
            sage: soln = solve([eqn1, eqn2], [x, y])
            sage: soln
            [[x == b/a, y == -1]]
            sage: f = x + y
            sage: f.subs(soln)
            b/a - 1

        Duplicate assignments will throw an error::

            sage: t.subs({a:b}, a=c)
            Traceback (most recent call last):
            ...
            ValueError: duplicate substitution for a, got values b and c

            sage: t.subs([x == 1], a = 1, b = 2, x = 2)
            Traceback (most recent call last):
            ...
            ValueError: duplicate substitution for x, got values 1 and 2

        All substitutions are performed at the same time::

             sage: t.subs({a:b, b:c})
             (x + y)^3 + b^2 + c^2

        Substitutions are done term by term, in other words Sage is not
        able to identify partial sums in a substitution (see :trac:`18396`)::

            sage: f = x + x^2 + x^4
            sage: f.subs(x = y)
            y^4 + y^2 + y
            sage: f.subs(x^2 == y)             # one term is fine
            x^4 + x + y
            sage: f.subs(x + x^2 == y)         # partial sum does not work
            x^4 + x^2 + x
            sage: f.subs(x + x^2 + x^4 == y)   # whole sum is fine
            y

        Note that it is the very same behavior as in Maxima::

            sage: E = 'x^4 + x^2 + x'
            sage: subs = [('x','y'), ('x^2','y'), ('x^2+x','y'), ('x^4+x^2+x','y')]

            sage: cmd = '{}, {}={}'
            sage: for s1,s2 in subs:
            ....:     maxima.eval(cmd.format(E, s1, s2))
            'y^4+y^2+y'
            'y+x^4+x'
            'x^4+x^2+x'
            'y'

        Or as in Maple::

            sage: cmd = 'subs({}={}, {})'              # optional - maple
            sage: for s1,s2 in subs:                   # optional - maple
            ....:     maple.eval(cmd.format(s1,s2, E)) # optional - maple
            'y^4+y^2+y'
            'x^4+x+y'
            'x^4+x^2+x'
            'y'

        But Mathematica does something different on the third example::

            sage: cmd = '{} /. {} -> {}'                    # optional - mathematica
            sage: for s1,s2 in subs:                        # optional - mathematica
            ....:     mathematica.eval(cmd.format(E,s1,s2)) # optional - mathematica
            'y^4+y^2+y'
            'x^4+y+x'
            'x^4+y'
            'y'

        TESTS:

        No arguments return the same expression::

            sage: t = a^2 + b^2 + (x+y)^3
            sage: t.subs()
            (x + y)^3 + a^2 + b^2

        Similarly for a empty dictionary, empty tuples and empty lists::

            sage: t.subs({}, (), [], ())
            (x + y)^3 + a^2 + b^2

        Invalid argument returns error::

            sage: t.subs(5)
            Traceback (most recent call last):
            ...
            TypeError: not able to determine a substitution from 5

        Substitutions with infinity::

            sage: (x/y).subs(y=oo)
            0
            sage: (x/y).subs(x=oo)
            Traceback (most recent call last):
            ...
            RuntimeError: indeterminate expression: infinity * f(x) encountered.
            sage: (x*y).subs(x=oo)
            Traceback (most recent call last):
            ...
            RuntimeError: indeterminate expression: infinity * f(x) encountered.
            sage: (x^y).subs(x=oo)
            Traceback (most recent call last):
            ...
            ValueError: power::eval(): pow(Infinity, f(x)) is not defined.
            sage: (x^y).subs(y=oo)
            Traceback (most recent call last):
            ...
            ValueError: power::eval(): pow(f(x), infinity) is not defined.
            sage: (x+y).subs(x=oo)
            +Infinity
            sage: (x-y).subs(y=oo)
            -Infinity
            sage: gamma(x).subs(x=-1)
            Infinity
            sage: 1/gamma(x).subs(x=-1)
            0

        Verify that this operation does not modify the passed
        dictionary (:trac:`6622`)::

            sage: var('v t')
            (v, t)
            sage: f = v*t
            sage: D = {v: 2}
            sage: f(D, t=3)
            6
            sage: D
            {v: 2}

        Check if :trac:`9891` is fixed::

            sage: exp(x).subs(x=log(x))
            x

        Check if :trac:`13587` is fixed::

            sage: t = tan(x)^2 - tan(x)
            sage: t.subs(x=pi/2)
            Infinity
            sage: u = gamma(x) - gamma(x-1)
            sage: u.subs(x=-1)
            Infinity

        Check that the deprecated method ``subs_expr`` works as expected (see
        :trac:`12834`)::

            sage: var('x,y,z'); f = x^3 + y^2 + z
            (x, y, z)
            sage: f.subs_expr(x^3 == y^2, z == 1)
            doctest:...: DeprecationWarning: subs_expr is deprecated. Please use
            substitute instead.
            See http://trac.sagemath.org/12834 for details.
            2*y^2 + 1
            sage: f.subs_expr({x^3:y^2, z:1})
            2*y^2 + 1
            sage: f = x^2 + x^4
            sage: f.subs_expr(x^2 == x)
            x^4 + x
            sage: f = cos(x^2) + sin(x^2)
            sage: f.subs_expr(x^2 == x)
            cos(x) + sin(x)
            sage: f(x,y,t) = cos(x) + sin(y) + x^2 + y^2 + t
            sage: f.subs_expr(y^2 == t)
            (x, y, t) |--> x^2 + 2*t + cos(x) + sin(y)
            sage: f.subs_expr(x^2 + y^2 == t)
            (x, y, t) |--> x^2 + y^2 + t + cos(x) + sin(y)
        """
        cdef dict sdict = {}

        if args and args[0] is None:
            # this is needed because sometimes this function get called as
            # expr.substitute(None, **kwds). This is because its signature used
            # to be (in_dict=None, **kwds) instead of (*args, **kwds)
            # (see ticket #12834)
            args = args[1:]

        for a in args:
            _dict_update_check_duplicate(sdict, _subs_make_dict(a))

        if kwds:
            # Ensure that the keys are symbolic variables.
            varkwds = {self._parent.var(k): v for k,v in kwds.iteritems()}
            # Check for duplicate
            _dict_update_check_duplicate(sdict, varkwds)

        cdef GExMap smap
        for k, v in sdict.iteritems():
            smap.insert(make_pair((<Expression>self.coerce_in(k))._gobj,
                                  (<Expression>self.coerce_in(v))._gobj))

        return new_Expression_from_GEx(self._parent,
                                       self._gobj.subs_map(smap, 0))

    subs = substitute

    cpdef Expression _subs_expr(self, expr):
        """
        EXAMPLES::

            sage: var('x,y,z,a,b,c,d,f')
            (x, y, z, a, b, c, d, f)
            sage: w0 = SR.wild(0); w1 = SR.wild(1)
            sage: (a^2 + b^2 + (x+y)^2)._subs_expr(w0^2 == w0^3)
            a^3 + b^3 + (x + y)^3
            sage: (a^4 + b^4 + (x+y)^4)._subs_expr(w0^2 == w0^3)
            a^4 + b^4 + (x + y)^4
            sage: (a^2 + b^4 + (x+y)^4)._subs_expr(w0^2 == w0^3)
            b^4 + (x + y)^4 + a^3
            sage: ((a+b+c)^2)._subs_expr(a+b == x)
            (a + b + c)^2
            sage: ((a+b+c)^2)._subs_expr(a+b+w0 == x+w0)
            (c + x)^2
            sage: (a+2*b)._subs_expr(a+b == x)
            a + 2*b
            sage: (a+2*b)._subs_expr(a+b+w0 == x+w0)
            a + 2*b
            sage: (a+2*b)._subs_expr(a+w0*b == x)
            x
            sage: (a+2*b)._subs_expr(a+b+w0*b == x+w0*b)
            a + 2*b
            sage: (4*x^3-2*x^2+5*x-1)._subs_expr(x==a)
            4*a^3 - 2*a^2 + 5*a - 1
            sage: (4*x^3-2*x^2+5*x-1)._subs_expr(x^w0==a^w0)
            4*a^3 - 2*a^2 + 5*x - 1
            sage: (4*x^3-2*x^2+5*x-1)._subs_expr(x^w0==a^(2*w0))._subs_expr(x==a)
            4*a^6 - 2*a^4 + 5*a - 1
            sage: sin(1+sin(x))._subs_expr(sin(w0)==cos(w0))
            cos(cos(x) + 1)
            sage: (sin(x)^2 + cos(x)^2)._subs_expr(sin(w0)^2+cos(w0)^2==1)
            1
            sage: (1 + sin(x)^2 + cos(x)^2)._subs_expr(sin(w0)^2+cos(w0)^2==1)
            cos(x)^2 + sin(x)^2 + 1
            sage: (17*x + sin(x)^2 + cos(x)^2)._subs_expr(w1 + sin(w0)^2+cos(w0)^2 == w1 + 1)
            17*x + 1
            sage: ((x-1)*(sin(x)^2 + cos(x)^2)^2)._subs_expr(sin(w0)^2+cos(w0)^2 == 1)
            x - 1
            """
        cdef Expression p = self.coerce_in(expr)
        return new_Expression_from_GEx(self._parent, self._gobj.subs(p._gobj))


    substitute_expression = deprecated_function_alias(12834, substitute)
    subs_expr = deprecated_function_alias(12834, subs)

    def substitute_function(self, original, new):
        """
        Return this symbolic expressions all occurrences of the
        function *original* replaced with the function *new*.

        EXAMPLES::

            sage: x,y = var('x,y')
            sage: foo = function('foo'); bar = function('bar')
            sage: f = foo(x) + 1/foo(pi*y)
            sage: f.substitute_function(foo, bar)
            1/bar(pi*y) + bar(x)

        TESTS:

        Make sure :trac:`17849` is fixed::

            sage: ex = sin(x) + atan2(0,0,hold=True)
            sage: ex.substitute_function(sin,cos)
            arctan2(0, 0) + cos(x)
            sage: ex = sin(x) + hypergeometric([1, 1], [2], -1)
            sage: ex.substitute_function(sin,cos)
            cos(x) + hypergeometric((1, 1), (2,), -1)
        """
        from sage.symbolic.expression_conversions import SubstituteFunction
        return SubstituteFunction(self, original, new)()

    def __call__(self, *args, **kwds):
        """
        Call the :meth:`subs` on this expression.

        EXAMPLES::

            sage: var('x,y,z')
            (x, y, z)
            sage: (x+y)(x=z^2, y=x^y)
            z^2 + x^y
        """
        return self._parent._call_element_(self, *args, **kwds)

    def variables(self):
        """
        Return sorted tuple of variables that occur in this expression.

        EXAMPLES::

            sage: (x,y,z) = var('x,y,z')
            sage: (x+y).variables()
            (x, y)
            sage: (2*x).variables()
            (x,)
            sage: (x^y).variables()
            (x, y)
            sage: sin(x+y^z).variables()
            (x, y, z)

        """
        from sage.symbolic.ring import SR
        cdef GExSet sym_set
        g_list_symbols(self._gobj, sym_set)
        res = []
        cdef GExSetIter itr = sym_set.begin()
        while itr.is_not_equal(sym_set.end()):
            res.append(new_Expression_from_GEx(SR, itr.obj()))
            itr.inc()
        res.sort(cmp=lambda x,y: -cmp(x,y))
        return tuple(res)

    def arguments(self):
        """
        EXAMPLES::

            sage: x,y = var('x,y')
            sage: f = x + y
            sage: f.arguments()
            (x, y)

            sage: g = f.function(x)
            sage: g.arguments()
            (x,)

        """
        try:
            return self._parent.arguments()
        except AttributeError:
            return self.variables()

    args = arguments

    def number_of_arguments(self):
        """
        EXAMPLES::

            sage: x,y = var('x,y')
            sage: f = x + y
            sage: f.number_of_arguments()
            2

            sage: g = f.function(x)
            sage: g.number_of_arguments()
            1

        ::

            sage: x,y,z = var('x,y,z')
            sage: (x+y).number_of_arguments()
            2
            sage: (x+1).number_of_arguments()
            1
            sage: (sin(x)+1).number_of_arguments()
            1
            sage: (sin(z)+x+y).number_of_arguments()
            3
            sage: (sin(x+y)).number_of_arguments()
            2

        ::

            sage: ( 2^(8/9) - 2^(1/9) )(x-1)
            Traceback (most recent call last):
            ...
            ValueError: the number of arguments must be less than or equal to 0
        """
        return len(self.arguments())

    def number_of_operands(self):
        """
        Return the number of arguments of this expression.

        EXAMPLES::

            sage: var('a,b,c,x,y')
            (a, b, c, x, y)
            sage: a.number_of_operands()
            0
            sage: (a^2 + b^2 + (x+y)^2).number_of_operands()
            3
            sage: (a^2).number_of_operands()
            2
            sage: (a*b^2*c).number_of_operands()
            3
        """
        return self._gobj.nops()

    nops = number_of_operands

    def __len__(self):
        """
        Return the number of arguments of this expression.

        EXAMPLES::

            sage: var('a,b,c,x,y')
            (a, b, c, x, y)
            sage: len(a)
            0
            sage: len((a^2 + b^2 + (x+y)^2))
            3
            sage: len((a^2))
            2
            sage: len(a*b^2*c)
            3
        """
        return self.number_of_operands()

    def _unpack_operands(self):
        """
        Unpack the operands of this expression converting each to a Python
        object if possible.

        This corresponds to the conversion performed when arguments of a
        function are unpacked as they are being passed to custom methods of
        a symbolic function.

        EXAMPLES::

            sage: t = SR._force_pyobject((1, 2, x, x+1, x+2))
            sage: t._unpack_operands()
            (1, 2, x, x + 1, x + 2)
            sage: type(t._unpack_operands())
            <type 'tuple'>
            sage: map(type, t._unpack_operands())
            [<type 'sage.rings.integer.Integer'>, <type 'sage.rings.integer.Integer'>, <type 'sage.symbolic.expression.Expression'>, <type 'sage.symbolic.expression.Expression'>, <type 'sage.symbolic.expression.Expression'>]
            sage: u = SR._force_pyobject((t, x^2))
            sage: u._unpack_operands()
            ((1, 2, x, x + 1, x + 2), x^2)
            sage: type(u._unpack_operands()[0])
            <type 'tuple'>
        """
        from sage.symbolic.pynac import unpack_operands
        return unpack_operands(self)

    def operands(self):
        """
        Return a list containing the operands of this expression.

        EXAMPLES::

            sage: var('a,b,c,x,y')
            (a, b, c, x, y)
            sage: (a^2 + b^2 + (x+y)^2).operands()
            [a^2, b^2, (x + y)^2]
            sage: (a^2).operands()
            [a, 2]
            sage: (a*b^2*c).operands()
            [a, b^2, c]
        """
        from sage.symbolic.ring import SR
        return [new_Expression_from_GEx(SR, self._gobj.op(i)) \
                            for i from 0 <= i < self._gobj.nops()]

    def operator(self):
        """
        Return the topmost operator in this expression.

        EXAMPLES::

            sage: x,y,z = var('x,y,z')
            sage: (x+y).operator()
            <function add_vararg ...>
            sage: (x^y).operator()
            <built-in function pow>
            sage: (x^y * z).operator()
            <function mul_vararg ...>
            sage: (x < y).operator()
            <built-in function lt>

            sage: abs(x).operator()
            abs
            sage: r = gamma(x).operator(); type(r)
            <class 'sage.functions.other.Function_gamma'>

            sage: psi = function('psi', nargs=1)
            sage: psi(x).operator()
            psi

            sage: r = psi(x).operator()
            sage: r == psi
            True

            sage: f = function('f', nargs=1, conjugate_func=lambda self, x: 2*x)
            sage: nf = f(x).operator()
            sage: nf(x).conjugate()
            2*x

            sage: f = function('f')
            sage: a = f(x).diff(x); a
            D[0](f)(x)
            sage: a.operator()
            D[0](f)

        TESTS::

            sage: (x <= y).operator()
            <built-in function le>
            sage: (x == y).operator()
            <built-in function eq>
            sage: (x != y).operator()
            <built-in function ne>
            sage: (x > y).operator()
            <built-in function gt>
            sage: (x >= y).operator()
            <built-in function ge>
            sage: SR._force_pyobject( (x, x + 1, x + 2) ).operator()
            <type 'tuple'>
        """
        cdef operators o
        cdef unsigned serial
        if is_a_add(self._gobj):
            return add_vararg
        elif is_a_mul(self._gobj) or is_a_ncmul(self._gobj):
            return mul_vararg
        elif is_a_power(self._gobj):
            return operator.pow
        elif is_a_relational(self._gobj):
            # find the operator and return it
            o = relational_operator(self._gobj)
            if o == equal:
                return operator.eq
            elif o == not_equal:
                return operator.ne
            elif o == less:
                return operator.lt
            elif o == less_or_equal:
                return operator.le
            elif o == greater:
                return operator.gt
            elif o == greater_or_equal:
                return operator.ge
            else:
                raise RuntimeError("operator type not known, please report this as a bug")
        elif is_a_function(self._gobj):
            # get function id
            serial = ex_to_function(self._gobj).get_serial()

            # if operator is a special function defined by us
            # find the python equivalent and return it
            res = get_sfunction_from_serial(serial)
            if res is None:
                raise RuntimeError("cannot find SFunction in table")

            if is_a_fderivative(self._gobj):
                from sage.symbolic.pynac import paramset_from_Expression
                parameter_set = paramset_from_Expression(self)
                res = FDerivativeOperator(res, parameter_set)

            return res
        elif is_exactly_a_exprseq(self._gobj):
            return tuple

        # self._gobj is either a symbol, constant or numeric
        return None

    def __index__(self):
        """
        EXAMPLES::

            sage: a = range(10)
            sage: a[:SR(5)]
            [0, 1, 2, 3, 4]
        """
        return int(self._integer_())

    def iterator(self):
        """
        Return an iterator over the operands of this expression.

        EXAMPLES::

            sage: x,y,z = var('x,y,z')
            sage: list((x+y+z).iterator())
            [x, y, z]
            sage: list((x*y*z).iterator())
            [x, y, z]
            sage: list((x^y*z*(x+y)).iterator())
            [x + y, x^y, z]

        Note that symbols, constants and numeric objects do not have operands,
        so the iterator function raises an error in these cases::

            sage: x.iterator()
            Traceback (most recent call last):
            ...
            ValueError: expressions containing only a numeric coefficient, constant or symbol have no operands
            sage: pi.iterator()
            Traceback (most recent call last):
            ...
            ValueError: expressions containing only a numeric coefficient, constant or symbol have no operands
            sage: SR(5).iterator()
            Traceback (most recent call last):
            ...
            ValueError: expressions containing only a numeric coefficient, constant or symbol have no operands
        """
        if is_a_symbol(self._gobj) or is_a_constant(self._gobj) or \
                is_a_numeric(self._gobj):
                    raise ValueError("expressions containing only a numeric coefficient, constant or symbol have no operands")
        return new_ExpIter_from_Expression(self)

    property op:
        def __get__(self):
            """
            Provide access to the operands of an expression through a property.


            EXAMPLES::

                sage: t = 1+x+x^2
                sage: t.op
                Operands of x^2 + x + 1
                sage: x.op
                Traceback (most recent call last):
                ...
                TypeError: expressions containing only a numeric coefficient, constant or symbol have no operands
                sage: t.op[0]
                x^2

            Indexing directly with ``t[1]`` causes problems with numpy types.

                sage: t[1]
                Traceback (most recent call last):
                ...
                TypeError: 'sage.symbolic.expression.Expression' object does not support indexing
            """
            if is_a_symbol(self._gobj) or is_a_constant(self._gobj) or \
                is_a_numeric(self._gobj):
                    raise TypeError("expressions containing only a numeric coefficient, constant or symbol have no operands")
            cdef OperandsWrapper res = OperandsWrapper.__new__(OperandsWrapper)
            res._expr = self
            return res

    def _numerical_approx(self, prec=None, digits=None, algorithm=None):
        """
        Return a numerical approximation this symbolic expression as
        either a real or complex number with at least the requested
        number of bits or digits of precision.

        EXAMPLES::

            sage: sin(x).subs(x=5).n()
            -0.958924274663138
            sage: sin(x).subs(x=5).n(100)
            -0.95892427466313846889315440616
            sage: sin(x).subs(x=5).n(digits=50)
            -0.95892427466313846889315440615599397335246154396460
            sage: zeta(x).subs(x=2).numerical_approx(digits=50)
            1.6449340668482264364724151666460251892189499012068

            sage: cos(3).numerical_approx(200)
            -0.98999249660044545727157279473126130239367909661558832881409
            sage: numerical_approx(cos(3),200)
            -0.98999249660044545727157279473126130239367909661558832881409
            sage: numerical_approx(cos(3), digits=10)
            -0.9899924966
            sage: (i + 1).numerical_approx(32)
            1.00000000 + 1.00000000*I
            sage: (pi + e + sqrt(2)).numerical_approx(100)
            7.2740880444219335226246195788

        TESTS:

        We test the evaluation of different infinities available in Pynac::

            sage: t = x - oo; t
            -Infinity
            sage: t.n()
            -infinity
            sage: t = x + oo; t
            +Infinity
            sage: t.n()
            +infinity
            sage: t = x - unsigned_infinity; t
            Infinity
            sage: t.n()
            Traceback (most recent call last):
            ...
            ValueError: can only convert signed infinity to RR

        Some expressions cannot be evaluated numerically::

            sage: n(sin(x))
            Traceback (most recent call last):
            ...
            TypeError: cannot evaluate symbolic expression numerically
            sage: a = var('a')
            sage: (x^2 + 2*x + 2).subs(x=a).n()
            Traceback (most recent call last):
            ...
            TypeError: cannot evaluate symbolic expression numerically

        Make sure we've rounded up log(10,2) enough to guarantee
        sufficient precision (:trac:`10164`)::

            sage: ks = 4*10**5, 10**6
            sage: all(len(str(e.n(digits=k)))-1 >= k for k in ks)
            True

        """
        if prec is None:
            if digits is None:
                prec = 53
            else:
                prec = int((digits+1) * LOG_TEN_TWO_PLUS_EPSILON) + 1
        from sage.rings.real_mpfr import RealField
        R = RealField(prec)
        kwds = {'parent': R, 'algorithm': algorithm}
        cdef Expression x
        try:
            x = self._convert(kwds)
        except TypeError: # numerical approximation for real number failed
            pass          # try again with complex
            kwds['parent'] = R.complex_field()
            x = self._convert(kwds)

        # we have to consider constants as well, since infinity is a constant
        # in pynac
        if is_a_numeric(x._gobj):
            res = py_object_from_numeric(x._gobj)
        elif  is_a_constant(x._gobj):
            res = x.pyobject()
        else:
            raise TypeError("cannot evaluate symbolic expression numerically")

        # Important -- the  we get might not be a valid output for numerical_approx in
        # the case when one gets infinity.
        if isinstance(res, AnInfinity):
            return res.n(prec=prec,digits=digits)
        return res

    #added this line to make doctests visible to users
    numerical_approx =_numerical_approx
    n=_numerical_approx
    N=_numerical_approx

    def round(self):
        """
        Round this expression to the nearest integer.

        EXAMPLES::

            sage: u = sqrt(43203735824841025516773866131535024)
            sage: u.round()
            207855083711803945
            sage: t = sqrt(Integer('1'*1000)).round(); print str(t)[-10:]
            3333333333
            sage: (-sqrt(110)).round()
            -10
            sage: (-sqrt(115)).round()
            -11
            sage: (sqrt(-3)).round()
            Traceback (most recent call last):
            ...
            ValueError: could not convert sqrt(-3) to a real number
        """
        try:
            return self.pyobject().round()
        except (TypeError, AttributeError):
            pass
        from sage.functions.all import floor, ceil
        try:
            rif_self = sage.rings.all.RIF(self)
        except TypeError:
            raise ValueError("could not convert %s to a real number" % self)
        half = 1 / sage.rings.integer.Integer(2)
        if rif_self < 0 or (rif_self.contains_zero() and self < 0):
            result = ceil(self - half)
        else:
            result = floor(self + half)
        if not isinstance(result, sage.rings.integer.Integer):
            raise ValueError("could not convert %s to a real number" % self)
        else:
            return result

    def function(self, *args):
        """
        Return a callable symbolic expression with the given variables.

        EXAMPLES:

        We will use several symbolic variables in the examples below::

            sage: var('x, y, z, t, a, w, n')
            (x, y, z, t, a, w, n)

        ::

            sage: u = sin(x) + x*cos(y)
            sage: g = u.function(x,y)
            sage: g(x,y)
            x*cos(y) + sin(x)
            sage: g(t,z)
            t*cos(z) + sin(t)
            sage: g(x^2, x^y)
            x^2*cos(x^y) + sin(x^2)

        ::

            sage: f = (x^2 + sin(a*w)).function(a,x,w); f
            (a, x, w) |--> x^2 + sin(a*w)
            sage: f(1,2,3)
            sin(3) + 4

        Using the :meth:`function` method we can obtain the above function
        `f`, but viewed as a function of different variables::

            sage: h = f.function(w,a); h
            (w, a) |--> x^2 + sin(a*w)

        This notation also works::

            sage: h(w,a) = f
            sage: h
            (w, a) |--> x^2 + sin(a*w)

        You can even make a symbolic expression `f` into a function
        by writing ``f(x,y) = f``::

            sage: f = x^n + y^n; f
            x^n + y^n
            sage: f(x,y) = f
            sage: f
            (x, y) |--> x^n + y^n
            sage: f(2,3)
            3^n + 2^n
        """
        # we override type checking in CallableSymbolicExpressionRing,
        # since it checks for old SymbolicVariable's
        # and do the check here instead
        from sage.symbolic.callable import CallableSymbolicExpressionRing
        from sage.symbolic.ring import is_SymbolicVariable
        for i in args:
            if not is_SymbolicVariable(i):
                break
        else:
            R = CallableSymbolicExpressionRing(args, check=False)
            return R(self)
        raise TypeError("Must construct a function with a tuple (or list) of symbolic variables.")

    ############################################################################
    # Basic arithmetic wrappers
    # which allow disabling automatic evaluation with the hold parameter
    ############################################################################
    def power(self, exp, hold=False):
        """
        Return the current expression to the power ``exp``.

        To prevent automatic evaluation use the ``hold`` argument.

        EXAMPLES::

            sage: (x^2).power(2)
            x^4
            sage: (x^2).power(2, hold=True)
            (x^2)^2

        To then evaluate again, we currently must use Maxima via
        :meth:`simplify`::

            sage: a = (x^2).power(2, hold=True); a.simplify()
            x^4

        """
        cdef Expression nexp = self.coerce_in(exp)
        return new_Expression_from_GEx(self._parent,
                g_hold2_wrapper(g_power_construct, self._gobj, nexp._gobj,
                    hold))

    def add(self, *args, hold=False):
        """
        Return the sum of the current expression and the given arguments.

        To prevent automatic evaluation use the ``hold`` argument.

        EXAMPLES::

            sage: x.add(x)
            2*x
            sage: x.add(x, hold=True)
            x + x
            sage: x.add(x, (2+x), hold=True)
            (x + 2) + x + x
            sage: x.add(x, (2+x), x, hold=True)
            (x + 2) + x + x + x
            sage: x.add(x, (2+x), x, 2*x, hold=True)
            (x + 2) + 2*x + x + x + x

        To then evaluate again, we currently must use Maxima via
        :meth:`simplify`::

            sage: a = x.add(x, hold=True); a.simplify()
            2*x
        """
        nargs = [self.coerce_in(x) for x in args]
        cdef GExVector vec
        cdef Py_ssize_t i
        vec.push_back(self._gobj)
        for i in range(len(args)):
            vec.push_back((<Expression>nargs[i])._gobj)
        return new_Expression_from_GEx(self._parent, g_add_construct(vec, hold))

    def mul(self, *args, hold=False):
        """
        Return the product of the current expression and the given arguments.

        To prevent automatic evaluation use the ``hold`` argument.

        EXAMPLES::

            sage: x.mul(x)
            x^2
            sage: x.mul(x, hold=True)
            x*x
            sage: x.mul(x, (2+x), hold=True)
            (x + 2)*x*x
            sage: x.mul(x, (2+x), x, hold=True)
            (x + 2)*x*x*x
            sage: x.mul(x, (2+x), x, 2*x, hold=True)
            (2*x)*(x + 2)*x*x*x

        To then evaluate again, we currently must use Maxima via
        :meth:`simplify`::

            sage: a = x.mul(x, hold=True); a.simplify()
            x^2

        """
        nargs = [self.coerce_in(x) for x in args]
        cdef GExVector vec
        cdef Py_ssize_t i
        vec.push_back(self._gobj)
        for i in range(len(args)):
            vec.push_back((<Expression>nargs[i])._gobj)
        return new_Expression_from_GEx(self._parent, g_mul_construct(vec, hold))

    ############################################################################
    # Polynomial functions
    ############################################################################
    def coefficient(self, s, int n=1):
        """
        Return the coefficient of `s^n` in this symbolic expression.

        INPUT:

        - ``s`` - expression

        - ``n`` - integer, default 1

        OUTPUT:

        A symbolic expression. The coefficient of `s^n`.

        Sometimes it may be necessary to expand or factor first, since this
        is not done automatically.

        EXAMPLES::

            sage: var('x,y,a')
            (x, y, a)
            sage: f = 100 + a*x + x^3*sin(x*y) + x*y + x/y + 2*sin(x*y)/x; f
            x^3*sin(x*y) + a*x + x*y + x/y + 2*sin(x*y)/x + 100
            sage: f.collect(x)
            x^3*sin(x*y) + (a + y + 1/y)*x + 2*sin(x*y)/x + 100
            sage: f.coefficient(x,0)
            100
            sage: f.coefficient(x,-1)
            2*sin(x*y)
            sage: f.coefficient(x,1)
            a + y + 1/y
            sage: f.coefficient(x,2)
            0
            sage: f.coefficient(x,3)
            sin(x*y)
            sage: f.coefficient(x^3)
            sin(x*y)
            sage: f.coefficient(sin(x*y))
            x^3 + 2/x
            sage: f.collect(sin(x*y))
            a*x + x*y + (x^3 + 2/x)*sin(x*y) + x/y + 100

            sage: var('a, x, y, z')
            (a, x, y, z)
            sage: f = (a*sqrt(2))*x^2 + sin(y)*x^(1/2) + z^z
            sage: f.coefficient(sin(y))
            sqrt(x)
            sage: f.coefficient(x^2)
            sqrt(2)*a
            sage: f.coefficient(x^(1/2))
            sin(y)
            sage: f.coefficient(1)
            0
            sage: f.coefficient(x, 0)
            sqrt(x)*sin(y) + z^z

        TESTS:

        Check if :trac:`9505` is fixed::

            sage: var('x,y,z')
            (x, y, z)
            sage: f = x*y*z^2
            sage: f.coefficient(x*y)
            z^2
            sage: f.coefficient(x*y, 2)
            Traceback (most recent call last):
            ...
            TypeError: n != 1 only allowed for s being a variable

        Using ``coeff()`` is now deprecated (:trac:`17438`)::

            sage: x.coeff(x)
            doctest:...: DeprecationWarning: coeff is deprecated. Please use coefficient instead.
            See http://trac.sagemath.org/17438 for details.
            1
        """
        cdef Expression ss = self.coerce_in(s)
        if n != 1 and not is_a_symbol(ss._gobj):
            raise TypeError("n != 1 only allowed for s being a variable")

        # the following is a temporary fix for GiNaC bug #9505
        if is_a_mul(ss._gobj): # necessarily n=1 here
            res = self
            for i from 0 <= i < ss._gobj.nops():
                res = res.coefficient(new_Expression_from_GEx(self._parent, ss._gobj.op(i)))
            return res
        return new_Expression_from_GEx(self._parent, self._gobj.coeff(ss._gobj, n))

    coeff = deprecated_function_alias(17438, coefficient)

    def coefficients(self, x=None, sparse=True):
        r"""
        Return the coefficients of this symbolic expression as a polynomial in x.

        INPUT:

        -  ``x`` -- optional variable.

        OUTPUT:

        Depending on the value of ``sparse``,

        - A list of pairs ``(expr, n)``, where ``expr`` is a symbolic
          expression and ``n`` is a power (``sparse=True``, default)

        - A list of expressions where the ``n``-th element is the coefficient of
          ``x^n`` when self is seen as polynomial in ``x`` (``sparse=False``).

        EXAMPLES::

            sage: var('x, y, a')
            (x, y, a)
            sage: p = x^3 - (x-3)*(x^2+x) + 1
            sage: p.coefficients()
            [[1, 0], [3, 1], [2, 2]]
            sage: p.coefficients(sparse=False)
            [1, 3, 2]
            sage: p = x - x^3 + 5/7*x^5
            sage: p.coefficients()
            [[1, 1], [-1, 3], [5/7, 5]]
            sage: p.coefficients(sparse=False)
            [0, 1, 0, -1, 0, 5/7]
            sage: p = expand((x-a*sqrt(2))^2 + x + 1); p
            -2*sqrt(2)*a*x + 2*a^2 + x^2 + x + 1
            sage: p.coefficients(a)
            [[x^2 + x + 1, 0], [-2*sqrt(2)*x, 1], [2, 2]]
            sage: p.coefficients(a, sparse=False)
            [x^2 + x + 1, -2*sqrt(2)*x, 2]
            sage: p.coefficients(x)
            [[2*a^2 + 1, 0], [-2*sqrt(2)*a + 1, 1], [1, 2]]
            sage: p.coefficients(x, sparse=False)
            [2*a^2 + 1, -2*sqrt(2)*a + 1, 1]

        TESTS:

        The behaviour is undefined with noninteger or negative exponents::

            sage: p = (17/3*a)*x^(3/2) + x*y + 1/x + x^x
            sage: p.coefficients(x)
            [[1, -1], [x^x, 0], [y, 1], [17/3*a, 3/2]]
            sage: p.coefficients(x, sparse=False)
            Traceback (most recent call last):
            ...
            ValueError: Cannot return dense coefficient list with noninteger exponents.

        Using ``coeffs()`` is now deprecated (:trac:`17438`)::

            sage: x.coeffs()
            doctest:...: DeprecationWarning: coeffs is deprecated. Please use coefficients instead.
            See http://trac.sagemath.org/17438 for details.
            [[1, 1]]

        Series coefficients are now handled correctly (:trac:`17399`)::


            sage: s=(1/(1-x)).series(x,6); s
            1 + 1*x + 1*x^2 + 1*x^3 + 1*x^4 + 1*x^5 + Order(x^6)
            sage: s.coefficients()
            [[1, 0], [1, 1], [1, 2], [1, 3], [1, 4], [1, 5]]
            sage: s.coefficients(x, sparse=False)
            [1, 1, 1, 1, 1, 1]
            sage: x,y = var("x,y")
            sage: s=(1/(1-y*x-x)).series(x,3); s
            1 + (y + 1)*x + ((y + 1)^2)*x^2 + Order(x^3)
            sage: s.coefficients(x, sparse=False)
            [1, y + 1, (y + 1)^2]

        We can find coefficients of symbolic functions, :trac:`12255`::

            sage: g = function('g', var('t'))
            sage: f = 3*g + g**2 + t
            sage: f.coefficients(g)
            [[t, 0], [3, 1], [1, 2]]

        """
        f = self._maxima_()
        maxima = f.parent()
        maxima._eval_line('load(coeflist)')
        if x is None:
            x = self.default_variable()
        x = self.parent().var(repr(x))
        G = f.coeffs(x)
        from sage.calculus.calculus import symbolic_expression_from_maxima_string
        S = symbolic_expression_from_maxima_string(repr(G))
        l = S[1:]
        if sparse is True:
            return l
        else:
            from sage.rings.integer_ring import ZZ
            if any(not c[1] in ZZ for c in l):
                raise ValueError("Cannot return dense coefficient list with noninteger exponents.")
            val = l[0][1]
            if val < 0:
                raise ValueError("Cannot return dense coefficient list with negative valuation.")
            deg = l[-1][1]
            ret = [ZZ(0)] * int(deg+1)
            for c in l:
                ret[c[1]] = c[0]
            return ret

    coeffs = deprecated_function_alias(17438, coefficients)

    def list(self, x=None):
        r"""
        Return the coefficients of this symbolic expression as a polynomial in x.

        INPUT:

        -  ``x`` -- optional variable.

        OUTPUT:

        A list of expressions where the ``n``-th element is the coefficient of
        ``x^n`` when self is seen as polynomial in ``x``.

        EXAMPLES::

            sage: var('x, y, a')
            (x, y, a)
            sage: (x^5).list()
            [0, 0, 0, 0, 0, 1]
            sage: p = x - x^3 + 5/7*x^5
            sage: p.list()
            [0, 1, 0, -1, 0, 5/7]
            sage: p = expand((x-a*sqrt(2))^2 + x + 1); p
            -2*sqrt(2)*a*x + 2*a^2 + x^2 + x + 1
            sage: p.list(a)
            [x^2 + x + 1, -2*sqrt(2)*x, 2]
            sage: s=(1/(1-x)).series(x,6); s
            1 + 1*x + 1*x^2 + 1*x^3 + 1*x^4 + 1*x^5 + Order(x^6)
            sage: s.list()
            [1, 1, 1, 1, 1, 1]
        """
        return self.coefficients(x=x, sparse=False)

    def leading_coefficient(self, s):
        """
        Return the leading coefficient of s in self.

        EXAMPLES::

            sage: var('x,y,a')
            (x, y, a)
            sage: f = 100 + a*x + x^3*sin(x*y) + x*y + x/y + 2*sin(x*y)/x; f
            x^3*sin(x*y) + a*x + x*y + x/y + 2*sin(x*y)/x + 100
            sage: f.leading_coefficient(x)
            sin(x*y)
            sage: f.leading_coefficient(y)
            x
            sage: f.leading_coefficient(sin(x*y))
            x^3 + 2/x
        """
        cdef Expression ss = self.coerce_in(s)
        return new_Expression_from_GEx(self._parent, self._gobj.lcoeff(ss._gobj))

    leading_coeff = leading_coefficient

    def trailing_coefficient(self, s):
        """
        Return the trailing coefficient of s in self, i.e., the coefficient
        of the smallest power of s in self.

        EXAMPLES::

            sage: var('x,y,a')
            (x, y, a)
            sage: f = 100 + a*x + x^3*sin(x*y) + x*y + x/y + 2*sin(x*y)/x; f
            x^3*sin(x*y) + a*x + x*y + x/y + 2*sin(x*y)/x + 100
            sage: f.trailing_coefficient(x)
            2*sin(x*y)
            sage: f.trailing_coefficient(y)
            x
            sage: f.trailing_coefficient(sin(x*y))
            a*x + x*y + x/y + 100
        """
        cdef Expression ss = self.coerce_in(s)
        return new_Expression_from_GEx(self._parent, self._gobj.tcoeff(ss._gobj))

    trailing_coeff = trailing_coefficient

    def low_degree(self, s):
        """
        Return the exponent of the lowest nonpositive power of s in self.

        OUTPUT:

        An integer ``<= 0``.

        EXAMPLES::

            sage: var('x,y,a')
            (x, y, a)
            sage: f = 100 + a*x + x^3*sin(x*y) + x*y + x/y^10 + 2*sin(x*y)/x; f
            x^3*sin(x*y) + a*x + x*y + 2*sin(x*y)/x + x/y^10 + 100
            sage: f.low_degree(x)
            -1
            sage: f.low_degree(y)
            -10
            sage: f.low_degree(sin(x*y))
            0
            sage: (x^3+y).low_degree(x)
            0
        """
        cdef Expression ss = self.coerce_in(s)
        return self._gobj.ldegree(ss._gobj)

    def degree(self, s):
        """
        Return the exponent of the highest nonnegative power of s in self.

        OUTPUT:

        An integer ``>= 0``.

        EXAMPLES::

            sage: var('x,y,a')
            (x, y, a)
            sage: f = 100 + a*x + x^3*sin(x*y) + x*y + x/y^10 + 2*sin(x*y)/x; f
            x^3*sin(x*y) + a*x + x*y + 2*sin(x*y)/x + x/y^10 + 100
            sage: f.degree(x)
            3
            sage: f.degree(y)
            1
            sage: f.degree(sin(x*y))
            1
            sage: (x^-3+y).degree(x)
            0
        """
        cdef Expression ss = self.coerce_in(s)
        return self._gobj.degree(ss._gobj)

    def unit(self, s):
        """
        Return the unit of this expression when considered as a
        polynomial in ``s``.

        See also :meth:`content`, :meth:`primitive_part`, and
        :meth:`unit_content_primitive`.

        INPUT:

        - ``s`` -- a symbolic expression.

        OUTPUT:

        The unit part of a polynomial as a symbolic expression. It is
        defined as the sign of the leading coefficient.

        EXAMPLES::

            sage: (2*x+4).unit(x)
            1
            sage: (-2*x+1).unit(x)
            -1
            sage: (2*x+1/2).unit(x)
            1
            sage: var('y')
            y
            sage: (2*x - 4*sin(y)).unit(sin(y))
            -1
        """
        cdef Expression ss = self.coerce_in(s)
        return new_Expression_from_GEx(self._parent, self._gobj.unit(ss._gobj))

    def content(self, s):
        """
        Return the content of this expression when considered as a
        polynomial in ``s``.

        See also :meth:`unit`, :meth:`primitive_part`, and
        :meth:`unit_content_primitive`.

        INPUT:

        - ``s`` -- a symbolic expression.

        OUTPUT:

        The content part of a polynomial as a symbolic expression. It
        is defined as the gcd of the coefficients.

        .. warning::

            The expression is considered to be a univariate polynomial
            in ``s``. The output is different from the ``content()``
            method provided by multivariate polynomial rings in Sage.

        EXAMPLES::

            sage: (2*x+4).content(x)
            2
            sage: (2*x+1).content(x)
            1
            sage: (2*x+1/2).content(x)
            1/2
            sage: var('y')
            y
            sage: (2*x + 4*sin(y)).content(sin(y))
            2
        """
        cdef Expression ss = self.coerce_in(s)
        return new_Expression_from_GEx(self._parent, self._gobj.content(ss._gobj))

    def primitive_part(self, s):
        """
        Return the primitive polynomial of this expression when
        considered as a polynomial in ``s``.

        See also :meth:`unit`, :meth:`content`, and
        :meth:`unit_content_primitive`.

        INPUT:

        - ``s`` -- a symbolic expression.

        OUTPUT:

        The primitive polynomial as a symbolic expression. It is
        defined as the quotient by the :meth:`unit` and
        :meth:`content` parts (with respect to the variable ``s``).

        EXAMPLES::

            sage: (2*x+4).primitive_part(x)
            x + 2
            sage: (2*x+1).primitive_part(x)
            2*x + 1
            sage: (2*x+1/2).primitive_part(x)
            4*x + 1
            sage: var('y')
            y
            sage: (2*x + 4*sin(y)).primitive_part(sin(y))
            x + 2*sin(y)
        """
        cdef Expression ss = self.coerce_in(s)
        return new_Expression_from_GEx(self._parent, self._gobj.primpart(ss._gobj))

    def unit_content_primitive(self, s):
        """
        Return the factorization into unit, content, and primitive part.

        INPUT:

        - ``s`` -- a symbolic expression, usually a symbolic
          variable. The whole symbolic expression ``self`` will be
          considered as a univariate polynomial in ``s``.

        OUTPUT:

        A triple (unit, content, primitive polynomial)` containing the
        :meth:`unit <unit>`, :meth:`content <content>`, and
        :meth:`primitive polynomial <primitive_part>`. Their product equals
        ``self``.

        EXAMPLES::

            sage: var('x,y')
            (x, y)
            sage: ex = 9*x^3*y+3*y
            sage: ex.unit_content_primitive(x)
            (1, 3*y, 3*x^3 + 1)
            sage: ex.unit_content_primitive(y)
            (1, 9*x^3 + 3, y)
        """
        cdef Expression ss = self.coerce_in(s)
        cdef GEx unit, cont, prim
        self._gobj.unitcontprim(ss._gobj, unit, cont, prim)
        return (new_Expression_from_GEx(self._parent, unit),
                new_Expression_from_GEx(self._parent, cont),
                new_Expression_from_GEx(self._parent, prim))

    def poly(self, x=None):
        r"""
        Express this symbolic expression as a polynomial in *x*. If
        this is not a polynomial in *x*, then some coefficients may be
        functions of *x*.

        .. warning::

           This is different from :meth:`polynomial` which returns
           a Sage polynomial over a given base ring.

        EXAMPLES::

            sage: var('a, x')
            (a, x)
            sage: p = expand((x-a*sqrt(2))^2 + x + 1); p
            -2*sqrt(2)*a*x + 2*a^2 + x^2 + x + 1
            sage: p.poly(a)
            -2*sqrt(2)*a*x + 2*a^2 + x^2 + x + 1
            sage: bool(p.poly(a) == (x-a*sqrt(2))^2 + x + 1)
            True
            sage: p.poly(x)
            2*a^2 - (2*sqrt(2)*a - 1)*x + x^2 + 1
        """
        from sage.symbolic.ring import SR
        f = self._maxima_()
        P = f.parent()
        P._eval_line('load(coeflist)')
        if x is None:
            x = self.default_variable()
        x = self._parent.var(repr(x))
        G = f.coeffs(x)
        ans = None
        for i in range(1, len(G)):
            Z = G[i]
            coeff = SR(Z[0])
            n = SR(Z[1])
            if repr(coeff) != '0':
                if repr(n) == '0':
                    xpow = SR(1)
                elif repr(n) == '1':
                    xpow = x
                else:
                    xpow = x**n
                if ans is None:
                    ans = coeff*xpow
                else:
                    ans += coeff*xpow
        return ans

    def polynomial(self, base_ring=None, ring=None):
        r"""
        Return this symbolic expression as an algebraic polynomial
        over the given base ring, if possible.

        The point of this function is that it converts purely symbolic
        polynomials into optimised algebraic polynomials over a given
        base ring.

        You can specify either the base ring (``base_ring``) you want
        the output polynomial to be over, or you can specify the full
        polynomial ring (``ring``) you want the output polynomial to
        be an element of.

        INPUT:

        -  ``base_ring`` - (optional) the base ring for the polynomial

        -  ``ring`` - (optional) the parent for the polynomial

        .. warning::

           This is different from :meth:`poly` which is used to rewrite
           self as a polynomial in terms of one of the variables.

        EXAMPLES::

            sage: f = x^2 -2/3*x + 1
            sage: f.polynomial(QQ)
            x^2 - 2/3*x + 1
            sage: f.polynomial(GF(19))
            x^2 + 12*x + 1

        Polynomials can be useful for getting the coefficients of an
        expression::

            sage: g = 6*x^2 - 5
            sage: g.coefficients()
            [[-5, 0], [6, 2]]
            sage: g.polynomial(QQ).list()
            [-5, 0, 6]
            sage: g.polynomial(QQ).dict()
            {0: -5, 2: 6}

        ::

            sage: f = x^2*e + x + pi/e
            sage: f.polynomial(RDF)  # abs tol 5e-16
            2.718281828459045*x^2 + x + 1.1557273497909217
            sage: g = f.polynomial(RR); g
            2.71828182845905*x^2 + x + 1.15572734979092
            sage: g.parent()
            Univariate Polynomial Ring in x over Real Field with 53 bits of precision
            sage: f.polynomial(RealField(100))
            2.7182818284590452353602874714*x^2 + x + 1.1557273497909217179100931833
            sage: f.polynomial(CDF)  # abs tol 5e-16
            2.718281828459045*x^2 + x + 1.1557273497909217
            sage: f.polynomial(CC)
            2.71828182845905*x^2 + x + 1.15572734979092

        We coerce a multivariate polynomial with complex symbolic
        coefficients::

            sage: x, y, n = var('x, y, n')
            sage: f = pi^3*x - y^2*e - I; f
            pi^3*x - y^2*e - I
            sage: f.polynomial(CDF)
            (-2.71828182846)*y^2 + 31.0062766803*x - 1.0*I
            sage: f.polynomial(CC)
            (-2.71828182845905)*y^2 + 31.0062766802998*x - 1.00000000000000*I
            sage: f.polynomial(ComplexField(70))
            (-2.7182818284590452354)*y^2 + 31.006276680299820175*x - 1.0000000000000000000*I

        Another polynomial::

            sage: f = sum((e*I)^n*x^n for n in range(5)); f
            x^4*e^4 - I*x^3*e^3 - x^2*e^2 + I*x*e + 1
            sage: f.polynomial(CDF)   # abs tol 5e-16
            54.598150033144236*x^4 - 20.085536923187668*I*x^3 - 7.38905609893065*x^2 + 2.718281828459045*I*x + 1.0
            sage: f.polynomial(CC)
            54.5981500331442*x^4 - 20.0855369231877*I*x^3 - 7.38905609893065*x^2 + 2.71828182845905*I*x + 1.00000000000000

        A multivariate polynomial over a finite field::

            sage: f = (3*x^5 - 5*y^5)^7; f
            (3*x^5 - 5*y^5)^7
            sage: g = f.polynomial(GF(7)); g
            3*x^35 + 2*y^35
            sage: parent(g)
            Multivariate Polynomial Ring in x, y over Finite Field of size 7

        We check to make sure constants are converted appropriately::

            sage: (pi*x).polynomial(SR)
            pi*x

        Using the ``ring`` parameter, you can also create polynomials
        rings over the symbolic ring where only certain variables are
        considered generators of the polynomial ring and the others
        are considered "constants"::

            sage: a, x, y = var('a,x,y')
            sage: f = a*x^10*y+3*x
            sage: B = f.polynomial(ring=SR['x,y'])
            sage: B.coefficients()
            [a, 3]

        """
        from sage.symbolic.expression_conversions import polynomial
        return polynomial(self, base_ring=base_ring, ring=ring)

    def _polynomial_(self, R):
        """
        Coerce this symbolic expression to a polynomial in `R`.

        EXAMPLES::

            sage: var('x,y,z,w')
            (x, y, z, w)

        ::

            sage: R = QQ['x,y,z']
            sage: R(x^2 + y)
            x^2 + y
            sage: R = QQ['w']
            sage: R(w^3 + w + 1)
            w^3 + w + 1
            sage: R = GF(7)['z']
            sage: R(z^3 + 10*z)
            z^3 + 3*z

        .. note::

           If the base ring of the polynomial ring is the symbolic ring,
           then a constant polynomial is always returned.

        ::

            sage: R = SR['x']
            sage: a = R(sqrt(2) + x^3 + y)
            sage: a
            x^3 + y + sqrt(2)
            sage: type(a)
            <class 'sage.rings.polynomial.polynomial_element_generic.Polynomial_generic_dense_field'>
            sage: a.degree()
            0

        We coerce to a double precision complex polynomial ring::

            sage: f = e*x^3 + pi*y^3 + sqrt(2) + I; f
            pi*y^3 + x^3*e + sqrt(2) + I
            sage: R = CDF['x,y']
            sage: R(f)
            2.71828182846*x^3 + 3.14159265359*y^3 + 1.41421356237 + 1.0*I

        We coerce to a higher-precision polynomial ring::

            sage: R = ComplexField(100)['x,y']
            sage: R(f)
            2.7182818284590452353602874714*x^3 + 3.1415926535897932384626433833*y^3 + 1.4142135623730950488016887242 + 1.0000000000000000000000000000*I

        TESTS:

        This shows that the issue at :trac:`5755` is fixed (attempting to
        coerce a symbolic expression to a non-symbolic polynomial ring
        caused an error::

            sage: xx = var('xx')
            sage: RDF['xx'](1.0*xx)
            xx
            sage: RDF['xx'](2.0*xx)
            2.0*xx
            sage: RR['xx'](1.0*xx)
            xx
            sage: RR['xx'](2.0*xx)
            2.00000000000000*xx

        This shows that the issue at :trac:`4246` is fixed (attempting to
        coerce an expression containing at least one variable that's not in
        `R` raises an error)::

            sage: x, y = var('x y')
            sage: S = PolynomialRing(Integers(4), 1, 'x')
            sage: S(x)
            x
            sage: S(y)
            Traceback (most recent call last):
            ...
            TypeError: y is not a variable of Multivariate Polynomial Ring in x over Ring of integers modulo 4
            sage: S(x+y)
            Traceback (most recent call last):
            ...
            TypeError: y is not a variable of Multivariate Polynomial Ring in x over Ring of integers modulo 4
            sage: (x+y)._polynomial_(S)
            Traceback (most recent call last):
            ...
            TypeError: y is not a variable of Multivariate Polynomial Ring in x over Ring of integers modulo 4
        """
        from sage.symbolic.all import SR
        from sage.rings.polynomial.multi_polynomial_ring import is_MPolynomialRing
        base_ring = R.base_ring()
        if base_ring == SR:
            if is_MPolynomialRing(R):
                return R({tuple([0]*R.ngens()):self})
            else:
                return R([self])
        return self.polynomial(None, ring=R)

    def fraction(self, base_ring):
        """
        Return this expression as element of the algebraic fraction
        field over the base ring given.

        EXAMPLES::

            sage: fr = (1/x).fraction(ZZ); fr
            1/x
            sage: parent(fr)
            Fraction Field of Univariate Polynomial Ring in x over Integer Ring
            sage: parent(((pi+sqrt(2)/x).fraction(SR)))
            Fraction Field of Univariate Polynomial Ring in x over Symbolic Ring
            sage: parent(((pi+sqrt(2))/x).fraction(SR))
            Fraction Field of Univariate Polynomial Ring in x over Symbolic Ring
            sage: y=var('y')
            sage: fr=((3*x^5 - 5*y^5)^7/(x*y)).fraction(GF(7)); fr
            (3*x^35 + 2*y^35)/(x*y)
            sage: parent(fr)
            Fraction Field of Multivariate Polynomial Ring in x, y over Finite Field of size 7

        TESTS:

        Check that :trac:`17736` is fixed::

            sage: a,b,c = var('a,b,c')
            sage: fr = (1/a).fraction(QQ); fr
            1/a
            sage: parent(fr)
            Fraction Field of Univariate Polynomial Ring in a over Rational Field
            sage: parent((b/(a+sin(c))).fraction(SR))
            Fraction Field of Multivariate Polynomial Ring in a, b over Symbolic Ring
        """
        from sage.rings.polynomial.polynomial_ring_constructor import PolynomialRing
        from sage.rings.fraction_field import FractionField
        nu = ring.SR(self.numerator()).polynomial(base_ring)
        de = ring.SR(self.denominator()).polynomial(base_ring)
        vars = sorted(set(nu.variables() + de.variables()), key=repr)
        R = FractionField(PolynomialRing(base_ring, vars))
        return R(self.numerator())/R(self.denominator())

    def power_series(self, base_ring):
        """
        Return algebraic power series associated to this symbolic
        expression, which must be a polynomial in one variable, with
        coefficients coercible to the base ring.

        The power series is truncated one more than the degree.

        EXAMPLES::

            sage: theta = var('theta')
            sage: f = theta^3 + (1/3)*theta - 17/3
            sage: g = f.power_series(QQ); g
            -17/3 + 1/3*theta + theta^3 + O(theta^4)
            sage: g^3
            -4913/27 + 289/9*theta - 17/9*theta^2 + 2602/27*theta^3 + O(theta^4)
            sage: g.parent()
            Power Series Ring in theta over Rational Field
        """
        v = self.variables()
        if len(v) != 1:
            raise ValueError("self must be a polynomial in one variable but it is in the variables %s" % tuple([v]))
        f = self.polynomial(base_ring)
        from sage.rings.all import PowerSeriesRing
        R = PowerSeriesRing(base_ring, names=f.parent().variable_names())
        return R(f, f.degree()+1)

    def gcd(self, b):
        """
        Return the gcd of self and b, which must be integers or polynomials over
        the rational numbers.

        TODO: I tried the massive gcd from
        http://trac.sagemath.org/sage_trac/ticket/694 on Ginac dies
        after about 10 seconds.  Singular easily does that GCD now.
        Since Ginac only handles poly gcd over QQ, we should change
        ginac itself to use Singular.

        EXAMPLES::

            sage: var('x,y')
            (x, y)
            sage: SR(10).gcd(SR(15))
            5
            sage: (x^3 - 1).gcd(x-1)
            x - 1
            sage: (x^3 - 1).gcd(x^2+x+1)
            x^2 + x + 1
            sage: (x^3 - sage.symbolic.constants.pi).gcd(x-sage.symbolic.constants.pi)
            Traceback (most recent call last):
            ...
            ValueError: gcd: arguments must be polynomials over the rationals
            sage: gcd(x^3 - y^3, x-y)
            -x + y
            sage: gcd(x^100-y^100, x^10-y^10)
            -x^10 + y^10
            sage: gcd(expand( (x^2+17*x+3/7*y)*(x^5 - 17*y + 2/3) ), expand((x^13+17*x+3/7*y)*(x^5 - 17*y + 2/3)) )
            1/7*x^5 - 17/7*y + 2/21
        """
        cdef Expression r = self.coerce_in(b)
        cdef GEx x
        sig_on()
        try:
            x = g_gcd(self._gobj, r._gobj)
        finally:
            sig_off()
        return new_Expression_from_GEx(self._parent, x)

    def lcm(self, b):
        """
        Return the lcm of self and b, which must be integers or
        polynomials over the rational numbers.  This is computed from
        the gcd of self and b implicitly from the relation
        self * b = gcd(self, b) * lcm(self, b).

        .. NOTE::

            In agreement with the convention in use for integers, if
            self * b == 0, then gcd(self, b) == max(self, b) and
            lcm(self, b) == 0.

        EXAMPLES::

            sage: var('x,y')
            (x, y)
            sage: SR(10).lcm(SR(15))
            30
            sage: (x^3 - 1).lcm(x-1)
            x^3 - 1
            sage: (x^3 - 1).lcm(x^2+x+1)
            x^3 - 1
            sage: (x^3 - sage.symbolic.constants.pi).lcm(x-sage.symbolic.constants.pi)
            Traceback (most recent call last):
            ...
            ValueError: lcm: arguments must be polynomials over the rationals
            sage: lcm(x^3 - y^3, x-y)
            -x^3 + y^3
            sage: lcm(x^100-y^100, x^10-y^10)
            -x^100 + y^100
            sage: lcm(expand( (x^2+17*x+3/7*y)*(x^5 - 17*y + 2/3) ), expand((x^13+17*x+3/7*y)*(x^5 - 17*y + 2/3)) )
             1/21*(21*x^18 - 357*x^13*y + 14*x^13 + 357*x^6 + 9*x^5*y -
                     6069*x*y - 153*y^2 + 238*x + 6*y)*(21*x^7 + 357*x^6 +
                             9*x^5*y - 357*x^2*y + 14*x^2 - 6069*x*y -
                             153*y^2 + 238*x + 6*y)/(3*x^5 - 51*y + 2)

        TESTS:

        Verify that x * y = gcd(x,y) * lcm(x,y)::

            sage: x, y = var('x,y')
            sage: LRs = [(SR(10), SR(15)), (x^3-1, x-1), (x^3-y^3, x-y), (x^3-1, x^2+x+1), (SR(0), x-y)]
            sage: all((L.gcd(R) * L.lcm(R)) == L*R for L, R in LRs)
            True

        Make sure that the convention for what to do with the 0 is being respected::

            sage: gcd(x, SR(0)), lcm(x, SR(0))
            (x, 0)
            sage: gcd(SR(0), SR(0)), lcm(SR(0), SR(0))
            (0, 0)

        """
        sb = self * b
        try:
            return 0 if sb == 0 else sb / self.gcd(b)
        except ValueError:
            # make the error message refer to lcm, not gcd
            raise ValueError("lcm: arguments must be polynomials over the rationals")

    def collect(Expression self, s):
        """
        Collect the coefficients of ``s`` into a group.

        INPUT:

        - ``s`` -- the symbol whose coefficients will be collected.

        OUTPUT:

        A new expression, equivalent to the original one, with the
        coefficients of ``s`` grouped.

        .. note::

            The expression is not expanded or factored before the
            grouping takes place. For best results, call :meth:`expand`
            on the expression before :meth:`collect`.

        EXAMPLES:

        In the first term of `f`, `x` has a coefficient of `4y`. In
        the second term, `x` has a coefficient of `z`. Therefore, if
        we collect those coefficients, `x` will have a coefficient of
        `4y+z`::

            sage: x,y,z = var('x,y,z')
            sage: f = 4*x*y + x*z + 20*y^2 + 21*y*z + 4*z^2 + x^2*y^2*z^2
            sage: f.collect(x)
            x^2*y^2*z^2 + x*(4*y + z) + 20*y^2 + 21*y*z + 4*z^2

        Here we do the same thing for `y` and `z`; however, note that
        we do not factor the `y^{2}` and `z^{2}` terms before
        collecting coefficients::

            sage: f.collect(y)
            (x^2*z^2 + 20)*y^2 + (4*x + 21*z)*y + x*z + 4*z^2
            sage: f.collect(z)
            (x^2*y^2 + 4)*z^2 + 4*x*y + 20*y^2 + (x + 21*y)*z

        Sometimes, we do have to call :meth:`expand()` on the
        expression first to achieve the desired result::

            sage: f = (x + y)*(x - z)
            sage: f.collect(x)
            x^2 + x*y - x*z - y*z
            sage: f.expand().collect(x)
            x^2 + x*(y - z) - y*z

        TESTS:

        The output should be equivalent to the input::

            sage: polynomials = QQ['x']
            sage: f = SR(polynomials.random_element())
            sage: g = f.collect(x)
            sage: bool(f == g)
            True

        If ``s`` is not present in the given expression, the
        expression should not be modified. The variable `z` will not
        be present in `f` below since `f` is a random polynomial of
        maximum degree 10 in `x` and `y`::

            sage: z = var('z')
            sage: polynomials = QQ['x,y']
            sage: f = SR(polynomials.random_element(10))
            sage: g = f.collect(z)
            sage: bool(str(f) == str(g))
            True

        Check if :trac:`9046` is fixed::

            sage: var('a b x y z')
            (a, b, x, y, z)
            sage: p = -a*x^3 - a*x*y^2 + 2*b*x^2*y + 2*y^3 + x^2*z + y^2*z + x^2 + y^2 + a*x
            sage: p.collect(x)
            -a*x^3 + (2*b*y + z + 1)*x^2 + 2*y^3 + y^2*z - (a*y^2 - a)*x + y^2
        """
        cdef Expression s0 = self.coerce_in(s)
        cdef GEx x
        sig_on()
        try:
            x = self._gobj.collect(s0._gobj, False)
        finally:
            sig_off()
        return new_Expression_from_GEx(self._parent, x)

    def collect_common_factors(self):
        """
        This function does not perform a full factorization but only
        looks for factors which are already explicitly present.

        Polynomials can often be brought into a more compact form by
        collecting common factors from the terms of sums. This is
        accomplished by this function.

        EXAMPLES::

            sage: var('x')
            x
            sage: (x/(x^2 + x)).collect_common_factors()
            1/(x + 1)

            sage: var('a,b,c,x,y')
            (a, b, c, x, y)
            sage: (a*x+a*y).collect_common_factors()
            a*(x + y)
            sage: (a*x^2+2*a*x*y+a*y^2).collect_common_factors()
            (x^2 + 2*x*y + y^2)*a
            sage: (a*(b*(a+c)*x+b*((a+c)*x+(a+c)*y)*y)).collect_common_factors()
            ((x + y)*y + x)*(a + c)*a*b
        """
        cdef GEx x
        sig_on()
        try:
            x = g_collect_common_factors(self._gobj)
        finally:
            sig_off()
        return new_Expression_from_GEx(self._parent, x)

    def __abs__(self):
        """
        Return the absolute value of this expression.

        EXAMPLES::

            sage: var('x, y')
            (x, y)

        The absolute value of a symbolic expression::

            sage: abs(x^2+y^2)
            abs(x^2 + y^2)

        The absolute value of a number in the symbolic ring::

            sage: abs(SR(-5))
            5
            sage: type(abs(SR(-5)))
            <type 'sage.symbolic.expression.Expression'>

        Because this overrides a Python builtin function, we do not
        currently support a ``hold`` parameter to prevent automatic
        evaluation::

            sage: abs(SR(-5),hold=True)
            Traceback (most recent call last):
            ...
            TypeError: abs() takes no keyword arguments

        But this is possible using the method :meth:`abs`::

            sage: SR(-5).abs(hold=True)
            abs(-5)

        TESTS:

        Check if :trac:`11155` is fixed::

            sage: abs(pi+i)
            abs(pi + I)
        """
        return new_Expression_from_GEx(self._parent, g_abs(self._gobj))

    def abs(self, hold=False):
        """
        Return the absolute value of this expression.

        EXAMPLES::

            sage: var('x, y')
            (x, y)
            sage: (x+y).abs()
            abs(x + y)

        Using the ``hold`` parameter it is possible to prevent automatic
        evaluation::

            sage: SR(-5).abs(hold=True)
            abs(-5)

        To then evaluate again, we currently must use Maxima via
        :meth:`simplify`::

            sage: a = SR(-5).abs(hold=True); a.simplify()
            5

        TESTS:

        From :trac:`7557`::

            sage: var('y', domain='real')
            y
            sage: abs(exp(1.1*y*I)).simplify()
            1
            sage: var('y', domain='complex') # reset the domain for other tests
            y
        """
        return new_Expression_from_GEx(self._parent,
                g_hold_wrapper(g_abs, self._gobj, hold))

    def step(self, hold=False):
        """
        Return the value of the Heaviside step function, which is 0 for
        negative x, 1/2 for 0, and 1 for positive x.

        EXAMPLES::

            sage: x = var('x')
            sage: SR(1.5).step()
            1
            sage: SR(0).step()
            1/2
            sage: SR(-1/2).step()
            0
            sage: SR(float(-1)).step()
            0

        Using the ``hold`` parameter it is possible to prevent automatic
        evaluation::

            sage: SR(2).step()
            1
            sage: SR(2).step(hold=True)
            step(2)

        """
        return new_Expression_from_GEx(self._parent,
                g_hold_wrapper(g_step, self._gobj, hold))

    def csgn(self, hold=False):
        """
        Return the sign of self, which is -1 if self < 0, 0 if self ==
        0, and 1 if self > 0, or unevaluated when self is a nonconstant
        symbolic expression.

        If self is not real, return the complex half-plane (left or right)
        in which the number lies.  If self is pure imaginary, return the sign
        of the imaginary part of self.

        EXAMPLES::

            sage: x = var('x')
            sage: SR(-2).csgn()
            -1
            sage: SR(0.0).csgn()
            0
            sage: SR(10).csgn()
            1
            sage: x.csgn()
            csgn(x)
            sage: SR(CDF.0).csgn()
            1
            sage: SR(I).csgn()
            1
            sage: SR(-I).csgn()
            -1
            sage: SR(1+I).csgn()
            1
            sage: SR(1-I).csgn()
            1
            sage: SR(-1+I).csgn()
            -1
            sage: SR(-1-I).csgn()
            -1

        Using the ``hold`` parameter it is possible to prevent automatic
        evaluation::

            sage: SR(I).csgn(hold=True)
            csgn(I)

        """
        return new_Expression_from_GEx(self._parent,
                g_hold_wrapper(g_csgn, self._gobj, hold))

    def conjugate(self, hold=False):
        """
        Return the complex conjugate of this symbolic expression.

        EXAMPLES::

            sage: a = 1 + 2*I
            sage: a.conjugate()
            -2*I + 1
            sage: a = sqrt(2) + 3^(1/3)*I; a
            sqrt(2) + I*3^(1/3)
            sage: a.conjugate()
            sqrt(2) - I*3^(1/3)

            sage: SR(CDF.0).conjugate()
            -1.0*I
            sage: x.conjugate()
            conjugate(x)
            sage: SR(RDF(1.5)).conjugate()
            1.5
            sage: SR(float(1.5)).conjugate()
            1.5
            sage: SR(I).conjugate()
            -I
            sage: ( 1+I  + (2-3*I)*x).conjugate()
            (3*I + 2)*conjugate(x) - I + 1

        Using the ``hold`` parameter it is possible to prevent automatic
        evaluation::

            sage: SR(I).conjugate(hold=True)
            conjugate(I)

        This also works in functional notation::

            sage: conjugate(I)
            -I
            sage: conjugate(I,hold=True)
            conjugate(I)

        To then evaluate again, we currently must use Maxima via
        :meth:`simplify`::

            sage: a = SR(I).conjugate(hold=True); a.simplify()
            -I

        """
        return new_Expression_from_GEx(self._parent,
                g_hold_wrapper(g_conjugate, self._gobj, hold))

    def norm(self):
        r"""
        Return the complex norm of this symbolic expression, i.e.,
        the expression times its complex conjugate. If `c = a + bi` is a
        complex number, then the norm of `c` is defined as the product of
        `c` and its complex conjugate

        .. MATH::

            \text{norm}(c)
            =
            \text{norm}(a + bi)
            =
            c \cdot \overline{c}
            =
            a^2 + b^2.

        The norm of a complex number is different from its absolute value.
        The absolute value of a complex number is defined to be the square
        root of its norm. A typical use of the complex norm is in the
        integral domain `\ZZ[i]` of Gaussian integers, where the norm of
        each Gaussian integer `c = a + bi` is defined as its complex norm.

        .. SEEALSO::

            - :func:`sage.misc.functional.norm`

        EXAMPLES::

            sage: a = 1 + 2*I
            sage: a.norm()
            5
            sage: a = sqrt(2) + 3^(1/3)*I; a
            sqrt(2) + I*3^(1/3)
            sage: a.norm()
            3^(2/3) + 2
            sage: CDF(a).norm()
            4.080083823051...
            sage: CDF(a.norm())
            4.080083823051904
        """
        return (self*self.conjugate()).expand()

    def real_part(self, hold=False):
        """
        Return the real part of this symbolic expression.

        EXAMPLES::

            sage: x = var('x')
            sage: x.real_part()
            real_part(x)
            sage: SR(2+3*I).real_part()
            2
            sage: SR(CDF(2,3)).real_part()
            2.0
            sage: SR(CC(2,3)).real_part()
            2.00000000000000

            sage: f = log(x)
            sage: f.real_part()
            log(abs(x))

        Using the ``hold`` parameter it is possible to prevent automatic
        evaluation::

            sage: SR(2).real_part()
            2
            sage: SR(2).real_part(hold=True)
            real_part(2)

        This also works using functional notation::

            sage: real_part(I,hold=True)
            real_part(I)
            sage: real_part(I)
            0

        To then evaluate again, we currently must use Maxima via
        :meth:`simplify`::

            sage: a = SR(2).real_part(hold=True); a.simplify()
            2

        TESTS:

        Check that :trac:`12807` is fixed::

            sage: (6*exp(i*pi/3)-6*exp(i*2*pi/3)).real_part()
            6
        """
        return new_Expression_from_GEx(self._parent,
                g_hold_wrapper(g_real_part, self._gobj, hold))

    real = real_part

    def imag_part(self, hold=False):
        r"""
        Return the imaginary part of this symbolic expression.

        EXAMPLES::

            sage: sqrt(-2).imag_part()
            sqrt(2)

        We simplify `\ln(\exp(z))` to `z`.  This should only
        be for `-\pi<{\rm Im}(z)<=\pi`, but Maxima does not
        have a symbolic imaginary part function, so we cannot
        use ``assume`` to assume that first::

            sage: z = var('z')
            sage: f = log(exp(z))
            sage: f
            log(e^z)
            sage: f.simplify()
            z
            sage: forget()

        A more symbolic example::

            sage: var('a, b')
            (a, b)
            sage: f = log(a + b*I)
            sage: f.imag_part()
            arctan2(imag_part(a) + real_part(b), -imag_part(b) + real_part(a))

        Using the ``hold`` parameter it is possible to prevent automatic
        evaluation::

            sage: I.imag_part()
            1
            sage: I.imag_part(hold=True)
            imag_part(I)

        This also works using functional notation::

            sage: imag_part(I,hold=True)
            imag_part(I)
            sage: imag_part(I)
            1

        To then evaluate again, we currently must use Maxima via
        :meth:`simplify`::

            sage: a = I.imag_part(hold=True); a.simplify()
            1

        TESTS::

            sage: x = var('x')
            sage: x.imag_part()
            imag_part(x)
            sage: SR(2+3*I).imag_part()
            3
            sage: SR(CC(2,3)).imag_part()
            3.00000000000000
            sage: SR(CDF(2,3)).imag_part()
            3.0
        """
        return new_Expression_from_GEx(self._parent,
                g_hold_wrapper(g_imag_part, self._gobj, hold))

    imag = imag_part

    def sqrt(self, hold=False):
        """
        Return the square root of this expression

        EXAMPLES::

            sage: var('x, y')
            (x, y)
            sage: SR(2).sqrt()
            sqrt(2)
            sage: (x^2+y^2).sqrt()
            sqrt(x^2 + y^2)
            sage: (x^2).sqrt()
            sqrt(x^2)

        Using the ``hold`` parameter it is possible to prevent automatic
        evaluation::

            sage: SR(4).sqrt()
            2
            sage: SR(4).sqrt(hold=True)
            sqrt(4)

        To then evaluate again, we currently must use Maxima via
        :meth:`simplify`::

            sage: a = SR(4).sqrt(hold=True); a.simplify()
            2

        To use this parameter in functional notation, you must coerce to
        the symbolic ring::

            sage: sqrt(SR(4),hold=True)
            sqrt(4)
            sage: sqrt(4,hold=True)
            Traceback (most recent call last):
            ...
            TypeError: _do_sqrt() got an unexpected keyword argument 'hold'
        """
        return new_Expression_from_GEx(self._parent,
                g_hold2_wrapper(g_power_construct, self._gobj, g_ex1_2, hold))

    def sin(self, hold=False):
        """
        EXAMPLES::

            sage: var('x, y')
            (x, y)
            sage: sin(x^2 + y^2)
            sin(x^2 + y^2)
            sage: sin(sage.symbolic.constants.pi)
            0
            sage: sin(SR(1))
            sin(1)
            sage: sin(SR(RealField(150)(1)))
            0.84147098480789650665250232163029899962256306

        Using the ``hold`` parameter it is possible to prevent automatic
        evaluation::

            sage: SR(0).sin()
            0
            sage: SR(0).sin(hold=True)
            sin(0)

        This also works using functional notation::

            sage: sin(0,hold=True)
            sin(0)
            sage: sin(0)
            0

        To then evaluate again, we currently must use Maxima via
        :meth:`simplify`::

            sage: a = SR(0).sin(hold=True); a.simplify()
            0

        TESTS::

            sage: SR(oo).sin()
            Traceback (most recent call last):
            ...
            RuntimeError: sin_eval(): sin(infinity) encountered
            sage: SR(-oo).sin()
            Traceback (most recent call last):
            ...
            RuntimeError: sin_eval(): sin(infinity) encountered
            sage: SR(unsigned_infinity).sin()
            Traceback (most recent call last):
            ...
            RuntimeError: sin_eval(): sin(infinity) encountered
        """
        return new_Expression_from_GEx(self._parent,
                g_hold_wrapper(g_sin, self._gobj, hold))

    def cos(self, hold=False):
        """
        Return the cosine of self.

        EXAMPLES::

            sage: var('x, y')
            (x, y)
            sage: cos(x^2 + y^2)
            cos(x^2 + y^2)
            sage: cos(sage.symbolic.constants.pi)
            -1
            sage: cos(SR(1))
            cos(1)
            sage: cos(SR(RealField(150)(1)))
            0.54030230586813971740093660744297660373231042


        In order to get a numeric approximation use .n()::

            sage: SR(RR(1)).cos().n()
            0.540302305868140
            sage: SR(float(1)).cos().n()
            0.540302305868140

        To prevent automatic evaluation use the ``hold`` argument::

            sage: pi.cos()
            -1
            sage: pi.cos(hold=True)
            cos(pi)

        This also works using functional notation::

            sage: cos(pi,hold=True)
            cos(pi)
            sage: cos(pi)
            -1

        To then evaluate again, we currently must use Maxima via
        :meth:`simplify`::

            sage: a = pi.cos(hold=True); a.simplify()
            -1

        TESTS::

            sage: SR(oo).cos()
            Traceback (most recent call last):
            ...
            RuntimeError: cos_eval(): cos(infinity) encountered
            sage: SR(-oo).cos()
            Traceback (most recent call last):
            ...
            RuntimeError: cos_eval(): cos(infinity) encountered
            sage: SR(unsigned_infinity).cos()
            Traceback (most recent call last):
            ...
            RuntimeError: cos_eval(): cos(infinity) encountered
        """
        return new_Expression_from_GEx(self._parent,
                g_hold_wrapper(g_cos, self._gobj, hold))

    def tan(self, hold=False):
        """
        EXAMPLES::

            sage: var('x, y')
            (x, y)
            sage: tan(x^2 + y^2)
            tan(x^2 + y^2)
            sage: tan(sage.symbolic.constants.pi/2)
            Infinity
            sage: tan(SR(1))
            tan(1)
            sage: tan(SR(RealField(150)(1)))
            1.5574077246549022305069748074583601730872508

        To prevent automatic evaluation use the ``hold`` argument::

            sage: (pi/12).tan()
            -sqrt(3) + 2
            sage: (pi/12).tan(hold=True)
            tan(1/12*pi)

        This also works using functional notation::

            sage: tan(pi/12,hold=True)
            tan(1/12*pi)
            sage: tan(pi/12)
            -sqrt(3) + 2

        To then evaluate again, we currently must use Maxima via
        :meth:`simplify`::

            sage: a = (pi/12).tan(hold=True); a.simplify()
            -sqrt(3) + 2

        TESTS::

            sage: SR(oo).tan()
            Traceback (most recent call last):
            ...
            RuntimeError: tan_eval(): tan(infinity) encountered
            sage: SR(-oo).tan()
            Traceback (most recent call last):
            ...
            RuntimeError: tan_eval(): tan(infinity) encountered
            sage: SR(unsigned_infinity).tan()
            Traceback (most recent call last):
            ...
            RuntimeError: tan_eval(): tan(infinity) encountered
        """
        return new_Expression_from_GEx(self._parent,
                g_hold_wrapper(g_tan, self._gobj, hold))

    def arcsin(self, hold=False):
        """
        Return the arcsin of x, i.e., the number y between -pi and pi
        such that sin(y) == x.

        EXAMPLES::

            sage: x.arcsin()
            arcsin(x)
            sage: SR(0.5).arcsin()
            0.523598775598299
            sage: SR(0.999).arcsin()
            1.52607123962616
            sage: SR(1/3).arcsin()
            arcsin(1/3)
            sage: SR(-1/3).arcsin()
            -arcsin(1/3)

        To prevent automatic evaluation use the ``hold`` argument::

            sage: SR(0).arcsin()
            0
            sage: SR(0).arcsin(hold=True)
            arcsin(0)

        This also works using functional notation::

            sage: arcsin(0,hold=True)
            arcsin(0)
            sage: arcsin(0)
            0

        To then evaluate again, we currently must use Maxima via
        :meth:`simplify`::

            sage: a = SR(0).arcsin(hold=True); a.simplify()
            0

        TESTS::

            sage: SR(oo).arcsin()
            Traceback (most recent call last):
            ...
            RuntimeError: arcsin_eval(): arcsin(infinity) encountered
            sage: SR(-oo).arcsin()
            Traceback (most recent call last):
            ...
            RuntimeError: arcsin_eval(): arcsin(infinity) encountered
            sage: SR(unsigned_infinity).arcsin()
            Infinity
        """
        return new_Expression_from_GEx(self._parent,
                g_hold_wrapper(g_asin, self._gobj, hold))

    def arccos(self, hold=False):
        """
        Return the arc cosine of self.

        EXAMPLES::

            sage: x.arccos()
            arccos(x)
            sage: SR(1).arccos()
            0
            sage: SR(1/2).arccos()
            1/3*pi
            sage: SR(0.4).arccos()
            1.15927948072741
            sage: plot(lambda x: SR(x).arccos(), -1,1)
            Graphics object consisting of 1 graphics primitive

        To prevent automatic evaluation use the ``hold`` argument::

            sage: SR(1).arccos(hold=True)
            arccos(1)

        This also works using functional notation::

            sage: arccos(1,hold=True)
            arccos(1)
            sage: arccos(1)
            0

        To then evaluate again, we currently must use Maxima via
        :meth:`simplify`::

            sage: a = SR(1).arccos(hold=True); a.simplify()
            0

        TESTS::

            sage: SR(oo).arccos()
            Traceback (most recent call last):
            ...
            RuntimeError: arccos_eval(): arccos(infinity) encountered
            sage: SR(-oo).arccos()
            Traceback (most recent call last):
            ...
            RuntimeError: arccos_eval(): arccos(infinity) encountered
            sage: SR(unsigned_infinity).arccos()
            Infinity
        """
        return new_Expression_from_GEx(self._parent,
                g_hold_wrapper(g_acos, self._gobj, hold))

    def arctan(self, hold=False):
        """
        Return the arc tangent of self.

        EXAMPLES::

            sage: x = var('x')
            sage: x.arctan()
            arctan(x)
            sage: SR(1).arctan()
            1/4*pi
            sage: SR(1/2).arctan()
            arctan(1/2)
            sage: SR(0.5).arctan()
            0.463647609000806
            sage: plot(lambda x: SR(x).arctan(), -20,20)
            Graphics object consisting of 1 graphics primitive

        To prevent automatic evaluation use the ``hold`` argument::

            sage: SR(1).arctan(hold=True)
            arctan(1)

        This also works using functional notation::

            sage: arctan(1,hold=True)
            arctan(1)
            sage: arctan(1)
            1/4*pi

        To then evaluate again, we currently must use Maxima via
        :meth:`simplify`::

            sage: a = SR(1).arctan(hold=True); a.simplify()
            1/4*pi

        TESTS::

            sage: SR(oo).arctan()
            1/2*pi
            sage: SR(-oo).arctan()
            -1/2*pi
            sage: SR(unsigned_infinity).arctan()
            Traceback (most recent call last):
            ...
            RuntimeError: arctan_eval(): arctan(unsigned_infinity) encountered
        """
        return new_Expression_from_GEx(self._parent,
                g_hold_wrapper(g_atan, self._gobj, hold))

    def arctan2(self, x, hold=False):
        """
        Return the inverse of the 2-variable tan function on self and x.

        EXAMPLES::

            sage: var('x,y')
            (x, y)
            sage: x.arctan2(y)
            arctan2(x, y)
            sage: SR(1/2).arctan2(1/2)
            1/4*pi
            sage: maxima.eval('atan2(1/2,1/2)')
            '%pi/4'

            sage: SR(-0.7).arctan2(SR(-0.6))
            -2.27942259892257

        To prevent automatic evaluation use the ``hold`` argument::

            sage: SR(1/2).arctan2(1/2, hold=True)
            arctan2(1/2, 1/2)

        This also works using functional notation::

            sage: arctan2(1,2,hold=True)
            arctan2(1, 2)
            sage: arctan2(1,2)
            arctan(1/2)

        To then evaluate again, we currently must use Maxima via
        :meth:`simplify`::

            sage: a = SR(1/2).arctan2(1/2, hold=True); a.simplify()
            1/4*pi

        TESTS:

        We compare a bunch of different evaluation points between
        Sage and Maxima::

            sage: float(SR(0.7).arctan2(0.6))
            0.8621700546672264
            sage: maxima('atan2(0.7,0.6)')
            0.8621700546672264
            sage: float(SR(0.7).arctan2(-0.6))
            2.279422598922567
            sage: maxima('atan2(0.7,-0.6)')
            2.279422598922567
            sage: float(SR(-0.7).arctan2(0.6))
            -0.8621700546672264
            sage: maxima('atan2(-0.7,0.6)')
            -0.8621700546672264
            sage: float(SR(-0.7).arctan2(-0.6))
            -2.279422598922567
            sage: maxima('atan2(-0.7,-0.6)')
            -2.279422598922567
            sage: float(SR(0).arctan2(-0.6))
            3.141592653589793
            sage: maxima('atan2(0,-0.6)')
            3.141592653589793
            sage: float(SR(0).arctan2(0.6))
            0.0
            sage: maxima('atan2(0,0.6)')
            0.0
            sage: SR(0).arctan2(0) # see trac ticket #11423
            Traceback (most recent call last):
            ...
            RuntimeError: arctan2_eval(): arctan2(0,0) encountered
            sage: SR(I).arctan2(1)
            arctan2(I, 1)
            sage: SR(CDF(0,1)).arctan2(1)
            arctan2(1.0*I, 1)
            sage: SR(1).arctan2(CDF(0,1))
            arctan2(1, 1.0*I)

            sage: arctan2(0,oo)
            0
            sage: SR(oo).arctan2(oo)
            1/4*pi
            sage: SR(oo).arctan2(0)
            1/2*pi
            sage: SR(-oo).arctan2(0)
            -1/2*pi
            sage: SR(-oo).arctan2(-2)
            pi
            sage: SR(unsigned_infinity).arctan2(2)
            Traceback (most recent call last):
            ...
            RuntimeError: arctan2_eval(): arctan2(x, unsigned_infinity) encountered
            sage: SR(2).arctan2(oo)
            1/2*pi
            sage: SR(2).arctan2(-oo)
            -1/2*pi
            sage: SR(2).arctan2(SR(unsigned_infinity))
            Traceback (most recent call last):
            ...
            RuntimeError: arctan2_eval(): arctan2(unsigned_infinity, x) encountered
        """
        cdef Expression nexp = self.coerce_in(x)
        return new_Expression_from_GEx(self._parent,
                g_hold2_wrapper(g_atan2, self._gobj, nexp._gobj, hold))

    def sinh(self, hold=False):
        r"""
        Return sinh of self.

        We have $\sinh(x) = (e^{x} - e^{-x})/2$.

        EXAMPLES::

            sage: x.sinh()
            sinh(x)
            sage: SR(1).sinh()
            sinh(1)
            sage: SR(0).sinh()
            0
            sage: SR(1.0).sinh()
            1.17520119364380
            sage: maxima('sinh(1.0)')
            1.17520119364380...

            sinh(1.0000000000000000000000000)
            sage: SR(1).sinh().n(90)
            1.1752011936438014568823819
            sage: SR(RIF(1)).sinh()
            1.175201193643802?

        To prevent automatic evaluation use the ``hold`` argument::

            sage: arccosh(x).sinh()
            sqrt(x + 1)*sqrt(x - 1)
            sage: arccosh(x).sinh(hold=True)
            sinh(arccosh(x))

        This also works using functional notation::

            sage: sinh(arccosh(x),hold=True)
            sinh(arccosh(x))
            sage: sinh(arccosh(x))
            sqrt(x + 1)*sqrt(x - 1)

        To then evaluate again, we currently must use Maxima via
        :meth:`simplify`::

            sage: a = arccosh(x).sinh(hold=True); a.simplify()
            sqrt(x + 1)*sqrt(x - 1)

        TESTS::

            sage: SR(oo).sinh()
            +Infinity
            sage: SR(-oo).sinh()
            -Infinity
            sage: SR(unsigned_infinity).sinh()
            Traceback (most recent call last):
            ...
            RuntimeError: sinh_eval(): sinh(unsigned_infinity) encountered
        """
        return new_Expression_from_GEx(self._parent,
                g_hold_wrapper(g_sinh, self._gobj, hold))

    def cosh(self, hold=False):
        r"""
        Return cosh of self.

        We have $\cosh(x) = (e^{x} + e^{-x})/2$.

        EXAMPLES::

            sage: x.cosh()
            cosh(x)
            sage: SR(1).cosh()
            cosh(1)
            sage: SR(0).cosh()
            1
            sage: SR(1.0).cosh()
            1.54308063481524
            sage: maxima('cosh(1.0)')
            1.54308063481524...
            sage: SR(1.00000000000000000000000000).cosh()
            1.5430806348152437784779056
            sage: SR(RIF(1)).cosh()
            1.543080634815244?

        To prevent automatic evaluation use the ``hold`` argument::

            sage: arcsinh(x).cosh()
            sqrt(x^2 + 1)
            sage: arcsinh(x).cosh(hold=True)
            cosh(arcsinh(x))

        This also works using functional notation::

            sage: cosh(arcsinh(x),hold=True)
            cosh(arcsinh(x))
            sage: cosh(arcsinh(x))
            sqrt(x^2 + 1)

        To then evaluate again, we currently must use Maxima via
        :meth:`simplify`::

            sage: a = arcsinh(x).cosh(hold=True); a.simplify()
            sqrt(x^2 + 1)

        TESTS::

            sage: SR(oo).cosh()
            +Infinity
            sage: SR(-oo).cosh()
            +Infinity
            sage: SR(unsigned_infinity).cosh()
            Traceback (most recent call last):
            ...
            RuntimeError: cosh_eval(): cosh(unsigned_infinity) encountered
        """
        return new_Expression_from_GEx(self._parent,
                g_hold_wrapper(g_cosh, self._gobj, hold))

    def tanh(self, hold=False):
        r"""
        Return tanh of self.

        We have $\tanh(x) = \sinh(x) / \cosh(x)$.

        EXAMPLES::

            sage: x.tanh()
            tanh(x)
            sage: SR(1).tanh()
            tanh(1)
            sage: SR(0).tanh()
            0
            sage: SR(1.0).tanh()
            0.761594155955765
            sage: maxima('tanh(1.0)')
            0.7615941559557649
            sage: plot(lambda x: SR(x).tanh(), -1, 1)
            Graphics object consisting of 1 graphics primitive

        To prevent automatic evaluation use the ``hold`` argument::

            sage: arcsinh(x).tanh()
            x/sqrt(x^2 + 1)
            sage: arcsinh(x).tanh(hold=True)
            tanh(arcsinh(x))

        This also works using functional notation::

            sage: tanh(arcsinh(x),hold=True)
            tanh(arcsinh(x))
            sage: tanh(arcsinh(x))
            x/sqrt(x^2 + 1)

        To then evaluate again, we currently must use Maxima via
        :meth:`simplify`::

            sage: a = arcsinh(x).tanh(hold=True); a.simplify()
            x/sqrt(x^2 + 1)

        TESTS::

            sage: SR(oo).tanh()
            1
            sage: SR(-oo).tanh()
            -1
            sage: SR(unsigned_infinity).tanh()
            Traceback (most recent call last):
            ...
            RuntimeError: tanh_eval(): tanh(unsigned_infinity) encountered
        """
        return new_Expression_from_GEx(self._parent,
                g_hold_wrapper(g_tanh, self._gobj, hold))

    def arcsinh(self, hold=False):
        """
        Return the inverse hyperbolic sine of self.

        EXAMPLES::

            sage: x.arcsinh()
            arcsinh(x)
            sage: SR(0).arcsinh()
            0
            sage: SR(1).arcsinh()
            arcsinh(1)
            sage: SR(1.0).arcsinh()
            0.881373587019543
            sage: maxima('asinh(2.0)')
            1.4436354751788...

        Sage automatically applies certain identities::

            sage: SR(3/2).arcsinh().cosh()
            1/2*sqrt(13)

        To prevent automatic evaluation use the ``hold`` argument::

            sage: SR(-2).arcsinh()
            -arcsinh(2)
            sage: SR(-2).arcsinh(hold=True)
            arcsinh(-2)

        This also works using functional notation::

            sage: arcsinh(-2,hold=True)
            arcsinh(-2)
            sage: arcsinh(-2)
            -arcsinh(2)

        To then evaluate again, we currently must use Maxima via
        :meth:`simplify`::

            sage: a = SR(-2).arcsinh(hold=True); a.simplify()
            -arcsinh(2)

        TESTS::

            sage: SR(oo).arcsinh()
            +Infinity
            sage: SR(-oo).arcsinh()
            -Infinity
            sage: SR(unsigned_infinity).arcsinh()
            Infinity
        """
        return new_Expression_from_GEx(self._parent,
                g_hold_wrapper(g_asinh, self._gobj, hold))

    def arccosh(self, hold=False):
        """
        Return the inverse hyperbolic cosine of self.

        EXAMPLES::

            sage: x.arccosh()
            arccosh(x)
            sage: SR(0).arccosh()
            1/2*I*pi
            sage: SR(1/2).arccosh()
            arccosh(1/2)
            sage: SR(CDF(1/2)).arccosh()  # rel tol 1e-15
            1.0471975511965976*I
            sage: maxima('acosh(0.5)')
            1.04719755119659...*%i

        To prevent automatic evaluation use the ``hold`` argument::

            sage: SR(-1).arccosh()
            I*pi
            sage: SR(-1).arccosh(hold=True)
            arccosh(-1)

        This also works using functional notation::

            sage: arccosh(-1,hold=True)
            arccosh(-1)
            sage: arccosh(-1)
            I*pi

        To then evaluate again, we currently must use Maxima via
        :meth:`simplify`::

            sage: a = SR(-1).arccosh(hold=True); a.simplify()
            I*pi

        TESTS::

            sage: SR(oo).arccosh()
            +Infinity
            sage: SR(-oo).arccosh()
            +Infinity
            sage: SR(unsigned_infinity).arccosh()
            +Infinity
        """
        return new_Expression_from_GEx(self._parent,
                g_hold_wrapper(g_acosh, self._gobj, hold))

    def arctanh(self, hold=False):
        """
        Return the inverse hyperbolic tangent of self.

        EXAMPLES::

            sage: x.arctanh()
            arctanh(x)
            sage: SR(0).arctanh()
            0
            sage: SR(1/2).arctanh()
            arctanh(1/2)
            sage: SR(0.5).arctanh()
            0.549306144334055
            sage: SR(0.5).arctanh().tanh()
            0.500000000000000
            sage: maxima('atanh(0.5)')  # abs tol 2e-16
            0.5493061443340548

        To prevent automatic evaluation use the ``hold`` argument::

            sage: SR(-1/2).arctanh()
            -arctanh(1/2)
            sage: SR(-1/2).arctanh(hold=True)
            arctanh(-1/2)

        This also works using functional notation::

            sage: arctanh(-1/2,hold=True)
            arctanh(-1/2)
            sage: arctanh(-1/2)
            -arctanh(1/2)

        To then evaluate again, we currently must use Maxima via
        :meth:`simplify`::

            sage: a = SR(-1/2).arctanh(hold=True); a.simplify()
            -arctanh(1/2)

        TESTS::

            sage: SR(1).arctanh()
            +Infinity
            sage: SR(-1).arctanh()
            -Infinity

            sage: SR(oo).arctanh()
            -1/2*I*pi
            sage: SR(-oo).arctanh()
            1/2*I*pi
            sage: SR(unsigned_infinity).arctanh()
            Traceback (most recent call last):
            ...
            RuntimeError: arctanh_eval(): arctanh(unsigned_infinity) encountered
        """
        return new_Expression_from_GEx(self._parent,
                g_hold_wrapper(g_atanh, self._gobj, hold))

    def exp(self, hold=False):
        """
        Return exponential function of self, i.e., e to the
        power of self.

        EXAMPLES::

            sage: x.exp()
            e^x
            sage: SR(0).exp()
            1
            sage: SR(1/2).exp()
            e^(1/2)
            sage: SR(0.5).exp()
            1.64872127070013
            sage: math.exp(0.5)
            1.6487212707001282

            sage: SR(0.5).exp().log()
            0.500000000000000
            sage: (pi*I).exp()
            -1

        To prevent automatic evaluation use the ``hold`` argument::

            sage: (pi*I).exp(hold=True)
            e^(I*pi)

        This also works using functional notation::

            sage: exp(I*pi,hold=True)
            e^(I*pi)
            sage: exp(I*pi)
            -1

        To then evaluate again, we currently must use Maxima via
        :meth:`simplify`::

            sage: a = (pi*I).exp(hold=True); a.simplify()
            -1

        TESTS:

        Test if :trac:`6377` is fixed::

            sage: SR(oo).exp()
            +Infinity
            sage: SR(-oo).exp()
            0
            sage: SR(unsigned_infinity).exp()
            Traceback (most recent call last):
            ...
            RuntimeError: exp_eval(): exp^(unsigned_infinity) encountered
        """
        return new_Expression_from_GEx(self._parent,
                g_hold_wrapper(g_exp, self._gobj, hold))

    def log(self, b=None, hold=False):
        """
        Return the logarithm of self.

        EXAMPLES::

            sage: x, y = var('x, y')
            sage: x.log()
            log(x)
            sage: (x^y + y^x).log()
            log(x^y + y^x)
            sage: SR(0).log()
            -Infinity
            sage: SR(-1).log()
            I*pi
            sage: SR(1).log()
            0
            sage: SR(1/2).log()
            log(1/2)
            sage: SR(0.5).log()
            -0.693147180559945
            sage: SR(0.5).log().exp()
            0.500000000000000
            sage: math.log(0.5)
            -0.6931471805599453
            sage: plot(lambda x: SR(x).log(), 0.1,10)
            Graphics object consisting of 1 graphics primitive

        To prevent automatic evaluation use the ``hold`` argument::

            sage: I.log()
            1/2*I*pi
            sage: I.log(hold=True)
            log(I)

        To then evaluate again, we currently must use Maxima via
        :meth:`simplify`::

            sage: a = I.log(hold=True); a.simplify()
            1/2*I*pi

        The ``hold`` parameter also works in functional notation::

            sage: log(-1,hold=True)
            log(-1)
            sage: log(-1)
            I*pi

        TESTS::

            sage: SR(oo).log()
            +Infinity
            sage: SR(-oo).log()
            +Infinity
            sage: SR(unsigned_infinity).log()
            +Infinity
        """
        res = new_Expression_from_GEx(self._parent,
                g_hold_wrapper(g_log, self._gobj, hold))
        if b is None:
            return res
        else:
            return res/self.coerce_in(b).log(hold=hold)

    def zeta(self, hold=False):
        """
        EXAMPLES::

            sage: x, y = var('x, y')
            sage: (x/y).zeta()
            zeta(x/y)
            sage: SR(2).zeta()
            1/6*pi^2
            sage: SR(3).zeta()
            zeta(3)
            sage: SR(CDF(0,1)).zeta()  # abs tol 1e-16
            0.003300223685324103 - 0.4181554491413217*I
            sage: CDF(0,1).zeta()  # abs tol 1e-16
            0.003300223685324103 - 0.4181554491413217*I
            sage: plot(lambda x: SR(x).zeta(), -10,10).show(ymin=-3,ymax=3)

        To prevent automatic evaluation use the ``hold`` argument::

            sage: SR(2).zeta(hold=True)
            zeta(2)

        This also works using functional notation::

            sage: zeta(2,hold=True)
            zeta(2)
            sage: zeta(2)
            1/6*pi^2

        To then evaluate again, we currently must use Maxima via
        :meth:`simplify`::

            sage: a = SR(2).zeta(hold=True); a.simplify()
            1/6*pi^2

        TESTS::

            sage: t = SR(1).zeta(); t
            Infinity
        """
        cdef GEx x
        sig_on()
        try:
            x = g_hold_wrapper(g_zeta, self._gobj, hold)
        finally:
            sig_off()
        return new_Expression_from_GEx(self._parent, x)

    def factorial(self, hold=False):
        """
        Return the factorial of self.

        OUTPUT:

        A symbolic expression.

        EXAMPLES::

            sage: var('x, y')
            (x, y)
            sage: SR(5).factorial()
            120
            sage: x.factorial()
            factorial(x)
            sage: (x^2+y^3).factorial()
            factorial(y^3 + x^2)

        To prevent automatic evaluation use the ``hold`` argument::

            sage: SR(5).factorial(hold=True)
            factorial(5)

        This also works using functional notation::

            sage: factorial(5,hold=True)
            factorial(5)
            sage: factorial(5)
            120

        To then evaluate again, we currently must use Maxima via
        :meth:`simplify`::

            sage: a = SR(5).factorial(hold=True); a.simplify()
            120
        """
        cdef GEx x
        sig_on()
        try:
            x = g_hold_wrapper(g_factorial, self._gobj, hold)
        finally:
            sig_off()
        return new_Expression_from_GEx(self._parent, x)

    def binomial(self, k, hold=False):
        """
        Return binomial coefficient "self choose k".

        OUTPUT:

        A symbolic expression.

        EXAMPLES::

            sage: var('x, y')
            (x, y)
            sage: SR(5).binomial(SR(3))
            10
            sage: x.binomial(SR(3))
            1/6*(x - 1)*(x - 2)*x
            sage: x.binomial(y)
            binomial(x, y)

        To prevent automatic evaluation use the ``hold`` argument::

            sage: x.binomial(3, hold=True)
            binomial(x, 3)
            sage: SR(5).binomial(3, hold=True)
            binomial(5, 3)

        To then evaluate again, we currently must use Maxima via
        :meth:`simplify`::

            sage: a = SR(5).binomial(3, hold=True); a.simplify()
            10

        The ``hold`` parameter is also supported in functional notation::

            sage: binomial(5,3, hold=True)
            binomial(5, 3)

        TESTS:

        Check if we handle zero correctly (:trac:`8561`)::

            sage: x.binomial(0)
            1
            sage: SR(0).binomial(0)
            1
        """
        cdef Expression nexp = self.coerce_in(k)
        cdef GEx x
        sig_on()
        try:
            x = g_hold2_wrapper(g_binomial, self._gobj, nexp._gobj, hold)
        finally:
            sig_off()
        return new_Expression_from_GEx(self._parent, x)

    def Order(self, hold=False):
        """
        Return the order of the expression, as in big oh notation.

        OUTPUT:

        A symbolic expression.

        EXAMPLES::

            sage: n = var('n')
            sage: t = (17*n^3).Order(); t
            Order(n^3)
            sage: t.derivative(n)
            Order(n^2)

        To prevent automatic evaluation use the ``hold`` argument::

            sage: (17*n^3).Order(hold=True)
            Order(17*n^3)
        """
        return new_Expression_from_GEx(self._parent,
                g_hold_wrapper(g_Order, self._gobj, hold))

    def gamma(self, hold=False):
        """
        Return the Gamma function evaluated at self.

        EXAMPLES::

            sage: x = var('x')
            sage: x.gamma()
            gamma(x)
            sage: SR(2).gamma()
            1
            sage: SR(10).gamma()
            362880
            sage: SR(10.0r).gamma()  # For ARM: rel tol 2e-15
            362880.0
            sage: SR(CDF(1,1)).gamma()
            0.49801566811835607 - 0.15494982830181067*I

        ::

            sage: gp('gamma(1+I)')
            0.4980156681183560427136911175 - 0.1549498283018106851249551305*I # 32-bit
            0.49801566811835604271369111746219809195 - 0.15494982830181068512495513048388660520*I # 64-bit

        We plot the familiar plot of this log-convex function::

            sage: plot(gamma(x), -6,4).show(ymin=-3,ymax=3)

        To prevent automatic evaluation use the ``hold`` argument::

            sage: SR(1/2).gamma()
            sqrt(pi)
            sage: SR(1/2).gamma(hold=True)
            gamma(1/2)

        This also works using functional notation::

            sage: gamma(1/2,hold=True)
            gamma(1/2)
            sage: gamma(1/2)
            sqrt(pi)

        To then evaluate again, we currently must use Maxima via
        :meth:`simplify`::

            sage: a = SR(1/2).gamma(hold=True); a.simplify()
            sqrt(pi)
        """
        cdef GEx x
        sig_on()
        try:
            x = g_hold_wrapper(g_tgamma, self._gobj, hold)
        finally:
            sig_off()
        return new_Expression_from_GEx(self._parent, x)

    def log_gamma(self, hold=False):
        """
        Return the log gamma function evaluated at self.
        This is the logarithm of gamma of self, where
        gamma is a complex function such that `gamma(n)`
        equals `factorial(n-1)`.

        EXAMPLES::

            sage: x = var('x')
            sage: x.log_gamma()
            log_gamma(x)
            sage: SR(2).log_gamma()
            0
            sage: SR(5).log_gamma()
            log(24)
            sage: a = SR(5).log_gamma(); a.n()
            3.17805383034795
            sage: SR(5-1).factorial().log()
            log(24)
            sage: set_verbose(-1); plot(lambda x: SR(x).log_gamma(), -7,8, plot_points=1000).show()
            sage: math.exp(0.5)
            1.6487212707001282
            sage: plot(lambda x: (SR(x).exp() - SR(-x).exp())/2 - SR(x).sinh(), -1, 1)
            Graphics object consisting of 1 graphics primitive

        To prevent automatic evaluation use the ``hold`` argument::

            sage: SR(5).log_gamma(hold=True)
            log_gamma(5)

        To evaluate again, currently we must use numerical evaluation
        via :meth:`n`::

            sage: a = SR(5).log_gamma(hold=True); a.n()
            3.17805383034795
        """
        cdef GEx x
        sig_on()
        try:
            x = g_hold_wrapper(g_lgamma, self._gobj, hold)
        finally:
            sig_off()
        return new_Expression_from_GEx(self._parent, x)

    def default_variable(self):
        """
        Return the default variable, which is by definition the first
        variable in self, or `x` is there are no variables in self.
        The result is cached.

        EXAMPLES::

            sage: sqrt(2).default_variable()
            x
            sage: x, theta, a = var('x, theta, a')
            sage: f = x^2 + theta^3 - a^x
            sage: f.default_variable()
            a

        Note that this is the first *variable*, not the first *argument*::

            sage: f(theta, a, x) = a + theta^3
            sage: f.default_variable()
            a
            sage: f.variables()
            (a, theta)
            sage: f.arguments()
            (theta, a, x)
        """
        v = self.variables()
        if len(v) == 0:
            return self.parent().var('x')
        else:
            return v[0]

    def combine(self):
        r"""
        Return a simplified version of this symbolic expression
        by combining all terms with the same denominator into a single
        term.

        EXAMPLES::

            sage: var('x, y, a, b, c')
            (x, y, a, b, c)
            sage: f = x*(x-1)/(x^2 - 7) + y^2/(x^2-7) + 1/(x+1) + b/a + c/a; f
            (x - 1)*x/(x^2 - 7) + y^2/(x^2 - 7) + b/a + c/a + 1/(x + 1)
            sage: f.combine()
            ((x - 1)*x + y^2)/(x^2 - 7) + (b + c)/a + 1/(x + 1)
        """
        return self.parent()(self._maxima_().combine())

    def normalize(self):
        """
        Return this expression normalized as a fraction

        .. SEEALSO:

            :meth:`numerator`, :meth:`denominator`,
            :meth:`numerator_denominator`, :meth:`combine`

        EXAMPLES::

            sage: var('x, y, a, b, c')
            (x, y, a, b, c)
            sage: g = x + y/(x + 2)
            sage: g.normalize()
            (x^2 + 2*x + y)/(x + 2)

            sage: f = x*(x-1)/(x^2 - 7) + y^2/(x^2-7) + 1/(x+1) + b/a + c/a
            sage: f.normalize()
            (a*x^3 + b*x^3 + c*x^3 + a*x*y^2 + a*x^2 + b*x^2 + c*x^2 +
                    a*y^2 - a*x - 7*b*x - 7*c*x - 7*a - 7*b - 7*c)/((x^2 -
                        7)*a*(x + 1))

        ALGORITHM: Uses GiNaC.

        """
        return new_Expression_from_GEx(self._parent, self._gobj.normal())

    def numerator(self, bint normalize = True):
        """
        Return the numerator of this symbolic expression

        INPUT:

        - ``normalize`` -- (default: ``True``) a boolean.

        If ``normalize`` is ``True``, the expression is first normalized to
        have it as a fraction before getting the numerator.

        If ``normalize`` is ``False``, the expression is kept and if it is not
        a quotient, then this will return the expression itself.

        .. SEEALSO::

            :meth:`normalize`, :meth:`denominator`,
            :meth:`numerator_denominator`, :meth:`combine`

        EXAMPLES::

            sage: a, x, y = var('a,x,y')
            sage: f = x*(x-a)/((x^2 - y)*(x-a)); f
            x/(x^2 - y)
            sage: f.numerator()
            x
            sage: f.denominator()
            x^2 - y
            sage: f.numerator(normalize=False)
            x
            sage: f.denominator(normalize=False)
            x^2 - y

            sage: y = var('y')
            sage: g = x + y/(x + 2); g
            x + y/(x + 2)
            sage: g.numerator()
            x^2 + 2*x + y
            sage: g.denominator()
            x + 2
            sage: g.numerator(normalize=False)
            x + y/(x + 2)
            sage: g.denominator(normalize=False)
            1

        TESTS::

            sage: ((x+y)^2/(x-y)^3*x^3).numerator(normalize=False)
            (x + y)^2*x^3
            sage: ((x+y)^2*x^3).numerator(normalize=False)
            (x + y)^2*x^3
            sage: (y/x^3).numerator(normalize=False)
            y
            sage: t = y/x^3/(x+y)^(1/2); t
            y/(sqrt(x + y)*x^3)
            sage: t.numerator(normalize=False)
            y
            sage: (1/x^3).numerator(normalize=False)
            1
            sage: (x^3).numerator(normalize=False)
            x^3
            sage: (y*x^sin(x)).numerator(normalize=False)
            Traceback (most recent call last):
            ...
            TypeError: self is not a rational expression
        """
        cdef GExVector vec
        cdef GEx oper, power
        if normalize:
            return new_Expression_from_GEx(self._parent, self._gobj.numer())
        elif is_a_mul(self._gobj):
            for i from 0 <= i < self._gobj.nops():
                oper = self._gobj.op(i)
                if not is_a_power(oper):
                    vec.push_back(oper)
                else:
                    power = oper.op(1)
                    if not is_a_numeric(power):
                        raise TypeError("self is not a rational expression")
                    elif ex_to_numeric(power).is_positive():
                        vec.push_back(oper)
            return new_Expression_from_GEx(self._parent,
                                           g_mul_construct(vec, True))
        elif is_a_power(self._gobj):
            power = self._gobj.op(1)
            if is_a_numeric(power) and ex_to_numeric(power).is_negative():
                return self._parent.one()
        return self

    def denominator(self, bint normalize=True):
        """
        Return the denominator of this symbolic expression

        INPUT:

        - ``normalize`` -- (default: ``True``) a boolean.

        If ``normalize`` is ``True``, the expression is first normalized to
        have it as a fraction before getting the denominator.

        If ``normalize`` is ``False``, the expression is kept and if it is not
        a quotient, then this will just return 1.

        .. SEEALSO::

            :meth:`normalize`, :meth:`numerator`,
            :meth:`numerator_denominator`, :meth:`combine`

        EXAMPLES::

            sage: x, y, z, theta = var('x, y, z, theta')
            sage: f = (sqrt(x) + sqrt(y) + sqrt(z))/(x^10 - y^10 - sqrt(theta))
            sage: f.numerator()
            sqrt(x) + sqrt(y) + sqrt(z)
            sage: f.denominator()
            x^10 - y^10 - sqrt(theta)

            sage: f.numerator(normalize=False)
            (sqrt(x) + sqrt(y) + sqrt(z))
            sage: f.denominator(normalize=False)
            x^10 - y^10 - sqrt(theta)

            sage: y = var('y')
            sage: g = x + y/(x + 2); g
            x + y/(x + 2)
            sage: g.numerator(normalize=False)
            x + y/(x + 2)
            sage: g.denominator(normalize=False)
            1

        TESTS::

            sage: ((x+y)^2/(x-y)^3*x^3).denominator(normalize=False)
            (x - y)^3
            sage: ((x+y)^2*x^3).denominator(normalize=False)
            1
            sage: (y/x^3).denominator(normalize=False)
            x^3
            sage: t = y/x^3/(x+y)^(1/2); t
            y/(sqrt(x + y)*x^3)
            sage: t.denominator(normalize=False)
            sqrt(x + y)*x^3
            sage: (1/x^3).denominator(normalize=False)
            x^3
            sage: (x^3).denominator(normalize=False)
            1
            sage: (y*x^sin(x)).denominator(normalize=False)
            Traceback (most recent call last):
            ...
            TypeError: self is not a rational expression
        """
        cdef GExVector vec
        cdef GEx oper, ex, power
        if normalize:
            return new_Expression_from_GEx(self._parent, self._gobj.denom())
        elif is_a_mul(self._gobj):
            for i from 0 <= i < self._gobj.nops():
                oper = self._gobj.op(i)
                if is_a_power(oper):
                    ex = oper.op(0)
                    power = oper.op(1)
                    if not is_a_numeric(power):
                        raise TypeError("self is not a rational expression")
                    elif ex_to_numeric(power).is_negative():
                        vec.push_back(g_pow(ex, g_abs(power)))
            return new_Expression_from_GEx(self._parent,
                                           g_mul_construct(vec, False))
        elif is_a_power(self._gobj):
            power = self._gobj.op(1)
            if is_a_numeric(power) and ex_to_numeric(power).is_negative():
                return new_Expression_from_GEx(self._parent,
                        g_pow(self._gobj.op(0), g_abs(power)))

        return self._parent.one()

    def numerator_denominator(self, bint normalize=True):
        """
        Return the numerator and the denominator of this symbolic expression

        INPUT:

        - ``normalize`` -- (default: ``True``) a boolean.

        If ``normalize`` is ``True``, the expression is first normalized to
        have it as a fraction before getting the numerator and denominator.

        If ``normalize`` is ``False``, the expression is kept and if it is not
        a quotient, then this will return the expression itself together with
        1.

        .. SEEALSO::

            :meth:`normalize`, :meth:`numerator`, :meth:`denominator`,
            :meth:`combine`

        EXAMPLE::

            sage: x, y, a = var("x y a")
            sage: ((x+y)^2/(x-y)^3*x^3).numerator_denominator()
            ((x + y)^2*x^3, (x - y)^3)

            sage: ((x+y)^2/(x-y)^3*x^3).numerator_denominator(False)
            ((x + y)^2*x^3, (x - y)^3)

            sage: g = x + y/(x + 2)
            sage: g.numerator_denominator()
            (x^2 + 2*x + y, x + 2)
            sage: g.numerator_denominator(normalize=False)
            (x + y/(x + 2), 1)

            sage: g = x^2*(x + 2)
            sage: g.numerator_denominator()
            ((x + 2)*x^2, 1)
            sage: g.numerator_denominator(normalize=False)
            ((x + 2)*x^2, 1)

        TESTS::

            sage: ((x+y)^2/(x-y)^3*x^3).numerator_denominator(normalize=False)
            ((x + y)^2*x^3, (x - y)^3)
            sage: ((x+y)^2*x^3).numerator_denominator(normalize=False)
            ((x + y)^2*x^3, 1)
            sage: (y/x^3).numerator_denominator(normalize=False)
            (y, x^3)
            sage: t = y/x^3/(x+y)^(1/2); t
            y/(sqrt(x + y)*x^3)
            sage: t.numerator_denominator(normalize=False)
            (y, sqrt(x + y)*x^3)
            sage: (1/x^3).numerator_denominator(normalize=False)
            (1, x^3)
            sage: (x^3).numerator_denominator(normalize=False)
            (x^3, 1)
            sage: (y*x^sin(x)).numerator_denominator(normalize=False)
            Traceback (most recent call last):
            ...
            TypeError: self is not a rational expression
        """
        cdef GExVector vecnumer, vecdenom
        cdef GEx oper, ex, power
        cdef GNumeric power_num
        if normalize:
            ex = self._gobj.numer_denom()
            return (new_Expression_from_GEx(self._parent, ex.op(0)),
                    new_Expression_from_GEx(self._parent, ex.op(1)))
        elif is_a_mul(self._gobj):
            for i from 0 <= i < self._gobj.nops():
                oper = self._gobj.op(i)
                if is_a_power(oper):   # oper = ex^power
                    ex = oper.op(0)
                    power = oper.op(1)
                    if not is_a_numeric(power):
                        raise TypeError("self is not a rational expression")
                    elif is_a_numeric(power):
                        power_num = ex_to_numeric(power)
                        if power_num.is_positive():
                            vecnumer.push_back(oper)
                        else:
                            vecdenom.push_back(g_pow(ex, g_abs(power)))
                else:
                    vecnumer.push_back(oper)
            return (new_Expression_from_GEx(self._parent,
                                            g_mul_construct(vecnumer, False)),
                    new_Expression_from_GEx(self._parent,
                                            g_mul_construct(vecdenom, False)))
        elif is_a_power(self._gobj):
            power = self._gobj.op(1)
            if is_a_numeric(power) and ex_to_numeric(power).is_positive():
                return (self, self._parent.one())
            else:
                return (self._parent.one(),
                        new_Expression_from_GEx(self._parent,
                               g_pow(self._gobj.op(0), g_abs(power))))
        else:
            return (self, self._parent.one())

    def partial_fraction(self, var=None):
        r"""
        Return the partial fraction expansion of ``self`` with
        respect to the given variable.

        INPUT:


        -  ``var`` - variable name or string (default: first
           variable)


        OUTPUT:

        A symbolic expression.

        EXAMPLES::

            sage: f = x^2/(x+1)^3
            sage: f.partial_fraction()
            1/(x + 1) - 2/(x + 1)^2 + 1/(x + 1)^3
            sage: f.partial_fraction()
            1/(x + 1) - 2/(x + 1)^2 + 1/(x + 1)^3

        Notice that the first variable in the expression is used by
        default::

            sage: y = var('y')
            sage: f = y^2/(y+1)^3
            sage: f.partial_fraction()
            1/(y + 1) - 2/(y + 1)^2 + 1/(y + 1)^3

            sage: f = y^2/(y+1)^3 + x/(x-1)^3
            sage: f.partial_fraction()
            y^2/(y^3 + 3*y^2 + 3*y + 1) + 1/(x - 1)^2 + 1/(x - 1)^3

        You can explicitly specify which variable is used::

            sage: f.partial_fraction(y)
            x/(x^3 - 3*x^2 + 3*x - 1) + 1/(y + 1) - 2/(y + 1)^2 + 1/(y + 1)^3
        """
        if var is None:
            var = self.default_variable()
        return self.parent()(self._maxima_().partfrac(var))

    def maxima_methods(self):
        """
        Provide easy access to maxima methods, converting the result to a
        Sage expression automatically.

        EXAMPLES::

            sage: t = log(sqrt(2) - 1) + log(sqrt(2) + 1); t
            log(sqrt(2) + 1) + log(sqrt(2) - 1)
            sage: res = t.maxima_methods().logcontract(); res
            log((sqrt(2) + 1)*(sqrt(2) - 1))
            sage: type(res)
            <type 'sage.symbolic.expression.Expression'>
        """
        from sage.symbolic.maxima_wrapper import MaximaWrapper
        return MaximaWrapper(self)

    def rectform(self):
        r"""
        Convert this symbolic expression to rectangular form; that
        is, the form `a + bi` where `a` and `b` are real numbers and
        `i` is the imaginary unit.

        .. note::

           The name \"rectangular\" comes from the fact that, in the
           complex plane, `a` and `bi` are perpendicular.

        INPUT:

        - ``self`` -- the expression to convert.

        OUTPUT:

        A new expression, equivalent to the original, but expressed in
        the form `a + bi`.

        ALGORITHM:

        We call Maxima's ``rectform()`` and return the result unmodified.

        EXAMPLES:

        The exponential form of `\sin(x)`::

            sage: f = (e^(I*x) - e^(-I*x)) / (2*I)
            sage: f.rectform()
            sin(x)

        And `\cos(x)`::

            sage: f = (e^(I*x) + e^(-I*x)) / 2
            sage: f.rectform()
            cos(x)

        In some cases, this will simplify the given expression. For
        example, here, `e^{ik\pi}`, `\sin(k\pi)=0` should cancel
        leaving only `\cos(k\pi)` which can then be simplified::

            sage: k = var('k')
            sage: assume(k, 'integer')
            sage: f = e^(I*pi*k)
            sage: f.rectform()
            (-1)^k

        However, in general, the resulting expression may be more
        complicated than the original::

            sage: f = e^(I*x)
            sage: f.rectform()
            cos(x) + I*sin(x)

        TESTS:

        If the expression is already in rectangular form, it should be
        left alone::

            sage: a,b = var('a,b')
            sage: assume((a, 'real'), (b, 'real'))
            sage: f = a + b*I
            sage: f.rectform()
            a + I*b
            sage: forget()

        We can check with specific real numbers::

            sage: a = RR.random_element()
            sage: b = RR.random_element()
            sage: f = a + b*I
            sage: bool(f.rectform() == a + b*I)
            True

        If we decompose a complex number into its real and imaginary
        parts, they should correspond to the real and imaginary terms
        of the rectangular form::

            sage: z = CC.random_element()
            sage: a = z.real_part()
            sage: b = z.imag_part()
            sage: bool(SR(z).rectform() == a + b*I)
            True

        """
        return self.maxima_methods().rectform()

    def simplify(self):
        """
        Return a simplified version of this symbolic expression.

        .. note::

           Currently, this just sends the expression to Maxima
           and converts it back to Sage.

        .. seealso::

           :meth:`simplify_full`, :meth:`simplify_trig`,
           :meth:`simplify_rational`, :meth:`simplify_rectform`
           :meth:`simplify_factorial`, :meth:`simplify_log`,
           :meth:`simplify_real`, :meth:`simplify_hypergeometric`,
           :meth:`canonicalize_radical`

        EXAMPLES::

            sage: a = var('a'); f = x*sin(2)/(x^a); f
            x*sin(2)/x^a
            sage: f.simplify()
            x^(-a + 1)*sin(2)

        TESTS:

        Check that :trac:`14637` is fixed::

            sage: assume(x > 0, x < pi/2)
            sage: acos(cos(x)).simplify()
            x
            sage: forget()
        """
        return self._parent(self._maxima_())

    def simplify_full(self):
        """
        Apply :meth:`simplify_factorial`, :meth:`simplify_rectform`,
        :meth:`simplify_trig`, :meth:`simplify_rational`, and
        then :meth:`expand_sum` to self (in that order).

        ALIAS: ``simplify_full`` and ``full_simplify`` are the same.

        EXAMPLES::

            sage: f = sin(x)^2 + cos(x)^2
            sage: f.simplify_full()
            1

        ::

            sage: f = sin(x/(x^2 + x))
            sage: f.simplify_full()
            sin(1/(x + 1))

        ::

            sage: var('n,k')
            (n, k)
            sage: f = binomial(n,k)*factorial(k)*factorial(n-k)
            sage: f.simplify_full()
            factorial(n)

        TESTS:

        There are two square roots of `$(x + 1)^2$`, so this should
        not be simplified to `$x + 1$`, :trac:`12737`::

            sage: f = sqrt((x + 1)^2)
            sage: f.simplify_full()
            sqrt(x^2 + 2*x + 1)

        The imaginary part of an expression should not change under
        simplification; :trac:`11934`::

            sage: f = sqrt(-8*(4*sqrt(2) - 7)*x^4 + 16*(3*sqrt(2) - 5)*x^3)
            sage: original = f.imag_part()
            sage: simplified = f.full_simplify().imag_part()
            sage: original - simplified
            0

        The invalid simplification from :trac:`12322` should not occur
        after :trac:`12737`::

            sage: t = var('t')
            sage: assume(t, 'complex')
            sage: assumptions()
            [t is complex]
            sage: f = (1/2)*log(2*t) + (1/2)*log(1/t)
            sage: f.simplify_full()
            1/2*log(2*t) - 1/2*log(t)
            sage: forget()

        Complex logs are not contracted, :trac:`17556`::

            sage: x,y = SR.var('x,y')
            sage: assume(y, 'complex')
            sage: f = log(x*y) - (log(x) + log(y))
            sage: f.simplify_full()
            log(x*y) - log(x) - log(y)
            sage: forget()

        The simplifications from :meth:`simplify_rectform` are
        performed, :trac:`17556`::

            sage: f = ( e^(I*x) - e^(-I*x) ) / ( I*e^(I*x) + I*e^(-I*x) )
            sage: f.simplify_full()
            sin(x)/cos(x)

        """
        x = self
        x = x.simplify_factorial()
        x = x.simplify_rectform()
        x = x.simplify_trig()
        x = x.simplify_rational()
        x = x.expand_sum()
        return x

    full_simplify = simplify_full


    def simplify_hypergeometric(self, algorithm='maxima'):
        """
        Simplify an expression containing hypergeometric functions.

        INPUT:

        - ``algorithm`` -- (default: ``'maxima'``) the algorithm to use for
          for simplification. Implemented are ``'maxima'``, which uses Maxima's
          ``hgfred`` function, and ``'sage'``, which uses an algorithm
          implemented in the hypergeometric module

        ALIAS: :meth:`hypergeometric_simplify` and
        :meth:`simplify_hypergeometric` are the same

        EXAMPLES::

            sage: hypergeometric((5, 4), (4, 1, 2, 3),
            ....:                x).simplify_hypergeometric()
            1/144*x^2*hypergeometric((), (3, 4), x) +...
            1/3*x*hypergeometric((), (2, 3), x) + hypergeometric((), (1, 2), x)
            sage: (2*hypergeometric((), (), x)).simplify_hypergeometric()
            2*e^x
            sage: (nest(lambda y: hypergeometric([y], [1], x), 3, 1)
            ....:  .simplify_hypergeometric())
            laguerre(-laguerre(-e^x, x), x)
            sage: (nest(lambda y: hypergeometric([y], [1], x), 3, 1)
            ....:  .simplify_hypergeometric(algorithm='sage'))
            hypergeometric((hypergeometric((e^x,), (1,), x),), (1,), x)

        """
        from sage.functions.hypergeometric import hypergeometric, closed_form
        from sage.calculus.calculus import maxima
        try:
            op = self.operator()
        except RuntimeError:
            return self
        ops = self.operands()
        if op == hypergeometric:
            if algorithm == 'maxima':
                return (self.parent()
                        (maxima.hgfred(map(lambda o: o.simplify_hypergeometric(algorithm),
                                           ops[0].operands()),
                                       map(lambda o: o.simplify_hypergeometric(algorithm),
                                           ops[1].operands()),
                                       ops[2].simplify_hypergeometric(algorithm))))
            elif algorithm == 'sage':
                return (closed_form
                        (hypergeometric(map(lambda o: o.simplify_hypergeometric(algorithm),
                                            ops[0].operands()),
                                        map(lambda o: o.simplify_hypergeometric(algorithm),
                                            ops[1].operands()),
                                        ops[2].simplify_hypergeometric(algorithm))))
            else:
                raise NotImplementedError('unknown algorithm')
        if not op:
            return self
        return op(*map(lambda o: o.simplify_hypergeometric(algorithm), ops))

    hypergeometric_simplify = simplify_hypergeometric


    def simplify_rectform(self, complexity_measure = string_length):
        r"""
        Attempt to simplify this expression by expressing it in the
        form `a + bi` where both `a` and `b` are real. This
        transformation is generally not a simplification, so we use
        the given ``complexity_measure`` to discard
        non-simplifications.

        INPUT:

        - ``self`` -- the expression to simplify.

        - ``complexity_measure`` -- (default:
          ``sage.symbolic.complexity_measures.string_length``) a
          function taking a symbolic expression as an argument and
          returning a measure of that expressions complexity. If
          ``None`` is supplied, the simplification will be performed
          regardless of the result.

        OUTPUT:

        If the transformation produces a simpler expression (according
        to ``complexity_measure``) then that simpler expression is
        returned. Otherwise, the original expression is returned.

        ALGORITHM:

        We first call :meth:`rectform()` on the given
        expression. Then, the supplied complexity measure is used to
        determine whether or not the result is simpler than the
        original expression.

        EXAMPLES:

        The exponential form of `\tan(x)`::

            sage: f = ( e^(I*x) - e^(-I*x) ) / ( I*e^(I*x) + I*e^(-I*x) )
            sage: f.simplify_rectform()
            sin(x)/cos(x)

        This should not be expanded with Euler's formula since the
        resulting expression is longer when considered as a string,
        and the default ``complexity_measure`` uses string length to
        determine which expression is simpler::

            sage: f = e^(I*x)
            sage: f.simplify_rectform()
            e^(I*x)

        However, if we pass ``None`` as our complexity measure, it
        is::

            sage: f = e^(I*x)
            sage: f.simplify_rectform(complexity_measure = None)
            cos(x) + I*sin(x)

        TESTS:

        When given ``None``, we should always call :meth:`rectform()`
        and return the result::

            sage: polynomials = QQ['x']
            sage: f = SR(polynomials.random_element())
            sage: g = f.simplify_rectform(complexity_measure = None)
            sage: bool(g == f.rectform())
            True

        """
        simplified_expr = self.rectform()

        if complexity_measure is None:
            return simplified_expr

        if complexity_measure(simplified_expr) < complexity_measure(self):
            return simplified_expr
        else:
            return self



    def simplify_real(self):
        r"""
        Simplify the given expression over the real numbers. This allows
        the simplification of `\sqrt{x^{2}}` into `\left|x\right|` and
        the contraction of `\log(x) + \log(y)` into `\log(xy)`.

        INPUT:

        - ``self`` -- the expression to convert.

        OUTPUT:

        A new expression, equivalent to the original one under the
        assumption that the variables involved are real.

        EXAMPLES::

            sage: f = sqrt(x^2)
            sage: f.simplify_real()
            abs(x)

        ::

            sage: y = SR.var('y')
            sage: f = log(x) + 2*log(y)
            sage: f.simplify_real()
            log(x*y^2)

        TESTS:

        We set the Maxima ``domain`` variable to 'real' before we call
        out to Maxima. When we return, however, we should set the
        ``domain`` back to what it was, rather than assuming that it
        was 'complex'::

            sage: from sage.calculus.calculus import maxima
            sage: maxima('domain: real;')
            real
            sage: x.simplify_real()
            x
            sage: maxima('domain;')
            real
            sage: maxima('domain: complex;')
            complex

        We forget the assumptions that our variables are real after
        simplification; make sure we don't forget an assumption that
        existed before we were called::

            sage: assume(x, 'real')
            sage: x.simplify_real()
            x
            sage: assumptions()
            [x is real]
            sage: forget()

        We also want to be sure that we don't forget assumptions on
        other variables::

            sage: x,y,z = SR.var('x,y,z')
            sage: assume(y, 'integer')
            sage: assume(z, 'antisymmetric')
            sage: x.simplify_real()
            x
            sage: assumptions()
            [y is integer, z is antisymmetric]
            sage: forget()

        No new assumptions should exist after the call::

            sage: assumptions()
            []
            sage: x.simplify_real()
            x
            sage: assumptions()
            []

        """
        from sage.symbolic.assumptions import assume, assumptions, forget
        from sage.calculus.calculus import maxima
        original_domain = maxima.eval('domain')
        original_assumptions = assumptions()

        maxima.eval('domain: real$')

        # We might as well go all the way and tell Maxima to assume
        # that all variables are real. Since we're setting the
        # simplification domain (and it's indiscriminate), you'd
        # better not call this unless your variables really are real
        # anyway.
        for v in self.variables():
            assume(v, 'real');

        # This will round trip through Maxima, essentially performing
        # self.simplify() in the process.
        result = self.simplify_log()

        # Set the domain back to what it was before we were called.
        maxima.eval('domain: %s$' % original_domain)

        # Forget all assumptions, and restore the ones that existed
        # when we were called. This is much simpler than the bookkeeping
        # necessary otherwise.
        forget()
        for assumption in original_assumptions:
            assume(assumption);

        return result


    def simplify_trig(self,expand=True):
        r"""
        Optionally expand and then employ identities such as
        `\sin(x)^2 + \cos(x)^2 = 1`, `\cosh(x)^2 - \sinh(x)^2 = 1`,
        `\sin(x)\csc(x) = 1`, or `\tanh(x)=\sinh(x)/\cosh(x)`
        to simplify expressions containing tan, sec, etc., to sin,
        cos, sinh, cosh.

        INPUT:

        - ``self`` - symbolic expression

        - ``expand`` - (default:True) if True, expands trigonometric
          and hyperbolic functions of sums of angles and of multiple
          angles occurring in ``self`` first. For best results,
          ``self`` should be expanded. See also :meth:`expand_trig` to
          get more controls on this expansion.

        ALIAS: :meth:`trig_simplify` and :meth:`simplify_trig` are the same

        EXAMPLES::

            sage: f = sin(x)^2 + cos(x)^2; f
            cos(x)^2 + sin(x)^2
            sage: f.simplify()
            cos(x)^2 + sin(x)^2
            sage: f.simplify_trig()
            1
            sage: h = sin(x)*csc(x)
            sage: h.simplify_trig()
            1
            sage: k = tanh(x)*cosh(2*x)
            sage: k.simplify_trig()
            (2*sinh(x)^3 + sinh(x))/cosh(x)

        In some cases we do not want to expand::

            sage: f=tan(3*x)
            sage: f.simplify_trig()
            (4*cos(x)^2 - 1)*sin(x)/(4*cos(x)^3 - 3*cos(x))
            sage: f.simplify_trig(False)
            sin(3*x)/cos(3*x)

        """
        # much better to expand first, since it often doesn't work
        # right otherwise!
        if expand:
            return self.parent()(self._maxima_().trigexpand().trigsimp())
        else:
            return self.parent()(self._maxima_().trigsimp())

    trig_simplify = simplify_trig

    def simplify_rational(self,algorithm='full', map=False):
        r"""
        Simplify rational expressions.

        INPUT:

        - ``self`` - symbolic expression

        - ``algorithm`` - (default: 'full') string which switches the
          algorithm for simplifications. Possible values are

          - 'simple' (simplify rational functions into quotient of two
            polynomials),

          - 'full' (apply repeatedly, if necessary)

          - 'noexpand' (convert to commmon denominator and add)

        - ``map`` - (default: False) if True, the result is an
          expression whose leading operator is the same as that of the
          expression ``self`` but whose subparts are the results of
          applying simplification rules to the corresponding subparts
          of the expressions.

        ALIAS: :meth:`rational_simplify` and :meth:`simplify_rational`
        are the same

        DETAILS: We call Maxima functions ratsimp, fullratsimp and
        xthru. If each part of the expression has to be simplified
        separately, we use Maxima function map.

        EXAMPLES::

            sage: f = sin(x/(x^2 + x))
            sage: f
            sin(x/(x^2 + x))
            sage: f.simplify_rational()
            sin(1/(x + 1))

        ::

            sage: f = ((x - 1)^(3/2) - (x + 1)*sqrt(x - 1))/sqrt((x - 1)*(x + 1)); f
            -((x + 1)*sqrt(x - 1) - (x - 1)^(3/2))/sqrt((x + 1)*(x - 1))
            sage: f.simplify_rational()
            -2*sqrt(x - 1)/sqrt(x^2 - 1)

        With ``map=True`` each term in a sum is simplified separately
        and thus the resuls are shorter for functions which are
        combination of rational and nonrational funtions. In the
        following example, we use this option if we want not to
        combine logarithm and the rational function into one
        fraction::

            sage: f=(x^2-1)/(x+1)-ln(x)/(x+2)
            sage: f.simplify_rational()
            (x^2 + x - log(x) - 2)/(x + 2)
            sage: f.simplify_rational(map=True)
            x - log(x)/(x + 2) - 1

        Here is an example from the Maxima documentation of where
        ``algorithm='simple'`` produces an (possibly useful) intermediate
        step::

            sage: y = var('y')
            sage: g = (x^(y/2) + 1)^2*(x^(y/2) - 1)^2/(x^y - 1)
            sage: g.simplify_rational(algorithm='simple')
            (x^(2*y) - 2*x^y + 1)/(x^y - 1)
            sage: g.simplify_rational()
            x^y - 1

        With option ``algorithm='noexpand'`` we only convert to common
        denominators and add. No expansion of products is performed::

            sage: f=1/(x+1)+x/(x+2)^2
            sage: f.simplify_rational()
            (2*x^2 + 5*x + 4)/(x^3 + 5*x^2 + 8*x + 4)
            sage: f.simplify_rational(algorithm='noexpand')
            ((x + 2)^2 + (x + 1)*x)/((x + 2)^2*(x + 1))
        """
        self_m = self._maxima_()
        if algorithm == 'full':
            maxima_method = 'fullratsimp'
        elif algorithm == 'simple':
            maxima_method = 'ratsimp'
        elif algorithm == 'noexpand':
            maxima_method = 'xthru'
        else:
            raise NotImplementedError("unknown algorithm, see the help for available algorithms")
        P = self_m.parent()
        self_str=self_m.str()
        if map:
            cmd = "if atom(%s) then %s(%s) else map(%s,%s)"%(self_str,maxima_method,self_str,maxima_method,self_str)
        else:
            cmd = "%s(%s)"%(maxima_method,self_m.str())
        res = P(cmd)
        return self.parent()(res)

    rational_simplify = simplify_rational

    def simplify_factorial(self):
        """
        Simplify by combining expressions with factorials, and by
        expanding binomials into factorials.

        ALIAS: factorial_simplify and simplify_factorial are the same

        EXAMPLES:

        Some examples are relatively clear::

            sage: var('n,k')
            (n, k)
            sage: f = factorial(n+1)/factorial(n); f
            factorial(n + 1)/factorial(n)
            sage: f.simplify_factorial()
            n + 1

        ::

            sage: f = factorial(n)*(n+1); f
            (n + 1)*factorial(n)
            sage: simplify(f)
            (n + 1)*factorial(n)
            sage: f.simplify_factorial()
            factorial(n + 1)

        ::

            sage: f = binomial(n, k)*factorial(k)*factorial(n-k); f
            binomial(n, k)*factorial(k)*factorial(-k + n)
            sage: f.simplify_factorial()
            factorial(n)

        A more complicated example, which needs further processing::

            sage: f = factorial(x)/factorial(x-2)/2 + factorial(x+1)/factorial(x)/2; f
            1/2*factorial(x + 1)/factorial(x) + 1/2*factorial(x)/factorial(x - 2)
            sage: g = f.simplify_factorial(); g
            1/2*(x - 1)*x + 1/2*x + 1/2
            sage: g.simplify_rational()
            1/2*x^2 + 1/2


        TESTS:

        Check that the problem with applying `full_simplify()` to gamma
        functions (:trac:`9240`) has been fixed::

            sage: gamma(1/3)
            gamma(1/3)
            sage: gamma(1/3).full_simplify()
            gamma(1/3)
            sage: gamma(4/3)
            gamma(4/3)
            sage: gamma(4/3).full_simplify()
            1/3*gamma(1/3)

        """
        return self.parent()(self._maxima_().makefact().factcomb().minfactorial())

    factorial_simplify = simplify_factorial

    def expand_sum(self):
        r"""
        For every symbolic sum in the given expression, try to expand it,
        symbolically or numerically.

        While symbolic sum expressions with constant limits are evaluated
        immediately on the command line, unevaluated sums of this kind can
        result from, e.g., substitution of limit variables.

        INPUT:

        - ``self`` - symbolic expression

        EXAMPLES::

            sage: (k,n) = var('k,n')
            sage: ex = sum(abs(-k*k+n),k,1,n)(n=8); ex
            sum(abs(-k^2 + 8), k, 1, 8)
            sage: ex.expand_sum()
            162
            sage: f(x,k) = sum((2/n)*(sin(n*x)*(-1)^(n+1)), n, 1, k)
            sage: f(x,2)
            -2*sum((-1)^n*sin(n*x)/n, n, 1, 2)
            sage: f(x,2).expand_sum()
            -sin(2*x) + 2*sin(x)

        We can use this to do floating-point approximation as well::

            sage: (k,n) = var('k,n')
            sage: f(n)=sum(sqrt(abs(-k*k+n)),k,1,n)
            sage: f(n=8)
            sum(sqrt(abs(-k^2 + 8)), k, 1, 8)
            sage: f(8).expand_sum()
            sqrt(41) + sqrt(17) + 2*sqrt(14) + 3*sqrt(7) + 2*sqrt(2) + 3
            sage: f(8).expand_sum().n()
            31.7752256945384

        See :trac:`9424` for making the following no longer raise
        an error::

            sage: f(8).n()
            Traceback (most recent call last):
            ...
            TypeError: cannot evaluate symbolic expression numerically
        """
        return self.parent()(self._maxima_().simplify_sum())

    def canonicalize_radical(self):
        r"""
        Choose a canonical branch of the given expression. The square
        root, cube root, natural log, etc. functions are multi-valued. The
        ``canonicalize_radical()`` method will choose *one* of these values
        based on a heuristic.

        For example, ``sqrt(x^2)`` has two values: ``x``, and
        ``-x``. The ``canonicalize_radical()`` function will choose
        *one* of them, consistently, based on the behavior of the
        expression as ``x`` tends to positive infinity. The solution
        chosen is the one which exhibits this same behavior. Since
        ``sqrt(x^2)`` approaches positive infinity as ``x`` does, the
        solution chosen is ``x`` (which also tends to positive
        infinity).

        .. WARNING::

            As shown in the examples below, a canonical form is not always
            returned, i.e., two mathematically identical expressions might
            be converted to different expressions.

            Assumptions are not taken into account during the
            transformation. This may result in a branch choice
            inconsistent with your assumptions.

        ALGORITHM:

        This uses the Maxima ``radcan()`` command. From the Maxima
        documentation:

        .. pull-quote::

            Simplifies an expression, which can contain logs,
            exponentials, and radicals, by converting it into a form
            which is canonical over a large class of expressions and a
            given ordering of variables; that is, all functionally
            equivalent forms are mapped into a unique form. For a
            somewhat larger class of expressions, radcan produces a
            regular form. Two equivalent expressions in this class do
            not necessarily have the same appearance, but their
            difference can be simplified by radcan to zero.

            For some expressions radcan is quite time consuming. This
            is the cost of exploring certain relationships among the
            components of the expression for simplifications based on
            factoring and partial fraction expansions of exponents.

        EXAMPLES:

        ``canonicalize_radical()`` can perform some of the same
        manipulations as :meth:`log_expand`::

            sage: y = SR.symbol('y')
            sage: f = log(x*y)
            sage: f.log_expand()
            log(x) + log(y)
            sage: f.canonicalize_radical()
            log(x) + log(y)

        And also handles some exponential functions::

            sage: f = (e^x-1)/(1+e^(x/2))
            sage: f.canonicalize_radical()
            e^(1/2*x) - 1

        It can also be used to change the base of a logarithm when the
        arguments to ``log()`` are positive real numbers::

            sage: f = log(8)/log(2)
            sage: f.canonicalize_radical()
            3

        ::

            sage: a = SR.symbol('a')
            sage: f = (log(x+x^2)-log(x))^a/log(1+x)^(a/2)
            sage: f.canonicalize_radical()
            log(x + 1)^(1/2*a)

        The simplest example of counter-intuitive behavior is what
        happens when we take the square root of a square::

            sage: sqrt(x^2).canonicalize_radical()
            x

        If you don't want this kind of "simplification," don't use
        ``canonicalize_radical()``.

        This behavior can also be triggered when the expression under
        the radical is not given explicitly as a square::

            sage: sqrt(x^2 - 2*x + 1).canonicalize_radical()
            x - 1

        Another place where this can become confusing is with
        logarithms of complex numbers. Suppose ``x`` is complex with
        ``x == r*e^(I*t)`` (``r`` real). Then ``log(x)`` is
        ``log(r) + I*(t + 2*k*pi)`` for some integer ``k``.

        Calling ``canonicalize_radical()`` will choose a branch,
        eliminating the solutions for all choices of ``k`` but
        one. Simplified by hand, the expression below is
        ``(1/2)*log(2) + I*pi*k`` for integer ``k``. However,
        ``canonicalize_radical()`` will take each log expression, and
        choose one particular solution, dropping the other. When the
        results are subtracted, we're left with no imaginary part::

            sage: f = (1/2)*log(2*x) + (1/2)*log(1/x)
            sage: f.canonicalize_radical()
            1/2*log(2)

        Naturally the result is wrong for some choices of ``x``::

            sage: f(x = -1)
            I*pi + 1/2*log(2)

        The example below shows two expressions e1 and e2 which are
        "simplified" to different expressions, while their difference
        is "simplified" to zero; thus ``canonicalize_radical()`` does
        not return a canonical form::

            sage: e1 = 1/(sqrt(5)+sqrt(2))
            sage: e2 = (sqrt(5)-sqrt(2))/3
            sage: e1.canonicalize_radical()
            1/(sqrt(5) + sqrt(2))
            sage: e2.canonicalize_radical()
            1/3*sqrt(5) - 1/3*sqrt(2)
            sage: (e1-e2).canonicalize_radical()
            0

        The issue reported in :trac:`3520` is a case where
        ``canonicalize_radical()`` causes a numerical integral to be
        calculated incorrectly::

            sage: f1 = sqrt(25 - x) * sqrt( 1 + 1/(4*(25-x)) )
            sage: f2 = f1.canonicalize_radical()
            sage: numerical_integral(f1.real(), 0, 1)[0] # abs tol 1e-10
            4.974852579915647
            sage: numerical_integral(f2.real(), 0, 1)[0] # abs tol 1e-10
            -4.974852579915647

        TESTS:

        This tests that :trac:`11668` has been fixed (by :trac:`12780`)::

            sage: a,b = var('a b', domain='real')
            sage: A = abs((a+I*b))^2
            sage: A.canonicalize_radical()
            a^2 + b^2
            sage: imag(A)
            0
            sage: imag(A.canonicalize_radical())
            0

        Ensure that deprecation warnings are thrown for the old
        "simplify" aliases::

            sage: x.simplify_radical()
            doctest...: DeprecationWarning: simplify_radical is deprecated. Please use canonicalize_radical instead.
            See http://trac.sagemath.org/11912 for details.
            x
            sage: x.radical_simplify()
            doctest...: DeprecationWarning: radical_simplify is deprecated. Please use canonicalize_radical instead.
            See http://trac.sagemath.org/11912 for details.
            x
            sage: x.simplify_exp()
            doctest...: DeprecationWarning: simplify_exp is deprecated. Please use canonicalize_radical instead.
            See http://trac.sagemath.org/11912 for details.
            x
            sage: x.exp_simplify()
            doctest...: DeprecationWarning: exp_simplify is deprecated. Please use canonicalize_radical instead.
            See http://trac.sagemath.org/11912 for details.
            x

        """
        from sage.calculus.calculus import maxima
        res = self.parent()(self._maxima_().radcan())
        return res

    # Repeat the deprecated_function_alias() call so that each use of
    # an alias below will throw a new warning. If we set
    # e.g. radical_simplify = simplify_radical, we'd only get one
    # warning from a use of simplify_radical followed by a use of
    # radical_simplify.
    simplify_radical = deprecated_function_alias(11912, canonicalize_radical)
    radical_simplify = deprecated_function_alias(11912, canonicalize_radical)
    simplify_exp = deprecated_function_alias(11912, canonicalize_radical)
    exp_simplify = deprecated_function_alias(11912, canonicalize_radical)

    def simplify_log(self,algorithm=None):
        r"""
        Simplify a (real) symbolic expression that contains logarithms.

        The given expression is scanned recursively, transforming
        subexpressions of the form `a \log(b) + c \log(d)` into
        `\log(b^{a} d^{c})` before simplifying within the ``log()``.

        The user can specify conditions that `a` and `c` must satisfy
        before this transformation will be performed using the optional
        parameter ``algorithm``.

        .. WARNING::

            This is only safe to call if every variable in the given
            expression is assumed to be real. The simplification it performs
            is in general not valid over the complex numbers. For example::

                sage: x,y = SR.var('x,y')
                sage: f = log(x*y) - (log(x) + log(y))
                sage: f(x=-1, y=i)
                -2*I*pi
                sage: f.simplify_log()
                0

        INPUT:

        - ``self`` - expression to be simplified

        - ``algorithm`` - (default: None) optional, governs the condition
          on `a` and `c` which must be satisfied to contract expression
          `a \log(b) + c \log(d)`. Values are

          - ``None`` (use Maxima default, integers),

          - ``'one'`` (1 and -1),

          - ``'ratios'`` (rational numbers),

          - ``'constants'`` (constants),

          - ``'all'`` (all expressions).

        ALGORITHM:

        This uses the Maxima ``logcontract()`` command.

        ALIAS:

        :meth:`log_simplify` and :meth:`simplify_log` are the same.

        EXAMPLES::

            sage: x,y,t=var('x y t')

        Only two first terms are contracted in the following example;
        the logarithm with coefficient `\frac{1}{2}` is not contracted::

            sage: f = log(x)+2*log(y)+1/2*log(t)
            sage: f.simplify_log()
            log(x*y^2) + 1/2*log(t)

        To contract all terms in the previous example, we use the
        ``'ratios'`` ``algorithm``::

            sage: f.simplify_log(algorithm='ratios')
            log(sqrt(t)*x*y^2)

        To contract terms with no coefficient (more precisely, with
        coefficients `1` and `-1`), we use the ``'one'``
        ``algorithm``::

            sage: f = log(x)+2*log(y)-log(t)
            sage: f.simplify_log('one')
            2*log(y) + log(x/t)

        ::

            sage: f = log(x)+log(y)-1/3*log((x+1))
            sage: f.simplify_log()
            log(x*y) - 1/3*log(x + 1)

            sage: f.simplify_log('ratios')
            log(x*y/(x + 1)^(1/3))

        `\pi` is an irrational number; to contract logarithms in the
        following example we have to set ``algorithm`` to ``'constants'``
        or ``'all'``::

            sage: f = log(x)+log(y)-pi*log((x+1))
            sage: f.simplify_log('constants')
            log(x*y/(x + 1)^pi)

        ``x*log(9)`` is contracted only if ``algorithm`` is ``'all'``::

            sage: (x*log(9)).simplify_log()
            x*log(9)
            sage: (x*log(9)).simplify_log('all')
            log(9^x)

        TESTS:

        Ensure that the option ``algorithm`` from one call has no
        influence upon future calls (a Maxima flag was set, and we have
        to ensure that its value has been restored)::

            sage: f = log(x)+2*log(y)+1/2*log(t)
            sage: f.simplify_log('one')
            1/2*log(t) + log(x) + 2*log(y)

            sage: f.simplify_log('ratios')
            log(sqrt(t)*x*y^2)

            sage: f.simplify_log()
            log(x*y^2) + 1/2*log(t)

        This shows that the issue at :trac:`7334` is fixed. Maxima
        intentionally keeps the expression inside the log factored::

            sage: log_expr = (log(sqrt(2)-1)+log(sqrt(2)+1))
            sage: log_expr.simplify_log('all')
            log((sqrt(2) + 1)*(sqrt(2) - 1))
            sage: _.simplify_rational()
            0

        We should use the current simplification domain rather than
        set it to 'real' explicitly (:trac:`12780`)::

            sage: f = sqrt(x^2)
            sage: f.simplify_log()
            sqrt(x^2)
            sage: from sage.calculus.calculus import maxima
            sage: maxima('domain: real;')
            real
            sage: f.simplify_log()
            abs(x)
            sage: maxima('domain: complex;')
            complex

        AUTHORS:

        - Robert Marik (11-2009)
        """
        from sage.calculus.calculus import maxima
        maxima.eval('savelogexpand:logexpand$ logexpand:false$')
        if algorithm is not None:
            maxima.eval('logconcoeffp:\'logconfun$')
        if algorithm == 'ratios':
            maxima.eval('logconfun(m):= featurep(m,integer) or ratnump(m)$')
        elif algorithm == 'one':
            maxima.eval('logconfun(m):= is(m=1) or is(m=-1)$')
        elif algorithm == 'constants':
            maxima.eval('logconfun(m):= constantp(m)$')
        elif algorithm == 'all':
            maxima.eval('logconfun(m):= true$')
        elif algorithm is not None:
            raise NotImplementedError("unknown algorithm, see the help for available algorithms")
        res = self.parent()(self._maxima_().logcontract())
        if algorithm is not None:
            maxima.eval('logconcoeffp:false$')
        maxima.eval('logexpand:savelogexpand$')
        return res

    log_simplify = simplify_log

    def expand_log(self,algorithm='products'):
        r"""
        Simplify symbolic expression, which can contain logs.

        Expands logarithms of powers, logarithms of products and
        logarithms of quotients.  The option ``algorithm`` specifies
        which expression types should be expanded.

        INPUT:

        - ``self`` - expression to be simplified

        - ``algorithm`` - (default: 'products') optional, governs which
          expression is expanded. Possible values are

          - 'nothing' (no expansion),

          - 'powers' (log(a^r) is expanded),

          - 'products' (like 'powers' and also log(a*b) are expanded),

          - 'all' (all possible expansion).

          See also examples below.

        DETAILS: This uses the Maxima simplifier and sets
        ``logexpand`` option for this simplifier. From the Maxima
        documentation: "Logexpand:true causes log(a^b) to become
        b*log(a). If it is set to all, log(a*b) will also simplify to
        log(a)+log(b). If it is set to super, then log(a/b) will also
        simplify to log(a)-log(b) for rational numbers a/b,
        a#1. (log(1/b), for integer b, always simplifies.) If it is
        set to false, all of these simplifications will be turned
        off. "

        ALIAS: :meth:`log_expand` and :meth:`expand_log` are the same

        EXAMPLES:

        By default powers and products (and quotients) are expanded,
        but not quotients of integers::

            sage: (log(3/4*x^pi)).log_expand()
            pi*log(x) + log(3/4)

        To expand also log(3/4) use ``algorithm='all'``::

            sage: (log(3/4*x^pi)).log_expand('all')
            pi*log(x) - log(4) + log(3)

        To expand only the power use ``algorithm='powers'``.::

            sage: (log(x^6)).log_expand('powers')
            6*log(x)

        The expression ``log((3*x)^6)`` is not expanded with
        ``algorithm='powers'``, since it is converted into product
        first::

            sage: (log((3*x)^6)).log_expand('powers')
            log(729*x^6)

        This shows that the option ``algorithm`` from the previous call
        has no influence to future calls (we changed some default
        Maxima flag, and have to ensure that this flag has been
        restored)::

            sage: (log(3/4*x^pi)).log_expand()
            pi*log(x) + log(3/4)

            sage: (log(3/4*x^pi)).log_expand('all')
            pi*log(x) - log(4) + log(3)

            sage: (log(3/4*x^pi)).log_expand()
            pi*log(x) + log(3/4)

        TESTS:

        Most of these log expansions only make sense over the
        reals. So, we should set the Maxima ``domain`` variable to
        'real' before we call out to Maxima. When we return, however, we
        should set the ``domain`` back to what it was, rather than
        assuming that it was 'complex'. See :trac:`12780`::

            sage: from sage.calculus.calculus import maxima
            sage: maxima('domain: real;')
            real
            sage: x.expand_log()
            x
            sage: maxima('domain;')
            real
            sage: maxima('domain: complex;')
            complex

        AUTHORS:

        - Robert Marik (11-2009)
        """
        from sage.calculus.calculus import maxima
        original_domain = maxima.eval('domain')
        maxima.eval('domain: real$ savelogexpand:logexpand$')
        if algorithm == 'nothing':
            maxima_method='false'
        elif algorithm == 'powers':
            maxima_method='true'
        elif algorithm == 'products':
            maxima_method='all'
        elif algorithm == 'all':
            maxima_method='super'
        else:
            raise NotImplementedError("unknown algorithm, see the help for available algorithms")
        maxima.eval('logexpand:%s'%maxima_method)
        res = self._maxima_()
        res = res.sage()
        # Set the domain back to what it was before expand_log() was called.
        maxima.eval('domain: %s$ logexpand:savelogexpand$' % original_domain)
        return res

    log_expand = expand_log


    def factor(self, dontfactor=[]):
        """
        Factor the expression, containing any number of variables or functions, into
        factors irreducible over the integers.

        INPUT:


        -  ``self`` - a symbolic expression

        -  ``dontfactor`` - list (default: []), a list of
           variables with respect to which factoring is not to occur.
           Factoring also will not take place with respect to any variables
           which are less important (using the variable ordering assumed for
           CRE form) than those on the 'dontfactor' list.


        EXAMPLES::

            sage: x,y,z = var('x, y, z')
            sage: (x^3-y^3).factor()
            (x^2 + x*y + y^2)*(x - y)
            sage: factor(-8*y - 4*x + z^2*(2*y + x))
            (x + 2*y)*(z + 2)*(z - 2)
            sage: f = -1 - 2*x - x^2 + y^2 + 2*x*y^2 + x^2*y^2
            sage: F = factor(f/(36*(1 + 2*y + y^2)), dontfactor=[x]); F
            1/36*(x^2 + 2*x + 1)*(y - 1)/(y + 1)

        If you are factoring a polynomial with rational coefficients (and
        dontfactor is empty) the factorization is done using Singular
        instead of Maxima, so the following is very fast instead of
        dreadfully slow::

            sage: var('x,y')
            (x, y)
            sage: (x^99 + y^99).factor()
            (x^60 + x^57*y^3 - x^51*y^9 - x^48*y^12 + x^42*y^18 + x^39*y^21 -
            x^33*y^27 - x^30*y^30 - x^27*y^33 + x^21*y^39 + x^18*y^42 -
            x^12*y^48 - x^9*y^51 + x^3*y^57 + y^60)*(x^20 + x^19*y -
            x^17*y^3 - x^16*y^4 + x^14*y^6 + x^13*y^7 - x^11*y^9 -
            x^10*y^10 - x^9*y^11 + x^7*y^13 + x^6*y^14 - x^4*y^16 -
            x^3*y^17 + x*y^19 + y^20)*(x^10 - x^9*y + x^8*y^2 - x^7*y^3 +
            x^6*y^4 - x^5*y^5 + x^4*y^6 - x^3*y^7 + x^2*y^8 - x*y^9 +
            y^10)*(x^6 - x^3*y^3 + y^6)*(x^2 - x*y + y^2)*(x + y)
        """
        from sage.calculus.calculus import symbolic_expression_from_maxima_string, symbolic_expression_from_string
        if len(dontfactor) > 0:
            m = self._maxima_()
            name = m.name()
            varstr = ','.join(['_SAGE_VAR_'+str(v) for v in dontfactor])
            cmd = 'block([dontfactor:[%s]],factor(%s))'%(varstr, name)
            return symbolic_expression_from_maxima_string(cmd)
        else:
            try:
                from sage.rings.all import QQ
                f = self.polynomial(QQ)
                w = repr(f.factor())
                return symbolic_expression_from_string(w)
            except TypeError:
                pass
            return self.parent()(self._maxima_().factor())

    def factor_list(self, dontfactor=[]):
        """
        Return a list of the factors of self, as computed by the
        factor command.

        INPUT:

        -  ``self`` - a symbolic expression

        -  ``dontfactor`` - see docs for :meth:`factor`

        .. note::

           If you already have a factored expression and just want to
           get at the individual factors, use the `_factor_list` method
           instead.

        EXAMPLES::

            sage: var('x, y, z')
            (x, y, z)
            sage: f = x^3-y^3
            sage: f.factor()
            (x^2 + x*y + y^2)*(x - y)

        Notice that the -1 factor is separated out::

            sage: f.factor_list()
            [(x^2 + x*y + y^2, 1), (x - y, 1)]

        We factor a fairly straightforward expression::

            sage: factor(-8*y - 4*x + z^2*(2*y + x)).factor_list()
            [(x + 2*y, 1), (z + 2, 1), (z - 2, 1)]

        A more complicated example::

            sage: var('x, u, v')
            (x, u, v)
            sage: f = expand((2*u*v^2-v^2-4*u^3)^2 * (-u)^3 * (x-sin(x))^3)
            sage: f.factor()
            -(4*u^3 - 2*u*v^2 + v^2)^2*u^3*(x - sin(x))^3
            sage: g = f.factor_list(); g
            [(4*u^3 - 2*u*v^2 + v^2, 2), (u, 3), (x - sin(x), 3), (-1, 1)]

        This function also works for quotients::

            sage: f = -1 - 2*x - x^2 + y^2 + 2*x*y^2 + x^2*y^2
            sage: g = f/(36*(1 + 2*y + y^2)); g
            1/36*(x^2*y^2 + 2*x*y^2 - x^2 + y^2 - 2*x - 1)/(y^2 + 2*y + 1)
            sage: g.factor(dontfactor=[x])
            1/36*(x^2 + 2*x + 1)*(y - 1)/(y + 1)
            sage: g.factor_list(dontfactor=[x])
            [(x^2 + 2*x + 1, 1), (y + 1, -1), (y - 1, 1), (1/36, 1)]

        This example also illustrates that the exponents do not have to be
        integers::

            sage: f = x^(2*sin(x)) * (x-1)^(sqrt(2)*x); f
            (x - 1)^(sqrt(2)*x)*x^(2*sin(x))
            sage: f.factor_list()
            [(x - 1, sqrt(2)*x), (x, 2*sin(x))]
        """
        return self.factor(dontfactor=dontfactor)._factor_list()

    def _factor_list(self):
        r"""
        Turn an expression already in factored form into a list of (prime,
        power) pairs.

        This is used, e.g., internally by the :meth:`factor_list`
        command.

        EXAMPLES::

            sage: g = factor(x^3 - 1); g
            (x^2 + x + 1)*(x - 1)
            sage: v = g._factor_list(); v
            [(x^2 + x + 1, 1), (x - 1, 1)]
            sage: type(v)
            <type 'list'>
        """
        op = self.operator()
        if op is mul_vararg:
            return sum([f._factor_list() for f in self.operands()], [])
        elif op is operator.pow:
            return [tuple(self.operands())]
        else:
            return [(self, 1)]

    ###################################################################
    # Units
    ###################################################################
    def convert(self, target=None):
        """
        Call the convert function in the units package. For symbolic
        variables that are not units, this function just returns the
        variable.

        INPUT:

        - ``self`` -- the symbolic expression converting from
        - ``target`` -- (default None) the symbolic expression
          converting to

        OUTPUT:

        A symbolic expression.

        EXAMPLES::

            sage: units.length.foot.convert()
            381/1250*meter
            sage: units.mass.kilogram.convert(units.mass.pound)
            100000000/45359237*pound

        We do not get anything new by converting an ordinary symbolic variable::

            sage: a = var('a')
            sage: a - a.convert()
            0

        Raises ValueError if self and target are not convertible::

            sage: units.mass.kilogram.convert(units.length.foot)
            Traceback (most recent call last):
            ...
            ValueError: Incompatible units
            sage: (units.length.meter^2).convert(units.length.foot)
            Traceback (most recent call last):
            ...
            ValueError: Incompatible units

        Recognizes derived unit relationships to base units and other
        derived units::

            sage: (units.length.foot/units.time.second^2).convert(units.acceleration.galileo)
            762/25*galileo
            sage: (units.mass.kilogram*units.length.meter/units.time.second^2).convert(units.force.newton)
            newton
            sage: (units.length.foot^3).convert(units.area.acre*units.length.inch)
            1/3630*(acre*inch)
            sage: (units.charge.coulomb).convert(units.current.ampere*units.time.second)
            (ampere*second)
            sage: (units.pressure.pascal*units.si_prefixes.kilo).convert(units.pressure.pounds_per_square_inch)
            1290320000000/8896443230521*pounds_per_square_inch

        For decimal answers multiply by 1.0::

            sage: (units.pressure.pascal*units.si_prefixes.kilo).convert(units.pressure.pounds_per_square_inch)*1.0
            0.145037737730209*pounds_per_square_inch

        Converting temperatures works as well::

            sage: s = 68*units.temperature.fahrenheit
            sage: s.convert(units.temperature.celsius)
            20*celsius
            sage: s.convert()
            293.150000000000*kelvin

        Trying to multiply temperatures by another unit then converting
        raises a ValueError::

            sage: wrong = 50*units.temperature.celsius*units.length.foot
            sage: wrong.convert()
            Traceback (most recent call last):
            ...
            ValueError: Cannot convert
        """
        import units
        return units.convert(self, target)

    ###################################################################
    # solve
    ###################################################################
    def roots(self, x=None, explicit_solutions=True, multiplicities=True, ring=None):
        r"""
        Return roots of ``self`` that can be found exactly,
        possibly with multiplicities.  Not all roots are guaranteed to
        be found.

        .. warning::

           This is *not* a numerical solver - use ``find_root`` to
           solve for self == 0 numerically on an interval.

        INPUT:

        - ``x`` - variable to view the function in terms of
          (use default variable if not given)

        - ``explicit_solutions`` - bool (default True); require that
          roots be explicit rather than implicit

        - ``multiplicities`` - bool (default True); when True, return
          multiplicities

        - ``ring`` - a ring (default None): if not None, convert
          self to a polynomial over ring and find roots over ring

        OUTPUT:

        A list of pairs ``(root, multiplicity)`` or list of roots.

        If there are infinitely many roots, e.g., a function like
        `\sin(x)`, only one is returned.

        EXAMPLES::

            sage: var('x, a')
            (x, a)

        A simple example::

            sage: ((x^2-1)^2).roots()
            [(-1, 2), (1, 2)]
            sage: ((x^2-1)^2).roots(multiplicities=False)
            [-1, 1]

        A complicated example::

            sage: f = expand((x^2 - 1)^3*(x^2 + 1)*(x-a)); f
            -a*x^8 + x^9 + 2*a*x^6 - 2*x^7 - 2*a*x^2 + 2*x^3 + a - x

        The default variable is `a`, since it is the first in
        alphabetical order::

            sage: f.roots()
            [(x, 1)]

        As a polynomial in `a`, `x` is indeed a root::

            sage: f.poly(a)
            x^9 - 2*x^7 + 2*x^3 - (x^8 - 2*x^6 + 2*x^2 - 1)*a - x
            sage: f(a=x)
            0

        The roots in terms of `x` are what we expect::

            sage: f.roots(x)
            [(a, 1), (-I, 1), (I, 1), (1, 3), (-1, 3)]

        Only one root of `\sin(x) = 0` is given::

            sage: f = sin(x)
            sage: f.roots(x)
            [(0, 1)]

        .. note::

            It is possible to solve a greater variety of equations
            using ``solve()`` and the keyword ``to_poly_solve``,
            but only at the price of possibly encountering
            approximate solutions.  See documentation for f.solve
            for more details.

        We derive the roots of a general quadratic polynomial::

            sage: var('a,b,c,x')
            (a, b, c, x)
            sage: (a*x^2 + b*x + c).roots(x)
            [(-1/2*(b + sqrt(b^2 - 4*a*c))/a, 1), (-1/2*(b - sqrt(b^2 - 4*a*c))/a, 1)]

        By default, all the roots are required to be explicit rather than
        implicit. To get implicit roots, pass ``explicit_solutions=False``
        to ``.roots()`` ::

            sage: var('x')
            x
            sage: f = x^(1/9) + (2^(8/9) - 2^(1/9))*(x - 1) - x^(8/9)
            sage: f.roots()
            Traceback (most recent call last):
            ...
            RuntimeError: no explicit roots found
            sage: f.roots(explicit_solutions=False)
            [((2^(8/9) + x^(8/9) - 2^(1/9) - x^(1/9))/(2^(8/9) - 2^(1/9)), 1)]

        Another example, but involving a degree 5 poly whose roots do not
        get computed explicitly::

            sage: f = x^5 + x^3 + 17*x + 1
            sage: f.roots()
            Traceback (most recent call last):
            ...
            RuntimeError: no explicit roots found
            sage: f.roots(explicit_solutions=False)
            [(x^5 + x^3 + 17*x + 1, 1)]
            sage: f.roots(explicit_solutions=False, multiplicities=False)
            [x^5 + x^3 + 17*x + 1]

        Now let us find some roots over different rings::

            sage: f.roots(ring=CC)
            [(-0.0588115223184..., 1), (-1.331099917875... - 1.52241655183732*I, 1), (-1.331099917875... + 1.52241655183732*I, 1), (1.36050567903502 - 1.51880872209965*I, 1), (1.36050567903502 + 1.51880872209965*I, 1)]
            sage: (2.5*f).roots(ring=RR)
            [(-0.058811522318449..., 1)]
            sage: f.roots(ring=CC, multiplicities=False)
            [-0.05881152231844..., -1.331099917875... - 1.52241655183732*I, -1.331099917875... + 1.52241655183732*I, 1.36050567903502 - 1.51880872209965*I, 1.36050567903502 + 1.51880872209965*I]
            sage: f.roots(ring=QQ)
            []
            sage: f.roots(ring=QQbar, multiplicities=False)
            [-0.05881152231844944?, -1.331099917875796? - 1.522416551837318?*I, -1.331099917875796? + 1.522416551837318?*I, 1.360505679035020? - 1.518808722099650?*I, 1.360505679035020? + 1.518808722099650?*I]

        Root finding over finite fields::

            sage: f.roots(ring=GF(7^2, 'a'))
            [(3, 1), (4*a + 6, 2), (3*a + 3, 2)]

        TESTS::

            sage: (sqrt(3) * f).roots(ring=QQ)
            Traceback (most recent call last):
            ...
            TypeError: unable to convert sqrt(3) to a rational

        Check if :trac:`9538` is fixed::

            sage: var('f6,f5,f4,x')
            (f6, f5, f4, x)
            sage: e=15*f6*x^2 + 5*f5*x + f4
            sage: res = e.roots(x); res
            [(-1/30*(5*f5 + sqrt(25*f5^2 - 60*f4*f6))/f6, 1), (-1/30*(5*f5 - sqrt(25*f5^2 - 60*f4*f6))/f6, 1)]
            sage: e.subs(x=res[0][0]).is_zero()
            True
        """
        if x is None:
            x = self.default_variable()
        if ring is not None:
            p = self.polynomial(ring)
            return p.roots(ring=ring, multiplicities=multiplicities)

        S, mul = self.solve(x, multiplicities=True, explicit_solutions=explicit_solutions)
        if len(mul) == 0 and explicit_solutions:
            raise RuntimeError("no explicit roots found")
        else:
            rt_muls = [(S[i].rhs(), mul[i]) for i in range(len(mul))]
        if multiplicities:
            return rt_muls
        else:
            return [ rt for rt, mul in rt_muls ]

    def solve(self, x, multiplicities=False, solution_dict=False, explicit_solutions=False, to_poly_solve=False):
        r"""
        Analytically solve the equation ``self == 0`` or a univariate
        inequality for the variable `x`.

        .. warning::

           This is not a numerical solver - use ``find_root`` to solve
           for self == 0 numerically on an interval.

        INPUT:

        -  ``x`` - variable(s) to solve for

        -  ``multiplicities`` - bool (default: False); if True,
           return corresponding multiplicities.  This keyword is
           incompatible with ``to_poly_solve=True`` and does not make
           any sense when solving an inequality.

        -  ``solution_dict`` - bool (default: False); if True or non-zero,
           return a list of dictionaries containing solutions. Not used
           when solving an inequality.

        -  ``explicit_solutions`` - bool (default: False); require that
           all roots be explicit rather than implicit. Not used
           when solving an inequality.

        -  ``to_poly_solve`` - bool (default: False) or string; use
           Maxima's ``to_poly_solver`` package to search for more possible
           solutions, but possibly encounter approximate solutions.
           This keyword is incompatible with ``multiplicities=True``
           and is not used when solving an inequality. Setting ``to_poly_solve``
           to ``'force'`` omits Maxima's solve command (useful when
           some solutions of trigonometric equations are lost).

        EXAMPLES::

            sage: z = var('z')
            sage: (z^5 - 1).solve(z)
            [z == e^(2/5*I*pi), z == e^(4/5*I*pi), z == e^(-4/5*I*pi), z == e^(-2/5*I*pi), z == 1]

            sage: solve((z^3-1)^3, z, multiplicities=True)
            ([z == 1/2*I*sqrt(3) - 1/2, z == -1/2*I*sqrt(3) - 1/2, z == 1], [3, 3, 3])

        A simple example to show the use of the keyword
        ``multiplicities``::

            sage: ((x^2-1)^2).solve(x)
            [x == -1, x == 1]
            sage: ((x^2-1)^2).solve(x,multiplicities=True)
            ([x == -1, x == 1], [2, 2])
            sage: ((x^2-1)^2).solve(x,multiplicities=True,to_poly_solve=True)
            Traceback (most recent call last):
            ...
            NotImplementedError: to_poly_solve does not return multiplicities

        Here is how the ``explicit_solutions`` keyword functions::

            sage: solve(sin(x)==x,x)
            [x == sin(x)]
            sage: solve(sin(x)==x,x,explicit_solutions=True)
            []
            sage: solve(x*sin(x)==x^2,x)
            [x == 0, x == sin(x)]
            sage: solve(x*sin(x)==x^2,x,explicit_solutions=True)
            [x == 0]

        The following examples show the use of the keyword ``to_poly_solve``::

            sage: solve(abs(1-abs(1-x)) == 10, x)
            [abs(abs(x - 1) - 1) == 10]
            sage: solve(abs(1-abs(1-x)) == 10, x, to_poly_solve=True)
            [x == -10, x == 12]

            sage: var('Q')
            Q
            sage: solve(Q*sqrt(Q^2 + 2) - 1, Q)
            [Q == 1/sqrt(Q^2 + 2)]
            sage: solve(Q*sqrt(Q^2 + 2) - 1, Q, to_poly_solve=True)
            [Q == 1/sqrt(-sqrt(2) + 1), Q == 1/sqrt(sqrt(2) + 1)]

        In some cases there may be infinitely many solutions indexed
        by a dummy variable.  If it begins with ``z``, it is implicitly
        assumed to be an integer, a real if with ``r``, and so on::

            sage: solve( sin(x)==cos(x), x, to_poly_solve=True)
            [x == 1/4*pi + pi*z...]

        An effort is made to only return solutions that satisfy the current assumptions::

            sage: solve(x^2==4, x)
            [x == -2, x == 2]
            sage: assume(x<0)
            sage: solve(x^2==4, x)
            [x == -2]
            sage: solve((x^2-4)^2 == 0, x, multiplicities=True)
            ([x == -2], [2])
            sage: solve(x^2==2, x)
            [x == -sqrt(2)]
            sage: assume(x, 'rational')
            sage: solve(x^2 == 2, x)
            []
            sage: solve(x^2==2-z, x)
            [x == -sqrt(-z + 2)]
            sage: solve((x-z)^2==2, x)
            [x == z - sqrt(2), x == z + sqrt(2)]

        In some cases it may be worthwhile to directly use ``to_poly_solve``
        if one suspects some answers are being missed::

            sage: forget()
            sage: solve(cos(x)==0, x)
            [x == 1/2*pi]
            sage: solve(cos(x)==0, x, to_poly_solve=True)
            [x == 1/2*pi]
            sage: solve(cos(x)==0, x, to_poly_solve='force')
            [x == 1/2*pi + pi*z77]

        The same may also apply if a returned unsolved expression has a
        denominator, but the original one did not::

            sage: solve(cos(x) * sin(x) == 1/2, x, to_poly_solve=True)
            [sin(x) == 1/2/cos(x)]
            sage: solve(cos(x) * sin(x) == 1/2, x, to_poly_solve=True, explicit_solutions=True)
            [x == 1/4*pi + pi*z...]
            sage: solve(cos(x) * sin(x) == 1/2, x, to_poly_solve='force')
            [x == 1/4*pi + pi*z...]

        We can also solve for several variables::

            sage: var('b, c')
            (b, c)
            sage: solve((b-1)*(c-1), [b,c])
            [[b == 1, c == r4], [b == r5, c == 1]]

        We use sympy for Diophantine equations, see :meth:`solve_diophantine` ::

            sage: assume(x, 'integer')
            sage: assume(z, 'integer')
            sage: solve((x-z)^2==2, x)
            []

            sage: forget()

        Some basic inequalities can be also solved::

            sage: x,y=var('x,y'); (ln(x)-ln(y)>0).solve(x)
            [[log(x) - log(y) > 0]]

        ::

            sage: x,y=var('x,y'); (ln(x)>ln(y)).solve(x)  # random
            [[0 < y, y < x, 0 < x]]
            [[y < x, 0 < y]]

        TESTS:

        :trac:`7325` (solving inequalities)::

            sage: (x^2>1).solve(x)
            [[x < -1], [x > 1]]

        Catch error message from Maxima::

            sage: solve(acot(x),x)
            []

        ::

            sage: solve(acot(x),x,to_poly_solve=True)
            []

        :trac:`7491` fixed::

            sage: y=var('y')
            sage: solve(y==y,y)
            [y == r1]
            sage: solve(y==y,y,multiplicities=True)
            ([y == r1], [])

            sage: from sage.symbolic.assumptions import GenericDeclaration
            sage: GenericDeclaration(x, 'rational').assume()
            sage: solve(x^2 == 2, x)
            []
            sage: forget()

        :trac:`8390` fixed::

            sage: solve(sin(x)==1/2,x)
            [x == 1/6*pi]

        ::

            sage: solve(sin(x)==1/2,x,to_poly_solve=True)
            [x == 1/6*pi]

        ::

            sage: solve(sin(x)==1/2, x, to_poly_solve='force')
            [x == 1/6*pi + 2*pi*z..., x == 5/6*pi + 2*pi*z...]

        :trac:`11618` fixed::

            sage: g(x)=0
            sage: solve(g(x)==0,x,solution_dict=True)
            [{x: r1}]

        :trac:`13286` fixed::

            sage: solve([x-4], [x])
            [x == 4]

        :trac:`13645`: fixed::

            sage: x.solve((1,2))
            Traceback (most recent call last):
            ...
            TypeError: (1, 2) are not valid variables.

        :trac:`17128`: fixed::

            sage: var('x,y')
            (x, y)
            sage: f = x+y
            sage: sol = f.solve([x, y], solution_dict=True)
            sage: sol[0].get(x) + sol[0].get(y)
            0

        :trac:`16651` fixed::

            sage: (x^7-x-1).solve(x, to_poly_solve=True)     # abs tol 1e-6
            [x == 1.11277569705,
             x == (-0.363623519329 - 0.952561195261*I),
             x == (0.617093477784 - 0.900864951949*I),
             x == (-0.809857800594 - 0.262869645851*I),
             x == (-0.809857800594 + 0.262869645851*I),
             x == (0.617093477784 + 0.900864951949*I),
             x == (-0.363623519329 + 0.952561195261*I)]
        """
        cdef Expression ex
        if is_a_relational(self._gobj):
            if self.operator() is not operator.eq:
                from sage.symbolic.relation import solve_ineq
                try:
                    return(solve_ineq(self)) # trying solve_ineq_univar
                except Exception:
                    pass
                try:
                    return(solve_ineq([self])) # trying solve_ineq_fourier
                except Exception:
                    raise NotImplementedError("solving only implemented for equalities and few special inequalities, see solve_ineq")
            ex = self
        else:
            ex = (self == 0)

        if multiplicities and to_poly_solve:
            raise NotImplementedError("to_poly_solve does not return multiplicities")

        if isinstance(x, (list, tuple)):
            if not all([isinstance(i, Expression) for i in x]):
                raise TypeError("%s are not valid variables." % repr(x))
        else:
            if x is None:
                vars = ex.variables()
                if len(vars) == 0:
                    if multiplicities:
                        return [], []
                    else:
                        return []
                x = vars[0]
            if not isinstance(x, Expression):
                raise TypeError("%s is not a valid variable." % repr(x))

        # check if all variables are assumed integer;
        # if so, we have a Diophantine
        def has_integer_assumption(v):
            from sage.symbolic.assumptions import assumptions, GenericDeclaration
            alist = assumptions()
            return any(isinstance(a, GenericDeclaration) and a.has(v) and
                       a._assumption in ['even','odd','integer','integervalued']
                for a in alist)
        if len(ex.variables()) and all(has_integer_assumption(var) for var in ex.variables()):
            return self.solve_diophantine(x, solution_dict=solution_dict)

        # from here on, maxima is used for solution
        m = ex._maxima_()
        P = m.parent()
        if explicit_solutions:
            P.eval('solveexplicit: true') # switches Maxima to looking for only explicit solutions
        try:
            if to_poly_solve != 'force':
                s = m.solve(x).str()
            else: # omit Maxima's solve command
                s = str([])
        except TypeError as mess: # if Maxima's solve has an error, we catch it
            if "Error executing code in Maxima" in str(mess):
                s = str([])
            else:
                raise
        if explicit_solutions:
            P.eval('solveexplicit: false') # switches Maxima back to default

        if s == 'all':
            if solution_dict:
                ans = [ {x: self.parent().var('r1')} ]
            else:
                ans = [x == self.parent().var('r1')]
            if multiplicities:
                return ans,[]
            else:
                return ans

        from sage.symbolic.relation import string_to_list_of_solutions

        X = string_to_list_of_solutions(s) # our initial list of solutions

        if multiplicities: # to_poly_solve does not return multiplicities, so in this case we end here
            if len(X) == 0:
                return X, []
            else:
                ret_multiplicities = [int(e) for e in str(P.get('multiplicities'))[1:-1].split(',')]

        ########################################################
        # Maxima's to_poly_solver package converts difficult   #
        # equations to (quasi)-polynomial systems and uses     #
        # Maxima's algsys function to try to solve them.       #
        # This allows a much larger range of solved equations, #
        # but also allows for the possibility of approximate   #
        # solutions being returned.                            #
        ########################################################
        if to_poly_solve:
            if len(X) == 0:
                # Maxima's solve gave no solutions
                solutions_so_far = [ex]
                ignore_exceptions = True
            else:
                solutions_so_far = X
                ignore_exceptions = False
            X = []
            for eq in solutions_so_far:
                if eq.lhs().is_symbol() and (eq.lhs() == x) and (x not in eq.rhs().variables()):
                    X.append(eq)
                    continue
                try:
                    m = eq._maxima_()
                    s = m.to_poly_solve(x, options='algexact:true')
                    T = string_to_list_of_solutions(repr(s))
                    X.extend([t[0] for t in T])
                except TypeError as mess:
                    if ignore_exceptions:
                        continue
                    elif "Error executing code in Maxima" in str(mess) or \
                         "unable to make sense of Maxima expression" in \
                         str(mess):
                        if not explicit_solutions:
                            X.append(eq) # we keep this implicit solution
                    else:
                        raise

        # make sure all the assumptions are satisfied
        from sage.symbolic.assumptions import assumptions
        to_check = assumptions()
        if to_check:
            for ix, soln in reversed(list(enumerate(X))):
                if soln.lhs().is_symbol():
                    if any([a.contradicts(soln) for a in to_check]):
                        del X[ix]
                        if multiplicities:
                            del ret_multiplicities[ix]
                        continue

        if solution_dict:
            if isinstance(x, (list, tuple)):
                X = [{sol.left():sol.right() for sol in b} for b in X]
            else:
                X = [dict([[sol.left(),sol.right()]]) for sol in X]

        if multiplicities:
            return X, ret_multiplicities
        else:
            return X

    def solve_diophantine(self, x=None, solution_dict=False):
        """
        Solve a polynomial equation in the integers (a so called Diophantine).

        If the argument is just a polynomial expression, equate to zero.
        If ``solution_dict=True`` return a list of dictionaries instead of
        a list of tuples.

        EXAMPLES::

            sage: x,y = var('x,y')
            sage: solve_diophantine(3*x == 4)
            []
            sage: solve_diophantine(x^2 - 9)
            [-3, 3]
            sage: sorted(solve_diophantine(x^2 + y^2 == 25))
            [(-4, -3), (-4, 3), (0, -5), (0, 5), (4, -3), (4, 3)]

        The function is used when ``solve()`` is called with all variables
        assumed integer::

            sage: assume(x, 'integer')
            sage: assume(y, 'integer')
            sage: sorted(solve(x*y == 1, (x,y)))
            [(-1, -1), (1, 1)]

        You can also pick specific variables, and get the solution as
        a dictionary::

            sage: solve_diophantine(x*y == 10, x)
            [-10, -5, -2, -1, 1, 2, 5, 10]
            sage: sorted(solve_diophantine(x*y - y == 10, (x,y)))
            [(-9, -1), (-4, -2), (-1, -5), (0, -10), (2, 10), (3, 5), (6, 2), (11, 1)]
            sage: res = solve_diophantine(x*y - y == 10, solution_dict=True)
            sage: sol = [{y: -5, x: -1}, {y: -10, x: 0}, {y: -1, x: -9}, {y: -2, x: -4}, {y: 10, x: 2}, {y: 1, x: 11}, {y: 2, x: 6}, {y: 5, x: 3}]
            sage: all(solution in res for solution in sol) and bool(len(res) == len(sol))
            True

        If the solution is parametrized the parameter(s) are not defined,
        but you can substitute them with specific integer values::

            sage: x,y,z = var('x,y,z')
            sage: sol=solve_diophantine(x^2-y==0); sol
            (t, t^2)
            sage: print [(sol[0].subs(t=t),sol[1].subs(t=t)) for t in range(-3,4)]
            [(-3, 9), (-2, 4), (-1, 1), (0, 0), (1, 1), (2, 4), (3, 9)]
            sage: sol = solve_diophantine(x^2 + y^2 == z^2); sol
            (2*p*q, p^2 - q^2, p^2 + q^2)
            sage: print [(sol[0].subs(p=p,q=q),sol[1].subs(p=p,q=q),sol[2].subs(p=p,q=q)) for p in range(1,4) for q in range(1,4)]
            [(2, 0, 2), (4, -3, 5), (6, -8, 10), (4, 3, 5), (8, 0, 8), (12, -5, 13), (6, 8, 10), (12, 5, 13), (18, 0, 18)]

        Solve Brahmagupta-Pell equations::

            sage: sol = solve_diophantine(x^2 - 2*y^2 == 1); sol
            (sqrt(2)*(2*sqrt(2) + 3)^t - sqrt(2)*(-2*sqrt(2) + 3)^t + 3/2*(2*sqrt(2) + 3)^t + 3/2*(-2*sqrt(2) + 3)^t,
             3/4*sqrt(2)*(2*sqrt(2) + 3)^t - 3/4*sqrt(2)*(-2*sqrt(2) + 3)^t + (2*sqrt(2) + 3)^t + (-2*sqrt(2) + 3)^t)
            sage: print [(sol[0].subs(t=t).simplify_full(),sol[1].subs(t=t).simplify_full()) for t in range(-1,5)]
            [(1, 0), (3, 2), (17, 12), (99, 70), (577, 408), (3363, 2378)]

        TESTS::

            sage: solve_diophantine(x^2 - y, x, y)
            Traceback (most recent call last):
            ...
            AttributeError: Please use a tuple or list for several variables.

        .. SEEALSO: http://docs.sympy.org/latest/modules/solvers/diophantine.html
            """
        from sympy.solvers.diophantine import diophantine
        from sympy import sympify

        if solution_dict not in (True,False):
            raise AttributeError("Please use a tuple or list for several variables.")
        if is_a_relational(self._gobj) and self.operator() is operator.eq:
            ex = self.lhs() - self.rhs()
        else:
            ex = self
        sympy_ex = sympify(ex)
        solutions = diophantine(sympy_ex)
        if isinstance(solutions, (set)):
            solutions = list(solutions)

        if len(solutions) == 0:
            return []
        if not isinstance(solutions[0], tuple):
            solutions = [sol._sage_() for sol in solutions]
        else:
            solutions = [tuple(s._sage_() for s in sol) for sol in solutions]
        if x is None:
            wanted_vars = ex.variables()
            var_idx = range(len(ex.variables()))
        else:
            if isinstance(x, (list, tuple)):
                wanted_vars = x
            else:
                wanted_vars = [x]
            var_idx = [ex.variables().index(v) for v in wanted_vars]

        if solution_dict == False:
            if len(wanted_vars) == 1:
                ret = sorted([sol[var_idx[0]] for sol in solutions])
            else:
                ret = [tuple([sol[i] for i in var_idx]) for sol in solutions]
        else:
            ret = [dict([[ex.variables()[i],sol[i]] for i in var_idx]) for sol in solutions]

        if len(ret) == 1:
            ret = ret[0]
        return ret

    def find_root(self, a, b, var=None, xtol=10e-13, rtol=4.5e-16, maxiter=100, full_output=False):
        """
        Numerically find a root of self on the closed interval [a,b] (or
        [b,a]) if possible, where self is a function in the one variable.
        Note: this function only works in fixed (machine) precision, it is not
        possible to get arbitrary precision approximations with it.

        INPUT:

        -  ``a, b`` - endpoints of the interval

        -  ``var`` - optional variable

        -  ``xtol, rtol`` - the routine converges when a root
           is known to lie within xtol of the value return. Should be >= 0. The
           routine modifies this to take into account the relative precision
           of doubles.

        -  ``maxiter`` - integer; if convergence is not
           achieved in maxiter iterations, an error is raised. Must be >= 0.

        -  ``full_output`` - bool (default: False), if True,
           also return object that contains information about convergence.


        EXAMPLES:

        Note that in this example both f(-2) and f(3) are positive,
        yet we still find a root in that interval::

            sage: f = x^2 - 1
            sage: f.find_root(-2, 3)
            1.0
            sage: f.find_root(-2, 3, x)
            1.0
            sage: z, result = f.find_root(-2, 3, full_output=True)
            sage: result.converged
            True
            sage: result.flag
            'converged'
            sage: result.function_calls
            11
            sage: result.iterations
            10
            sage: result.root
            1.0

        More examples::

            sage: (sin(x) + exp(x)).find_root(-10, 10)
            -0.588532743981862...
            sage: sin(x).find_root(-1,1)
            0.0
            sage: (1/tan(x)).find_root(3,3.5)
            3.1415926535...

        An example with a square root::

            sage: f = 1 + x + sqrt(x+2); f.find_root(-2,10)
            -1.618033988749895

        Some examples that Ted Kosan came up with::

            sage: t = var('t')
            sage: v = 0.004*(9600*e^(-(1200*t)) - 2400*e^(-(300*t)))
            sage: v.find_root(0, 0.002)
            0.001540327067911417...

        With this expression, we can see there is a
        zero very close to the origin::

            sage: a = .004*(8*e^(-(300*t)) - 8*e^(-(1200*t)))*(720000*e^(-(300*t)) - 11520000*e^(-(1200*t))) +.004*(9600*e^(-(1200*t)) - 2400*e^(-(300*t)))^2
            sage: show(plot(a, 0, .002), xmin=0, xmax=.002)

        It is easy to approximate with ``find_root``::

            sage: a.find_root(0,0.002)
            0.0004110514049349...

        Using solve takes more effort, and even then gives
        only a solution with free (integer) variables::

            sage: a.solve(t)
            []
            sage: b = a.canonicalize_radical(); b
            -23040.0*(-2.0*e^(1800*t) + 25.0*e^(900*t) - 32.0)*e^(-2400*t)
            sage: b.solve(t)
            []
            sage: b.solve(t, to_poly_solve=True)
            [t == 1/450*I*pi*z... + 1/900*log(-3/4*sqrt(41) + 25/4),
             t == 1/450*I*pi*z... + 1/900*log(3/4*sqrt(41) + 25/4)]
            sage: n(1/900*log(-3/4*sqrt(41) + 25/4))
            0.000411051404934985

        We illustrate that root finding is only implemented in one
        dimension::

            sage: x, y = var('x,y')
            sage: (x-y).find_root(-2,2)
            Traceback (most recent call last):
            ...
            NotImplementedError: root finding currently only implemented in 1 dimension.

        TESTS:

        Test the special case that failed for the first attempt to fix
        :trac:`3980`::

            sage: t = var('t')
            sage: find_root(1/t - x,0,2)
            Traceback (most recent call last):
            ...
            NotImplementedError: root finding currently only implemented in 1 dimension.
        """
        if is_a_relational(self._gobj) and self.operator() is not operator.eq:
            raise ValueError("Symbolic equation must be an equality.")
        from sage.numerical.optimize import find_root
        if self.number_of_arguments() == 0:
            if bool(self == 0):
                return a
            else:
                raise RuntimeError("no zero in the interval, since constant expression is not 0.")
        elif self.number_of_arguments() == 1:
            f = self._fast_float_(self.default_variable())
            return find_root(f, a=a, b=b, xtol=xtol,
                             rtol=rtol,maxiter=maxiter,
                             full_output=full_output)
        else:
            raise NotImplementedError("root finding currently only implemented in 1 dimension.")

    def find_local_maximum(self, a, b, var=None, tol=1.48e-08, maxfun=500):
        r"""
        Numerically find a local maximum of the expression ``self``
        on the interval [a,b] (or [b,a]) along with the point at which the
        maximum is attained.

        See the documentation for
        :func:`find_local_minimum` for more details.

        EXAMPLES::

            sage: f = x*cos(x)
            sage: f.find_local_maximum(0,5)
            (0.5610963381910451, 0.8603335890...)
            sage: f.find_local_maximum(0,5, tol=0.1, maxfun=10)
            (0.561090323458081..., 0.857926501456...)
        """
        minval, x = (-self).find_local_minimum(a, b, var=var, tol=tol,
                                                     maxfun=maxfun)
        return -minval, x

    def find_local_minimum(self, a, b, var=None, tol=1.48e-08, maxfun=500):
        r"""
        Numerically find a local minimum of the expression ``self``
        on the interval [a,b] (or [b,a]) and the point at which it attains
        that minimum. Note that ``self`` must be a function of
        (at most) one variable.

        INPUT:

        -  ``var`` - variable (default: first variable in
           self)

        -  ``a,b`` - endpoints of interval on which to minimize
           self.

        -  ``tol`` - the convergence tolerance

        -  ``maxfun`` - maximum function evaluations


        OUTPUT:

        A tuple ``(minval, x)``, where

        - ``minval`` -- float. The minimum value that self takes on in
          the interval ``[a,b]``.

        - ``x`` -- float. The point at which self takes on the minimum
          value.

        EXAMPLES::

            sage: f = x*cos(x)
            sage: f.find_local_minimum(1, 5)
            (-3.288371395590..., 3.4256184695...)
            sage: f.find_local_minimum(1, 5, tol=1e-3)
            (-3.288371361890..., 3.4257507903...)
            sage: f.find_local_minimum(1, 5, tol=1e-2, maxfun=10)
            (-3.288370845983..., 3.4250840220...)
            sage: show(f.plot(0, 20))
            sage: f.find_local_minimum(1, 15)
            (-9.477294259479..., 9.5293344109...)

        ALGORITHM:

        Uses :func:`sage.numerical.optimize.find_local_minimum`.

        AUTHORS:

        - William Stein (2007-12-07)
        """
        from sage.numerical.optimize import find_local_minimum

        if var is None:
            var = self.default_variable()
        return find_local_minimum(self._fast_float_(var),
                                        a=a, b=b, tol=tol, maxfun=maxfun )

    ###################
    # Fast Evaluation #
    ###################
    def _fast_float_(self, *vars):
        """
        Return an object which provides fast floating point
        evaluation of this symbolic expression.

        See :mod:`sage.ext.fast_eval` for more information.

        EXAMPLES::

            sage: f = sqrt(x+1)
            sage: ff = f._fast_float_('x')
            sage: ff(1.0)
            1.4142135623730951
            sage: type(_)
            <type 'float'>
        """
        from sage.symbolic.expression_conversions import fast_float
        return fast_float(self, *vars)

    def _fast_callable_(self, etb):
        """
        Given an ExpressionTreeBuilder *etb*, return an Expression representing
        this symbolic expression.

        EXAMPLES::

            sage: from sage.ext.fast_callable import ExpressionTreeBuilder
            sage: etb = ExpressionTreeBuilder(vars=['x','y'])
            sage: x,y = var('x,y')
            sage: f = y+2*x^2
            sage: f._fast_callable_(etb)
            add(mul(ipow(v_0, 2), 2), v_1)
        """
        from sage.symbolic.expression_conversions import fast_callable
        return fast_callable(self, etb)

    def show(self):
        r"""
        Pretty-Print this symbolic expression

        This typeset it nicely and prints it immediately.

        OUTPUT:

        This method does not return anything. Like ``print``, output
        is sent directly to the screen.

        EXAMPLES::

            sage: (x^2 + 1).show()
            <html><script type="math/tex">\newcommand{\Bold}[1]{\mathbf{#1}}x^{2} + 1</script></html>
        """
        from sage.repl.rich_output.pretty_print import pretty_print
        pretty_print(self)

    def plot(self, *args, **kwds):
        """
        Plot a symbolic expression. All arguments are passed onto the standard plot command.

        EXAMPLES:

        This displays a straight line::

            sage: sin(2).plot((x,0,3))
            Graphics object consisting of 1 graphics primitive

        This draws a red oscillatory curve::

            sage: sin(x^2).plot((x,0,2*pi), rgbcolor=(1,0,0))
            Graphics object consisting of 1 graphics primitive

        Another plot using the variable theta::

            sage: var('theta')
            theta
            sage: (cos(theta) - erf(theta)).plot((theta,-2*pi,2*pi))
            Graphics object consisting of 1 graphics primitive

        A very thick green plot with a frame::

            sage: sin(x).plot((x,-4*pi, 4*pi), thickness=20, rgbcolor=(0,0.7,0)).show(frame=True)

        You can embed 2d plots in 3d space as follows::

            sage: plot(sin(x^2), (x,-pi, pi), thickness=2).plot3d(z = 1)
            Graphics3d Object

        A more complicated family::

            sage: G = sum([plot(sin(n*x), (x,-2*pi, 2*pi)).plot3d(z=n) for n in [0,0.1,..1]])
            sage: G.show(frame_aspect_ratio=[1,1,1/2])  # long time (5s on sage.math, 2012)

        A plot involving the floor function::

            sage: plot(1.0 - x * floor(1/x), (x,0.00001,1.0))
            Graphics object consisting of 1 graphics primitive

        Sage used to allow symbolic functions with "no arguments";
        this no longer works::

            sage: plot(2*sin, -4, 4)
            Traceback (most recent call last):
            ...
            TypeError: unsupported operand parent(s) for '*': 'Integer Ring' and '<class 'sage.functions.trig.Function_sin'>'

        You should evaluate the function first::

            sage: plot(2*sin(x), -4, 4)
            Graphics object consisting of 1 graphics primitive

        TESTS::

            sage: f(x) = x*(1 - x)
            sage: plot(f,0,1)
            Graphics object consisting of 1 graphics primitive
        """
        from sage.symbolic.callable import is_CallableSymbolicExpression
        from sage.symbolic.ring import is_SymbolicVariable
        from sage.plot.plot import plot

        # see if the user passed a variable in.
        if 'param' in kwds:
            param = kwds['param']
        else:
            param = None
            for i, arg in enumerate(args):
                if is_SymbolicVariable(arg):
                    param = arg
                    args = args[:i] + args[i+1:]
                    break

        if param is None:
            if is_CallableSymbolicExpression(self):
                A = self.arguments()
                if len(A) == 0:
                    raise ValueError("function has no input arguments")
                else:
                    param = A[0]

                f = self._plot_fast_callable(param)
            else:
                A = self.variables()
                if len(A) == 0:
                    #Here we handle the case where f is something
                    #like ``sin``, which has takes arguments which
                    #aren't explicitly given
                    n = self.number_of_arguments()
                    f = self._plot_fast_callable()
                else:
                    param = A[0]
                    try:
                        f = self._plot_fast_callable(param)
                    except NotImplementedError:
                        return self.function(param)
        else:
            try:
                f = self._plot_fast_callable(param)
            except NotImplementedError:
                return self.function(param)
        return plot(f, *args, **kwds)

    def _plot_fast_callable(self, *vars):
        """
        Internal function used for creating a fast callable version of this
        symbolic expression for plotting.

        EXAMPLES::

            sage: x = var('x', domain='real')
            sage: s = abs((1+I*x)^4); s
            (I*x + 1)^2*(-I*x + 1)^2
            sage: s._plot_fast_callable(x)
            <sage.ext.interpreters.wrapper_py.Wrapper_py object at ...>
            sage: s._plot_fast_callable(x)(10)
            10201
            sage: abs((I*10+1)^4)
            10201
            sage: plot(s)
            Graphics object consisting of 1 graphics primitive

        Check that :trac:`15030` is fixed::

            sage: abs(log(x))._plot_fast_callable(x)(-0.2)
            3.52985761682672
            sage: f = function('f', evalf_func=lambda self,x,parent: I*x)
            sage: plot(abs(f(x)), 0,5)
            Graphics object consisting of 1 graphics primitive
        """
        from sage.ext.fast_callable import fast_callable
        return fast_callable(self, vars=vars, expect_one_var=True)

    ############
    # Calculus #
    ############
    def sum(self, *args, **kwds):
        r"""
        Return the symbolic sum
        `\sum_{v = a}^b self`

        with respect to the variable `v` with endpoints
        `a` and `b`.

        INPUT:

        -  ``v`` - a variable or variable name

        -  ``a`` - lower endpoint of the sum

        -  ``b`` - upper endpoint of the sum

        - ``algorithm`` - (default: ``'maxima'``)  one of

                - ``'maxima'`` - use Maxima (the default)

                - ``'maple'`` - (optional) use Maple

                - ``'mathematica'`` - (optional) use Mathematica

                - ``'giac'`` - (optional) use Giac


        EXAMPLES::

            sage: k, n = var('k,n')
            sage: k.sum(k, 1, n).factor()
            1/2*(n + 1)*n

        ::

            sage: (1/k^4).sum(k, 1, oo)
            1/90*pi^4

        ::

            sage: (1/k^5).sum(k, 1, oo)
            zeta(5)

        A well known binomial identity::

            sage: assume(n>=0)
            sage: binomial(n,k).sum(k, 0, n)
            2^n

        And some truncations thereof::

            sage: binomial(n,k).sum(k,1,n)
            2^n - 1
            sage: binomial(n,k).sum(k,2,n)
            2^n - n - 1
            sage: binomial(n,k).sum(k,0,n-1)
            2^n - 1
            sage: binomial(n,k).sum(k,1,n-1)
            2^n - 2

        The binomial theorem::

            sage: x, y = var('x, y')
            sage: (binomial(n,k) * x^k * y^(n-k)).sum(k, 0, n)
            (x + y)^n

        ::

            sage: (k * binomial(n, k)).sum(k, 1, n)
            2^(n - 1)*n

        ::

            sage: ((-1)^k*binomial(n,k)).sum(k, 0, n)
            0

        ::

            sage: (2^(-k)/(k*(k+1))).sum(k, 1, oo)
            -log(2) + 1

        Summing a hypergeometric term::

            sage: (binomial(n, k) * factorial(k) / factorial(n+1+k)).sum(k, 0, n)
            1/2*sqrt(pi)/factorial(n + 1/2)

        We check a well known identity::

            sage: bool((k^3).sum(k, 1, n) == k.sum(k, 1, n)^2)
            True

        A geometric sum::

            sage: a, q = var('a, q')
            sage: (a*q^k).sum(k, 0, n)
            (a*q^(n + 1) - a)/(q - 1)

        The geometric series::

            sage: assume(abs(q) < 1)
            sage: (a*q^k).sum(k, 0, oo)
            -a/(q - 1)

        A divergent geometric series.  Do not forget
        to `forget` your assumptions::

            sage: forget()
            sage: assume(q > 1)
            sage: (a*q^k).sum(k, 0, oo)
            Traceback (most recent call last):
            ...
            ValueError: Sum is divergent.

        This summation only Mathematica can perform::

            sage: (1/(1+k^2)).sum(k, -oo, oo, algorithm = 'mathematica')     # optional - mathematica
            pi*coth(pi)

        Use Giac to perform this summation::

            sage: (sum(1/(1+k^2), k, -oo, oo, algorithm = 'giac')).factor()       # optional - giac
            (e^(2*pi) + 1)*pi/((e^pi - 1)*(e^pi + 1))

        Use Maple as a backend for summation::

            sage: (binomial(n,k)*x^k).sum(k, 0, n, algorithm = 'maple')      # optional - maple
            (x + 1)^n

        .. note::

           #. Sage can currently only understand a subset of the output of Maxima, Maple and
              Mathematica, so even if the chosen backend can perform the summation the
              result might not be convertable into a usable Sage expression.

        TESTS:

        Check that the sum in :trac:`10682` is done right::

            sage: sum(binomial(n,k)*k^2, k, 2, n)
            1/4*(n^2 + n)*2^n - n

        This sum used to give a wrong result (:trac:`9635`) but
        now gives correct results with all relevant assumptions::

            sage: (n,k,j)=var('n,k,j')
            sage: sum(binomial(n,k)*binomial(k-1,j)*(-1)**(k-1-j),k,j+1,n)
            -sum((-1)^(-j + k)*binomial(k - 1, j)*binomial(n, k), k, j + 1, n)
            sage: assume(j>-1)
            sage: sum(binomial(n,k)*binomial(k-1,j)*(-1)**(k-1-j),k,j+1,n)
            1
            sage: forget()
            sage: assume(n>=j)
            sage: sum(binomial(n,k)*binomial(k-1,j)*(-1)**(k-1-j),k,j+1,n)
            -sum((-1)^(-j + k)*binomial(k - 1, j)*binomial(n, k), k, j + 1, n)
            sage: forget()
            sage: assume(j==-1)
            sage: sum(binomial(n,k)*binomial(k-1,j)*(-1)**(k-1-j),k,j+1,n)
            1
            sage: forget()
            sage: assume(j<-1)
            sage: sum(binomial(n,k)*binomial(k-1,j)*(-1)**(k-1-j),k,j+1,n)
            -sum((-1)^(-j + k)*binomial(k - 1, j)*binomial(n, k), k, j + 1, n)
            sage: forget()

        Check that :trac:`16176` is fixed::

            sage: n = var('n')
            sage: sum(log(1-1/n^2),n,2,oo)
            -log(2)
        """
        from sage.calculus.calculus import symbolic_sum
        return symbolic_sum(self, *args, **kwds)

    def integral(self, *args, **kwds):
        """
        Compute the integral of self.  Please see
        :func:`sage.symbolic.integration.integral.integrate` for more details.

        EXAMPLES::

            sage: sin(x).integral(x,0,3)
            -cos(3) + 1
            sage: sin(x).integral(x)
            -cos(x)

        TESTS:

        We check that :trac:`12438` is resolved::

            sage: f(x) = x; f
            x |--> x
            sage: integral(f, x)
            x |--> 1/2*x^2
            sage: integral(f, x, 0, 1)
            1/2

            sage: f(x, y) = x + y
            sage: f
            (x, y) |--> x + y
            sage: integral(f, y, 0, 1)
            x |--> x + 1/2
            sage: integral(f, x, 0, 1)
            y |--> y + 1/2
            sage: _(3)
            7/2
            sage: var("z")
            z
            sage: integral(f, z, 0, 2)
            (x, y) |--> 2*x + 2*y
            sage: integral(f, z)
            (x, y) |--> (x + y)*z
        """
        from sage.symbolic.integration.integral import \
            integral, _normalize_integral_input
        from sage.symbolic.callable import \
            CallableSymbolicExpressionRing, is_CallableSymbolicExpressionRing
        R = self._parent
        if is_CallableSymbolicExpressionRing(R):
            f = ring.SR(self)
            f, v, a, b = _normalize_integral_input(f, *args)
            # Definite integral with respect to a positional variable.
            if a is not None and v in R.arguments():
                arguments = list(R.arguments())
                arguments.remove(v)
                if arguments:
                    arguments = tuple(arguments)
                    R = CallableSymbolicExpressionRing(arguments, check=False)
                else:   # all arguments are gone
                    R = ring.SR
            return R(integral(f, v, a, b, **kwds))
        return integral(self, *args, **kwds)

    integrate = integral

    def nintegral(self, *args, **kwds):
        """
        Compute the numerical integral of self.  Please see
        :obj:`sage.calculus.calculus.nintegral` for more details.

        EXAMPLES::

            sage: sin(x).nintegral(x,0,3)
            (1.989992496600..., 2.209335488557...e-14, 21, 0)
        """
        from sage.calculus.calculus import nintegral
        return nintegral(self, *args, **kwds)

    nintegrate = nintegral

    def minpoly(self, *args, **kwds):
        """
        Return the minimal polynomial of this symbolic expression.

        EXAMPLES::

            sage: golden_ratio.minpoly()
            x^2 - x - 1
        """
        try:
            obj = self.pyobject()
            return obj.minpoly()
        except AttributeError:
            pass
        except TypeError:
            pass
        from sage.calculus.calculus import minpoly
        return minpoly(self, *args, **kwds)

    def limit(self, *args, **kwds):
        """
        Return a symbolic limit.  See
        :obj:`sage.calculus.calculus.limit`

        EXAMPLES::

            sage: (sin(x)/x).limit(x=0)
            1
        """
        from sage.calculus.calculus import limit
        return limit(self, *args, **kwds)

    def laplace(self, t, s):
        """
        Return Laplace transform of self.  See
        :obj:`sage.calculus.calculus.laplace`

        EXAMPLES::

            sage: var('x,s,z')
            (x, s, z)
            sage: (z + exp(x)).laplace(x, s)
            z/s + 1/(s - 1)
        """
        from sage.calculus.calculus import laplace
        return laplace(self, t, s)

    def inverse_laplace(self, t, s):
        """
        Return inverse Laplace transform of self.  See
        :obj:`sage.calculus.calculus.inverse_laplace`

        EXAMPLES::

            sage: var('w, m')
            (w, m)
            sage: f = (1/(w^2+10)).inverse_laplace(w, m); f
            1/10*sqrt(10)*sin(sqrt(10)*m)
        """
        from sage.calculus.calculus import inverse_laplace
        return inverse_laplace(self, t, s)

    def add_to_both_sides(self, x):
        """
        Return a relation obtained by adding *x* to both sides of
        this relation.

        EXAMPLES::

            sage: var('x y z')
            (x, y, z)
            sage: eqn = x^2 + y^2 + z^2 <= 1
            sage: eqn.add_to_both_sides(-z^2)
            x^2 + y^2 <= -z^2 + 1
            sage: eqn.add_to_both_sides(I)
            x^2 + y^2 + z^2 + I <= (I + 1)
        """
        if not is_a_relational(self._gobj):
            raise TypeError("this expression must be a relation")
        return self + x

    def subtract_from_both_sides(self, x):
        """
        Return a relation obtained by subtracting *x* from both sides
        of this relation.

        EXAMPLES::

            sage: eqn = x*sin(x)*sqrt(3) + sqrt(2) > cos(sin(x))
            sage: eqn.subtract_from_both_sides(sqrt(2))
            sqrt(3)*x*sin(x) > -sqrt(2) + cos(sin(x))
            sage: eqn.subtract_from_both_sides(cos(sin(x)))
            sqrt(3)*x*sin(x) + sqrt(2) - cos(sin(x)) > 0
        """
        if not is_a_relational(self._gobj):
            raise TypeError("this expression must be a relation")
        return self - x

    def multiply_both_sides(self, x, checksign=None):
        """
        Return a relation obtained by multiplying both sides of this
        relation by *x*.

        .. note::

           The *checksign* keyword argument is currently ignored and
           is included for backward compatibility reasons only.

        EXAMPLES::

            sage: var('x,y'); f = x + 3 < y - 2
            (x, y)
            sage: f.multiply_both_sides(7)
            7*x + 21 < 7*y - 14
            sage: f.multiply_both_sides(-1/2)
            -1/2*x - 3/2 < -1/2*y + 1
            sage: f*(-2/3)
            -2/3*x - 2 < -2/3*y + 4/3
            sage: f*(-pi)
            -pi*(x + 3) < -pi*(y - 2)

        Since the direction of the inequality never changes when doing
        arithmetic with equations, you can multiply or divide the
        equation by a quantity with unknown sign::

            sage: f*(1+I)
            (I + 1)*x + 3*I + 3 < (I + 1)*y - 2*I - 2
            sage: f = sqrt(2) + x == y^3
            sage: f.multiply_both_sides(I)
            I*x + I*sqrt(2) == I*y^3
            sage: f.multiply_both_sides(-1)
            -x - sqrt(2) == -y^3

        Note that the direction of the following inequalities is
        not reversed::

            sage: (x^3 + 1 > 2*sqrt(3)) * (-1)
            -x^3 - 1 > -2*sqrt(3)
            sage: (x^3 + 1 >= 2*sqrt(3)) * (-1)
            -x^3 - 1 >= -2*sqrt(3)
            sage: (x^3 + 1 <= 2*sqrt(3)) * (-1)
            -x^3 - 1 <= -2*sqrt(3)
        """
        if not is_a_relational(self._gobj):
            raise TypeError("this expression must be a relation")
        return self * x

    def divide_both_sides(self, x, checksign=None):
        """
        Return a relation obtained by dividing both sides of this
        relation by *x*.

        .. note::

           The *checksign* keyword argument is currently ignored and
           is included for backward compatibility reasons only.

        EXAMPLES::

            sage: theta = var('theta')
            sage: eqn =   (x^3 + theta < sin(x*theta))
            sage: eqn.divide_both_sides(theta, checksign=False)
            (x^3 + theta)/theta < sin(theta*x)/theta
            sage: eqn.divide_both_sides(theta)
            (x^3 + theta)/theta < sin(theta*x)/theta
            sage: eqn/theta
            (x^3 + theta)/theta < sin(theta*x)/theta
        """
        if not is_a_relational(self._gobj):
            raise TypeError("this expression must be a relation")
        return self / x

    def implicit_derivative(self, Y, X, n=1):
        """
        Return the n'th derivative of Y with respect to X given implicitly by this expression.

        INPUT:

        - ``Y`` - The dependent variable of the implicit expression.

        - ``X`` - The independent variable with respect to which the derivative is taken.


        - ``n`` - (default : 1) the order of the derivative.

        EXAMPLES::

            sage: var('x, y')
            (x, y)
            sage: f = cos(x)*sin(y)
            sage: f.implicit_derivative(y, x)
            sin(x)*sin(y)/(cos(x)*cos(y))
            sage: g = x*y^2
            sage: g.implicit_derivative(y, x, 3)
            -1/4*(y + 2*y/x)/x^2 + 1/4*(2*y^2/x - y^2/x^2)/(x*y) - 3/4*y/x^3

        It is an error to not include an independent variable term
        in the expression::

            sage: (cos(x)*sin(x)).implicit_derivative(y, x)
            Traceback (most recent call last):
            ...
            ValueError: Expression cos(x)*sin(x) contains no y terms


        TESTS::

            sage: var('x,y')  # check that the pynac registry is not polluted
            (x, y)
            sage: psr = copy(sage.symbolic.ring.pynac_symbol_registry)
            sage: (x^6*y^5).implicit_derivative(y, x, 3)
            -792/125*y/x^3 + 12/25*(15*x^4*y^5 + 28*x^3*y^5)/(x^6*y^4) - 36/125*(20*x^5*y^4 + 43*x^4*y^4)/(x^7*y^3)
            sage: psr == sage.symbolic.ring.pynac_symbol_registry
            True
        """
        from sage.symbolic.ring import SR
        from sage.symbolic.function_factory import SymbolicFunction

        if not self.has(Y):
            raise ValueError("Expression {} contains no {} terms".format(self, Y))
        x = SR.symbol()
        yy = SR.symbol()
        y = SymbolicFunction('y', 1)(x)
        f = SymbolicFunction('f', 2)(x, yy)
        Fx = f.diff(x)
        Fy = f.diff(yy)
        G = -(Fx/Fy)
        G = G.subs({yy: y})
        di = {y.diff(x): -self.diff(X)/self.diff(Y)}
        R = G
        S = G.diff(x, n - 1)
        for i in range(n + 1):
            di[y.diff(x, i + 1).subs({x: x})] = R
            S = S.subs(di)
            R = G.diff(x, i)
            for j in range(n + 1 - i):
                di[f.diff(x, i, yy, j).subs({x: x, yy: y})] = self.diff(X, i, Y, j)
                S = S.subs(di)
        return S

def solve_diophantine(f,  *args, **kwds):
    """
    Solve a Diophantine equation.

    The argument, if not given as symbolic equation, is set equal to zero.
    It can be given in any form that can be converted to symbolic. Please
    see :meth:`Expression.solve_diophantine()` for a detailed
    synopsis.

    EXAMPLES::

        sage: R.<a,b> = PolynomialRing(ZZ); R
        Multivariate Polynomial Ring in a, b over Integer Ring
        sage: solve_diophantine(a^2-3*b^2+1)
        []
        sage: solve_diophantine(a^2-3*b^2+2)
        (1/2*sqrt(3)*(sqrt(3) + 2)^t - 1/2*sqrt(3)*(-sqrt(3) + 2)^t + 1/2*(sqrt(3) + 2)^t + 1/2*(-sqrt(3) + 2)^t,
         1/6*sqrt(3)*(sqrt(3) + 2)^t - 1/6*sqrt(3)*(-sqrt(3) + 2)^t + 1/2*(sqrt(3) + 2)^t + 1/2*(-sqrt(3) + 2)^t)
    """
    from sage.symbolic.ring import SR

    if not isinstance(f, Expression):
        f = SR(f)
    return f.solve_diophantine(*args, **kwds)

cdef dict dynamic_class_cache = {}
cdef get_dynamic_class_for_function(unsigned serial):
    r"""
    Create a dynamic class corresponding to the function with given
    ``serial`` that includes dynamic methods defined by the function.

    Dynamic methods can be defined in a subclass ``EvaluationMethods`` in
    the function body. These will be available in symbolic expressions
    representing evaluations of the said function on some arguments.

    EXAMPLES::

        sage: from sage.symbolic.function import BuiltinFunction
        sage: class TFunc(BuiltinFunction):
        ....:     def __init__(self):
        ....:         BuiltinFunction.__init__(self, 'tfunc', nargs=1)
        ....:
        ....:     class EvaluationMethods:
        ....:         def argp1(fn, self, x):
        ....:             '''
        ....:             Some documentation about a bogus function.
        ....:             '''
        ....:             return x+1
        ....:
        ....:         @property
        ....:         def foo(self):
        ....:             return 5
        ....:
        sage: tfunc = TFunc()
        sage: e = tfunc(x); e
        tfunc(x)
        sage: type(e)
        <class '__main__.Expression_with_dynamic_methods'>
        sage: e.argp1()
        x + 1
        sage: e.foo
        5
        sage: x.argp1()
        Traceback (most recent call last):
        ...
        AttributeError: 'sage.symbolic.expression.Expression' object has no
        attribute 'argp1'
        sage: t = (e + 1).op[0]; t
        tfunc(x)
        sage: t
        tfunc(x)
        sage: type(t)
        <class '__main__.Expression_with_dynamic_methods'>
        sage: t.argp1()
        x + 1
        sage: import sagenb.misc.support as s
        sage: s.completions('t.argp', globals(), system='python')
        ['t.argp1']
        sage: t.argp1.__doc__.strip()
        'Some documentation about a bogus function.'

    Now with two arguments::

        sage: class TFunc2(BuiltinFunction):
        ....:     def __init__(self):
        ....:         BuiltinFunction.__init__(self, 'tfunc', nargs=2)
        ....:
        ....:     class EvaluationMethods:
        ....:         def argsum(fn, self, x, y):
        ....:             return x + y
        ....:
        sage: tfunc2 = TFunc2()
        sage: e = tfunc2(x, 1)
        sage: e.argsum()
        x + 1
    """
    cls = dynamic_class_cache.get(serial)
    if cls is None:
        # if operator is a special function defined by us
        # find the python equivalent and return it
        func_class = get_sfunction_from_serial(serial)
        eval_methods = getattr(func_class, 'EvaluationMethods', None)
        if eval_methods is not None:
            # callable methods need to be wrapped to extract the operands
            # and pass them as arguments
            from sage.symbolic.function_factory import eval_on_operands
            from sage.structure.misc import getattr_from_other_class
            for name in dir(eval_methods):
                m = getattr(eval_methods(), name)
                if callable(m):
                    new_m = eval_on_operands(getattr_from_other_class(
                        func_class, eval_methods, name))
                    setattr(eval_methods, name, new_m)
            cls = dynamic_class('Expression_with_dynamic_methods',
                    (Expression,), eval_methods)
        else:
            cls = Expression

        dynamic_class_cache[serial] = cls

    return cls

cdef Expression new_Expression_from_GEx(parent, GEx juice):
    cdef type cls
    cdef Expression nex
    cdef unsigned serial
    if is_exactly_a_function(juice):
        # if the function defines any dynamic methods these are made
        # available through a dynamic class
        cls = <type>get_dynamic_class_for_function(ex_to_function(juice).get_serial())
    else:
        cls = Expression

    nex = <Expression>cls.__new__(cls)
    GEx_construct_ex(&nex._gobj, juice)
    nex._parent = parent
    return nex

cdef Expression new_Expression_from_pyobject(parent, x):
    cdef GEx exp
    GEx_construct_pyobject(exp, x)
    return new_Expression_from_GEx(parent, exp)

cdef class ExpressionIterator:
    cdef Expression _ex
    cdef int _ind
    cdef int _len
    def __iter__(self):
        """
        Return this iterator object itself.

        EXAMPLES::

            sage: x,y,z = var('x,y,z')
            sage: i = (x+y).iterator()
            sage: iter(i) is i
            True
        """
        return self

    def __next__(self):
        """
        Return the next component of the expression.

        EXAMPLES::

            sage: x,y,z = var('x,y,z')
            sage: i = (x+y).iterator()
            sage: i.next()
            x
        """
        cdef GEx ex
        if self._ind == self._len:
            raise StopIteration
        ex = self._ex._gobj.op(self._ind)
        self._ind+=1
        return new_Expression_from_GEx(self._ex._parent, ex)

cdef inline ExpressionIterator new_ExpIter_from_Expression(Expression ex):
    """
    Construct a new iterator over a symbolic expression.

    EXAMPLES::

        sage: x,y,z = var('x,y,z')
        sage: i = (x+y).iterator() #indirect doctest
    """
    # The const_iterator in GiNaC just keeps an integer index to the current
    # subexpression. We do the same here, to avoid the trouble of having to
    # mess with C++ class constructors/destructors.
    cdef ExpressionIterator m = <ExpressionIterator>ExpressionIterator.__new__(ExpressionIterator)
    m._ex = ex
    m._ind = 0
    m._len  = ex._gobj.nops()
    return m


cdef operators compatible_relation(operators lop, operators rop) except <operators>-1:
    """
    TESTS::

        sage: var('a,b,x,y')
        (a, b, x, y)
        sage: (x < a) + (y <= b)     # indirect doctest
        x + y < a + b
        sage: (x >= 4) * (y > 7)
        x*y > 28
    """
    if lop == rop:
        return lop
    elif lop == not_equal or rop == not_equal:
        raise TypeError("incompatible relations")
    elif lop == equal:
       return rop
    elif rop == equal:
       return lop
    elif lop in [less, less_or_equal] and rop in [less, less_or_equal]:
       return less
    elif lop in [greater, greater_or_equal] and rop in [greater, greater_or_equal]:
       return greater
    else:
        raise TypeError("incompatible relations")
<|MERGE_RESOLUTION|>--- conflicted
+++ resolved
@@ -3781,14 +3781,10 @@
             prec = order
         sig_on()
         try:
-<<<<<<< HEAD
-            x = self._gobj.series(symbol0._gobj, prec, 0)
+            x = self._gobj.expand(0).series(symbol0._gobj, prec, 0)
             nex = SymbolicSeries.__new__(SymbolicSeries)
             nex._parent = self._parent
             GEx_construct_ex(&nex._gobj, x)
-=======
-            x = self._gobj.expand(0).series(symbol0._gobj, prec, 0)
->>>>>>> 06dbbffb
         finally:
             sig_off()
         return nex
