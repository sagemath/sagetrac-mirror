--- conflicted
+++ resolved
@@ -3280,7 +3280,6 @@
                 if _right.is_trivial_zero():
                     return False
                 o = relational_operator(left._gobj)
-<<<<<<< HEAD
                 try:
                     r = RR(_right)
                 except TypeError:
@@ -3289,19 +3288,13 @@
                     else:
                         raise ArithmeticError('Inequality multiplied with irreal or symbolic.')
                 else:
-                    x = relational(gmul(left._gobj.lhs(), _right._gobj),
-                                   gmul(left._gobj.rhs(), _right._gobj),
+                    x = relational(left._gobj.lhs() * _right._gobj,
+                                   left._gobj.rhs() * _right._gobj,
                                    o if r>0 else Expression._switch_inequality_(o))
-=======
-                x = relational(left._gobj.lhs() * _right._gobj,
-                               left._gobj.rhs() * _right._gobj,
-                               o)
->>>>>>> 36bcfa60
         elif is_a_relational(_right._gobj):
             if left.is_trivial_zero():
                 return False
             o = relational_operator(_right._gobj)
-<<<<<<< HEAD
             try:
                 r = RR(left)
             except TypeError:
@@ -3310,14 +3303,9 @@
                 else:
                     raise ArithmeticError('Inequality multiplied with irreal or symbolic.')
             else:
-                x = relational(gmul(left._gobj, _right._gobj.lhs()),
-                               gmul(left._gobj, _right._gobj.rhs()),
+                x = relational(left._gobj * _right._gobj.lhs(),
+                               left._gobj * _right._gobj.rhs(),
                                o if r>0 else Expression._switch_inequality_(o))
-=======
-            x = relational(left._gobj * _right._gobj.lhs(),
-                           left._gobj * _right._gobj.rhs(),
-                           o)
->>>>>>> 36bcfa60
         else:
             x = left._gobj * _right._gobj
         return new_Expression_from_GEx(left._parent, x)
@@ -3436,7 +3424,6 @@
                                    op)
                 else:
                     o = relational_operator(left._gobj)
-<<<<<<< HEAD
                     try:
                         r = RR(_right)
                     except TypeError:
@@ -3445,19 +3432,13 @@
                         else:
                             raise ArithmeticError('Inequality divided by irreal or symbolic.')
                     else:
-                        x = relational(gdiv(left._gobj.lhs(), _right._gobj),
-                                       gdiv(left._gobj.rhs(), _right._gobj),
+                        x = relational(left._gobj.lhs() / _right._gobj,
+                                       left._gobj.rhs() / _right._gobj,
                                        o if r>0 else Expression._switch_inequality_(o))
-=======
-                    x = relational(left._gobj.lhs() / _right._gobj,
-                                   left._gobj.rhs() / _right._gobj,
-                                   o)
->>>>>>> 36bcfa60
             elif is_a_relational(_right._gobj):
                 if left.is_trivial_zero():
                     return False
                 o = relational_operator(_right._gobj)
-<<<<<<< HEAD
                 try:
                     r = RR(left)
                 except TypeError:
@@ -3466,14 +3447,9 @@
                     else:
                         raise ArithmeticError('Irreal or symbolic divided by inequality.')
                 else:
-                    x = relational(gdiv(left._gobj, _right._gobj.lhs()),
-                                   gdiv(left._gobj, _right._gobj.rhs()),
+                    x = relational(left._gobj / _right._gobj.lhs(),
+                                   left._gobj / _right._gobj.rhs(),
                                    Expression._switch_inequality_(o) if r>0 else o)
-=======
-                x = relational(left._gobj / _right._gobj.lhs(),
-                               left._gobj / _right._gobj.rhs(),
-                               o)
->>>>>>> 36bcfa60
             else:
                 x = left._gobj / _right._gobj
             return new_Expression_from_GEx(left._parent, x)
