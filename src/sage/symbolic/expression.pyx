"""
Symbolic Expressions

RELATIONAL EXPRESSIONS:

We create a relational expression::

    sage: x = var('x')
    sage: eqn = (x-1)^2 <= x^2 - 2*x + 3
    sage: eqn.subs(x == 5)
    16 <= 18

Notice that squaring the relation squares both sides.

::

    sage: eqn^2
    (x - 1)^4 <= (x^2 - 2*x + 3)^2
    sage: eqn.expand()
    x^2 - 2*x + 1 <= x^2 - 2*x + 3

The can transform a true relational into a false one::

    sage: eqn = SR(-5) < SR(-3); eqn
    -5 < -3
    sage: bool(eqn)
    True
    sage: eqn^2
    25 < 9
    sage: bool(eqn^2)
    False

We can do arithmetic with relationals::

    sage: e = x+1 <= x-2
    sage: e + 2
    x + 3 <= x
    sage: e - 1
    x <= x - 3
    sage: e*(-1)
    -x - 1 <= -x + 2
    sage: (-2)*e
    -2*x - 2 <= -2*x + 4
    sage: e*5
    5*x + 5 <= 5*x - 10
    sage: e/5
    1/5*x + 1/5 <= 1/5*x - 2/5
    sage: 5/e
    5/(x + 1) <= 5/(x - 2)
    sage: e/(-2)
    -1/2*x - 1/2 <= -1/2*x + 1
    sage: -2/e
    -2/(x + 1) <= -2/(x - 2)

We can even add together two relations, so long as the operators are
the same::

    sage: (x^3 + x <= x - 17)  + (-x <= x - 10)
    x^3 <= 2*x - 27

Here they are not::

    sage: (x^3 + x <= x - 17)  + (-x >= x - 10)
    Traceback (most recent call last):
    ...
    TypeError: incompatible relations


ARBITRARY SAGE ELEMENTS:

You can work symbolically with any Sage data type.  This can lead to
nonsense if the data type is strange, e.g., an element of a finite
field (at present).

We mix Singular variables with symbolic variables::

    sage: R.<u,v> = QQ[]
    sage: var('a,b,c')
    (a, b, c)
    sage: expand((u + v + a + b + c)^2)
    a^2 + 2*a*b + b^2 + 2*a*c + 2*b*c + c^2 + 2*a*u + 2*b*u + 2*c*u + u^2 + 2*a*v + 2*b*v + 2*c*v + 2*u*v + v^2

TESTS:

Test Jacobian on Pynac expressions. (:trac:`5546`) ::

    sage: var('x,y')
    (x, y)
    sage: f = x + y
    sage: jacobian(f, [x,y])
    [1 1]

Test if matrices work (:trac:`5546`) ::

    sage: var('x,y,z')
    (x, y, z)
    sage: M = matrix(2,2,[x,y,z,x])
    sage: v = vector([x,y])
    sage: M * v
    (x^2 + y^2, x*y + x*z)
    sage: v*M
    (x^2 + y*z, 2*x*y)

Test if comparison bugs from :trac:`6256` are fixed::

    sage: t = exp(sqrt(x)); u = 1/t
    sage: t*u
    1
    sage: t + u
    e^(-sqrt(x)) + e^sqrt(x)
    sage: t
    e^sqrt(x)

Test if :trac:`9947` is fixed::

    sage: real_part(1+2*(sqrt(2)+1)*(sqrt(2)-1))
    3
    sage: a=(sqrt(4*(sqrt(3) - 5)*(sqrt(3) + 5) + 48) + 4*sqrt(3))/ (sqrt(3) + 5)
    sage: a.real_part()
    4*sqrt(3)/(sqrt(3) + 5)
    sage: a.imag_part()
    sqrt(abs(4*(sqrt(3) + 5)*(sqrt(3) - 5) + 48))/(sqrt(3) + 5)
"""

###############################################################################
#   Sage: Open Source Mathematical Software
#       Copyright (C) 2008 William Stein <wstein@gmail.com>
#       Copyright (C) 2008 Burcin Erocal <burcin@erocal.org>
#  Distributed under the terms of the GNU General Public License (GPL),
#  version 2 or any later version.  The full text of the GPL is available at:
#                  http://www.gnu.org/licenses/
###############################################################################

include "sage/ext/interrupt.pxi"
include "sage/ext/stdsage.pxi"
include "sage/ext/cdefs.pxi"
include "sage/ext/python.pxi"

import operator
import ring
import sage.rings.integer
import sage.rings.rational
from sage.structure.element cimport ModuleElement, RingElement, Element
from sage.symbolic.getitem cimport OperandsWrapper
from sage.symbolic.complexity_measures import string_length
from sage.symbolic.function import get_sfunction_from_serial, SymbolicFunction
from sage.rings.rational import Rational  # Used for sqrt.
from sage.misc.derivative import multi_derivative
from sage.misc.superseded import deprecated_function_alias
from sage.rings.infinity import AnInfinity, infinity, minus_infinity, unsigned_infinity
from sage.misc.decorators import rename_keyword
from sage.structure.dynamic_class import dynamic_class

# a small overestimate of log(10,2)
LOG_TEN_TWO_PLUS_EPSILON = 3.321928094887363

cpdef bint is_Expression(x):
    """
    Return True if *x* is a symbolic Expression.

    EXAMPLES::

        sage: from sage.symbolic.expression import is_Expression
        sage: is_Expression(x)
        True
        sage: is_Expression(2)
        False
        sage: is_Expression(SR(2))
        True
    """
    return isinstance(x, Expression)

cpdef bint is_SymbolicEquation(x):
    """
    Return True if *x* is a symbolic equation.

    EXAMPLES:

    The following two examples are symbolic equations::

        sage: from sage.symbolic.expression import is_SymbolicEquation
        sage: is_SymbolicEquation(sin(x) == x)
        True
        sage: is_SymbolicEquation(sin(x) < x)
        True
        sage: is_SymbolicEquation(x)
        False

    This is not, since ``2==3`` evaluates to the boolean
    ``False``::

        sage: is_SymbolicEquation(2 == 3)
        False

    However here since both 2 and 3 are coerced to be symbolic, we
    obtain a symbolic equation::

        sage: is_SymbolicEquation(SR(2) == SR(3))
        True

    """
    return isinstance(x, Expression) and is_a_relational((<Expression>x)._gobj)

cdef class Expression(CommutativeRingElement):
    cpdef object pyobject(self):
        """
        Get the underlying Python object.

        OUTPUT:

        The Python object corresponding to this expression, assuming
        this expression is a single numerical value or an infinity
        representable in Python. Otherwise, a ``TypeError`` is raised.

        EXAMPLES::

            sage: var('x')
            x
            sage: b = -17/3
            sage: a = SR(b)
            sage: a.pyobject()
            -17/3
            sage: a.pyobject() is b
            True

        TESTS::

            sage: SR(oo).pyobject()
            +Infinity
            sage: SR(-oo).pyobject()
            -Infinity
            sage: SR(unsigned_infinity).pyobject()
            Infinity
            sage: SR(I*oo).pyobject()
            Traceback (most recent call last):
            ...
            TypeError: Python infinity cannot have complex phase.
        """
        cdef GConstant* c
        if is_a_constant(self._gobj):
            from sage.symbolic.constants import constants_name_table
            return constants_name_table[GEx_to_str(&self._gobj)]

        if is_a_infinity(self._gobj):
            if (ex_to_infinity(self._gobj).is_unsigned_infinity()): return unsigned_infinity
            if (ex_to_infinity(self._gobj).is_plus_infinity()):     return infinity
            if (ex_to_infinity(self._gobj).is_minus_infinity()):    return minus_infinity
            raise TypeError('Python infinity cannot have complex phase.')

        if not is_a_numeric(self._gobj):
            raise TypeError("self must be a numeric expression")
        return py_object_from_numeric(self._gobj)

    def __init__(self, SR, x=0):
        """
        Nearly all expressions are created by calling new_Expression_from_*,
        but we need to make sure this at least does not leave self._gobj
        uninitialized and segfault.

        TESTS::

            sage: sage.symbolic.expression.Expression(SR)
            0
            sage: sage.symbolic.expression.Expression(SR, 5)
            5

        We test subclassing ``Expression``::

            sage: from sage.symbolic.expression import Expression
            sage: class exp_sub(Expression): pass
            sage: f = function('f')
            sage: t = f(x)
            sage: u = exp_sub(SR, t)
            sage: u.operator()
            f
        """
        self._parent = SR
        cdef Expression exp = self.coerce_in(x)
        GEx_construct_ex(&self._gobj, exp._gobj)

    def __dealloc__(self):
        """
        Delete memory occupied by this expression.
        """
        GEx_destruct(&self._gobj)

    def __getstate__(self):
        """
        Return a tuple describing the state of this expression for pickling.

        This should return all information that will be required to unpickle
        the object. The functionality for unpickling is implemented in
        __setstate__().

        In order to pickle Expression objects, we return a tuple containing

         * 0  - as pickle version number
                in case we decide to change the pickle format in the feature
         * names of symbols of this expression
         * a string representation of self stored in a Pynac archive.

        TESTS::
            sage: var('x,y,z')
            (x, y, z)
            sage: t = 2*x*y^z+3
            sage: s = dumps(t)

            sage: t.__getstate__()
            (0,
             ['x', 'y', 'z'],
             ...)

        """
        cdef GArchive ar
        ar.archive_ex(self._gobj, "sage_ex")
        ar_str = GArchive_to_str(&ar)
        return (0, map(repr, self.variables()), ar_str)

    def _dbgprint(self):
        r"""
        Print pynac debug output to ``stderr``.

        EXAMPLES::

            sage: (1+x)._dbgprint()
            x + 1
        """
        self._gobj.dbgprint()

    def _dbgprinttree(self):
        r"""
        Print pynac expression tree debug output to ``stderr``.

        EXAMPLES:

        The expression tree is composed of Ginac primitives
        and functions, organized by the tree, with various
        other memory and hash information which will vary::

            sage: (1+x+exp(x+1))._dbgprinttree()    # not tested
            add @0x65e5960, hash=0x4727e01a, flags=0x3, nops=3
                x (symbol) @0x6209150, serial=6, hash=0x2057b15e, flags=0xf, domain=0
                1 (numeric) @0x3474cf0, hash=0x0, flags=0x7
                -----
                function exp @0x24835d0, hash=0x765c2165, flags=0xb, nops=1
                    add @0x65df570, hash=0x420740d2, flags=0xb, nops=2
                        x (symbol) @0x6209150, serial=6, hash=0x2057b15e, flags=0xf, domain=0
                        1 (numeric) @0x3474cf0, hash=0x0, flags=0x7
                        -----
                        overall_coeff
                        1 (numeric) @0x65e4df0, hash=0x7fd3, flags=0x7
                        =====
                    =====
                1 (numeric) @0x3474cf0, hash=0x0, flags=0x7
                -----
                overall_coeff
                1 (numeric) @0x663cc40, hash=0x7fd3, flags=0x7
                =====

        TESTS:

        This test is just to make sure the function is working::

            sage: (1+x+exp(x+1))._dbgprinttree()
            add @...
                x (symbol) ...
                1 (numeric) ...
                ...
                overall_coeff
                1 (numeric) ...
                =====
        """
        self._gobj.dbgprinttree();

    def __setstate__(self, state):
        """
        Initialize the state of the object from data saved in a pickle.

        During unpickling __init__ methods of classes are not called, the saved
        data is passed to the class via this function instead.

        TESTS::
            sage: var('x,y,z')
            (x, y, z)
            sage: t = 2*x*y^z+3
            sage: u = loads(dumps(t)) # indirect doctest
            sage: u
            2*x*y^z + 3
            sage: bool(t == u)
            True
            sage: u.subs(x=z)
            2*y^z*z + 3

            sage: loads(dumps(x.parent()(2)))
            2
        """
        # check input
        if state[0] != 0 or len(state) != 3:
            raise ValueError("unknown state information")
        # set parent
        self._set_parent(ring.SR)
        # get variables
        cdef GExList sym_lst
        for name in state[1]:
            sym_lst.append_sym(\
                    ex_to_symbol((<Expression>ring.SR.symbol(name))._gobj))

        # initialize archive
        cdef GArchive ar
        GArchive_from_str(&ar, state[2], len(state[2]))

        # extract the expression from the archive
        GEx_construct_ex(&self._gobj, ar.unarchive_ex(sym_lst, <unsigned>0))

    def __copy__(self):
        """
        TESTS::

            sage: copy(x)
            x
        """
        return new_Expression_from_GEx(self._parent, self._gobj)

    def _repr_(self):
        """
        Return string representation of this symbolic expression.

        EXAMPLES::

            sage: var("x y")
            (x, y)
            sage: repr(x+y)
            'x + y'

        TESTS::

            # printing of modular number equal to -1 as coefficient
            sage: k.<a> = GF(9); k(2)*x
            2*x

            sage: (x+1)*Mod(6,7)
            6*x + 6

            #printing rational functions
            sage: x/y
            x/y
            sage: x/2/y
            1/2*x/y
            sage: .5*x/y
            0.500000000000000*x/y
            sage: x^(-1)
            1/x
            sage: x^(-5)
            x^(-5)
            sage: x^(-y)
            x^(-y)
            sage: 2*x^(-1)
            2/x
            sage: i*x
            I*x
            sage: -x.parent(i)
            -I
            sage: y + 3*(x^(-1))
            y + 3/x

        Printing the exp function::

            sage: x.parent(1).exp()
            e
            sage: x.exp()
            e^x

        Powers::

            sage: _ = var('A,B,n'); (A*B)^n
            (A*B)^n
            sage: (A/B)^n
            (A/B)^n
            sage: n*x^(n-1)
            n*x^(n - 1)
            sage: (A*B)^(n+1)
            (A*B)^(n + 1)
            sage: (A/B)^(n-1)
            (A/B)^(n - 1)
            sage: n*x^(n+1)
            n*x^(n + 1)
            sage: n*x^(n-1)
            n*x^(n - 1)
            sage: n*(A/B)^(n+1)
            n*(A/B)^(n + 1)
            sage: (n+A/B)^(n+1)
            (n + A/B)^(n + 1)

        Powers where the base or exponent is a Python object::

            sage: (2/3)^x
            (2/3)^x
            sage: x^CDF(1,2)
            x^(1.0 + 2.0*I)
            sage: (2/3)^(2/3)
            (2/3)^(2/3)
            sage: (-x)^(1/4)
            (-x)^(1/4)
            sage: k.<a> = GF(9)
            sage: SR(a+1)^x
            (a + 1)^x

        Check if :trac:`7876` is fixed::

            sage: (1/2-1/2*I )*sqrt(2)
            -(1/2*I - 1/2)*sqrt(2)
            sage: latex((1/2-1/2*I )*sqrt(2))
            -\left(\frac{1}{2} i - \frac{1}{2}\right) \, \sqrt{2}

        Check if :trac:`9632` is fixed::

            sage: zeta(x) + cos(x)
            cos(x) + zeta(x)
            sage: psi(1,1/3)*log(3)
            log(3)*psi(1, 1/3)
        """
        return self._parent._repr_element_(self)

    def _ascii_art_(self):
        """
        TESTS::

            sage: i = var('i')
            sage: ascii_art(sum(i^2/pi*x^i, i, 0, oo))
                          2
                         x  + x
            -------------------------------
                  3         2
            - pi*x  + 3*pi*x  - 3*pi*x + pi
            sage: ascii_art(integral(exp(x + x^2)/(x+1), x))
              /
             |
             |   2
             |  x  + x
             | e
             | ------- dx
             |  x + 1
             |
            /
        """
        from sympy import pretty, sympify
        from sage.misc.ascii_art import AsciiArt
        # FIXME:: when *sage* will use at least sympy >= 0.7.2
        # we could use a nice splitting with respect of the AsciiArt module.
        # from sage.misc.ascii_art import AsciiArt, MAX_LENGTH ## for import
        #            num_columns = MAX_LENGTH  ## option of pretty
        try:
            s = pretty(sympify(self, evaluate=False), use_unicode=False)
        except StandardError:
            s = self
        return AsciiArt(str(s).splitlines())

    def _interface_(self, I):
        """
        EXAMPLES::

            sage: f = sin(e + 2)
            sage: f._interface_(sage.calculus.calculus.maxima)
            sin(%e+2)
        """
        if is_a_constant(self._gobj):
            return self.pyobject()._interface_(I)
        return super(Expression, self)._interface_(I)

    def _maxima_(self, session=None):
        """
        EXAMPLES::

            sage: f = sin(e + 2)
            sage: f._maxima_()
            sin(%e+2)
            sage: _.parent() is sage.calculus.calculus.maxima
            True
        """
        if session is None:
            # This chooses the Maxima interface used by calculus
            # Maybe not such a great idea because the "default" interface is another one
            from sage.calculus.calculus import maxima
            return super(Expression, self)._interface_(maxima)
        else:
            return super(Expression, self)._interface_(session)

    def _interface_init_(self, I):
        """
        EXAMPLES::

            sage: a = (pi + 2).sin()
            sage: a._maxima_init_()
            'sin((%pi)+(2))'

            sage: a = (pi + 2).sin()
            sage: a._maple_init_()
            'sin((pi)+(2))'

            sage: a = (pi + 2).sin()
            sage: a._mathematica_init_()
            'Sin[(Pi)+(2)]'

            sage: f = pi + I*e
            sage: f._pari_init_()
            '(Pi)+((exp(1))*(I))'

        TESTS:

        Check if complex numbers are converted to Maxima correctly
        :trac:`7557`::

            sage: SR(1.5*I)._maxima_init_()
            '1.5000000000000000*%i'
            sage: SR(CC.0)._maxima_init_()
            '1.0000000000000000*%i'
            sage: SR(CDF.0)._maxima_init_()
            '1.0000000000000000*%i'
        """
        from sage.symbolic.expression_conversions import InterfaceInit
        return InterfaceInit(I)(self)

    def _gap_init_(self):
        """
        Convert symbolic object to GAP string.

        EXAMPLES::

            sage: gap(e + pi^2 + x^3)
            x^3 + pi^2 + e
        """
        return '"%s"'%repr(self)

    def _singular_init_(self):
        """
        Conversion of a symbolic object to Singular string.

        EXAMPLES::

            sage: singular(e + pi^2 + x^3)
            x^3 + pi^2 + e
        """
        return '"%s"'%repr(self)

    def _magma_init_(self, magma):
        """
        Return string representation in Magma of this symbolic expression.

        Since Magma has no notation of symbolic calculus, this simply
        returns something that evaluates in Magma to a a Magma string.

        EXAMPLES::

            sage: x = var('x')
            sage: f = sin(cos(x^2) + log(x))
            sage: f._magma_init_(magma)
            '"sin(cos(x^2) + log(x))"'
            sage: magma(f)                         # optional - magma
            sin(cos(x^2) + log(x))
            sage: magma(f).Type()                  # optional - magma
            MonStgElt
        """
        return '"%s"'%repr(self)

    def _latex_(self):
        r"""
        Return string representation of this symbolic expression.

        TESTS::

            sage: var('x,y,z')
            (x, y, z)
            sage: latex(y + 3*(x^(-1)))
            y + \frac{3}{x}
            sage: latex(x^(y+z^(1/y)))
            x^{y + z^{\left(\frac{1}{y}\right)}}
            sage: latex(1/sqrt(x+y))
            \frac{1}{\sqrt{x + y}}
            sage: latex(sin(x*(z+y)^x))
            \sin\left(x {\left(y + z\right)}^{x}\right)
            sage: latex(3/2*(x+y)/z/y)
            \frac{3 \, {\left(x + y\right)}}{2 \, y z}
            sage: latex((2^(x^y)))
            2^{\left(x^{y}\right)}
            sage: latex(abs(x))
            {\left| x \right|}
            sage: latex((x*y).conjugate())
            \overline{x} \overline{y}
            sage: latex(x*(1/(x^2)+sqrt(x^7)))
            x {\left(\sqrt{x^{7}} + \frac{1}{x^{2}}\right)}

        Check spacing of coefficients of mul expressions (:trac:`3202` and
        :trac:`13356`)::

            sage: latex(2*3^x)
            2 \cdot 3^{x}
            sage: latex(1/2/3^x)
            \frac{1}{2 \cdot 3^{x}}
            sage: latex(1/2*3^x)
            \frac{1}{2} \cdot 3^{x}

        Powers::

            sage: _ = var('A,B,n')
            sage: latex((n+A/B)^(n+1))
            {\left(n + \frac{A}{B}\right)}^{n + 1}
            sage: latex((A*B)^n)
            \left(A B\right)^{n}
            sage: latex((A*B)^(n-1))
            \left(A B\right)^{n - 1}

        Powers where the base or exponent is a Python object::

            sage: latex((2/3)^x)
            \left(\frac{2}{3}\right)^{x}
            sage: latex(x^CDF(1,2))
            x^{1.0 + 2.0i}
            sage: latex((2/3)^(2/3))
            \left(\frac{2}{3}\right)^{\frac{2}{3}}
            sage: latex((-x)^(1/4))
            \left(-x\right)^{\frac{1}{4}}
            sage: k.<a> = GF(9)
            sage: latex(SR(a+1)^x)
            \left(a + 1\right)^{x}

        More powers (:trac:`7406`)::

            sage: latex((x^pi)^e)
            {\left(x^{\pi}\right)}^{e}
            sage: latex((x^(pi+1))^e)
            {\left(x^{\pi + 1}\right)}^{e}
            sage: a,b,c = var('a b c')
            sage: latex(a^(b^c))
            a^{\left(b^{c}\right)}
            sage: latex((a^b)^c)
            {\left(a^{b}\right)}^{c}

        Separate coefficients to numerator and denominator (:trac:`7363`)::

            sage: latex(2/(x+1))
            \frac{2}{x + 1}
            sage: latex(1/2/(x+1))
            \frac{1}{2 \, {\left(x + 1\right)}}

        Check if rational function coefficients without a ``numerator()`` method
        are printed correctly. :trac:`8491`::

            sage: latex(6.5/x)
            \frac{6.50000000000000}{x}
            sage: latex(Mod(2,7)/x)
            \frac{2}{x}

        Check if we avoid extra parenthesis in rational functions (:trac:`8688`)::

            sage: latex((x+2)/(x^3+1))
            \frac{x + 2}{x^{3} + 1}
            sage: latex((x+2)*(x+1)/(x^3+1))
            \frac{{\left(x + 2\right)} {\left(x + 1\right)}}{x^{3} + 1}
            sage: latex((x+2)/(x^3+1)/(x+1))
            \frac{x + 2}{{\left(x^{3} + 1\right)} {\left(x + 1\right)}}

        Check that the sign is correct (:trac:`9086`)::

            sage: latex(-1/x)
            -\frac{1}{x}
            sage: latex(1/-x)
            -\frac{1}{x}

        More tests for the sign (:trac:`9314`)::

            sage: latex(-2/x)
            -\frac{2}{x}
            sage: latex(-x/y)
            -\frac{x}{y}
            sage: latex(-x*z/y)
            -\frac{x z}{y}
            sage: latex(-x/z/y)
            -\frac{x}{y z}

        Check if :trac:`9394` is fixed::

            sage: var('n')
            n
            sage: latex( e^(2*I*pi*n*x - 2*I*pi*n) )
            e^{\left(2 i \, \pi n x - 2 i \, \pi n\right)}
            sage: latex( e^(2*I*pi*n*x - (2*I+1)*pi*n) )
            e^{\left(2 i \, \pi n x - \left(2 i + 1\right) \, \pi n\right)}
            sage: x+(1-2*I)*y
            x - (2*I - 1)*y
            sage: latex(x+(1-2*I)*y)
            x - \left(2 i - 1\right) \, y

        Check if complex coefficients with denominators are displayed
        correctly (:trac:`10769`)::

            sage: var('a x')
            (a, x)
            sage: latex(1/2*I/x)
            \frac{i}{2 \, x}
            sage: ratio = i/2* x^2/a
            sage: latex(ratio)
            \frac{i \, x^{2}}{2 \, a}

        Parenthesis in powers (:trac:`13262`)::

            sage: latex(1+x^(2/3)+x^(-2/3))
            x^{\frac{2}{3}} + \frac{1}{x^{\frac{2}{3}}} + 1
        """
        return self._parent._latex_element_(self)

    def _mathml_(self):
        """
        Return a MathML representation of this object.

        EXAMPLES::

            sage: mathml(pi)
            <mi>&pi;</mi>
            sage: mathml(pi+2)
            MATHML version of the string pi + 2

        """
        from sage.misc.all import mathml
        try:
            obj = self.pyobject()
        except TypeError:
            return mathml(repr(self))
        return mathml(obj)

    def _integer_(self, ZZ=None):
        """
        EXAMPLES::

            sage: f = x^3 + 17*x -3
            sage: ZZ(f.coefficient(x^3))
            1
            sage: ZZ(f.coefficient(x))
            17
            sage: ZZ(f.coefficient(x,0))
            -3
            sage: type(ZZ(f.coefficient(x,0)))
            <type 'sage.rings.integer.Integer'>

        Coercion is done if necessary::

            sage: f = x^3 + 17/1*x
            sage: ZZ(f.coefficient(x))
            17
            sage: type(ZZ(f.coefficient(x)))
            <type 'sage.rings.integer.Integer'>

        If the symbolic expression is just a wrapper around an integer,
        that very same integer is returned::

            sage: n = 17; SR(n)._integer_() is n
            True
        """
        try:
            n = self.pyobject()
        except TypeError:
            raise TypeError("unable to convert %r to an integer" % self)
        if isinstance(n, sage.rings.integer.Integer):
            return n
        return sage.rings.integer.Integer(n)

    def __int__(self):
        """
        EXAMPLES::

            sage: int(log(8)/log(2))
            3
            sage: int(-log(8)/log(2))
            -3
            sage: int(sin(2)*100)
            90
            sage: int(-sin(2)*100)
            -90
            sage: int(SR(3^64)) == 3^64
            True
            sage: int(SR(10^100)) == 10^100
            True
            sage: int(SR(10^100-10^-100)) == 10^100 - 1
            True
            sage: int(sqrt(-3))
            Traceback (most recent call last):
            ...
            ValueError: cannot convert sqrt(-3) to int
        """
        from sage.functions.all import floor, ceil
        try:
            rif_self = sage.rings.all.RIF(self)
        except TypeError:
            raise ValueError("cannot convert %s to int" % self)
        if rif_self > 0 or (rif_self.contains_zero() and self > 0):
            result = floor(self)
        else:
            result = ceil(self)
        if not isinstance(result, sage.rings.integer.Integer):
            raise ValueError("cannot convert %s to int" % self)
        else:
            return int(result)

    def __long__(self):
        """
        EXAMPLES::

            sage: long(sin(2)*100)
            90L
        """
        return long(int(self))

    def _rational_(self):
        """
        EXAMPLES::

            sage: f = x^3 + 17/1*x - 3/8
            sage: QQ(f.coefficient(x^2))
            0
            sage: QQ(f.coefficient(x^3))
            1
            sage: a = QQ(f.coefficient(x)); a
            17
            sage: type(a)
            <type 'sage.rings.rational.Rational'>
            sage: QQ(f.coefficient(x,0))
            -3/8

        If the symbolic expression is just a wrapper around a rational,
        that very same rational is returned::

            sage: n = 17/1; SR(n)._rational_() is n
            True
        """
        try:
            n = self.pyobject()
        except TypeError:
            raise TypeError("unable to convert %s to a rational" % self)
        if isinstance(n, sage.rings.rational.Rational):
            return n
        return sage.rings.rational.Rational(n)

    cpdef _eval_self(self, R):
        """
        Evaluate this expression numerically.

        This function is used to convert symbolic expressions to ``RR``,
        ``CC``, ``float``, ``complex``, ``CIF`` and ``RIF``.

        EXAMPLES::

            sage: var('x,y,z')
            (x, y, z)
            sage: sin(x).subs(x=5)._eval_self(RR)
            -0.958924274663138
            sage: gamma(x).subs(x=I)._eval_self(CC)
            -0.154949828301811 - 0.498015668118356*I
            sage: x._eval_self(CC)
            Traceback (most recent call last):
            ...
            TypeError: Cannot evaluate symbolic expression to a numeric value.

        Check if we can compute a real evaluation even if the expression
        contains complex coefficients::

            sage: RR((I - sqrt(2))*(I+sqrt(2)))
            -3.00000000000000
            sage: cos(I)._eval_self(RR)
            1.54308063481524
            sage: float(cos(I))
            1.5430806348152437
        """
        cdef GEx res
        try:
            res = self._gobj.evalf(0, {'parent':R})
        except TypeError as err:
            # try the evaluation again with the complex field
            # corresponding to the parent R
            if R is float:
                R_complex = complex
            else:
                try:
                    R_complex = R.complex_field()
                except (TypeError, AttributeError):
                    raise err
            res = self._gobj.evalf(0, {'parent':R_complex})
        if is_a_numeric(res):
            return R(py_object_from_numeric(res))
        else:
            raise TypeError("Cannot evaluate symbolic expression to a numeric value.")

    cpdef _convert(self, kwds):
        """
        Convert all the numeric coefficients and constants in this expression
        to the given ring `R`. This results in an expression which contains
        only variables, and functions whose arguments contain a variable.

        EXAMPLES::

            sage: f = sqrt(2) * cos(3); f
            sqrt(2)*cos(3)
            sage: f._convert({'parent':RDF})
            -1.40006081533995
            sage: f._convert({'parent':float})
            -1.40006081533995

        There is nothing to convert for variables::

            sage: x._convert({'parent':CC})
            x

        Note that the output is not meant to be in the in the given ring `R`.
        Since the results of some functions will still be  floating point
        approximations::

            sage: t = log(10); t
            log(10)
            sage: t._convert({'parent':QQ})
            2.30258509299405

        ::

            sage: (0.25 / (log(5.74 /x^0.9, 10))^2 / 4)._convert({'parent':QQ})
            0.331368631904900/log(287/50/x^0.900000000000000)^2
            sage: (0.25 / (log(5.74 /x^0.9, 10))^2 / 4)._convert({'parent':CC})
            0.331368631904900/log(5.74000000000000/x^0.900000000000000)^2

        When converting to an exact domain, powers remain unevaluated::

            sage: f = sqrt(2) * cos(3); f
            sqrt(2)*cos(3)
            sage: f._convert({'parent':int})
            -0.989992496600445*sqrt(2)
        """
        cdef GEx res = self._gobj.evalf(0, kwds)
        return new_Expression_from_GEx(self._parent, res)

    def _mpfr_(self, R):
        """
        Return a numerical approximation of this symbolic expression in the RealField R.

        The precision of the approximation is determined by the precision of
        the input R.

        EXAMPLES::

            0.090909090909090909090909090909090909090909090909090909090909

            sage: a = sin(3); a
            sin(3)
            sage: RealField(200)(a)
            0.14112000805986722210074480280811027984693326425226558415188
            sage: a._mpfr_(RealField(100))
            0.14112000805986722210074480281
        """
        return self._eval_self(R)

    def _real_mpfi_(self, R):
        """
        Return this expression as a real interval.

        EXAMPLES::

            sage: RIF(sqrt(2))
            1.414213562373095?
        """
        try:
            return self._eval_self(R)
        except TypeError:
            raise TypeError("unable to simplify to a real interval approximation")

    def _complex_mpfi_(self, R):
        """
        Return this expression as a complex interval.

        EXAMPLES::

            sage: CIF(pi)
            3.141592653589794?
        """
        try:
            return self._eval_self(R)
        except TypeError:
            raise TypeError("unable to simplify to a complex interval approximation")

    def _real_double_(self, R):
        """
        EXAMPLES::

            sage: RDF(sin(3))
            0.1411200080598672
        """
        return self._eval_self(R)

    def _complex_mpfr_field_(self, R):
        """
        Return a numerical approximation to this expression in the given
        ComplexField R.

        The precision of the approximation is determined by the precision of
        the input R.

        EXAMPLES::

            sage: ComplexField(200)(SR(1/11))
            0.090909090909090909090909090909090909090909090909090909090909
            sage: zeta(x).subs(x=I)._complex_mpfr_field_(ComplexField(70))
            0.0033002236853241028742 - 0.41815544914132167669*I
            sage: gamma(x).subs(x=I)._complex_mpfr_field_(ComplexField(60))
            -0.1549498283018106... - 0.49801566811835604*I
            sage: log(x).subs(x=I)._complex_mpfr_field_(ComplexField(50))
            1.5707963267949*I

            sage: CC(sqrt(2))
            1.41421356237309
            sage: a = sqrt(-2); a
            sqrt(-2)
            sage: CC(a).imag()
            1.41421356237309
            sage: ComplexField(200)(a).imag()
            1.4142135623730950488016887242096980785696718753769480731767
            sage: ComplexField(100)((-1)^(1/10))
            0.95105651629515357211643933338 + 0.30901699437494742410229341718*I
            sage: CC(x*sin(0))
            0.000000000000000
        """
        return self._eval_self(R)

    def _complex_double_(self, R):
        """
        Return a numerical approximation to this expression in the given
        Complex Double Field R.

        EXAMPLES::

            sage: CDF(SR(1/11))
            0.09090909090909091
            sage: zeta(x).subs(x=I)._complex_double_(CDF)  # rel tol 1e-16
            0.003300223685324103 - 0.4181554491413217*I
            sage: gamma(x).subs(x=I)._complex_double_(CDF)
            -0.15494982830181067 - 0.49801566811835607*I
            sage: log(x).subs(x=I)._complex_double_(CDF)
            1.5707963267948966*I
            sage: CDF((-1)^(1/3))
            0.5000000000000001 + 0.8660254037844386*I
        """
        return self._eval_self(R)

    def __float__(self):
        """
        Return float conversion of self, assuming self is constant.
        Otherwise, raise a TypeError.

        OUTPUT:

        A ``float``. Double precision evaluation of self.

        EXAMPLES::

            sage: float(SR(12))
            12.0
            sage: float(SR(2/3))
            0.6666666666666666
            sage: float(sqrt(SR(2)))
            1.4142135623730951
            sage: float(x^2 + 1)
            Traceback (most recent call last):
            ...
            TypeError: unable to simplify to float approximation
            sage: float(SR(RIF(2)))
            Traceback (most recent call last):
            ...
            TypeError: unable to simplify to float approximation
        """
        try:
            return float(self._eval_self(float))
        except TypeError:
            raise TypeError("unable to simplify to float approximation")

    def __complex__(self):
        """
        EXAMPLES::

            sage: complex(I)
            1j
            sage: complex(erf(3*I))
            1629.9946226015657j
        """
        try:
            return self._eval_self(complex)
        except TypeError:
            raise TypeError("unable to simplify to complex approximation")

    def _sympy_(self):
        """
        Return a Sympy version of this object.

        EXAMPLES::

            sage: pi._sympy_()
            pi
            sage: type(_)
            <class 'sympy.core.numbers.Pi'>

        """
        from sage.symbolic.expression_conversions import sympy
        return sympy(self)

    def _algebraic_(self, field):
        """
        Convert a symbolic expression to an algebraic number.

        EXAMPLES::

            sage: QQbar(sqrt(2) + sqrt(8))
            4.242640687119285?
            sage: AA(sqrt(2) ^ 4) == 4
            True
            sage: AA(-golden_ratio)
            -1.618033988749895?
            sage: QQbar((2*I)^(1/2))
            1 + 1*I
            sage: QQbar(e^(pi*I/3))
            0.500000000000000? + 0.866025403784439?*I

            sage: QQbar(sqrt(2))
            1.414213562373095?
            sage: AA(abs(1+I))
            1.414213562373095?
            sage: golden_ratio._algebraic_(QQbar)
            1.618033988749895?
            sage: QQbar(golden_ratio)
            1.618033988749895?

            sage: AA(x*sin(0))
            0
            sage: QQbar(x*sin(0))
            0
        """
        from sage.symbolic.expression_conversions import algebraic
        return algebraic(self, field)

    def __hash__(self):
        """
        Return hash of this expression.

        EXAMPLES::

        The hash of an object in Python or its coerced version into
        the symbolic ring is the same::

            sage: hash(SR(3/1))
            3
            sage: hash(SR(19/23))
            4
            sage: hash(19/23)
            4

        The hash for symbolic expressions are unfortunately random. Here we
        only test that the hash() function returns without error, and that
        the return type is correct::

            sage: x, y = var("x y")
            sage: t = hash(x); type(t)
            <type 'int'>
            sage: t = hash(x^y); type(t)
            <type 'int'>
            sage: type(hash(x+y))
            <type 'int'>
            sage: d = {x+y: 5}
            sage: d
            {x + y: 5}

        In this example hashing is important otherwise the answer is
        wrong::

            sage: uniq([x-x, -x+x])
            [0]

        Test if exceptions during hashing are handled properly::

            sage: t = SR(matrix(2,2,range(4)))
            sage: hash(t)
            Traceback (most recent call last):
            ...
            TypeError: mutable matrices are unhashable

        TESTS:

        Test if hashes for fderivatives with different parameters collide.
        :trac:`6243`::

            sage: f = function('f'); t = f(x,y)
            sage: u = t.derivative(x); v = t.derivative(y)
            sage: hash(u) == hash(v)
            False
            sage: d = {u: 3, v: 5}; sorted(d.values())
            [3, 5]

        More checks for fderivative hashes :trac:`6851` ::

            sage: hash(f(x).derivative(x)) == hash(f(x).derivative(x,2))
            False
            sage: d = dict( (f(x).derivative(x, i), i) for i in range(1,6) )
            sage: len(d.keys())
            5

        We create a function with 10 arguments and test if there are
        hash collisions between any of its derivatives of order at
        most 7. :trac:`7508` ::

            sage: num_vars = 10; max_order=7
            sage: X = var(' '.join(['x'+str(i) for i in range(num_vars)]))
            sage: f = function('f',*X)
            sage: hashes=set()
            sage: for length in range(1,max_order+1):  # long time (4s on sage.math, 2012)
            ...       for s in UnorderedTuples(X, length):
            ...           deriv = f.diff(*s)
            ...           h = hash(deriv)
            ...           if h in hashes:
            ...               print "deriv: %s, hash:%s"%(deriv,h)
            ...           else:
            ...               hashes.add(n)
        """
        return self._gobj.gethash()

    # Boilerplate code from sage/structure/element.pyx
    def __richcmp__(left, right, int op):
        """
        Create a formal symbolic inequality or equality.

        EXAMPLES::

            sage: var('x, y')
            (x, y)
            sage: x + 2/3 < y^2
            x + 2/3 < y^2
            sage: x^3 -y <= y + x
            x^3 - y <= x + y
            sage: x^3 -y == y + x
            x^3 - y == x + y
            sage: x^3 - y^10 >= y + x^10
            -y^10 + x^3 >= x^10 + y
            sage: x^2 > x
            x^2 > x

        Testing :trac:`11309` which changes the behavior of comparison of
        comparisons::

            sage: (-x + y < 0) in [x - y < 0]
            False
            sage: (x - 1 < 0) in [x - 2 < 0]
            False
            sage: Set([-x + y < 0, x - y < 0])
            {-x + y < 0, x - y < 0}
            sage: (x < y) == (x > y)
            False
            sage: (x < 0) < (x < 1)
            False
            sage: (x < y) != (y > x)
            False
            sage: (x >= y) == (y <= x)
            True
            sage: (x > y) == (y <= x)
            False
            sage: (x < x) == (x < x)
            True
            sage: (y > y) != (y > y)
            False
            sage: (x < y) != x
            True
            sage: (x == y) == (y == x)
            True
            sage: (x != y) != (y != x)
            False
            sage: (x == y) != (x != y)
            True
            sage: (x == y) == (y != x)
            False
            sage: x == (x == x)
            False
        """
        return (<Element>left)._richcmp(right, op)

    cdef _richcmp_c_impl(left, Element right, int op):
        cdef Expression l, r

        l = left
        r = right

        # If lhs or rhs is a relation, resolve the big relation
        # immediately UNLESS the lhs and rhs are flipped versions of
        # the same relation.
        if is_a_relational(l._gobj):
            if (op != Py_EQ and op != Py_NE):
                # relations aren't <, >, <=, or >= to other things
                return False
            if is_a_relational(r._gobj):
                # both lhs and rhs are relations, so we can get to work
                if l.operator() == r.operator():
                    e2 = ( # case: (x _ y) ?= (x _ y)
                           ( l._gobj.lhs().is_equal(r._gobj.lhs()) and
                             l._gobj.rhs().is_equal(r._gobj.rhs()) ) or

                           # case: (x == y) ?= (y == x)
                           #       (x != y) ?= (y != x)
                           ( ( l.operator() == operator.eq or
                               l.operator() == operator.ne ) and
                             l._gobj.lhs().is_equal(r._gobj.rhs()) and
                             l._gobj.rhs().is_equal(r._gobj.lhs()) ))
                else:
                    e2 = ( # case: (x < y)  ?= (y > x)  (or vice versa)
                           #       (x <= y) ?= (y >= x) (or vice versa)
                           ( ( l.operator() == operator.lt and
                               r.operator() == operator.gt ) or
                             ( l.operator() == operator.gt and
                               r.operator() == operator.lt ) or
                             ( l.operator() == operator.le and
                               r.operator() == operator.ge ) or
                             ( l.operator() == operator.ge and
                               r.operator() == operator.le ) ) and
                           l._gobj.lhs().is_equal(r._gobj.rhs()) and
                           l._gobj.rhs().is_equal(r._gobj.lhs()) )

            else:
                e2 = False              # l is relational but r isn't.

            if op == Py_EQ:
                return e2
            else:                       # op == Py_NE, checked earlier.
                return not e2

        elif is_a_relational(r._gobj):  # l isn't relational but r is.
            # things aren't <, >, <=, >=, or == to relations; they
            # are, however, != to relations
            return op == Py_NE

        # neither was relational, so we can create a symbolic relation
        cdef GEx e
        if op == Py_LT:
            e = g_lt(l._gobj, r._gobj)
        elif op == Py_EQ:
            e = g_eq(l._gobj, r._gobj)
        elif op == Py_GT:
            e = g_gt(l._gobj, r._gobj)
        elif op == Py_LE:
            e = g_le(l._gobj, r._gobj)
        elif op == Py_NE:
            e = g_ne(l._gobj, r._gobj)
        elif op == Py_GE:
            e = g_ge(l._gobj, r._gobj)
        else:
            raise TypeError
        return new_Expression_from_GEx(l._parent, e)

    def assume(self):
        r"""
        Assume that this equation holds. This is relevant for symbolic
        integration, among other things.

        EXAMPLES: We call the assume method to assume that `x>2`::

            sage: (x > 2).assume()

        Bool returns True below if the inequality is *definitely* known to
        be True.

        ::

            sage: bool(x > 0)
            True
            sage: bool(x < 0)
            False

        This may or may not be True, so bool returns False::

            sage: bool(x > 3)
            False

        If you make inconsistent or meaningless assumptions,
        Sage will let you know::

            sage: forget()
            sage: assume(x<0)
            sage: assume(x>0)
            Traceback (most recent call last):
            ...
            ValueError: Assumption is inconsistent
            sage: assumptions()
            [x < 0]
            sage: forget()

        TESTS::

            sage: v,c = var('v,c')
            sage: assume(c != 0)
            sage: integral((1+v^2/c^2)^3/(1-v^2/c^2)^(3/2),v)
            83/8*v/sqrt(-v^2/c^2 + 1) - 17/8*v^3/(c^2*sqrt(-v^2/c^2 + 1)) - 1/4*v^5/(c^4*sqrt(-v^2/c^2 + 1)) - 75/8*arcsin(v/(c^2*sqrt(c^(-2))))/sqrt(c^(-2))
            sage: forget()
        """
        from sage.symbolic.assumptions import _assumptions
        from sage.calculus.calculus import maxima
        if not self.is_relational():
            raise TypeError("self (=%s) must be a relational expression" % self)
        if not self in _assumptions:
            m = self._maxima_init_assume_()
            s = maxima.assume(m)
            if str(s._sage_()[0]) in ['meaningless','inconsistent','redundant']:
                raise ValueError("Assumption is %s" % str(s._sage_()[0]))
            _assumptions.append(self)

    def forget(self):
        """
        Forget the given constraint.

        EXAMPLES::

            sage: var('x,y')
            (x, y)
            sage: forget()
            sage: assume(x>0, y < 2)
            sage: assumptions()
            [x > 0, y < 2]
            sage: forget(y < 2)
            sage: assumptions()
            [x > 0]

        TESTS:

        Check if :trac:`7507` is fixed::

            sage: forget()
            sage: n = var('n')
            sage: foo=sin((-1)*n*pi)
            sage: foo.simplify()
            -sin(pi*n)
            sage: assume(n, 'odd')
            sage: assumptions()
            [n is odd]
            sage: foo.simplify()
            0
            sage: forget(n, 'odd')
            sage: assumptions()
            []
            sage: foo.simplify()
            -sin(pi*n)
        """
        from sage.symbolic.assumptions import _assumptions
        from sage.calculus.calculus import maxima
        if not self.is_relational():
            raise TypeError("self (=%s) must be a relational expression" % self)
        m = self._maxima_init_assume_()
        maxima.forget(m)
        try:
            _assumptions.remove(self)
        except ValueError:
            pass

    def _maxima_init_assume_(self):
        """
        Return string that when evaluated in Maxima defines the assumption
        determined by this expression.

        EXAMPLES::

            sage: f = x+2 > sqrt(3)
            sage: f._maxima_init_assume_()
            '((_SAGE_VAR_x)+(2))>((3/1)^(1/2))'
        """
        from sage.calculus.calculus import maxima

        l = self.lhs()._assume_str()
        r = self.rhs()._assume_str()
        op = self.operator()
        if  op is operator.eq:
            m = 'equal(%s, %s)'%(l, r)
        elif op is operator.ne:
            m = 'notequal(%s, %s)'%(l, r)
        else:
            m = '(%s)%s(%s)' % (l, maxima._relation_symbols()[op], r)
        return m

    def _assume_str(self):
        """
        TESTS::

            sage: x = var('x')
            sage: x._assume_str()
            '_SAGE_VAR_x'
            sage: y = function('y', x)
            sage: y._assume_str()
            'y'
            sage: abs(x)._assume_str()
            'abs(_SAGE_VAR_x)'
        """
        # if this is a function with a single argument which is a symbol, i.e.
        # this is of the form f(x), we pass the string 'f > 0'
        if is_a_function(self._gobj) and self.nops() == 1 and \
                is_a_symbol(self._gobj.op(0)):
                    op = self.operator()
                    # check if op is a user defined function, for builtin
                    # functions like abs() we still need to pass 'abs(x) > 0'
                    if isinstance(op, SymbolicFunction):
                        return self.operator().name()
        return self._maxima_init_()

    def has_wild(self):
        """
        Return ``True`` if this expression contains a wildcard.

        EXAMPLES::

            sage: (1 + x^2).has_wild()
            False
            sage: (SR.wild(0) + x^2).has_wild()
            True
            sage: SR.wild(0).has_wild()
            True
        """
        return haswild(self._gobj)

    def is_real(self):
        """
        Return True if this expression is known to be a real number.

        EXAMPLES::

            sage: t0 = SR.symbol("t0", domain='real')
            sage: t0.is_real()
            True
            sage: t0.is_positive()
            False
            sage: t1 = SR.symbol("t1", domain='positive')
            sage: (t0+t1).is_real()
            True
            sage: (t0+x).is_real()
            False
            sage: (t0*t1).is_real()
            True
            sage: (t0*x).is_real()
            False

        The following is real, but we cannot deduce that.::

            sage: (x*x.conjugate()).is_real()
            False
        """
        return self._gobj.info(info_real)

    def is_positive(self):
        """
        Return True if this expression is known to be positive.

        EXAMPLES::

            sage: t0 = SR.symbol("t0", domain='positive')
            sage: t0.is_positive()
            True
            sage: t0.is_negative()
            False
            sage: t0.is_real()
            True
            sage: t1 = SR.symbol("t1", domain='positive')
            sage: (t0*t1).is_positive()
            True
            sage: (t0 + t1).is_positive()
            True
            sage: (t0*x).is_positive()
            False
        """
        return self._gobj.info(info_positive)

    def is_negative(self):
        """
        Return True if this expression is known to be negative.

        EXAMPLES::

            sage: SR(-5).is_negative()
            True

        Check if we can correctly deduce negativity of mul objects::

            sage: t0 = SR.symbol("t0", domain='positive')
            sage: t0.is_negative()
            False
            sage: (-t0).is_negative()
            True
            sage: (-pi).is_negative()
            True
        """
        return self._gobj.info(info_negative)

    def is_integer(self):
        """
        Return True if this expression is known to be an integer.

        EXAMPLES::

            sage: SR(5).is_integer()
            True
        """
        return self._gobj.info(info_integer)

    def is_symbol(self):
        """
        Return True if this symbolic expression consists of only a symbol, i.e.,
        a symbolic variable.

        EXAMPLES::

            sage: x.is_symbol()
            True
            sage: var('y')
            y
            sage: y.is_symbol()
            True
            sage: (x*y).is_symbol()
            False
            sage: pi.is_symbol()
            False

        ::

            sage: ((x*y)/y).is_symbol()
            True
            sage: (x^y).is_symbol()
            False
        """
        return is_a_symbol(self._gobj)

    def is_constant(self):
        """
        Return True if this symbolic expression is a constant.

        This function is intended to provide an interface to query the internal
        representation of the expression. In this sense, the word ``constant``
        does not reflect the mathematical properties of the expression.
        Expressions which have no variables may return ``False``.

        EXAMPLES::

            sage: pi.is_constant()
            True
            sage: x.is_constant()
            False
            sage: SR(1).is_constant()
            False

        Note that the complex I is not a constant::

            sage: I.is_constant()
            False
            sage: I.is_numeric()
            True
        """
        return is_a_constant(self._gobj)

    def is_numeric(self):
        """
        Return True if this expression only consists of a numeric object.

        EXAMPLES::

            sage: SR(1).is_numeric()
            True
            sage: x.is_numeric()
            False
            sage: pi.is_numeric()
            False
        """
        return is_a_numeric(self._gobj)

    def is_series(self):
        """
        Return True if ``self`` is a series.

        Series are special kinds of symbolic expressions that are
        constructed via the :meth:`series` method. They usually have
        an ``Order()`` term unless the series representation is exact,
        see :meth:`is_terminating_series`.

        OUTPUT:

        Boolean. Whether ``self`` is a series symbolic
        expression. Usually, this means that it was constructed by the
        :meth:`series` method.

        Returns ``False`` if only a subexpression of the symbolic
        expression is a series.

        EXAMPLES::

            sage: SR(5).is_series()
            False
            sage: var('x')
            x
            sage: x.is_series()
            False
            sage: exp(x).is_series()
            False
            sage: exp(x).series(x,10).is_series()
            True

        Laurent series are series, too::

            sage: laurent_series = (cos(x)/x).series(x, 5)
            sage: laurent_series
            1*x^(-1) + (-1/2)*x + 1/24*x^3 + Order(x^5)
            sage: laurent_series.is_series()
            True

        Something only containing a series as a subexpression is not a
        series::

            sage: sum_expr = 1 + exp(x).series(x,5); sum_expr
            (1 + 1*x + 1/2*x^2 + 1/6*x^3 + 1/24*x^4 + Order(x^5)) + 1
            sage: sum_expr.is_series()
            False
        """
        return is_a_series(self._gobj)

    def is_terminating_series(self):
        """
        Return True if ``self`` is a series without order term.

        A series is terminating if it can be represented exactly,
        without requiring an order term. See also :meth:`is_series`
        for general series.

        OUTPUT:

        Boolean. Whether ``self`` was constructed by :meth:`series`
        and has no order term.

        EXAMPLES::

            sage: (x^5+x^2+1).series(x,10)
            1 + 1*x^2 + 1*x^5
            sage: (x^5+x^2+1).series(x,10).is_series()
            True
            sage: (x^5+x^2+1).series(x,10).is_terminating_series()
            True
            sage: SR(5).is_terminating_series()
            False
            sage: var('x')
            x
            sage: x.is_terminating_series()
            False
            sage: exp(x).series(x,10).is_terminating_series()
            False
        """
        return g_is_a_terminating_series(self._gobj)

    cpdef bint is_polynomial(self, var):
        """
        Return True if self is a polynomial in the given variable.

        EXAMPLES::

            sage: var('x,y,z')
            (x, y, z)
            sage: t = x^2 + y; t
            x^2 + y
            sage: t.is_polynomial(x)
            True
            sage: t.is_polynomial(y)
            True
            sage: t.is_polynomial(z)
            True

            sage: t = sin(x) + y; t
            y + sin(x)
            sage: t.is_polynomial(x)
            False
            sage: t.is_polynomial(y)
            True
            sage: t.is_polynomial(sin(x))
            True

        TESTS:

        Check if we can handle derivatives. :trac:`6523`::

            sage: f(x) = function('f',x)
            sage: f(x).diff(x).is_zero()
            False

        Check if :trac:`11352` is fixed::

            sage: el = -1/2*(2*x^2 - sqrt(2*x - 1)*sqrt(2*x + 1) - 1)
            sage: el.is_polynomial(x)
            False
        """
        cdef Expression symbol0 = self.coerce_in(var)
        return self._gobj.is_polynomial(symbol0._gobj)

    cpdef bint is_relational(self):
        """
        Return True if self is a relational expression.

        EXAMPLES::

            sage: x = var('x')
            sage: eqn = (x-1)^2 == x^2 - 2*x + 3
            sage: eqn.is_relational()
            True
            sage: sin(x).is_relational()
            False
        """
        return is_a_relational(self._gobj)

    cpdef bint is_infinity(self):
        """
        Return True if self is an infinite expression.

        EXAMPLES::

            sage: SR(oo).is_infinity()
            True
            sage: x.is_infinity()
            False
        """
        return is_a_infinity(self._gobj)

    cpdef bint is_positive_infinity(self):
        """
        Return True if self is a positive infinite expression.

        EXAMPLES::

            sage: SR(oo).is_positive_infinity()
            True
            sage: SR(-oo).is_positive_infinity()
            False
            sage: x.is_infinity()
            False
        """
        return is_a_infinity(self._gobj) and self._gobj.info(info_positive)

    cpdef bint is_negative_infinity(self):
        """
        Return True if self is a negative infinite expression.

        EXAMPLES::

            sage: SR(oo).is_negative_infinity()
            False
            sage: SR(-oo).is_negative_infinity()
            True
            sage: x.is_negative_infinity()
            False
        """
        return is_a_infinity(self._gobj) and self._gobj.info(info_negative)

    def left_hand_side(self):
        """
        If self is a relational expression, return the left hand side
        of the relation.  Otherwise, raise a ValueError.

        EXAMPLES::

            sage: x = var('x')
            sage: eqn = (x-1)^2 == x^2 - 2*x + 3
            sage: eqn.left_hand_side()
            (x - 1)^2
            sage: eqn.lhs()
            (x - 1)^2
            sage: eqn.left()
            (x - 1)^2
        """
        if not self.is_relational():
            raise ValueError("self must be a relational expression")
        return new_Expression_from_GEx(self._parent, self._gobj.lhs())

    lhs = left = left_hand_side

    def right_hand_side(self):
        """
        If self is a relational expression, return the right hand side
        of the relation.  Otherwise, raise a ValueError.

        EXAMPLES::

            sage: x = var('x')
            sage: eqn = (x-1)^2 <= x^2 - 2*x + 3
            sage: eqn.right_hand_side()
            x^2 - 2*x + 3
            sage: eqn.rhs()
            x^2 - 2*x + 3
            sage: eqn.right()
            x^2 - 2*x + 3
        """
        if not self.is_relational():
            raise ValueError("self must be a relation")
        return new_Expression_from_GEx(self._parent, self._gobj.rhs())

    rhs = right = right_hand_side

    def is_trivial_zero(self):
        """
        Check if this expression is trivially equal to zero without any
        simplification.

        This method is intended to be used in library code where trying to
        obtain a mathematically correct result by applying potentially
        expensive rewrite rules is not desirable.

        EXAMPLES::

            sage: SR(0).is_trivial_zero()
            True
            sage: SR(0.0).is_trivial_zero()
            True
            sage: SR(float(0.0)).is_trivial_zero()
            True

            sage: (SR(1)/2^1000).is_trivial_zero()
            False
            sage: SR(1./2^10000).is_trivial_zero()
            False

        The :meth:`~sage.structure.element.Element.is_zero` method
        is more capable::

            sage: t = pi + (pi - 1)*pi - pi^2
            sage: t.is_trivial_zero()
            False
            sage: t.is_zero()
            True
            sage: u = sin(x)^2 + cos(x)^2 - 1
            sage: u.is_trivial_zero()
            False
            sage: u.is_zero()
            True
        """
        return self._gobj.is_zero()

    def __nonzero__(self):
        """
        Return True unless this symbolic expression can be shown by Sage
        to be zero.  Note that deciding if an expression is zero is
        undecidable in general.

        EXAMPLES::

            sage: x = var('x')
            sage: forget()
            sage: SR(0).__nonzero__()
            False
            sage: SR(1).__nonzero__()
            True
            sage: bool(abs(x))
            True
            sage: bool(x/x - 1)
            False

        This is called by :meth:`is_zero`::

            sage: k = var('k')
            sage: pol = 1/(k-1) - 1/k - 1/k/(k-1)
            sage: pol.is_zero()
            True

            sage: f = sin(x)^2 + cos(x)^2 - 1
            sage: f.is_zero()
            True

        TESTS:

        First, a bunch of tests of nonzero (which is called by bool)
        for symbolic relations::

            sage: x = var('x')
            sage: bool((x-1)^2 == x^2 - 2*x + 1)
            True
            sage: bool(((x-1)^2 == x^2 - 2*x + 1).expand())
            True
            sage: bool(((x-1)^2 == x^2 - 2*x + 3).expand())
            False
            sage: bool(2 + x < 3 + x)
            True
            sage: bool(2 + x < 1 + x)
            False
            sage: bool(2 + x > 1 + x)
            True
            sage: bool(1 + x > 1 + x)
            False
            sage: bool(1 + x >= 1 + x)
            True
            sage: bool(1 + x < 1 + x)
            False
            sage: bool(1 + x <= 1 + x)
            True
            sage: bool(1 + x^2 != 1 + x*x)
            False
            sage: bool(1 + x^2 != 2 + x*x)
            True
            sage: bool(SR(oo) == SR(oo))
            True
            sage: bool(-SR(oo) == SR(oo))
            False
            sage: bool(-SR(oo) != SR(oo))
            True

        Next, tests to ensure assumptions are correctly used::

            sage: x, y, z = var('x, y, z')
            sage: assume(x>=y,y>=z,z>=x)
            sage: bool(x==z)
            True
            sage: bool(z<x)
            False
            sage: bool(z>y)
            False
            sage: bool(y==z)
            True
            sage: bool(y<=z)
            True
            sage: forget()
            sage: assume(x>=1,x<=1)
            sage: bool(x==1)
            True
            sage: bool(x != 1)
            False
            sage: bool(x>1)
            False
            sage: forget()
            sage: assume(x>0)
            sage: bool(x==0)
            False
            sage: bool(x != 0)
            True
            sage: bool(x == 1)
            False

        The following must be true, even though we do not
        know for sure that x is not 1, as symbolic comparisons
        elsewhere rely on x!=y unless we are sure it is not
        true; there is no equivalent of Maxima's ``unknown``.
        Since it is False that x==1, it is True that x != 1.

        ::

            sage: bool(x != 1)
            True
            sage: forget()
            sage: assume(x>y)
            sage: bool(x==y)
            False
            sage: bool(x != y)
            True
            sage: bool(x != y) # The same comment as above applies here as well
            True
            sage: forget()

        Comparisons of infinities::

            sage: assert( (1+I)*oo == (2+2*I)*oo )
            sage: assert( SR(unsigned_infinity) == SR(unsigned_infinity) )
            sage: assert( SR(I*oo) == I*oo )
            sage: assert( SR(-oo) <= SR(oo) )
            sage: assert( SR(oo) >= SR(-oo) )
            sage: assert( SR(oo) != SR(-oo) )
            sage: assert( sqrt(2)*oo != I*oo )
        """
        if self.is_relational():
            # constants are wrappers around Sage objects, compare directly
            if is_a_constant(self._gobj.lhs()) and is_a_constant(self._gobj.rhs()):
                return self.operator()(self.lhs().pyobject(), self.rhs().pyobject())

            pynac_result = relational_to_bool(self._gobj)

            # pynac is guaranteed to give the correct answer for comparing infinities
            if is_a_infinity(self._gobj.lhs()) or is_a_infinity(self._gobj.rhs()):
                return pynac_result

            if pynac_result:
                if self.operator() == operator.ne: # this hack is necessary to catch the case where the operator is != but is False because of assumptions made
                    m = self._maxima_()
                    s = m.parent()._eval_line('is (notequal(%s,%s))'%(repr(m.lhs()),repr(m.rhs())))
                    if s == 'false':
                        return False
                    else:
                        return True
                else:
                    return True

            # If assumptions are involved, falsification is more complicated...
            need_assumptions = False
            from sage.symbolic.assumptions import assumptions
            assumption_list = assumptions()
            if assumption_list:
                vars = self.variables()
                if vars:
                    assumption_var_list = []
                    for eqn in assumption_list:
                        try:
                            assumption_var_list.append(eqn.variables())
                        except AttributeError: # if we have a GenericDeclaration
                            assumption_var_list.append((eqn._var,))
                    assumption_vars = set(sum(assumption_var_list, ()))
                    if set(vars).intersection(assumption_vars):
                        need_assumptions = True

            # Use interval fields to try and falsify the relation
            if not need_assumptions:
                res = self.test_relation()
                if res is True:
                    return True
                elif res is False:
                    return False

            # we really have to do some work here...
            # I really don't like calling Maxima to test equality.  It
            # is SUPER SUPER SLOW, and it has all the problem
            # associated with different semantics, different
            # precision, etc., that can lead to subtle bugs.  Also, a
            # lot of basic Sage objects can't be put into maxima.
            from sage.symbolic.relation import test_relation_maxima
            return test_relation_maxima(self)

        self_is_zero = self._gobj.is_zero()
        if self_is_zero:
            return False
        else:
            return not bool(self == self._parent.zero_element())

    def test_relation(self, int ntests=20, domain=None, proof=True):
        """
        Test this relation at several random values, attempting to find
        a contradiction. If this relation has no variables, it will also
        test this relation after casting into the domain.

        Because the interval fields never return false positives, we can be
        assured that if True or False is returned (and proof is False) then
        the answer is correct.

        INPUT:

        - ``ntests`` -- (default ``20``) the number of iterations to run
        - ``domain`` -- (optional) the domain from which to draw the random
          values defaults to ``CIF`` for equality testing and ``RIF`` for
          order testing
        - ``proof`` -- (default ``True``) if ``False`` and the domain is an
          interval field, regard overlapping (potentially equal) intervals as
          equal, and return ``True`` if all tests succeeded.

        OUTPUT:

        Boolean or ``NotImplemented``, meaning

        - ``True`` -- this relation holds in the domain and has no variables.

        - ``False`` -- a contradiction was found.

        - ``NotImplemented`` -- no contradiction found.

        EXAMPLES::

            sage: (3 < pi).test_relation()
            True
            sage: (0 >= pi).test_relation()
            False
            sage: (exp(pi) - pi).n()
            19.9990999791895
            sage: (exp(pi) - pi == 20).test_relation()
            False
            sage: (sin(x)^2 + cos(x)^2 == 1).test_relation()
            NotImplemented
            sage: (sin(x)^2 + cos(x)^2 == 1).test_relation(proof=False)
            True
            sage: (x == 1).test_relation()
            False
            sage: var('x,y')
            (x, y)
            sage: (x < y).test_relation()
            False

        TESTS::

            sage: all_relations = [op for name, op in sorted(operator.__dict__.items()) if len(name) == 2]
            sage: all_relations
            [<built-in function eq>, <built-in function ge>, <built-in function gt>, <built-in function le>, <built-in function lt>, <built-in function ne>]
            sage: [op(3, pi).test_relation() for op in all_relations]
            [False, False, False, True, True, True]
            sage: [op(pi, pi).test_relation() for op in all_relations]
            [True, True, False, True, False, False]

            sage: s = 'some_very_long_variable_name_which_will_definitely_collide_if_we_use_a_reasonable_length_bound_for_a_hash_that_respects_lexicographic_order'
            sage: t1, t2 = var(','.join([s+'1',s+'2']))
            sage: (t1 == t2).test_relation()
            False
            sage: (cot(pi + x) == 0).test_relation()
            NotImplemented
        """
        cdef int k, eq_count = 0
        cdef bint is_interval
        if not self.is_relational():
            raise ValueError("self must be a relation")
        cdef operators op = relational_operator(self._gobj)
        from sage.rings.real_mpfi import is_RealIntervalField
        from sage.rings.complex_interval_field import is_ComplexIntervalField
        from sage.rings.all import RIF, CIF
        if domain is None:
            is_interval = True
            if op == equal or op == not_equal:
                domain = CIF
            else:
                domain = RIF
        else:
            is_interval = is_RealIntervalField(domain) or is_ComplexIntervalField(domain)
        zero = domain(0)
        diff = self.lhs() - self.rhs()
        vars = diff.variables()
        if op == equal:
            falsify = operator.ne
        elif op == not_equal:
            falsify = operator.eq
        elif op == less:
            falsify = operator.ge
        elif op == less_or_equal:
            falsify = operator.gt
        elif op == greater:
            falsify = operator.le
        elif op == greater_or_equal:
            falsify = operator.lt
        cdef bint equality_ok = op in [equal, less_or_equal, greater_or_equal]
        cdef int errors = 0
        val = None
        if len(vars) == 0:
            try:
                val = domain(diff)
            except (TypeError, ValueError, ArithmeticError) as ex:
                pass
            else:
                if self.operator()(val, zero):
                    return True
                elif falsify(val, zero):
                    return False
                if is_interval and not proof:
                    if val.contains_zero():
                        return equality_ok
                    else:
                        return not equality_ok
        else:
            for k in range(ntests):
                try:
                    if is_interval:
                        # Let's up the prec
                        if val and k > 4 and val.contains_zero() and domain.prec() < 1000:
                            domain = domain.to_prec(int(domain.prec() * 1.5))
                        # Uniform [-1,1] isn't the best distribution to use...
                        var_dict = dict([(v, domain.random_element() * domain.random_element(-2,6).exp()) for v in vars])
                    else:
                        var_dict = dict([(v, domain.random_element()) for v in vars])
                    val = domain(diff.subs(var_dict))
                    if falsify(val, zero):
                        return False
                    if is_interval:
                        eq_count += <bint>val.contains_zero()
                except (TypeError, ValueError, ArithmeticError, AttributeError) as ex:
                    errors += 1
                    if k == errors > 3 and is_ComplexIntervalField(domain):
                        domain = RIF.to_prec(domain.prec())
                    # we are plugging in random values above, don't be surprised
                    # if something goes wrong...
                    eq_count += equality_ok

        if not proof:
            if not equality_ok:
                return eq_count == 0
            elif op == equal and is_interval:
                return eq_count == ntests
            else:
                return True
        # Nothing failed, so it *may* be True, but this method doesn't wasn't
        # able to find anything.
        return NotImplemented

    def negation(self):
        """
        Return the negated version of self, that is the relation that is
        False iff self is True.

        EXAMPLES::

            sage: (x < 5).negation()
            x >= 5
            sage: (x == sin(3)).negation()
            x != sin(3)
            sage: (2*x >= sqrt(2)).negation()
            2*x < sqrt(2)
        """
        if not self.is_relational():
            raise ValueError("self must be a relation")
        cdef operators op = relational_operator(self._gobj)
        if op == equal:
            falsify = operator.ne
        elif op == not_equal:
            falsify = operator.eq
        elif op == less:
            falsify = operator.ge
        elif op == less_or_equal:
            falsify = operator.gt
        elif op == greater:
            falsify = operator.le
        elif op == greater_or_equal:
            falsify = operator.lt
        return falsify(self.lhs(), self.rhs())

    def contradicts(self, soln):
        """
        Return ``True`` if this relation is violated by the given variable assignment(s).

        EXAMPLES::

            sage: (x<3).contradicts(x==0)
            False
            sage: (x<3).contradicts(x==3)
            True
            sage: (x<=3).contradicts(x==3)
            False
            sage: y = var('y')
            sage: (x<y).contradicts(x==30)
            False
            sage: (x<y).contradicts({x: 30, y: 20})
            True
        """
        return bool(self.negation().subs(soln))

    def is_unit(self):
        """
        Return True if this expression is a unit of the symbolic ring.

        EXAMPLES::

            sage: SR(1).is_unit()
            True
            sage: SR(-1).is_unit()
            True
            sage: SR(0).is_unit()
            False
        """
        if not not self:
            return True
        if self == 0:
            return False
        raise NotImplementedError

    cdef Expression coerce_in(self, z):
        """
        Quickly coerce z to be an Expression.
        """
        try:
            return <Expression?>z
        except TypeError:
            return self._parent._coerce_(z)

    cpdef ModuleElement _add_(left, ModuleElement right):
        """
        Add left and right.

        EXAMPLES::

            sage: var("x y")
            (x, y)
            sage: x + y + y + x
            2*x + 2*y

            # adding relational expressions
            sage: ( (x+y) > x ) + ( x > y )
            2*x + y > x + y

            sage: ( (x+y) > x ) + x
            2*x + y > 2*x

        TESTS::

            sage: x + ( (x+y) > x )
            2*x + y > 2*x

            sage: ( x > y) + (y < x)
            Traceback (most recent call last):
            ...
            TypeError: incompatible relations

            sage: (x < 1) + (y <= 2)
            x + y < 3

            sage: x + oo
            +Infinity
            sage: x - oo
            -Infinity
            sage: x + unsigned_infinity
            Infinity
            sage: x - unsigned_infinity
            Infinity

            sage: nsr = x.parent()
            sage: nsr(oo) + nsr(oo)
            +Infinity
            sage: nsr(-oo) + nsr(-oo)
            -Infinity
            sage: nsr(oo) - nsr(oo)
            Traceback (most recent call last):
            ...
            RuntimeError: indeterminate expression: infinity - infinity encountered.
            sage: nsr(-oo) - nsr(-oo)
            Traceback (most recent call last):
            ...
            RuntimeError: indeterminate expression: infinity - infinity encountered.

            sage: nsr(unsigned_infinity) + nsr(oo)
            Traceback (most recent call last):
            ...
            RuntimeError: indeterminate expression: unsigned_infinity +- infinity encountered.
            sage: nsr(unsigned_infinity) - nsr(oo)
            Traceback (most recent call last):
            ...
            RuntimeError: indeterminate expression: unsigned_infinity +- infinity encountered.
            sage: nsr(oo) + nsr(unsigned_infinity)
            Traceback (most recent call last):
            ...
            RuntimeError: indeterminate expression: unsigned_infinity +- infinity encountered.
            sage: nsr(oo) - nsr(unsigned_infinity)
            Traceback (most recent call last):
            ...
            RuntimeError: indeterminate expression: unsigned_infinity +- infinity encountered.
            sage: nsr(unsigned_infinity) + nsr(unsigned_infinity)
            Infinity
        """
        cdef GEx x
        cdef Expression _right = <Expression>right
        cdef operators op
        if is_a_relational(left._gobj):
            if is_a_relational(_right._gobj):
                op = compatible_relation(relational_operator(left._gobj),
                                         relational_operator(_right._gobj))
                x = relational(gadd(left._gobj.lhs(), _right._gobj.lhs()),
                               gadd(left._gobj.rhs(), _right._gobj.rhs()),
                               op)
            else:
                x = relational(gadd(left._gobj.lhs(), _right._gobj),
                               gadd(left._gobj.rhs(), _right._gobj),
                               relational_operator(left._gobj))
        elif is_a_relational(_right._gobj):
            x = relational(gadd(left._gobj, _right._gobj.lhs()),
                           gadd(left._gobj, _right._gobj.rhs()),
                           relational_operator(_right._gobj))
        else:
            x = gadd(left._gobj, _right._gobj)
        return new_Expression_from_GEx(left._parent, x)

    cpdef ModuleElement _sub_(left, ModuleElement right):
        """
        EXAMPLES::

            sage: var("x y")
            (x, y)
            sage: x - y
            x - y

            # subtracting relational expressions
            sage: ( (x+y) > x ) - ( x > y )
            y > x - y

            sage: ( (x+y) > x ) - x
            y > 0

        TESTS::

            sage: x - ( (x+y) > x )
            -y > 0

            sage: ( x > y) - (y < x)
            Traceback (most recent call last):
            ...
            TypeError: incompatible relations

            sage: x - oo
            -Infinity
            sage: oo - x
            +Infinity
        """
        cdef GEx x
        cdef Expression _right = <Expression>right
        if is_a_relational(left._gobj):
            if is_a_relational(_right._gobj):
                op = compatible_relation(relational_operator(left._gobj),
                                         relational_operator(_right._gobj))
                x = relational(gsub(left._gobj.lhs(), _right._gobj.lhs()),
                               gsub(left._gobj.rhs(), _right._gobj.rhs()),
                               op)
            else:
                x = relational(gsub(left._gobj.lhs(), _right._gobj),
                               gsub(left._gobj.rhs(), _right._gobj),
                               relational_operator(left._gobj))
        elif is_a_relational(_right._gobj):
            x = relational(gsub(left._gobj, _right._gobj.lhs()),
                           gsub(left._gobj, _right._gobj.rhs()),
                           relational_operator(_right._gobj))
        else:
            x = gsub(left._gobj, _right._gobj)
        return new_Expression_from_GEx(left._parent, x)

    cpdef RingElement _mul_(left, RingElement right):
        """
        Multiply left and right.

        EXAMPLES::

            sage: var("x y")
            (x, y)
            sage: x*y*y
            x*y^2

            # multiplying relational expressions
            sage: ( (x+y) > x ) * ( x > y )
            (x + y)*x > x*y

            sage: ( (x+y) > x ) * x
            (x + y)*x > x^2

            sage: ( (x+y) > x ) * -1
            -x - y > -x

        TESTS::

            sage: x * ( (x+y) > x )
            (x + y)*x > x^2

            sage: ( x > y) * (y < x)
            Traceback (most recent call last):
            ...
            TypeError: incompatible relations

            sage: a = 1000 + 300*x + x^3 + 30*x^2
            sage: a*Mod(1,7)
            x^3 + 2*x^2 + 6*x + 6

            sage: var('z')
            z
            sage: 3*(x+y)/z
            3*(x + y)/z
            sage: (-x+z)*(3*x-3*z)
            -3*(x - z)^2

            # check if comparison of constant terms in Pynac add objects work
            sage: (y-1)*(y-2)
            (y - 1)*(y - 2)

        Check if Pynac can compute inverses of Python longs (:trac:`13107`)::

            sage: SR(4L)*SR(2L)^(-1)
            2.0

        Check for simplifications when multiplying instances of exp::

            sage: exp(x)*exp(y)
            e^(x + y)
            sage: exp(x)^2*exp(y)
            e^(2*x + y)
            sage: x^y*exp(x+y)*exp(-y)
            x^y*e^x
            sage: x^y*exp(x+y)*(x+y)*(2*x+2*y)*exp(-y)
            2*(x + y)^2*x^y*e^x
            sage: x^y*exp(x+y)*(x+y)*(2*x+2*y)*exp(-y)*exp(z)^2
            2*(x + y)^2*x^y*e^(x + 2*z)
            sage: 1/exp(x)
            e^(-x)
            sage: exp(x)/exp(y)
            e^(x - y)
            sage: A = exp(I*pi/5)
            sage: t = A*A*A*A; t
            e^(4/5*I*pi)
            sage: t*A
            -1
            sage: b = -x*A; c = b*b; c
            x^2*e^(2/5*I*pi)
            sage: u = -t*A; u
            1

        Products of non integer powers of exp are not simplified::

            sage: exp(x)^I*exp(z)^(2.5)
            (e^x)^I*(e^z)^2.50000000000000

        ::

            sage: x*oo
            Traceback (most recent call last):
            ...
            RuntimeError: indeterminate expression: infinity * f(x) encountered.
            sage: x*unsigned_infinity
            Traceback (most recent call last):
            ...
            ValueError: oo times number < oo not defined

            sage: SR(oo)*SR(oo)
            +Infinity
            sage: SR(-oo)*SR(oo)
            -Infinity
            sage: SR(oo)*SR(-oo)
            -Infinity
            sage: SR(unsigned_infinity)*SR(oo)
            Infinity

        Check if we are returning informative error messages in case of
        nonsensical arithmetic :trac:`13739`::

            sage: t = GF(5)(3)
            sage: u = GF(7)(4)
            sage: var('y')
            y
            sage: e = t*x + u*y
            sage: t*e
            Traceback (most recent call last):
            ...
            TypeError: unsupported operand parent(s) for '*': 'Finite Field
            of size 7' and 'Finite Field of size 5'

        The same issue (with a different test case) was reported in
        :trac:`10960`::

            sage: K.<b> = FiniteField(9)
            sage: i*b
            Traceback (most recent call last):
            ...
            TypeError: unsupported operand parent(s) for '*': 'Number Field
            in I with defining polynomial x^2 + 1' and 'Finite Field in b of
            size 3^2'

        Check if multiplication works when content is in `F_{2^k}`,
        examples from :trac:`13107`::

            sage: var('c1,c2,c3,r1,r2')
            (c1, c2, c3, r1, r2)
            sage: ff.<z> = GF(2**8, 'z')
            sage: ex = -(c1 + r2 - c2*r1)/c3
            sage: ex.substitute(r1=z, r2=z)
            -(c1 + z*c2 + z)/c3

        Note the content and the leading coefficient of the numerator after
        the substitution::

            sage: num = ex.op[0].subs({r1: z, r2: z}); num
            -c1 + z*c2 + z
            sage: num.leading_coefficient(c1)
            -1
            sage: num.content(c1)
            1
            sage: num.content(c1).pyobject().parent()
            Finite Field in z of size 2^8

        The leading coefficient is a negative number. The normalization process
        tries to convert it to a positive number and extract the content, by
        multiplying by ``-1/c``.  However, the content is in a field of
        characteristic 2, so negating it does not change the leading
        coefficient.

        Another example where there is no problem::

            sage: ex = -(r2 - c2*r1)/c3
            sage: num = ex.op[0].subs({r1: z, r2: z}); num
            z*c2 + z
            sage: num.leading_coefficient(c2)
            z
            sage: num.content(c2)
            1
            sage: num.content(c2).pyobject().parent()
            Finite Field in z of size 2^8

        Since the leading coefficient is not negative, no normalization is
        performed.

        The leading coefficient of the expression depends on the order of the
        variables, which is chosen to be lexicographic in Sage. Hence, using
        different variable names may change behavior and hide the bug. To cover
        these cases we test with different variable names::

            sage: var('a,b')
            (a, b)
            sage: ex = -(c1 + b - c2*a)/c3
            sage: ex.substitute(a=z, b=z)
            -(c1 + z*c2 + z)/c3
            sage: var('x1,x2,x3')
            (x1, x2, x3)
            sage: ex = -(x1 + r2 - x2*r1)/x3
            sage: ex.substitute(a=z, b=z)
            (r1*x2 - r2 - x1)/x3
        """
        cdef GEx x
        cdef Expression _right = <Expression>right
        cdef operators o
        if is_a_relational(left._gobj):
            if is_a_relational(_right._gobj):
                op = compatible_relation(relational_operator(left._gobj),
                                         relational_operator(_right._gobj))
                x = relational(gmul(left._gobj.lhs(), _right._gobj.lhs()),
                               gmul(left._gobj.rhs(), _right._gobj.rhs()),
                               op)
            else:
                o = relational_operator(left._gobj)
                x = relational(gmul(left._gobj.lhs(), _right._gobj),
                               gmul(left._gobj.rhs(), _right._gobj),
                               o)
        elif is_a_relational(_right._gobj):
            o = relational_operator(_right._gobj)
            x = relational(gmul(left._gobj, _right._gobj.lhs()),
                           gmul(left._gobj, _right._gobj.rhs()),
                           o)
        else:
            x = gmul(left._gobj, _right._gobj)
        return new_Expression_from_GEx(left._parent, x)

    cpdef RingElement _div_(left, RingElement right):
        """
        Divide left and right.

        EXAMPLES::

            sage: var("x y")
            (x, y)
            sage: x/y/y
            x/y^2

            # dividing relational expressions
            sage: ( (x+y) > x ) / ( x > y )
            (x + y)/x > x/y

            sage: ( (x+y) > x ) / x
            (x + y)/x > 1

            sage: ( (x+y) > x ) / -1
            -x - y > -x

        TESTS::

            sage: x / ( (x+y) > x )
            x/(x + y) > 1

            sage: ( x > y) / (y < x)
            Traceback (most recent call last):
            ...
            TypeError: incompatible relations
            sage: x/oo
            0
            sage: oo/x
            Traceback (most recent call last):
            ...
            RuntimeError: indeterminate expression: infinity * f(x) encountered.

            sage: SR(oo)/SR(oo)
            Traceback (most recent call last):
            ...
            RuntimeError: indeterminate expression: 0 * infinity encountered.

            sage: SR(-oo)/SR(oo)
            Traceback (most recent call last):
            ...
            RuntimeError: indeterminate expression: 0 * infinity encountered.

            sage: SR(oo)/SR(-oo)
            Traceback (most recent call last):
            ...
            RuntimeError: indeterminate expression: 0 * infinity encountered.

            sage: SR(oo)/SR(unsigned_infinity)
            Traceback (most recent call last):
            ...
            RuntimeError: indeterminate expression: 0 * infinity encountered.

            sage: SR(unsigned_infinity)/SR(oo)
            Traceback (most recent call last):
            ...
            RuntimeError: indeterminate expression: 0 * infinity encountered.

            sage: SR(0)/SR(oo)
            0

            sage: SR(0)/SR(unsigned_infinity)
            0

            sage: x/0
            Traceback (most recent call last):
            ...
            ZeroDivisionError: Symbolic division by zero

        Check if Pynac can compute divisions of Python longs (:trac:`13107`)::

            sage: SR(1L)/SR(2L)
            0.5
        """
        cdef GEx x
        cdef Expression _right = <Expression>right
        cdef operators o
        try:
            if is_a_relational(left._gobj):
                if is_a_relational(_right._gobj):
                    op = compatible_relation(relational_operator(left._gobj),
                                             relational_operator(_right._gobj))
                    x = relational(gdiv(left._gobj.lhs(), _right._gobj.lhs()),
                                   gdiv(left._gobj.rhs(), _right._gobj.rhs()),
                                   op)
                else:
                    o = relational_operator(left._gobj)
                    x = relational(gdiv(left._gobj.lhs(), _right._gobj),
                                   gdiv(left._gobj.rhs(), _right._gobj),
                                   o)
            elif is_a_relational(_right._gobj):
                o = relational_operator(_right._gobj)
                x = relational(gdiv(left._gobj, _right._gobj.lhs()),
                               gdiv(left._gobj, _right._gobj.rhs()),
                               o)
            else:
                x = gdiv(left._gobj, _right._gobj)
            return new_Expression_from_GEx(left._parent, x)
        except Exception as msg:
            # TODO: change this to maybe cleverly do something involving Cython C++ exception handling.
            # See http://docs.cython.org/docs/wrapping_CPlusPlus.html
            if 'division by zero' in str(msg):
                raise ZeroDivisionError("Symbolic division by zero")
            else:
                raise

    def __invert__(self):
        """
        Return the inverse of this symbolic expression.

        EXAMPLES::

            sage: ~x
            1/x
            sage: ~SR(3)
            1/3
            sage: v1=var('v1'); a = (2*erf(2*v1*arcsech(0))/v1); ~a
            1/2*v1/erf(2*v1*arcsech(0))
        """
        return 1/self

    # Boilerplate code from sage/structure/element.pyx
    def __cmp__(left, right):
        """
        Compare self and right, returning -1, 0, or 1, depending on if
        self < right, self == right, or self > right, respectively.

        Use this instead of the operators <=, <, etc. to compare symbolic
        expressions when you do not want to get a formal inequality back.

        IMPORTANT: Both self and right *must* have the same type, or
        this function will not be called.

        EXAMPLES::

            sage: x,y = var('x,y')
            sage: x.__cmp__(y)
            1
            sage: x < y
            x < y
            sage: cmp(x,y)
            1
            sage: cmp(SR(0.5), SR(0.7))
            -1
            sage: SR(0.5) < SR(0.7)
            0.500000000000000 < 0.700000000000000
            sage: cmp(SR(0.5), 0.7)
            -1
            sage: cmp(sin(SR(2)), sin(SR(1)))
            1
            sage: float(sin(SR(2)))
            0.9092974268256817
            sage: float(sin(SR(1)))
            0.8414709848078965

        TESTS:

        Check that :trac:`9880` is fixed::

            sage: b = [var('b_%s'%i) for i in range(4)]
            sage: precomp = (2^b_2 + 2)*(2^b_1 + 2^(-b_1) + 2^b_1*2^b_0 - \
                        2^b_1*2^(-b_0) - 2^(-b_1)*2^b_0 - 2^(-b_1)*2^(-b_0) + \
                        2^b_0 + 2^(-b_0) - 9) + (2^b_1 + 2^(-b_1) + \
                        2^b_1*2^b_0 - 2^b_1*2^(-b_0) - 2^(-b_1)*2^b_0 - \
                         2^(-b_1)*2^(-b_0) + 2^b_0 + 2^(-b_0) - 9)/2^b_2
            sage: repl_dict = {b_0: b_0, b_3: b_1, b_2: b_3, b_1: b_2}
            sage: P = precomp.substitute(repl_dict)
            sage: P.expand()
            -2^(-b_0)*2^(-b_2)*2^b_3 - 2^b_0*2^(-b_2)*2^b_3 -
            2^(-b_0)*2^b_2*2^b_3 + 2^b_0*2^b_2*2^b_3 - 2*2^(-b_0)*2^(-b_2)
            - 2*2^b_0*2^(-b_2) - 2*2^(-b_0)*2^b_2 + 2*2^b_0*2^b_2 +
            2^(-b_0)*2^b_3 + 2^b_0*2^b_3 + 2^(-b_2)*2^b_3 + 2^b_2*2^b_3 +
            2*2^(-b_0) + 2*2^b_0 + 2*2^(-b_2) + 2*2^b_2 - 9*2^b_3 -
            2^(-b_0)*2^(-b_2)/2^b_3 - 2^b_0*2^(-b_2)/2^b_3 -
            2^(-b_0)*2^b_2/2^b_3 + 2^b_0*2^b_2/2^b_3 + 2^(-b_0)/2^b_3 +
            2^b_0/2^b_3 + 2^(-b_2)/2^b_3 + 2^b_2/2^b_3 - 9/2^b_3 - 18

            sage: _0,b_1,b_2=var('b_0,b_1,b_2')
            sage: f = 1/27*b_2^2/(2^b_2)^2 + 1/27*b_1^2/(2^b_1)^2 + \
            1/27*b_0^2/(2^b_0)^2 + 1/27*b_2/(2^b_2)^2 - 2/81/(2^b_2)^2 + \
            1/27*b_1/(2^b_1)^2 + 8/243/(2^b_2)^2 - 1/81*b_0/(2^b_0)^2 - \
            1/27*b_1^2/((2^b_2)^2*(2^b_1)^2) - \
            1/27*b_0^2/((2^b_2)^2*(2^b_0)^2) - 20/243/(2^b_1)^2 + 1/9/2^b_0 \
            + 4/81*b_0/(2^b_0)^2 - 8/243/(2^b_2)^2 - 2/9/(2^b_2*2^b_1) - \
            2/9/(2^b_2*2^b_0) + 8/243/(2^b_1)^2 - 1/9/2^b_0 + \
            2/9/(2^b_2*2^b_1) + 2/9/(2^b_2*2^b_0) - \
            2/27*b_1*b_2/((2^b_2)^2*(2^b_1)^2) - \
            1/27*b_2^2/((2^b_2)^2*(2^b_1)^2) - \
            2/27*b_0*b_2/((2^b_2)^2*(2^b_0)^2) - \
            1/27*b_2^2/((2^b_2)^2*(2^b_0)^2) + 2/81/(2^b_1)^2 - \
            1/27*b_0^2/((2^b_1)^2*(2^b_0)^2) - \
            2/27*b_0*b_1/((2^b_1)^2*(2^b_0)^2) - \
            1/27*b_1^2/((2^b_1)^2*(2^b_0)^2) - 2/81/(2^b_0)^2 + \
            5/27*b_1/((2^b_2)^2*(2^b_1)^2) + 5/27*b_2/((2^b_2)^2*(2^b_1)^2) \
            + 5/27*b_0/((2^b_2)^2*(2^b_0)^2) + \
            5/27*b_2/((2^b_2)^2*(2^b_0)^2) + 5/27*b_0/((2^b_1)^2*(2^b_0)^2) \
            + 5/27*b_1/((2^b_1)^2*(2^b_0)^2) - 4/81/((2^b_2)^2*(2^b_1)^2) + \
            1/27*b_0^2/((2^b_2)^2*(2^b_1)^2*(2^b_0)^2) + \
            2/27*b_0*b_1/((2^b_2)^2*(2^b_1)^2*(2^b_0)^2) + \
            2/27*b_0*b_2/((2^b_2)^2*(2^b_1)^2*(2^b_0)^2) + \
            1/27*b_1^2/((2^b_2)^2*(2^b_1)^2*(2^b_0)^2) + \
            2/27*b_1*b_2/((2^b_2)^2*(2^b_1)^2*(2^b_0)^2) + \
            1/27*b_2^2/((2^b_2)^2*(2^b_1)^2*(2^b_0)^2) - \
            4/81/((2^b_2)^2*(2^b_0)^2) - 4/81/((2^b_1)^2*(2^b_0)^2) - \
            11/27*b_0/((2^b_2)^2*(2^b_1)^2*(2^b_0)^2) - \
            11/27*b_1/((2^b_2)^2*(2^b_1)^2*(2^b_0)^2) - \
            11/27*b_2/((2^b_2)^2*(2^b_1)^2*(2^b_0)^2) + \
            64/81/((2^b_2)^2*(2^b_1)^2*(2^b_0)^2) + 35/81 \
            sage: f.nops()
            38

            sage: x,y,z = var('x y z');
            sage: print (-x+z)*(3*x-3*z)
            -3*(x - z)^2

            sage: t = var('t')
            sage: (x-t)^3
            -(t - x)^3
            sage: (-t+x)^3
            -(t - x)^3
            sage: (-x+t)^3
            (t - x)^3

        This example is from :trac:`10833`::

            sage: R.<x,c> = PolynomialRing(QQ,2)
            sage: phi(x) = x^2 + c
            sage: def iterkate(n):
            ....:     pol = x
            ....:     for i in range(1,n):
            ....:         pol = phi(pol)
            ....:     return pol
            ....:
            sage: g = expand(iterkate(7))
            sage: g.nops()
            480

        Check if :trac:`10849` is fixed::

            sage: t = I.pyobject().parent()(-1/2)
            sage: t > 0
            False
            sage: t = I*x-1/2; t
            I*x - 1/2
            sage: t.subs(x=I*x).subs(x=0).is_positive()
            False
        """
        return (<Element>left)._cmp(right)

    cdef int _cmp_c_impl(left, Element right) except -2:
        """
        Compare ``left`` and ``right``.

        INPUT:

        - ``right`` -- A :class:`Expression` instance.

        OUTPUT:

        Boolean.

        EXAMPLES::

            sage: a = sqrt(3)
            sage: b = x^2+1
            sage: a.__cmp__(b)   # indirect doctest
            -1
        """
        return print_order_compare(left._gobj, (<Expression>right)._gobj)

    cpdef int _cmp_add(Expression left, Expression right) except -2:
        """
        Compare ``left`` and ``right`` in the print order.

        INPUT:

        - ``right`` -- A :class:`Expression` instance.

        OUTPUT:

        Boolean.

        EXAMPLES::

            sage: a = sqrt(3)
            sage: b = x^2+1
            sage: a._cmp_add(b)
            -1
            sage: b._cmp_add(a)
            1
            sage: b._cmp_add(1)
            Traceback (most recent call last):
            ...
            TypeError: Argument 'right' has incorrect type (expected
            sage.symbolic.expression.Expression, got sage.rings.integer.Integer)
        """
        return print_order_compare(left._gobj, right._gobj)

    cpdef int _cmp_mul(Expression left, Expression right) except -2:
        """
        Compare ``left`` and ``right`` in the print order for products.

        INPUT:

        - ``right`` -- A :class:`Expression` instance.

        OUTPUT:

        Boolean.

        EXAMPLES::

            sage: a = sqrt(3)
            sage: b = x^2+1
            sage: a._cmp_mul(b)
            -1
            sage: b._cmp_mul(a)
            1
            sage: b._cmp_mul(1)
            Traceback (most recent call last):
            ...
            TypeError: Argument 'right' has incorrect type (expected
            sage.symbolic.expression.Expression, got sage.rings.integer.Integer)
        """
        return print_order_compare_mul(left._gobj, right._gobj)

    def __pow__(self, exp, ignored):
        """
        Return self raised to the power of exp.

        INPUT:

        - ``exp`` -- something that coerces to a symbolic expression.
        - ``ignored`` -- the second argument that should accept a modulus
          is actually ignored.

        OUTPUT:

        A symbolic expression.

        EXAMPLES::

            sage: var('x,y')
            (x, y)
            sage: x.__pow__(y)
            x^y
            sage: x^(3/5)
            x^(3/5)
            sage: x^sin(x)^cos(y)
            x^(sin(x)^cos(y))

        TESTS::

            sage: (Mod(2,7)*x^2 + Mod(2,7))^7
            (2*x^2 + 2)^7

        The leading coefficient in the result above is 1 since::

            sage: t = Mod(2,7); gcd(t, t)^7
            1
            sage: gcd(t,t).parent()
            Ring of integers modulo 7

        ::

            sage: k = GF(7)
            sage: f = expand((k(1)*x^5 + k(1)*x^2 + k(2))^7); f
            x^35 + x^14 + 2

            sage: x^oo
            Traceback (most recent call last):
            ...
            ValueError: power::eval(): pow(f(x), infinity) is not defined.
            sage: SR(oo)^2
            +Infinity
            sage: SR(-oo)^2
            +Infinity
            sage: SR(-oo)^3
            -Infinity
            sage: SR(unsigned_infinity)^2
            Infinity

        Test powers of exp::

            sage: exp(2)^5
            e^10
            sage: exp(x)^5
            e^(5*x)

        Test base a Python numeric type::

            sage: int(2)^x
            2^x
            sage: float(2.3)^(x^3 - x^2 + 1/3)
            2.3^(x^3 - x^2 + 1/3)
            sage: complex(1,3)^(sqrt(2))
            (1+3j)^sqrt(2)

        Test complex numeric powers::

            sage: I^0.5
            0.707106781186548 + 0.707106781186547*I
            sage: (I + 1) ^ (0.5 + I)
            0.400667052375828 + 0.365310866736929*I
            sage: I^I
            I^I
            sage: I^x
            I^x
            sage: I^(1/2)
            sqrt(I)
            sage: I^(2/3)
            I^(2/3)
            sage: 2^(1/2)
            sqrt(2)
            sage: (2*I)^(1/2)
            sqrt(2*I)

        Test if we can take powers of elements of `\QQ(i)` (:trac:`8659`)::

            sage: t = QuadraticField(-1, 'I')(8)
            sage: t^(1/2)
            2*sqrt(2)
            sage: (t^2)^(1/4)
            2*4^(1/4)

        Test if we can compute inverses of Python longs (:trac:`13107`)::

            sage: SR(2L)^(-1)
            0.5

        Symbolic powers with ``None`` shouldn't crash (:trac:`17523`)::

            sage: None^pi
            Traceback (most recent call last):
            ...
            TypeError: no canonical coercion from <type 'NoneType'> to Symbolic Ring
            sage: sin(x)^None
            Traceback (most recent call last):
            ...
            TypeError: no canonical coercion from <type 'NoneType'> to Symbolic Ring
        """
        cdef Expression base, nexp

        try:
            # self is an Expression and exp might not be
            base = <Expression?>self
        except TypeError:
            # exp is an Expression and self might not be
            nexp = <Expression?>exp
            base = nexp.coerce_in(self)
        else:
            nexp = base.coerce_in(exp)
        cdef GEx x
        if is_a_relational(base._gobj):
            x = relational(g_pow(base._gobj.lhs(), nexp._gobj),
                           g_pow(base._gobj.rhs(), nexp._gobj),
                           relational_operator(base._gobj))
        else:
            x = g_pow(base._gobj, nexp._gobj)
        return new_Expression_from_GEx(base._parent, x)

    def derivative(self, *args):
        """
        Return the derivative of this expressions with respect to the
        variables supplied in args.

        Multiple variables and iteration counts may be supplied; see
        documentation for the global
        :meth:`~sage.calculus.functional.derivative` function for more
        details.

        .. seealso::

            This is implemented in the `_derivative` method (see the
            source code).

        EXAMPLES::

            sage: var("x y")
            (x, y)
            sage: t = (x^2+y)^2
            sage: t.derivative(x)
            4*(x^2 + y)*x
            sage: t.derivative(x, 2)
            12*x^2 + 4*y
            sage: t.derivative(x, 2, y)
            4
            sage: t.derivative(y)
            2*x^2 + 2*y

        If the function depends on only one variable, you may omit the
        variable. Giving just a number (for the order of the derivative)
        also works::

            sage: f(x) = x^3 + sin(x)
            sage: f.derivative()
            x |--> 3*x^2 + cos(x)
            sage: f.derivative(2)
            x |--> 6*x - sin(x)

        ::

            sage: t = sin(x+y^2)*tan(x*y)
            sage: t.derivative(x)
            (tan(x*y)^2 + 1)*y*sin(y^2 + x) + cos(y^2 + x)*tan(x*y)
            sage: t.derivative(y)
            (tan(x*y)^2 + 1)*x*sin(y^2 + x) + 2*y*cos(y^2 + x)*tan(x*y)

        ::

            sage: h = sin(x)/cos(x)
            sage: derivative(h,x,x,x)
            8*sin(x)^2/cos(x)^2 + 6*sin(x)^4/cos(x)^4 + 2
            sage: derivative(h,x,3)
            8*sin(x)^2/cos(x)^2 + 6*sin(x)^4/cos(x)^4 + 2

        ::

            sage: var('x, y')
            (x, y)
            sage: u = (sin(x) + cos(y))*(cos(x) - sin(y))
            sage: derivative(u,x,y)
            -cos(x)*cos(y) + sin(x)*sin(y)
            sage: f = ((x^2+1)/(x^2-1))^(1/4)
            sage: g = derivative(f, x); g # this is a complex expression
            -1/2*((x^2 + 1)*x/(x^2 - 1)^2 - x/(x^2 - 1))/((x^2 + 1)/(x^2 - 1))^(3/4)
            sage: g.factor()
            -x/((x + 1)^2*(x - 1)^2*((x^2 + 1)/(x^2 - 1))^(3/4))

        ::

            sage: y = var('y')
            sage: f = y^(sin(x))
            sage: derivative(f, x)
            y^sin(x)*cos(x)*log(y)

        ::

            sage: g(x) = sqrt(5-2*x)
            sage: g_3 = derivative(g, x, 3); g_3(2)
            -3

        ::

            sage: f = x*e^(-x)
            sage: derivative(f, 100)
            x*e^(-x) - 100*e^(-x)

        ::

            sage: g = 1/(sqrt((x^2-1)*(x+5)^6))
            sage: derivative(g, x)
            -((x + 5)^6*x + 3*(x^2 - 1)*(x + 5)^5)/((x^2 - 1)*(x + 5)^6)^(3/2)

        TESTS::

            sage: t.derivative()
            Traceback (most recent call last):
            ...
            ValueError: No differentiation variable specified.
        """
        return multi_derivative(self, args)

    diff = differentiate = derivative

    def _derivative(self, symb=None, deg=1):
        """
        Return the deg-th (partial) derivative of self with respect to symb.

        EXAMPLES::

            sage: var("x y")
            (x, y)
            sage: b = (x+y)^5
            sage: b._derivative(x, 2)
            20*(x + y)^3

            sage: foo = function('foo',nargs=2)
            sage: foo(x^2,x^2)._derivative(x)
            2*x*D[0](foo)(x^2, x^2) + 2*x*D[1](foo)(x^2, x^2)

            sage: SR(1)._derivative()
            0

        If the expression is a callable symbolic expression, and no
        variables are specified, then calculate the gradient::

            sage: f(x,y)=x^2+y
            sage: f.diff() # gradient
            (x, y) |--> (2*x, 1)

        TESTS:

        Raise error if no variable is specified and there are multiple
        variables::

            sage: b._derivative()
            Traceback (most recent call last):
            ...
            ValueError: No differentiation variable specified.

        Check if :trac:`6524` is fixed::

            sage: f = function('f')
            sage: f(x)*f(x).derivative(x)*f(x).derivative(x,2)
            f(x)*D[0](f)(x)*D[0, 0](f)(x)
            sage: g = f(x).diff(x)
            sage: h = f(x).diff(x)*sin(x)
            sage: h/g
            sin(x)
        """
        if symb is None:
            # we specify a default value of None for symb and check for it here
            # to return more helpful error messages when no variable is
            # given by the multi_derivative framework
            vars = self.variables()
            if len(vars) == 1:
                symb = vars[0]
            elif len(vars) == 0:
                return self._parent(0)
            elif sage.symbolic.callable.is_CallableSymbolicExpression(self):
                return self.gradient()
            else:
                raise ValueError("No differentiation variable specified.")
        if not isinstance(deg, (int, long, sage.rings.integer.Integer)) \
                or deg < 1:
            raise TypeError("argument deg should be an integer >= 1.")
        cdef Expression symbol = self.coerce_in(symb)
        if not is_a_symbol(symbol._gobj):
            raise TypeError("argument symb must be a symbol")
        cdef GEx x
        sig_on()
        try:
            x = self._gobj.diff(ex_to_symbol(symbol._gobj), deg)
        finally:
            sig_off()
        return new_Expression_from_GEx(self._parent, x)

    def gradient(self, variables=None):
        r"""
        Compute the gradient of a symbolic function.

        This function returns a vector whose components are the derivatives
        of the original function with respect to the arguments of the
        original function. Alternatively, you can specify the variables as
        a list.

        EXAMPLES::

            sage: x,y = var('x y')
            sage: f = x^2+y^2
            sage: f.gradient()
            (2*x, 2*y)
            sage: g(x,y) = x^2+y^2
            sage: g.gradient()
            (x, y) |--> (2*x, 2*y)
            sage: n = var('n')
            sage: f(x,y) = x^n+y^n
            sage: f.gradient()
            (x, y) |--> (n*x^(n - 1), n*y^(n - 1))
            sage: f.gradient([y,x])
            (x, y) |--> (n*y^(n - 1), n*x^(n - 1))
        """
        from sage.modules.free_module_element import vector
        if variables is None:
            variables = self.arguments()
        return vector([self.derivative(x) for x in variables])

    def hessian(self):
        r"""
        Compute the hessian of a function. This returns a matrix components
        are the 2nd partial derivatives of the original function.

        EXAMPLES::

            sage: x,y = var('x y')
            sage: f = x^2+y^2
            sage: f.hessian()
            [2 0]
            [0 2]
            sage: g(x,y) = x^2+y^2
            sage: g.hessian()
            [(x, y) |--> 2 (x, y) |--> 0]
            [(x, y) |--> 0 (x, y) |--> 2]
        """
        from sage.matrix.constructor import matrix
        return matrix([[g.derivative(x) for x in self.arguments()]
                       for g in self.gradient()])


    def series(self, symbol, order=None):
        r"""
        Return the power series expansion of self in terms of the
        given variable to the given order.

        INPUT:

        - ``symbol`` - a symbolic variable or symbolic equality
          such as ``x == 5``; if an equality is given, the
          expansion is around the value on the right hand side
          of the equality
        - ``order`` - an integer; if nothing given, it is set
          to the global default (``20``), which can be changed
          using :func:`set_series_precision`

        OUTPUT:

        A power series.

        To truncate the power series and obtain a normal expression, use the
        :meth:`truncate` command.

        EXAMPLES:

        We expand a polynomial in `x` about 0, about `1`, and also truncate
        it back to a polynomial::

            sage: var('x,y')
            (x, y)
            sage: f = (x^3 - sin(y)*x^2 - 5*x + 3); f
            x^3 - x^2*sin(y) - 5*x + 3
            sage: g = f.series(x, 4); g
            3 + (-5)*x + (-sin(y))*x^2 + 1*x^3
            sage: g.truncate()
            x^3 - x^2*sin(y) - 5*x + 3
            sage: g = f.series(x==1, 4); g
            (-sin(y) - 1) + (-2*sin(y) - 2)*(x - 1) + (-sin(y) + 3)*(x - 1)^2 + 1*(x - 1)^3
            sage: h = g.truncate(); h
            (x - 1)^3 - (x - 1)^2*(sin(y) - 3) - 2*(x - 1)*(sin(y) + 1) - sin(y) - 1
            sage: h.expand()
            x^3 - x^2*sin(y) - 5*x + 3

        We computer another series expansion of an analytic function::

            sage: f = sin(x)/x^2
            sage: f.series(x,7)
            1*x^(-1) + (-1/6)*x + 1/120*x^3 + (-1/5040)*x^5 + Order(x^7)
            sage: f.series(x)
            1*x^(-1) + (-1/6)*x + ... + Order(x^20)
            sage: f.series(x==1,3)
            (sin(1)) + (cos(1) - 2*sin(1))*(x - 1) + (-2*cos(1) + 5/2*sin(1))*(x - 1)^2 + Order((x - 1)^3)
            sage: f.series(x==1,3).truncate().expand()
            -2*x^2*cos(1) + 5/2*x^2*sin(1) + 5*x*cos(1) - 7*x*sin(1) - 3*cos(1) + 11/2*sin(1)

        Following the GiNaC tutorial, we use John Machin's amazing
        formula `\pi = 16 \tan^{-1}(1/5) - 4 \tan^{-1}(1/239)` to compute
        digits of `\pi`. We expand the arc tangent around 0 and insert
        the fractions 1/5 and 1/239.

        ::

            sage: x = var('x')
            sage: f = atan(x).series(x, 10); f
            1*x + (-1/3)*x^3 + 1/5*x^5 + (-1/7)*x^7 + 1/9*x^9 + Order(x^10)
            sage: float(16*f.subs(x==1/5) - 4*f.subs(x==1/239))
            3.1415926824043994

        TESTS:

        Check if :trac:`8943` is fixed::

            sage: ((1+arctan(x))**(1/x)).series(x==0, 3)
            (e) + (-1/2*e)*x + (1/8*e)*x^2 + Order(x^3)

        Order may be negative::

            sage: f = sin(x)^(-2); f.series(x, -1)
            1*x^(-2) + Order(1/x)

        Check if changing global series precision does it right::

            sage: set_series_precision(3)
            sage: (1/(1-2*x)).series(x)
            1 + 2*x + 4*x^2 + Order(x^3)
            sage: set_series_precision(20)
        """
        cdef Expression symbol0 = self.coerce_in(symbol)
        cdef GEx x
        cdef int prec
        if order is None:
            from sage.misc.defaults import series_precision
            prec = series_precision()
        else:
            prec = order
        sig_on()
        try:
            x = self._gobj.series(symbol0._gobj, prec, 0)
        finally:
            sig_off()
        return new_Expression_from_GEx(self._parent, x)

    def residue(self, symbol):
        """
        Calculate the residue of ``self`` with respect to ``symbol``.

        INPUT:

        - ``symbol`` - a symbolic variable or symbolic equality such
          as ``x == 5``. If an equality is given, the expansion is
          around the value on the right hand side of the equality,
          otherwise at ``0``.

        OUTPUT:

        The residue of ``self``.

        Say, ``symbol`` is ``x == a``, then this function calculates
        the residue of ``self`` at `x=a`, i.e., the coefficient of
        `1/(x-a)` of the series expansion of ``self`` around `a`.

        EXAMPLES::

            sage: (1/x).residue(x == 0)
            1
            sage: (1/x).residue(x == oo)
            -1
            sage: (1/x^2).residue(x == 0)
            0
            sage: (1/sin(x)).residue(x == 0)
            1
            sage: var('q, n, z')
            (q, n, z)
            sage: (-z^(-n-1)/(1-z/q)^2).residue(z == q).simplify_full()
            (n + 1)/q^n
            sage: var('s')
            s
            sage: zeta(s).residue(s == 1) # not tested - #15846
            1

        TESTS::

            sage: (exp(x)/sin(x)^4).residue(x == 0)
            5/6
        """
        if symbol.is_relational():
            x = symbol.lhs()
            a = symbol.rhs()
        else:
            x = symbol
            a = 0
        if a == infinity:
            return (-self.subs({x: 1/x}) / x**2).residue(x == 0)
        return self.subs({x: x+a}).series(x == 0, 0).coefficient(x, -1)

    def taylor(self, *args):
        r"""
        Expand this symbolic expression in a truncated Taylor or
        Laurent series in the variable `v` around the point `a`,
        containing terms through `(x - a)^n`. Functions in more
        variables is also supported.

        INPUT:

        -  ``*args`` - the following notation is supported

           - ``x, a, n`` - variable, point, degree

           - ``(x, a), (y, b), n`` - variables with points, degree of polynomial

        EXAMPLES::

            sage: var('a, x, z')
            (a, x, z)
            sage: taylor(a*log(z), z, 2, 3)
            1/24*a*(z - 2)^3 - 1/8*a*(z - 2)^2 + 1/2*a*(z - 2) + a*log(2)

        ::

            sage: taylor(sqrt (sin(x) + a*x + 1), x, 0, 3)
            1/48*(3*a^3 + 9*a^2 + 9*a - 1)*x^3 - 1/8*(a^2 + 2*a + 1)*x^2 + 1/2*(a + 1)*x + 1

        ::

            sage: taylor (sqrt (x + 1), x, 0, 5)
            7/256*x^5 - 5/128*x^4 + 1/16*x^3 - 1/8*x^2 + 1/2*x + 1

        ::

            sage: taylor (1/log (x + 1), x, 0, 3)
            -19/720*x^3 + 1/24*x^2 - 1/12*x + 1/x + 1/2

        ::

            sage: taylor (cos(x) - sec(x), x, 0, 5)
            -1/6*x^4 - x^2

        ::

            sage: taylor ((cos(x) - sec(x))^3, x, 0, 9)
            -1/2*x^8 - x^6

        ::

            sage: taylor (1/(cos(x) - sec(x))^3, x, 0, 5)
            -15377/7983360*x^4 - 6767/604800*x^2 + 11/120/x^2 + 1/2/x^4 - 1/x^6 - 347/15120

        TESTS:

        Check that ticket :trac:`7472` is fixed (Taylor polynomial in
        more variables)::

            sage: x,y=var('x y'); taylor(x*y^3,(x,1),(y,1),4)
            (x - 1)*(y - 1)^3 + 3*(x - 1)*(y - 1)^2 + (y - 1)^3 + 3*(x - 1)*(y - 1) + 3*(y - 1)^2 + x + 3*y - 3
            sage: expand(_)
            x*y^3

        """
        from sage.all import SR, Integer
        A=args
        try:
            if isinstance(A[0],tuple):
                B=[]
                B.append([SR(A[i][0]) for i in range(len(A)-1)])
                B.append([A[i][1] for i in range(len(A)-1)])
            else:
                B=[A[0],SR(A[1])]
            B.append(Integer(A[len(A)-1]))
        except Exception:
            raise NotImplementedError("Wrong arguments passed to taylor. See taylor? for more details.")
        l = self._maxima_().taylor(B)
        return self.parent()(l)



    def truncate(self):
        """
        Given a power series or expression, return the corresponding
        expression without the big oh.

        INPUT:

        - ``self`` -- a series as output by the :meth:`series` command.

        OUTPUT:

        A symbolic expression.

        EXAMPLES::

            sage: f = sin(x)/x^2
            sage: f.truncate()
            sin(x)/x^2
            sage: f.series(x,7)
            1*x^(-1) + (-1/6)*x + 1/120*x^3 + (-1/5040)*x^5 + Order(x^7)
            sage: f.series(x,7).truncate()
            -1/5040*x^5 + 1/120*x^3 - 1/6*x + 1/x
            sage: f.series(x==1,3).truncate().expand()
            -2*x^2*cos(1) + 5/2*x^2*sin(1) + 5*x*cos(1) - 7*x*sin(1) - 3*cos(1) + 11/2*sin(1)
        """
        if not is_a_series(self._gobj):
            return self
        return new_Expression_from_GEx(self._parent, series_to_poly(self._gobj))

    def expand(Expression self, side=None):
        """
        Expand this symbolic expression. Products of sums and exponentiated
        sums are multiplied out, numerators of rational expressions which
        are sums are split into their respective terms, and multiplications
        are distributed over addition at all levels.

        EXAMPLES:

        We expand the expression `(x-y)^5` using both
        method and functional notation.

        ::

            sage: x,y = var('x,y')
            sage: a = (x-y)^5
            sage: a.expand()
            x^5 - 5*x^4*y + 10*x^3*y^2 - 10*x^2*y^3 + 5*x*y^4 - y^5
            sage: expand(a)
            x^5 - 5*x^4*y + 10*x^3*y^2 - 10*x^2*y^3 + 5*x*y^4 - y^5

        We expand some other expressions::

            sage: expand((x-1)^3/(y-1))
            x^3/(y - 1) - 3*x^2/(y - 1) + 3*x/(y - 1) - 1/(y - 1)
            sage: expand((x+sin((x+y)^2))^2)
            x^2 + 2*x*sin((x + y)^2) + sin((x + y)^2)^2

        We can expand individual sides of a relation::

            sage: a = (16*x-13)^2 == (3*x+5)^2/2
            sage: a.expand()
            256*x^2 - 416*x + 169 == 9/2*x^2 + 15*x + 25/2
            sage: a.expand('left')
            256*x^2 - 416*x + 169 == 1/2*(3*x + 5)^2
            sage: a.expand('right')
            (16*x - 13)^2 == 9/2*x^2 + 15*x + 25/2

        TESTS::

            sage: var('x,y')
            (x, y)
            sage: ((x + (2/3)*y)^3).expand()
            x^3 + 2*x^2*y + 4/3*x*y^2 + 8/27*y^3
            sage: expand( (x*sin(x) - cos(y)/x)^2 )
            x^2*sin(x)^2 - 2*cos(y)*sin(x) + cos(y)^2/x^2
            sage: f = (x-y)*(x+y); f
            (x + y)*(x - y)
            sage: f.expand()
            x^2 - y^2
        """
        if side is not None:
            if not is_a_relational(self._gobj):
                raise ValueError("expansion on sides only makes sense for relations")
            if side == 'left':
                return self.operator()(self.lhs().expand(), self.rhs())
            elif side == 'right':
                return self.operator()(self.lhs(), self.rhs().expand())
            else:
                raise ValueError("side must be 'left', 'right', or None")

        cdef GEx x
        sig_on()
        try:
            x = self._gobj.expand(0)
        finally:
            sig_off()
        return new_Expression_from_GEx(self._parent, x)

    expand_rational = rational_expand = expand

    def expand_trig(self, full=False, half_angles=False, plus=True, times=True):
        """
        Expand trigonometric and hyperbolic functions of sums of angles
        and of multiple angles occurring in self. For best results, self
        should already be expanded.

        INPUT:

        -  ``full`` - (default: False) To enhance user control
           of simplification, this function expands only one level at a time
           by default, expanding sums of angles or multiple angles. To obtain
           full expansion into sines and cosines immediately, set the optional
           parameter full to True.

        -  ``half_angles`` - (default: False) If True, causes
           half-angles to be simplified away.

        -  ``plus`` - (default: True) Controls the sum rule;
           expansion of sums (e.g. 'sin(x + y)') will take place only if plus
           is True.

        -  ``times`` - (default: True) Controls the product
           rule, expansion of products (e.g. sin(2\*x)) will take place only
           if times is True.


        OUTPUT:

        A symbolic expression.

        EXAMPLES::

            sage: sin(5*x).expand_trig()
            5*cos(x)^4*sin(x) - 10*cos(x)^2*sin(x)^3 + sin(x)^5
            sage: cos(2*x + var('y')).expand_trig()
            cos(2*x)*cos(y) - sin(2*x)*sin(y)

        We illustrate various options to this function::

            sage: f = sin(sin(3*cos(2*x))*x)
            sage: f.expand_trig()
            sin((3*cos(cos(2*x))^2*sin(cos(2*x)) - sin(cos(2*x))^3)*x)
            sage: f.expand_trig(full=True)
            sin((3*(cos(cos(x)^2)*cos(sin(x)^2) + sin(cos(x)^2)*sin(sin(x)^2))^2*(cos(sin(x)^2)*sin(cos(x)^2) - cos(cos(x)^2)*sin(sin(x)^2)) - (cos(sin(x)^2)*sin(cos(x)^2) - cos(cos(x)^2)*sin(sin(x)^2))^3)*x)
            sage: sin(2*x).expand_trig(times=False)
            sin(2*x)
            sage: sin(2*x).expand_trig(times=True)
            2*cos(x)*sin(x)
            sage: sin(2 + x).expand_trig(plus=False)
            sin(x + 2)
            sage: sin(2 + x).expand_trig(plus=True)
            cos(x)*sin(2) + cos(2)*sin(x)
            sage: sin(x/2).expand_trig(half_angles=False)
            sin(1/2*x)
            sage: sin(x/2).expand_trig(half_angles=True)
            (-1)^floor(1/2*x/pi)*sqrt(-1/2*cos(x) + 1/2)

        ALIASES:

        :meth:`trig_expand` and :meth:`expand_trig` are the same
        """
        from sage.calculus.calculus import maxima_options
        M = self._maxima_()
        P = M.parent()
        opt = maxima_options(trigexpand=full, halfangles=half_angles,
                             trigexpandplus=plus, trigexpandtimes=times)
        cmd = 'trigexpand(%s), %s'%(M.name(), opt)
        ans = P(cmd)
        return self.parent()(ans)

    trig_expand = expand_trig

    def reduce_trig(self, var=None):
        r"""
        Combine products and powers of trigonometric and hyperbolic
        sin's and cos's of x into those of multiples of x. It also
        tries to eliminate these functions when they occur in
        denominators.

        INPUT:

        - ``self`` - a symbolic expression

        - ``var`` - (default: None) the variable which is used for
          these transformations. If not specified, all variables are
          used.

        OUTPUT:

        A symbolic expression.

        EXAMPLES::

            sage: y=var('y')
            sage: f=sin(x)*cos(x)^3+sin(y)^2
            sage: f.reduce_trig()
            -1/2*cos(2*y) + 1/8*sin(4*x) + 1/4*sin(2*x) + 1/2

        To reduce only the expressions involving x we use optional parameter::

            sage: f.reduce_trig(x)
            sin(y)^2 + 1/8*sin(4*x) + 1/4*sin(2*x)

        ALIASES: :meth:`trig_reduce` and :meth:`reduce_trig` are the same
        """
        M = self._maxima_()
        P = M.parent()
        if var is None:
            cmd = 'trigreduce(%s)'%(M.name())
        else:
            cmd = 'trigreduce(%s,%s)'%(M.name(),'_SAGE_VAR_'+str(var))
        ans = P(cmd)
        return self.parent()(ans)

    trig_reduce = reduce_trig

    ############################################################################
    # Pattern Matching
    ############################################################################
    def match(self, pattern):
        """
        Check if self matches the given pattern.

        INPUT:

        -  ``pattern`` -- a symbolic expression, possibly containing wildcards
           to match for

        OUTPUT:

        One of

        ``None`` if there is no match, or a dictionary mapping the
        wildcards to the matching values if a match was found. Note
        that the dictionary is empty if there were no wildcards in the
        given pattern.

        See also http://www.ginac.de/tutorial/Pattern-matching-and-advanced-substitutions.html

        EXAMPLES::

            sage: var('x,y,z,a,b,c,d,f,g')
            (x, y, z, a, b, c, d, f, g)
            sage: w0 = SR.wild(0); w1 = SR.wild(1); w2 = SR.wild(2)
            sage: ((x+y)^a).match((x+y)^a)  # no wildcards, so empty dict
            {}
            sage: print ((x+y)^a).match((x+y)^b)
            None
            sage: t = ((x+y)^a).match(w0^w1)
            sage: t[w0], t[w1]
            (x + y, a)
            sage: print ((x+y)^a).match(w0^w0)
            None
            sage: ((x+y)^(x+y)).match(w0^w0)
            {$0: x + y}
            sage: t = ((a+b)*(a+c)).match((a+w0)*(a+w1))
            sage: t[w0], t[w1]
            (c, b)
            sage: ((a+b)*(a+c)).match((w0+b)*(w0+c))
            {$0: a}
            sage: t = ((a+b)*(a+c)).match((w0+w1)*(w0+w2))
            sage: t[w0], t[w1], t[w2]
            (a, c, b)
            sage: print ((a+b)*(a+c)).match((w0+w1)*(w1+w2))
            None
            sage: t = (a*(x+y)+a*z+b).match(a*w0+w1)
            sage: t[w0], t[w1]
            (x + y, a*z + b)
            sage: print (a+b+c+d+f+g).match(c)
            None
            sage: (a+b+c+d+f+g).has(c)
            True
            sage: (a+b+c+d+f+g).match(c+w0)
            {$0: a + b + d + f + g}
            sage: (a+b+c+d+f+g).match(c+g+w0)
            {$0: a + b + d + f}
            sage: (a+b).match(a+b+w0)
            {$0: 0}
            sage: print (a*b^2).match(a^w0*b^w1)
            None
            sage: (a*b^2).match(a*b^w1)
            {$1: 2}
            sage: (x*x.arctan2(x^2)).match(w0*w0.arctan2(w0^2))
            {$0: x}

        Beware that behind-the-scenes simplification can lead to
        surprising results in matching::

            sage: print (x+x).match(w0+w1)
            None
            sage: t = x+x; t
            2*x
            sage: t.operator()
            <built-in function mul>

        Since asking to match w0+w1 looks for an addition operator,
        there is no match.
        """
        cdef Expression p = self.coerce_in(pattern)
        cdef GExList mlst
        cdef bint res = self._gobj.match(p._gobj, mlst)
        if not res:
            return None

        cdef dict rdict = {}
        cdef GExListIter itr = mlst.begin()
        cdef GExListIter lstend = mlst.end()
        while itr.is_not_equal(lstend):
            key = new_Expression_from_GEx(self._parent, itr.obj().lhs())
            val = new_Expression_from_GEx(self._parent, itr.obj().rhs())
            rdict[key] = val
            itr.inc()
        return rdict


    def find(self, pattern):
        """
        Find all occurrences of the given pattern in this expression.

        Note that once a subexpression matches the pattern, the search does
        not extend to subexpressions of it.

        EXAMPLES::

            sage: var('x,y,z,a,b')
            (x, y, z, a, b)
            sage: w0 = SR.wild(0); w1 = SR.wild(1)

            sage: (sin(x)*sin(y)).find(sin(w0))
            [sin(y), sin(x)]

            sage: ((sin(x)+sin(y))*(a+b)).expand().find(sin(w0))
            [sin(y), sin(x)]

            sage: (1+x+x^2+x^3).find(x)
            [x]
            sage: (1+x+x^2+x^3).find(x^w0)
            [x^2, x^3]

            sage: (1+x+x^2+x^3).find(y)
            []

            # subexpressions of a match are not listed
            sage: ((x^y)^z).find(w0^w1)
            [(x^y)^z]
        """
        cdef Expression p = self.coerce_in(pattern)
        cdef GExList found
        self._gobj.find(p._gobj, found)
        res = []
        cdef GExListIter itr = found.begin()
        while itr.is_not_equal(found.end()):
            res.append(new_Expression_from_GEx(self._parent, itr.obj()))
            itr.inc()
        res.sort(cmp)
        return res

    def has(self, pattern):
        """
        EXAMPLES::

            sage: var('x,y,a'); w0 = SR.wild(); w1 = SR.wild()
            (x, y, a)
            sage: (x*sin(x + y + 2*a)).has(y)
            True

        Here "x+y" is not a subexpression of "x+y+2*a" (which has the
        subexpressions "x", "y" and "2*a")::

            sage: (x*sin(x + y + 2*a)).has(x+y)
            False
            sage: (x*sin(x + y + 2*a)).has(x + y + w0)
            True

        The following fails because "2*(x+y)" automatically gets converted to
        "2*x+2*y" of which "x+y" is not a subexpression::

            sage: (x*sin(2*(x+y) + 2*a)).has(x+y)
            False

        Although x^1==x and x^0==1, neither "x" nor "1" are actually of the
        form "x^something"::

            sage: (x+1).has(x^w0)
            False

        Here is another possible pitfall, where the first expression
        matches because the term "-x" has the form "(-1)*x" in GiNaC. To check
        whether a polynomial contains a linear term you should use the
        coeff() function instead.

        ::

            sage: (4*x^2 - x + 3).has(w0*x)
            True
            sage: (4*x^2 + x + 3).has(w0*x)
            False
            sage: (4*x^2 + x + 3).has(x)
            True
            sage: (4*x^2 - x + 3).coefficient(x,1)
            -1
            sage: (4*x^2 + x + 3).coefficient(x,1)
            1
        """
        cdef Expression p = self.coerce_in(pattern)
        return self._gobj.has(p._gobj)

    def substitute(self, in_dict=None, **kwds):
        """
        EXAMPLES::

            sage: var('x,y,z,a,b,c,d,f,g')
            (x, y, z, a, b, c, d, f, g)
            sage: w0 = SR.wild(0); w1 = SR.wild(1)
            sage: t = a^2 + b^2 + (x+y)^3

            # substitute with keyword arguments (works only with symbols)
            sage: t.subs(a=c)
            (x + y)^3 + b^2 + c^2

            # substitute with a dictionary argument
            sage: t.subs({a^2: c})
            (x + y)^3 + b^2 + c

            sage: t.subs({w0^2: w0^3})
            a^3 + b^3 + (x + y)^3

            # substitute with a relational expression
            sage: t.subs(w0^2 == w0^3)
            a^3 + b^3 + (x + y)^3

            sage: t.subs(w0==w0^2)
            (x^2 + y^2)^18 + a^16 + b^16

            # more than one keyword argument is accepted
            sage: t.subs(a=b, b=c)
            (x + y)^3 + b^2 + c^2

            # using keyword arguments with a dictionary is allowed
            sage: t.subs({a:b}, b=c)
            (x + y)^3 + b^2 + c^2

            # in this case keyword arguments override the dictionary
            sage: t.subs({a:b}, a=c)
            (x + y)^3 + b^2 + c^2

            sage: t.subs({a:b, b:c})
            (x + y)^3 + b^2 + c^2

        TESTS::

            sage: # no arguments return the same expression
            sage: t.subs()
            (x + y)^3 + a^2 + b^2

            # similarly for an empty dictionary argument
            sage: t.subs({})
            (x + y)^3 + a^2 + b^2

            # non keyword or dictionary argument returns error
            sage: t.subs(5)
            Traceback (most recent call last):
            ...
            TypeError: subs takes either a set of keyword arguments, a dictionary, or a symbolic relational expression

            # substitutions with infinity
            sage: (x/y).subs(y=oo)
            0
            sage: (x/y).subs(x=oo)
            Traceback (most recent call last):
            ...
            RuntimeError: indeterminate expression: infinity * f(x) encountered.
            sage: (x*y).subs(x=oo)
            Traceback (most recent call last):
            ...
            RuntimeError: indeterminate expression: infinity * f(x) encountered.
            sage: (x^y).subs(x=oo)
            Traceback (most recent call last):
            ...
            ValueError: power::eval(): pow(Infinity, f(x)) is not defined.
            sage: (x^y).subs(y=oo)
            Traceback (most recent call last):
            ...
            ValueError: power::eval(): pow(f(x), infinity) is not defined.
            sage: (x+y).subs(x=oo)
            +Infinity
            sage: (x-y).subs(y=oo)
            -Infinity
            sage: gamma(x).subs(x=-1)
            Infinity
            sage: 1/gamma(x).subs(x=-1)
            0

        Verify that this operation does not modify the passed
        dictionary (:trac:`6622`)::

            sage: var('v t')
            (v, t)
            sage: f = v*t
            sage: D = {v: 2}
            sage: f(D, t=3)
            6
            sage: D
            {v: 2}

        Check if :trac:`9891` is fixed::

            sage: exp(x).subs(x=log(x))
            x

        Check if :trac:`13587` is fixed::

            sage: t = tan(x)^2 - tan(x)
            sage: t.subs(x=pi/2)
            Infinity
            sage: u = gamma(x) - gamma(x-1)
            sage: u.subs(x=-1)
            Infinity
        """
        cdef dict sdict = {}
        if in_dict is not None:
            if isinstance(in_dict, Expression):
                return self._subs_expr(in_dict)
            if not isinstance(in_dict, dict):
                raise TypeError("subs takes either a set of keyword arguments, a dictionary, or a symbolic relational expression")
            sdict.update(in_dict)

        if kwds:
            for k, v in kwds.iteritems():
                k = self._parent.var(k)
                sdict[k] = v

        cdef GExMap smap
        for k, v in sdict.iteritems():
            smap.insert(make_pair((<Expression>self.coerce_in(k))._gobj,
                                  (<Expression>self.coerce_in(v))._gobj))

        return new_Expression_from_GEx(self._parent, self._gobj.subs_map(smap, 0))

    subs = substitute

    cpdef Expression _subs_expr(self, expr):
        """
        EXAMPLES::

            sage: var('x,y,z,a,b,c,d,f')
            (x, y, z, a, b, c, d, f)
            sage: w0 = SR.wild(0); w1 = SR.wild(1)
            sage: (a^2 + b^2 + (x+y)^2)._subs_expr(w0^2 == w0^3)
            a^3 + b^3 + (x + y)^3
            sage: (a^4 + b^4 + (x+y)^4)._subs_expr(w0^2 == w0^3)
            a^4 + b^4 + (x + y)^4
            sage: (a^2 + b^4 + (x+y)^4)._subs_expr(w0^2 == w0^3)
            b^4 + (x + y)^4 + a^3
            sage: ((a+b+c)^2)._subs_expr(a+b == x)
            (a + b + c)^2
            sage: ((a+b+c)^2)._subs_expr(a+b+w0 == x+w0)
            (c + x)^2
            sage: (a+2*b)._subs_expr(a+b == x)
            a + 2*b
            sage: (a+2*b)._subs_expr(a+b+w0 == x+w0)
            a + 2*b
            sage: (a+2*b)._subs_expr(a+w0*b == x)
            x
            sage: (a+2*b)._subs_expr(a+b+w0*b == x+w0*b)
            a + 2*b
            sage: (4*x^3-2*x^2+5*x-1)._subs_expr(x==a)
            4*a^3 - 2*a^2 + 5*a - 1
            sage: (4*x^3-2*x^2+5*x-1)._subs_expr(x^w0==a^w0)
            4*a^3 - 2*a^2 + 5*x - 1
            sage: (4*x^3-2*x^2+5*x-1)._subs_expr(x^w0==a^(2*w0))._subs_expr(x==a)
            4*a^6 - 2*a^4 + 5*a - 1
            sage: sin(1+sin(x))._subs_expr(sin(w0)==cos(w0))
            cos(cos(x) + 1)
            sage: (sin(x)^2 + cos(x)^2)._subs_expr(sin(w0)^2+cos(w0)^2==1)
            1
            sage: (1 + sin(x)^2 + cos(x)^2)._subs_expr(sin(w0)^2+cos(w0)^2==1)
            cos(x)^2 + sin(x)^2 + 1
            sage: (17*x + sin(x)^2 + cos(x)^2)._subs_expr(w1 + sin(w0)^2+cos(w0)^2 == w1 + 1)
            17*x + 1
            sage: ((x-1)*(sin(x)^2 + cos(x)^2)^2)._subs_expr(sin(w0)^2+cos(w0)^2 == 1)
            x - 1
            """
        cdef Expression p = self.coerce_in(expr)
        return new_Expression_from_GEx(self._parent, self._gobj.subs(p._gobj))

    def substitute_expression(self, *equations):
        """
        Given a dictionary of key:value pairs, substitute all occurrences
        of key for value in self.  The substitutions can also be given
        as a number of symbolic equalities key == value; see the
        examples.

        .. warning::

           This is a formal pattern substitution, which may or may not
           have any mathematical meaning. The exact rules used at
           present in Sage are determined by Maxima's subst
           command. Sometimes patterns are not replaced even though
           one would think they should be - see examples below.

        EXAMPLES::

            sage: f = x^2 + 1
            sage: f.subs_expr(x^2 == x)
            x + 1

        ::

            sage: var('x,y,z'); f = x^3 + y^2 + z
            (x, y, z)
            sage: f.subs_expr(x^3 == y^2, z == 1)
            2*y^2 + 1

        Or the same thing giving the substitutions as a dictionary::

            sage: f.subs_expr({x^3:y^2, z:1})
            2*y^2 + 1

            sage: f = x^2 + x^4
            sage: f.subs_expr(x^2 == x)
            x^4 + x
            sage: f = cos(x^2) + sin(x^2)
            sage: f.subs_expr(x^2 == x)
            cos(x) + sin(x)

        ::

            sage: f(x,y,t) = cos(x) + sin(y) + x^2 + y^2 + t
            sage: f.subs_expr(y^2 == t)
            (x, y, t) |--> x^2 + 2*t + cos(x) + sin(y)

        The following seems really weird, but it *is* what Maple does::

            sage: f.subs_expr(x^2 + y^2 == t)
            (x, y, t) |--> x^2 + y^2 + t + cos(x) + sin(y)
            sage: maple.eval('subs(x^2 + y^2 = t, cos(x) + sin(y) + x^2 + y^2 + t)')          # optional - maple
            'cos(x)+sin(y)+x^2+y^2+t'
            sage: maxima.quit()
            sage: maxima.eval('cos(x) + sin(y) + x^2 + y^2 + t, x^2 + y^2 = t')
            'sin(y)+y^2+cos(x)+x^2+t'

        Actually Mathematica does something that makes more sense::

            sage: mathematica.eval('Cos[x] + Sin[y] + x^2 + y^2 + t /. x^2 + y^2 -> t')       # optional - mathematica
            2 t + Cos[x] + Sin[y]
        """
        if isinstance(equations[0], dict):
            eq_dict = equations[0]
            equations = [ x == eq_dict[x] for x in eq_dict.keys() ]

        if not all([is_SymbolicEquation(eq) for eq in equations]):
            raise TypeError("each expression must be an equation")

        d = dict([(eq.lhs(), eq.rhs()) for eq in equations])
        return self.subs(d)

    subs_expr = substitute_expression

    def substitute_function(self, original, new):
        """
        Return this symbolic expressions all occurrences of the
        function *original* replaced with the function *new*.

        EXAMPLES::

            sage: x,y = var('x,y')
            sage: foo = function('foo'); bar = function('bar')
            sage: f = foo(x) + 1/foo(pi*y)
            sage: f.substitute_function(foo, bar)
            1/bar(pi*y) + bar(x)
        """
        from sage.symbolic.expression_conversions import SubstituteFunction
        return SubstituteFunction(self, original, new)()

    def __call__(self, *args, **kwds):
        """
        Call the :meth:`subs` on this expression.

        EXAMPLES::

            sage: var('x,y,z')
            (x, y, z)
            sage: (x+y)(x=z^2, y=x^y)
            z^2 + x^y
        """
        return self._parent._call_element_(self, *args, **kwds)

    def variables(self):
        """
        Return sorted tuple of variables that occur in this expression.

        EXAMPLES::

            sage: (x,y,z) = var('x,y,z')
            sage: (x+y).variables()
            (x, y)
            sage: (2*x).variables()
            (x,)
            sage: (x^y).variables()
            (x, y)
            sage: sin(x+y^z).variables()
            (x, y, z)

        """
        from sage.symbolic.ring import SR
        cdef GExSet sym_set
        g_list_symbols(self._gobj, sym_set)
        res = []
        cdef GExSetIter itr = sym_set.begin()
        while itr.is_not_equal(sym_set.end()):
            res.append(new_Expression_from_GEx(SR, itr.obj()))
            itr.inc()
        res.sort(cmp=lambda x,y: -cmp(x,y))
        return tuple(res)

    def arguments(self):
        """
        EXAMPLES::

            sage: x,y = var('x,y')
            sage: f = x + y
            sage: f.arguments()
            (x, y)

            sage: g = f.function(x)
            sage: g.arguments()
            (x,)

        """
        try:
            return self._parent.arguments()
        except AttributeError:
            return self.variables()

    args = arguments

    def number_of_arguments(self):
        """
        EXAMPLES::

            sage: x,y = var('x,y')
            sage: f = x + y
            sage: f.number_of_arguments()
            2

            sage: g = f.function(x)
            sage: g.number_of_arguments()
            1

        ::

            sage: x,y,z = var('x,y,z')
            sage: (x+y).number_of_arguments()
            2
            sage: (x+1).number_of_arguments()
            1
            sage: (sin(x)+1).number_of_arguments()
            1
            sage: (sin(z)+x+y).number_of_arguments()
            3
            sage: (sin(x+y)).number_of_arguments()
            2

        ::

            sage: ( 2^(8/9) - 2^(1/9) )(x-1)
            Traceback (most recent call last):
            ...
            ValueError: the number of arguments must be less than or equal to 0
        """
        return len(self.arguments())

    def number_of_operands(self):
        """
        Return the number of arguments of this expression.

        EXAMPLES::

            sage: var('a,b,c,x,y')
            (a, b, c, x, y)
            sage: a.number_of_operands()
            0
            sage: (a^2 + b^2 + (x+y)^2).number_of_operands()
            3
            sage: (a^2).number_of_operands()
            2
            sage: (a*b^2*c).number_of_operands()
            3
        """
        return self._gobj.nops()

    nops = number_of_operands

    def __len__(self):
        """
        Return the number of arguments of this expression.

        EXAMPLES::

            sage: var('a,b,c,x,y')
            (a, b, c, x, y)
            sage: len(a)
            0
            sage: len((a^2 + b^2 + (x+y)^2))
            3
            sage: len((a^2))
            2
            sage: len(a*b^2*c)
            3
        """
        return self.number_of_operands()

    def _unpack_operands(self):
        """
        Unpack the operands of this expression converting each to a Python
        object if possible.

        This corresponds to the conversion performed when arguments of a
        function are unpacked as they are being passed to custom methods of
        a symbolic function.

        EXAMPLES::

            sage: t = SR._force_pyobject((1, 2, x, x+1, x+2))
            sage: t._unpack_operands()
            (1, 2, x, x + 1, x + 2)
            sage: type(t._unpack_operands())
            <type 'tuple'>
            sage: map(type, t._unpack_operands())
            [<type 'sage.rings.integer.Integer'>, <type 'sage.rings.integer.Integer'>, <type 'sage.symbolic.expression.Expression'>, <type 'sage.symbolic.expression.Expression'>, <type 'sage.symbolic.expression.Expression'>]
            sage: u = SR._force_pyobject((t, x^2))
            sage: u._unpack_operands()
            ((1, 2, x, x + 1, x + 2), x^2)
            sage: type(u._unpack_operands()[0])
            <type 'tuple'>
        """
        from sage.symbolic.pynac import unpack_operands
        return unpack_operands(self)

    def operands(self):
        """
        Return a list containing the operands of this expression.

        EXAMPLES::

            sage: var('a,b,c,x,y')
            (a, b, c, x, y)
            sage: (a^2 + b^2 + (x+y)^2).operands()
            [a^2, b^2, (x + y)^2]
            sage: (a^2).operands()
            [a, 2]
            sage: (a*b^2*c).operands()
            [a, b^2, c]
        """
        from sage.symbolic.ring import SR
        return [new_Expression_from_GEx(SR, self._gobj.op(i)) \
                            for i from 0 <= i < self._gobj.nops()]

    def operator(self):
        """
        Return the topmost operator in this expression.

        EXAMPLES::

            sage: x,y,z = var('x,y,z')
            sage: (x+y).operator()
            <built-in function add>
            sage: (x^y).operator()
            <built-in function pow>
            sage: (x^y * z).operator()
            <built-in function mul>
            sage: (x < y).operator()
            <built-in function lt>

            sage: abs(x).operator()
            abs
            sage: r = gamma(x).operator(); type(r)
            <class 'sage.functions.other.Function_gamma'>

            sage: psi = function('psi', nargs=1)
            sage: psi(x).operator()
            psi

            sage: r = psi(x).operator()
            sage: r == psi
            True

            sage: f = function('f', nargs=1, conjugate_func=lambda self, x: 2*x)
            sage: nf = f(x).operator()
            sage: nf(x).conjugate()
            2*x

            sage: f = function('f')
            sage: a = f(x).diff(x); a
            D[0](f)(x)
            sage: a.operator()
            D[0](f)

        TESTS::

            sage: (x <= y).operator()
            <built-in function le>
            sage: (x == y).operator()
            <built-in function eq>
            sage: (x != y).operator()
            <built-in function ne>
            sage: (x > y).operator()
            <built-in function gt>
            sage: (x >= y).operator()
            <built-in function ge>
            sage: SR._force_pyobject( (x, x + 1, x + 2) ).operator()
            <type 'tuple'>
        """
        cdef operators o
        cdef unsigned serial
        import operator
        if is_a_add(self._gobj):
            return operator.add
        elif is_a_mul(self._gobj) or is_a_ncmul(self._gobj):
            return operator.mul
        elif is_a_power(self._gobj):
            return operator.pow
        elif is_a_relational(self._gobj):
            # find the operator and return it
            o = relational_operator(self._gobj)
            if o == equal:
                return operator.eq
            elif o == not_equal:
                return operator.ne
            elif o == less:
                return operator.lt
            elif o == less_or_equal:
                return operator.le
            elif o == greater:
                return operator.gt
            elif o == greater_or_equal:
                return operator.ge
            else:
                raise RuntimeError("operator type not known, please report this as a bug")
        elif is_a_function(self._gobj):
            # get function id
            serial = ex_to_function(self._gobj).get_serial()

            # if operator is a special function defined by us
            # find the python equivalent and return it
            res = get_sfunction_from_serial(serial)
            if res is None:
                raise RuntimeError("cannot find SFunction in table")

            if is_a_fderivative(self._gobj):
                from sage.symbolic.pynac import paramset_from_Expression
                from sage.symbolic.operators import FDerivativeOperator
                parameter_set = paramset_from_Expression(self)
                res = FDerivativeOperator(res, parameter_set)

            return res
        elif is_exactly_a_exprseq(self._gobj):
            return tuple

        # self._gobj is either a symbol, constant or numeric
        return None

    def __index__(self):
        """
        EXAMPLES::

            sage: a = range(10)
            sage: a[:SR(5)]
            [0, 1, 2, 3, 4]
        """
        return int(self._integer_())

    def iterator(self):
        """
        Return an iterator over the operands of this expression.

        EXAMPLES::

            sage: x,y,z = var('x,y,z')
            sage: list((x+y+z).iterator())
            [x, y, z]
            sage: list((x*y*z).iterator())
            [x, y, z]
            sage: list((x^y*z*(x+y)).iterator())
            [x + y, x^y, z]

        Note that symbols, constants and numeric objects do not have operands,
        so the iterator function raises an error in these cases::

            sage: x.iterator()
            Traceback (most recent call last):
            ...
            ValueError: expressions containing only a numeric coefficient, constant or symbol have no operands
            sage: pi.iterator()
            Traceback (most recent call last):
            ...
            ValueError: expressions containing only a numeric coefficient, constant or symbol have no operands
            sage: SR(5).iterator()
            Traceback (most recent call last):
            ...
            ValueError: expressions containing only a numeric coefficient, constant or symbol have no operands
        """
        if is_a_symbol(self._gobj) or is_a_constant(self._gobj) or \
                is_a_numeric(self._gobj):
                    raise ValueError("expressions containing only a numeric coefficient, constant or symbol have no operands")
        return new_ExpIter_from_Expression(self)

    property op:
        def __get__(self):
            """
            Provide access to the operands of an expression through a property.


            EXAMPLES::

                sage: t = 1+x+x^2
                sage: t.op
                Operands of x^2 + x + 1
                sage: x.op
                Traceback (most recent call last):
                ...
                TypeError: expressions containing only a numeric coefficient, constant or symbol have no operands
                sage: t.op[0]
                x^2

            Indexing directly with ``t[1]`` causes problems with numpy types.

                sage: t[1]
                Traceback (most recent call last):
                ...
                TypeError: 'sage.symbolic.expression.Expression' object does not support indexing
            """
            if is_a_symbol(self._gobj) or is_a_constant(self._gobj) or \
                is_a_numeric(self._gobj):
                    raise TypeError("expressions containing only a numeric coefficient, constant or symbol have no operands")
            cdef OperandsWrapper res = OperandsWrapper.__new__(OperandsWrapper)
            res._expr = self
            return res

    def _numerical_approx(self, prec=None, digits=None, algorithm=None):
        """
        Return a numerical approximation this symbolic expression as
        either a real or complex number with at least the requested
        number of bits or digits of precision.

        EXAMPLES::

            sage: sin(x).subs(x=5).n()
            -0.958924274663138
            sage: sin(x).subs(x=5).n(100)
            -0.95892427466313846889315440616
            sage: sin(x).subs(x=5).n(digits=50)
            -0.95892427466313846889315440615599397335246154396460
            sage: zeta(x).subs(x=2).numerical_approx(digits=50)
            1.6449340668482264364724151666460251892189499012068

            sage: cos(3).numerical_approx(200)
            -0.98999249660044545727157279473126130239367909661558832881409
            sage: numerical_approx(cos(3),200)
            -0.98999249660044545727157279473126130239367909661558832881409
            sage: numerical_approx(cos(3), digits=10)
            -0.9899924966
            sage: (i + 1).numerical_approx(32)
            1.00000000 + 1.00000000*I
            sage: (pi + e + sqrt(2)).numerical_approx(100)
            7.2740880444219335226246195788

        TESTS:

        We test the evaluation of different infinities available in Pynac::

            sage: t = x - oo; t
            -Infinity
            sage: t.n()
            -infinity
            sage: t = x + oo; t
            +Infinity
            sage: t.n()
            +infinity
            sage: t = x - unsigned_infinity; t
            Infinity
            sage: t.n()
            Traceback (most recent call last):
            ...
            ValueError: can only convert signed infinity to RR

        Some expressions cannot be evaluated numerically::

            sage: n(sin(x))
            Traceback (most recent call last):
            ...
            TypeError: cannot evaluate symbolic expression numerically
            sage: a = var('a')
            sage: (x^2 + 2*x + 2).subs(x=a).n()
            Traceback (most recent call last):
            ...
            TypeError: cannot evaluate symbolic expression numerically

        Make sure we've rounded up log(10,2) enough to guarantee
        sufficient precision (:trac:`10164`)::

            sage: ks = 4*10**5, 10**6
            sage: all(len(str(e.n(digits=k)))-1 >= k for k in ks)
            True

        """
        if prec is None:
            if digits is None:
                prec = 53
            else:
                prec = int((digits+1) * LOG_TEN_TWO_PLUS_EPSILON) + 1
        from sage.rings.real_mpfr import RealField
        R = RealField(prec)
        kwds = {'parent': R, 'algorithm': algorithm}
        cdef Expression x
        try:
            x = self._convert(kwds)
        except TypeError: # numerical approximation for real number failed
            pass          # try again with complex
            kwds['parent'] = R.complex_field()
            x = self._convert(kwds)

        # we have to consider constants as well, since infinity is a constant
        # in pynac
        if is_a_numeric(x._gobj):
            res = py_object_from_numeric(x._gobj)
        elif  is_a_constant(x._gobj):
            res = x.pyobject()
        else:
            raise TypeError("cannot evaluate symbolic expression numerically")

        # Important -- the  we get might not be a valid output for numerical_approx in
        # the case when one gets infinity.
        if isinstance(res, AnInfinity):
            return res.n(prec=prec,digits=digits)
        return res

    #added this line to make doctests visible to users
    numerical_approx =_numerical_approx
    n=_numerical_approx
    N=_numerical_approx

    def round(self):
        """
        Round this expression to the nearest integer.

        EXAMPLES::

            sage: u = sqrt(43203735824841025516773866131535024)
            sage: u.round()
            207855083711803945
            sage: t = sqrt(Integer('1'*1000)).round(); print str(t)[-10:]
            3333333333
            sage: (-sqrt(110)).round()
            -10
            sage: (-sqrt(115)).round()
            -11
            sage: (sqrt(-3)).round()
            Traceback (most recent call last):
            ...
            ValueError: could not convert sqrt(-3) to a real number
        """
        try:
            return self.pyobject().round()
        except (TypeError, AttributeError):
            pass
        from sage.functions.all import floor, ceil
        try:
            rif_self = sage.rings.all.RIF(self)
        except TypeError:
            raise ValueError("could not convert %s to a real number" % self)
        half = 1 / sage.rings.integer.Integer(2)
        if rif_self < 0 or (rif_self.contains_zero() and self < 0):
            result = ceil(self - half)
        else:
            result = floor(self + half)
        if not isinstance(result, sage.rings.integer.Integer):
            raise ValueError("could not convert %s to a real number" % self)
        else:
            return result

    def function(self, *args):
        """
        Return a callable symbolic expression with the given variables.

        EXAMPLES:

        We will use several symbolic variables in the examples below::

            sage: var('x, y, z, t, a, w, n')
            (x, y, z, t, a, w, n)

        ::

            sage: u = sin(x) + x*cos(y)
            sage: g = u.function(x,y)
            sage: g(x,y)
            x*cos(y) + sin(x)
            sage: g(t,z)
            t*cos(z) + sin(t)
            sage: g(x^2, x^y)
            x^2*cos(x^y) + sin(x^2)

        ::

            sage: f = (x^2 + sin(a*w)).function(a,x,w); f
            (a, x, w) |--> x^2 + sin(a*w)
            sage: f(1,2,3)
            sin(3) + 4

        Using the :meth:`function` method we can obtain the above function
        `f`, but viewed as a function of different variables::

            sage: h = f.function(w,a); h
            (w, a) |--> x^2 + sin(a*w)

        This notation also works::

            sage: h(w,a) = f
            sage: h
            (w, a) |--> x^2 + sin(a*w)

        You can even make a symbolic expression `f` into a function
        by writing ``f(x,y) = f``::

            sage: f = x^n + y^n; f
            x^n + y^n
            sage: f(x,y) = f
            sage: f
            (x, y) |--> x^n + y^n
            sage: f(2,3)
            3^n + 2^n
        """
        # we override type checking in CallableSymbolicExpressionRing,
        # since it checks for old SymbolicVariable's
        # and do the check here instead
        from sage.symbolic.callable import CallableSymbolicExpressionRing
        from sage.symbolic.ring import is_SymbolicVariable
        for i in args:
            if not is_SymbolicVariable(i):
                break
        else:
            R = CallableSymbolicExpressionRing(args, check=False)
            return R(self)
        raise TypeError("Must construct a function with a tuple (or list) of symbolic variables.")

    ############################################################################
    # Basic arithmetic wrappers
    # which allow disabling automatic evaluation with the hold parameter
    ############################################################################
    def power(self, exp, hold=False):
        """
        Return the current expression to the power ``exp``.

        To prevent automatic evaluation use the ``hold`` argument.

        EXAMPLES::

            sage: (x^2).power(2)
            x^4
            sage: (x^2).power(2, hold=True)
            (x^2)^2

        To then evaluate again, we currently must use Maxima via
        :meth:`simplify`::

            sage: a = (x^2).power(2, hold=True); a.simplify()
            x^4

        """
        cdef Expression nexp = self.coerce_in(exp)
        return new_Expression_from_GEx(self._parent,
                g_hold2_wrapper(g_power_construct, self._gobj, nexp._gobj,
                    hold))

    def add(self, *args, hold=False):
        """
        Return the sum of the current expression and the given arguments.

        To prevent automatic evaluation use the ``hold`` argument.

        EXAMPLES::

            sage: x.add(x)
            2*x
            sage: x.add(x, hold=True)
            x + x
            sage: x.add(x, (2+x), hold=True)
            (x + 2) + x + x
            sage: x.add(x, (2+x), x, hold=True)
            (x + 2) + x + x + x
            sage: x.add(x, (2+x), x, 2*x, hold=True)
            (x + 2) + 2*x + x + x + x

        To then evaluate again, we currently must use Maxima via
        :meth:`simplify`::

            sage: a = x.add(x, hold=True); a.simplify()
            2*x
        """
        nargs = [self.coerce_in(x) for x in args]
        cdef GExVector vec
        cdef Py_ssize_t i
        vec.push_back(self._gobj)
        for i in range(len(args)):
            vec.push_back((<Expression>nargs[i])._gobj)
        return new_Expression_from_GEx(self._parent, g_add_construct(vec, hold))

    def mul(self, *args, hold=False):
        """
        Return the product of the current expression and the given arguments.

        To prevent automatic evaluation use the ``hold`` argument.

        EXAMPLES::

            sage: x.mul(x)
            x^2
            sage: x.mul(x, hold=True)
            x*x
            sage: x.mul(x, (2+x), hold=True)
            (x + 2)*x*x
            sage: x.mul(x, (2+x), x, hold=True)
            (x + 2)*x*x*x
            sage: x.mul(x, (2+x), x, 2*x, hold=True)
            (2*x)*(x + 2)*x*x*x

        To then evaluate again, we currently must use Maxima via
        :meth:`simplify`::

            sage: a = x.mul(x, hold=True); a.simplify()
            x^2

        """
        nargs = [self.coerce_in(x) for x in args]
        cdef GExVector vec
        cdef Py_ssize_t i
        vec.push_back(self._gobj)
        for i in range(len(args)):
            vec.push_back((<Expression>nargs[i])._gobj)
        return new_Expression_from_GEx(self._parent, g_mul_construct(vec, hold))

    ############################################################################
    # Polynomial functions
    ############################################################################
    def coefficient(self, s, int n=1):
        """
        Return the coefficient of `s^n` in this symbolic expression.

        INPUT:

        - ``s`` - expression

        - ``n`` - integer, default 1

        OUTPUT:

        A symbolic expression. The coefficient of `s^n`.

        Sometimes it may be necessary to expand or factor first, since this
        is not done automatically.

        EXAMPLES::

            sage: var('x,y,a')
            (x, y, a)
            sage: f = 100 + a*x + x^3*sin(x*y) + x*y + x/y + 2*sin(x*y)/x; f
            x^3*sin(x*y) + a*x + x*y + x/y + 2*sin(x*y)/x + 100
            sage: f.collect(x)
            x^3*sin(x*y) + (a + y + 1/y)*x + 2*sin(x*y)/x + 100
            sage: f.coefficient(x,0)
            100
            sage: f.coefficient(x,-1)
            2*sin(x*y)
            sage: f.coefficient(x,1)
            a + y + 1/y
            sage: f.coefficient(x,2)
            0
            sage: f.coefficient(x,3)
            sin(x*y)
            sage: f.coefficient(x^3)
            sin(x*y)
            sage: f.coefficient(sin(x*y))
            x^3 + 2/x
            sage: f.collect(sin(x*y))
            a*x + x*y + (x^3 + 2/x)*sin(x*y) + x/y + 100

            sage: var('a, x, y, z')
            (a, x, y, z)
            sage: f = (a*sqrt(2))*x^2 + sin(y)*x^(1/2) + z^z
            sage: f.coefficient(sin(y))
            sqrt(x)
            sage: f.coefficient(x^2)
            sqrt(2)*a
            sage: f.coefficient(x^(1/2))
            sin(y)
            sage: f.coefficient(1)
            0
            sage: f.coefficient(x, 0)
            sqrt(x)*sin(y) + z^z

        TESTS:

        Check if :trac:`9505` is fixed::

            sage: var('x,y,z')
            (x, y, z)
            sage: f = x*y*z^2
            sage: f.coefficient(x*y)
            z^2
            sage: f.coefficient(x*y, 2)
            Traceback (most recent call last):
            ...
            TypeError: n != 1 only allowed for s being a variable

        Using ``coeff()`` is now deprecated (:trac:`17438`)::

            sage: x.coeff(x)
            doctest:...: DeprecationWarning: coeff is deprecated. Please use coefficient instead.
            See http://trac.sagemath.org/17438 for details.
            1
        """
        cdef Expression ss = self.coerce_in(s)
        if n != 1 and not is_a_symbol(ss._gobj):
            raise TypeError("n != 1 only allowed for s being a variable")

        # the following is a temporary fix for GiNaC bug #9505
        if is_a_mul(ss._gobj): # necessarily n=1 here
            res = self
            for i from 0 <= i < ss._gobj.nops():
                res = res.coefficient(new_Expression_from_GEx(self._parent, ss._gobj.op(i)))
            return res
        return new_Expression_from_GEx(self._parent, self._gobj.coeff(ss._gobj, n))

    coeff = deprecated_function_alias(17438, coefficient)

    def coefficients(self, x=None, sparse=True):
        r"""
        Return the coefficients of this symbolic expression as a polynomial in x.

        INPUT:

        -  ``x`` -- optional variable.

        OUTPUT:

        Depending on the value of ``sparse``,

        - A list of pairs ``(expr, n)``, where ``expr`` is a symbolic
          expression and ``n`` is a power (``sparse=True``, default)

        - A list of expressions where the ``n``-th element is the coefficient of
          ``x^n`` when self is seen as polynomial in ``x`` (``sparse=False``).

        EXAMPLES::

            sage: var('x, y, a')
            (x, y, a)
            sage: p = x^3 - (x-3)*(x^2+x) + 1
            sage: p.coefficients()
            [[1, 0], [3, 1], [2, 2]]
            sage: p.coefficients(sparse=False)
            [1, 3, 2]
            sage: p = x - x^3 + 5/7*x^5
            sage: p.coefficients()
            [[1, 1], [-1, 3], [5/7, 5]]
            sage: p.coefficients(sparse=False)
            [0, 1, 0, -1, 0, 5/7]
            sage: p = expand((x-a*sqrt(2))^2 + x + 1); p
            -2*sqrt(2)*a*x + 2*a^2 + x^2 + x + 1
            sage: p.coefficients(a)
            [[x^2 + x + 1, 0], [-2*sqrt(2)*x, 1], [2, 2]]
            sage: p.coefficients(a, sparse=False)
            [x^2 + x + 1, -2*sqrt(2)*x, 2]
            sage: p.coefficients(x)
            [[2*a^2 + 1, 0], [-2*sqrt(2)*a + 1, 1], [1, 2]]
            sage: p.coefficients(x, sparse=False)
            [2*a^2 + 1, -2*sqrt(2)*a + 1, 1]

        TESTS:

        The behaviour is undefined with noninteger or negative exponents::

            sage: p = (17/3*a)*x^(3/2) + x*y + 1/x + x^x
            sage: p.coefficients(x)
            [[1, -1], [x^x, 0], [y, 1], [17/3*a, 3/2]]
            sage: p.coefficients(x, sparse=False)
            Traceback (most recent call last):
            ...
            ValueError: Cannot return dense coefficient list with noninteger exponents.

        Using ``coeffs()`` is now deprecated (:trac:`17438`)::

            sage: x.coeffs()
            doctest:...: DeprecationWarning: coeffs is deprecated. Please use coefficients instead.
            See http://trac.sagemath.org/17438 for details.
            [[1, 1]]

        Series coefficients are now handled correctly (:trac:`17399`)::

            sage: s=(1/(1-x)).series(x,6); s
            1 + 1*x + 1*x^2 + 1*x^3 + 1*x^4 + 1*x^5 + Order(x^6)
            sage: s.coefficients()
            [[1, 0], [1, 1], [1, 2], [1, 3], [1, 4], [1, 5]]
            sage: s.coefficients(x, sparse=False)
            [1, 1, 1, 1, 1, 1]
            sage: x,y = var("x,y")
            sage: s=(1/(1-y*x-x)).series(x,3); s
            1 + (y + 1)*x + ((y + 1)^2)*x^2 + Order(x^3)
            sage: s.coefficients(x, sparse=False)
            [1, y + 1, (y + 1)^2]
        """
        if x is None:
            x = self.default_variable()
        if is_a_series(self._gobj):
            l = [[self.coefficient(x, d), d] for d in xrange(self.degree(x))]
        else:
            f = self._maxima_()
            maxima = f.parent()
            maxima._eval_line('load(coeflist)')
            G = f.coeffs(x)
            from sage.calculus.calculus import symbolic_expression_from_maxima_string
            S = symbolic_expression_from_maxima_string(repr(G))
            l = S[1:]

        if sparse is True:
            return l
        else:
            from sage.rings.integer_ring import ZZ
            if any(not c[1] in ZZ for c in l):
                raise ValueError("Cannot return dense coefficient list with noninteger exponents.")
            val = l[0][1]
            if val < 0:
                raise ValueError("Cannot return dense coefficient list with negative valuation.")
            deg = l[-1][1]
            ret = [ZZ(0)] * int(deg+1)
            for c in l:
                ret[c[1]] = c[0]
            return ret

    coeffs = deprecated_function_alias(17438, coefficients)

    def list(self, x=None):
        r"""
        Return the coefficients of this symbolic expression as a polynomial in x.

        INPUT:

        -  ``x`` -- optional variable.

        OUTPUT:

        A list of expressions where the ``n``-th element is the coefficient of
        ``x^n`` when self is seen as polynomial in ``x``.

        EXAMPLES::

            sage: var('x, y, a')
            (x, y, a)
            sage: (x^5).list()
            [0, 0, 0, 0, 0, 1]
            sage: p = x - x^3 + 5/7*x^5
            sage: p.list()
            [0, 1, 0, -1, 0, 5/7]
            sage: p = expand((x-a*sqrt(2))^2 + x + 1); p
            -2*sqrt(2)*a*x + 2*a^2 + x^2 + x + 1
            sage: p.list(a)
            [x^2 + x + 1, -2*sqrt(2)*x, 2]
            sage: s=(1/(1-x)).series(x,6); s
            1 + 1*x + 1*x^2 + 1*x^3 + 1*x^4 + 1*x^5 + Order(x^6)
            sage: s.list()
            [1, 1, 1, 1, 1, 1]
        """
        return self.coefficients(x=x, sparse=False)

    def leading_coefficient(self, s):
        """
        Return the leading coefficient of s in self.

        EXAMPLES::

            sage: var('x,y,a')
            (x, y, a)
            sage: f = 100 + a*x + x^3*sin(x*y) + x*y + x/y + 2*sin(x*y)/x; f
            x^3*sin(x*y) + a*x + x*y + x/y + 2*sin(x*y)/x + 100
            sage: f.leading_coefficient(x)
            sin(x*y)
            sage: f.leading_coefficient(y)
            x
            sage: f.leading_coefficient(sin(x*y))
            x^3 + 2/x
        """
        cdef Expression ss = self.coerce_in(s)
        return new_Expression_from_GEx(self._parent, self._gobj.lcoeff(ss._gobj))

    leading_coeff = leading_coefficient

    def trailing_coefficient(self, s):
        """
        Return the trailing coefficient of s in self, i.e., the coefficient
        of the smallest power of s in self.

        EXAMPLES::

            sage: var('x,y,a')
            (x, y, a)
            sage: f = 100 + a*x + x^3*sin(x*y) + x*y + x/y + 2*sin(x*y)/x; f
            x^3*sin(x*y) + a*x + x*y + x/y + 2*sin(x*y)/x + 100
            sage: f.trailing_coefficient(x)
            2*sin(x*y)
            sage: f.trailing_coefficient(y)
            x
            sage: f.trailing_coefficient(sin(x*y))
            a*x + x*y + x/y + 100
        """
        cdef Expression ss = self.coerce_in(s)
        return new_Expression_from_GEx(self._parent, self._gobj.tcoeff(ss._gobj))

    trailing_coeff = trailing_coefficient

    def low_degree(self, s):
        """
        Return the exponent of the lowest nonpositive power of s in self.

        OUTPUT:

        An integer ``<= 0``.

        EXAMPLES::

            sage: var('x,y,a')
            (x, y, a)
            sage: f = 100 + a*x + x^3*sin(x*y) + x*y + x/y^10 + 2*sin(x*y)/x; f
            x^3*sin(x*y) + a*x + x*y + 2*sin(x*y)/x + x/y^10 + 100
            sage: f.low_degree(x)
            -1
            sage: f.low_degree(y)
            -10
            sage: f.low_degree(sin(x*y))
            0
            sage: (x^3+y).low_degree(x)
            0
        """
        cdef Expression ss = self.coerce_in(s)
        return self._gobj.ldegree(ss._gobj)

    def degree(self, s):
        """
        Return the exponent of the highest nonnegative power of s in self.

        OUTPUT:

        An integer ``>= 0``.

        EXAMPLES::

            sage: var('x,y,a')
            (x, y, a)
            sage: f = 100 + a*x + x^3*sin(x*y) + x*y + x/y^10 + 2*sin(x*y)/x; f
            x^3*sin(x*y) + a*x + x*y + 2*sin(x*y)/x + x/y^10 + 100
            sage: f.degree(x)
            3
            sage: f.degree(y)
            1
            sage: f.degree(sin(x*y))
            1
            sage: (x^-3+y).degree(x)
            0
        """
        cdef Expression ss = self.coerce_in(s)
        return self._gobj.degree(ss._gobj)

    def unit(self, s):
        """
        Return the unit of this expression when considered as a
        polynomial in ``s``.

        See also :meth:`content`, :meth:`primitive_part`, and
        :meth:`unit_content_primitive`.

        INPUT:

        - ``s`` -- a symbolic expression.

        OUTPUT:

        The unit part of a polynomial as a symbolic expression. It is
        defined as the sign of the leading coefficient.

        EXAMPLES::

            sage: (2*x+4).unit(x)
            1
            sage: (-2*x+1).unit(x)
            -1
            sage: (2*x+1/2).unit(x)
            1
            sage: var('y')
            y
            sage: (2*x - 4*sin(y)).unit(sin(y))
            -1
        """
        cdef Expression ss = self.coerce_in(s)
        return new_Expression_from_GEx(self._parent, self._gobj.unit(ss._gobj))

    def content(self, s):
        """
        Return the content of this expression when considered as a
        polynomial in ``s``.

        See also :meth:`unit`, :meth:`primitive_part`, and
        :meth:`unit_content_primitive`.

        INPUT:

        - ``s`` -- a symbolic expression.

        OUTPUT:

        The content part of a polynomial as a symbolic expression. It
        is defined as the gcd of the coefficients.

        .. warning::

            The expression is considered to be a univariate polynomial
            in ``s``. The output is different from the ``content()``
            method provided by multivariate polynomial rings in Sage.

        EXAMPLES::

            sage: (2*x+4).content(x)
            2
            sage: (2*x+1).content(x)
            1
            sage: (2*x+1/2).content(x)
            1/2
            sage: var('y')
            y
            sage: (2*x + 4*sin(y)).content(sin(y))
            2
        """
        cdef Expression ss = self.coerce_in(s)
        return new_Expression_from_GEx(self._parent, self._gobj.content(ss._gobj))

    def primitive_part(self, s):
        """
        Return the primitive polynomial of this expression when
        considered as a polynomial in ``s``.

        See also :meth:`unit`, :meth:`content`, and
        :meth:`unit_content_primitive`.

        INPUT:

        - ``s`` -- a symbolic expression.

        OUTPUT:

        The primitive polynomial as a symbolic expression. It is
        defined as the quotient by the :meth:`unit` and
        :meth:`content` parts (with respect to the variable ``s``).

        EXAMPLES::

            sage: (2*x+4).primitive_part(x)
            x + 2
            sage: (2*x+1).primitive_part(x)
            2*x + 1
            sage: (2*x+1/2).primitive_part(x)
            4*x + 1
            sage: var('y')
            y
            sage: (2*x + 4*sin(y)).primitive_part(sin(y))
            x + 2*sin(y)
        """
        cdef Expression ss = self.coerce_in(s)
        return new_Expression_from_GEx(self._parent, self._gobj.primpart(ss._gobj))

    def unit_content_primitive(self, s):
        """
        Return the factorization into unit, content, and primitive part.

        INPUT:

        - ``s`` -- a symbolic expression, usually a symbolic
          variable. The whole symbolic expression ``self`` will be
          considered as a univariate polynomial in ``s``.

        OUTPUT:

        A triple (unit, content, primitive polynomial)` containing the
        :meth:`unit <unit>`, :meth:`content <content>`, and
        :meth:`primitive polynomial <primitive_part>`. Their product equals
        ``self``.

        EXAMPLES::

            sage: var('x,y')
            (x, y)
            sage: ex = 9*x^3*y+3*y
            sage: ex.unit_content_primitive(x)
            (1, 3*y, 3*x^3 + 1)
            sage: ex.unit_content_primitive(y)
            (1, 9*x^3 + 3, y)
        """
        cdef Expression ss = self.coerce_in(s)
        cdef GEx unit, cont, prim
        self._gobj.unitcontprim(ss._gobj, unit, cont, prim)
        return (new_Expression_from_GEx(self._parent, unit),
                new_Expression_from_GEx(self._parent, cont),
                new_Expression_from_GEx(self._parent, prim))

    def poly(self, x=None):
        r"""
        Express this symbolic expression as a polynomial in *x*. If
        this is not a polynomial in *x*, then some coefficients may be
        functions of *x*.

        .. warning::

           This is different from :meth:`polynomial` which returns
           a Sage polynomial over a given base ring.

        EXAMPLES::

            sage: var('a, x')
            (a, x)
            sage: p = expand((x-a*sqrt(2))^2 + x + 1); p
            -2*sqrt(2)*a*x + 2*a^2 + x^2 + x + 1
            sage: p.poly(a)
            -2*sqrt(2)*a*x + 2*a^2 + x^2 + x + 1
            sage: bool(p.poly(a) == (x-a*sqrt(2))^2 + x + 1)
            True
            sage: p.poly(x)
            2*a^2 - (2*sqrt(2)*a - 1)*x + x^2 + 1
        """
        from sage.symbolic.ring import SR
        f = self._maxima_()
        P = f.parent()
        P._eval_line('load(coeflist)')
        if x is None:
            x = self.default_variable()
        x = self._parent.var(repr(x))
        G = f.coeffs(x)
        ans = None
        for i in range(1, len(G)):
            Z = G[i]
            coeff = SR(Z[0])
            n = SR(Z[1])
            if repr(coeff) != '0':
                if repr(n) == '0':
                    xpow = SR(1)
                elif repr(n) == '1':
                    xpow = x
                else:
                    xpow = x**n
                if ans is None:
                    ans = coeff*xpow
                else:
                    ans += coeff*xpow
        return ans

    def polynomial(self, base_ring=None, ring=None):
        r"""
        Return this symbolic expression as an algebraic polynomial
        over the given base ring, if possible.

        The point of this function is that it converts purely symbolic
        polynomials into optimised algebraic polynomials over a given
        base ring.

        You can specify either the base ring (``base_ring``) you want
        the output polynomial to be over, or you can specify the full
        polynomial ring (``ring``) you want the output polynomial to
        be an element of.

        INPUT:

        -  ``base_ring`` - (optional) the base ring for the polynomial

        -  ``ring`` - (optional) the parent for the polynomial

        .. warning::

           This is different from :meth:`poly` which is used to rewrite
           self as a polynomial in terms of one of the variables.

        EXAMPLES::

            sage: f = x^2 -2/3*x + 1
            sage: f.polynomial(QQ)
            x^2 - 2/3*x + 1
            sage: f.polynomial(GF(19))
            x^2 + 12*x + 1

        Polynomials can be useful for getting the coefficients of an
        expression::

            sage: g = 6*x^2 - 5
            sage: g.coefficients()
            [[-5, 0], [6, 2]]
            sage: g.polynomial(QQ).list()
            [-5, 0, 6]
            sage: g.polynomial(QQ).dict()
            {0: -5, 2: 6}

        ::

            sage: f = x^2*e + x + pi/e
            sage: f.polynomial(RDF)
            2.718281828459045*x^2 + x + 1.1557273497909217
            sage: g = f.polynomial(RR); g
            2.71828182845905*x^2 + x + 1.15572734979092
            sage: g.parent()
            Univariate Polynomial Ring in x over Real Field with 53 bits of precision
            sage: f.polynomial(RealField(100))
            2.7182818284590452353602874714*x^2 + x + 1.1557273497909217179100931833
            sage: f.polynomial(CDF)
            2.718281828459045*x^2 + x + 1.1557273497909217
            sage: f.polynomial(CC)
            2.71828182845905*x^2 + x + 1.15572734979092

        We coerce a multivariate polynomial with complex symbolic
        coefficients::

            sage: x, y, n = var('x, y, n')
            sage: f = pi^3*x - y^2*e - I; f
            pi^3*x - y^2*e - I
            sage: f.polynomial(CDF)
            (-2.71828182846)*y^2 + 31.0062766803*x - 1.0*I
            sage: f.polynomial(CC)
            (-2.71828182845905)*y^2 + 31.0062766802998*x - 1.00000000000000*I
            sage: f.polynomial(ComplexField(70))
            (-2.7182818284590452354)*y^2 + 31.006276680299820175*x - 1.0000000000000000000*I

        Another polynomial::

            sage: f = sum((e*I)^n*x^n for n in range(5)); f
            x^4*e^4 - I*x^3*e^3 - x^2*e^2 + I*x*e + 1
            sage: f.polynomial(CDF)
            54.598150033144236*x^4 - 20.085536923187668*I*x^3 - 7.38905609893065*x^2 + 2.718281828459045*I*x + 1.0
            sage: f.polynomial(CC)
            54.5981500331442*x^4 - 20.0855369231877*I*x^3 - 7.38905609893065*x^2 + 2.71828182845905*I*x + 1.00000000000000

        A multivariate polynomial over a finite field::

            sage: f = (3*x^5 - 5*y^5)^7; f
            (3*x^5 - 5*y^5)^7
            sage: g = f.polynomial(GF(7)); g
            3*x^35 + 2*y^35
            sage: parent(g)
            Multivariate Polynomial Ring in x, y over Finite Field of size 7

        We check to make sure constants are converted appropriately::

            sage: (pi*x).polynomial(SR)
            pi*x

        Using the ``ring`` parameter, you can also create polynomials
        rings over the symbolic ring where only certain variables are
        considered generators of the polynomial ring and the others
        are considered "constants"::

            sage: a, x, y = var('a,x,y')
            sage: f = a*x^10*y+3*x
            sage: B = f.polynomial(ring=SR['x,y'])
            sage: B.coefficients()
            [a, 3]

        """
        from sage.symbolic.expression_conversions import polynomial
        return polynomial(self, base_ring=base_ring, ring=ring)

    def _polynomial_(self, R):
        """
        Coerce this symbolic expression to a polynomial in `R`.

        EXAMPLES::

            sage: var('x,y,z,w')
            (x, y, z, w)

        ::

            sage: R = QQ['x,y,z']
            sage: R(x^2 + y)
            x^2 + y
            sage: R = QQ['w']
            sage: R(w^3 + w + 1)
            w^3 + w + 1
            sage: R = GF(7)['z']
            sage: R(z^3 + 10*z)
            z^3 + 3*z

        .. note::

           If the base ring of the polynomial ring is the symbolic ring,
           then a constant polynomial is always returned.

        ::

            sage: R = SR['x']
            sage: a = R(sqrt(2) + x^3 + y)
            sage: a
            x^3 + y + sqrt(2)
            sage: type(a)
            <class 'sage.rings.polynomial.polynomial_element_generic.Polynomial_generic_dense_field'>
            sage: a.degree()
            0

        We coerce to a double precision complex polynomial ring::

            sage: f = e*x^3 + pi*y^3 + sqrt(2) + I; f
            pi*y^3 + x^3*e + sqrt(2) + I
            sage: R = CDF['x,y']
            sage: R(f)
            2.71828182846*x^3 + 3.14159265359*y^3 + 1.41421356237 + 1.0*I

        We coerce to a higher-precision polynomial ring::

            sage: R = ComplexField(100)['x,y']
            sage: R(f)
            2.7182818284590452353602874714*x^3 + 3.1415926535897932384626433833*y^3 + 1.4142135623730950488016887242 + 1.0000000000000000000000000000*I

        TESTS:

        This shows that the issue at :trac:`5755` is fixed (attempting to
        coerce a symbolic expression to a non-symbolic polynomial ring
        caused an error::

            sage: xx = var('xx')
            sage: RDF['xx'](1.0*xx)
            xx
            sage: RDF['xx'](2.0*xx)
            2.0*xx
            sage: RR['xx'](1.0*xx)
            xx
            sage: RR['xx'](2.0*xx)
            2.00000000000000*xx

        This shows that the issue at :trac:`4246` is fixed (attempting to
        coerce an expression containing at least one variable that's not in
        `R` raises an error)::

            sage: x, y = var('x y')
            sage: S = PolynomialRing(Integers(4), 1, 'x')
            sage: S(x)
            x
            sage: S(y)
            Traceback (most recent call last):
            ...
            TypeError: y is not a variable of Multivariate Polynomial Ring in x over Ring of integers modulo 4
            sage: S(x+y)
            Traceback (most recent call last):
            ...
            TypeError: y is not a variable of Multivariate Polynomial Ring in x over Ring of integers modulo 4
            sage: (x+y)._polynomial_(S)
            Traceback (most recent call last):
            ...
            TypeError: y is not a variable of Multivariate Polynomial Ring in x over Ring of integers modulo 4
        """
        from sage.symbolic.all import SR
        from sage.rings.polynomial.multi_polynomial_ring import is_MPolynomialRing
        base_ring = R.base_ring()
        if base_ring == SR:
            if is_MPolynomialRing(R):
                return R({tuple([0]*R.ngens()):self})
            else:
                return R([self])
        return self.polynomial(None, ring=R)

    def fraction(self, base_ring):
        """
        Return this expression as element of the algebraic fraction
        field over the base ring given.

        EXAMPLES::

            sage: fr = (1/x).fraction(ZZ); fr
            1/x
            sage: parent(fr)
            Fraction Field of Univariate Polynomial Ring in x over Integer Ring
            sage: parent(((pi+sqrt(2)/x).fraction(SR)))
            Fraction Field of Univariate Polynomial Ring in x over Symbolic Ring
            sage: parent(((pi+sqrt(2))/x).fraction(SR))
            Fraction Field of Univariate Polynomial Ring in x over Symbolic Ring
            sage: y=var('y')
            sage: fr=((3*x^5 - 5*y^5)^7/(x*y)).fraction(GF(7)); fr
            (3*x^35 + 2*y^35)/(x*y)
            sage: parent(fr)
            Fraction Field of Multivariate Polynomial Ring in x, y over Finite Field of size 7
        """
        return self.numerator().polynomial(base_ring)/\
               self.denominator().polynomial(base_ring)

    def power_series(self, base_ring):
        """
        Return algebraic power series associated to this symbolic
        expression, which must be a polynomial in one variable, with
        coefficients coercible to the base ring.

        The power series is truncated one more than the degree.

        EXAMPLES::

            sage: theta = var('theta')
            sage: f = theta^3 + (1/3)*theta - 17/3
            sage: g = f.power_series(QQ); g
            -17/3 + 1/3*theta + theta^3 + O(theta^4)
            sage: g^3
            -4913/27 + 289/9*theta - 17/9*theta^2 + 2602/27*theta^3 + O(theta^4)
            sage: g.parent()
            Power Series Ring in theta over Rational Field
        """
        v = self.variables()
        if len(v) != 1:
            raise ValueError("self must be a polynomial in one variable but it is in the variables %s" % tuple([v]))
        f = self.polynomial(base_ring)
        from sage.rings.all import PowerSeriesRing
        R = PowerSeriesRing(base_ring, names=f.parent().variable_names())
        return R(f, f.degree()+1)

    def gcd(self, b):
        """
        Return the gcd of self and b, which must be integers or polynomials over
        the rational numbers.

        TODO: I tried the massive gcd from
        http://trac.sagemath.org/sage_trac/ticket/694 on Ginac dies
        after about 10 seconds.  Singular easily does that GCD now.
        Since Ginac only handles poly gcd over QQ, we should change
        ginac itself to use Singular.

        EXAMPLES::

            sage: var('x,y')
            (x, y)
            sage: SR(10).gcd(SR(15))
            5
            sage: (x^3 - 1).gcd(x-1)
            x - 1
            sage: (x^3 - 1).gcd(x^2+x+1)
            x^2 + x + 1
            sage: (x^3 - sage.symbolic.constants.pi).gcd(x-sage.symbolic.constants.pi)
            Traceback (most recent call last):
            ...
            ValueError: gcd: arguments must be polynomials over the rationals
            sage: gcd(x^3 - y^3, x-y)
            -x + y
            sage: gcd(x^100-y^100, x^10-y^10)
            -x^10 + y^10
            sage: gcd(expand( (x^2+17*x+3/7*y)*(x^5 - 17*y + 2/3) ), expand((x^13+17*x+3/7*y)*(x^5 - 17*y + 2/3)) )
            1/7*x^5 - 17/7*y + 2/21
        """
        cdef Expression r = self.coerce_in(b)
        cdef GEx x
        sig_on()
        try:
            x = g_gcd(self._gobj, r._gobj)
        finally:
            sig_off()
        return new_Expression_from_GEx(self._parent, x)

    def lcm(self, b):
        """
        Return the lcm of self and b, which must be integers or
        polynomials over the rational numbers.  This is computed from
        the gcd of self and b implicitly from the relation
        self * b = gcd(self, b) * lcm(self, b).

        .. NOTE::

            In agreement with the convention in use for integers, if
            self * b == 0, then gcd(self, b) == max(self, b) and
            lcm(self, b) == 0.

        EXAMPLES::

            sage: var('x,y')
            (x, y)
            sage: SR(10).lcm(SR(15))
            30
            sage: (x^3 - 1).lcm(x-1)
            x^3 - 1
            sage: (x^3 - 1).lcm(x^2+x+1)
            x^3 - 1
            sage: (x^3 - sage.symbolic.constants.pi).lcm(x-sage.symbolic.constants.pi)
            Traceback (most recent call last):
            ...
            ValueError: lcm: arguments must be polynomials over the rationals
            sage: lcm(x^3 - y^3, x-y)
            -x^3 + y^3
            sage: lcm(x^100-y^100, x^10-y^10)
            -x^100 + y^100
            sage: lcm(expand( (x^2+17*x+3/7*y)*(x^5 - 17*y + 2/3) ), expand((x^13+17*x+3/7*y)*(x^5 - 17*y + 2/3)) )
             1/21*(21*x^18 - 357*x^13*y + 14*x^13 + 357*x^6 + 9*x^5*y -
                     6069*x*y - 153*y^2 + 238*x + 6*y)*(21*x^7 + 357*x^6 +
                             9*x^5*y - 357*x^2*y + 14*x^2 - 6069*x*y -
                             153*y^2 + 238*x + 6*y)/(3*x^5 - 51*y + 2)

        TESTS:

        Verify that x * y = gcd(x,y) * lcm(x,y)::

            sage: x, y = var('x,y')
            sage: LRs = [(SR(10), SR(15)), (x^3-1, x-1), (x^3-y^3, x-y), (x^3-1, x^2+x+1), (SR(0), x-y)]
            sage: all((L.gcd(R) * L.lcm(R)) == L*R for L, R in LRs)
            True

        Make sure that the convention for what to do with the 0 is being respected::

            sage: gcd(x, SR(0)), lcm(x, SR(0))
            (x, 0)
            sage: gcd(SR(0), SR(0)), lcm(SR(0), SR(0))
            (0, 0)

        """
        sb = self * b
        try:
            return 0 if sb == 0 else sb / self.gcd(b)
        except ValueError:
            # make the error message refer to lcm, not gcd
            raise ValueError("lcm: arguments must be polynomials over the rationals")

    def collect(Expression self, s):
        """
        Collect the coefficients of ``s`` into a group.

        INPUT:

        - ``s`` -- the symbol whose coefficients will be collected.

        OUTPUT:

        A new expression, equivalent to the original one, with the
        coefficients of ``s`` grouped.

        .. note::

            The expression is not expanded or factored before the
            grouping takes place. For best results, call :meth:`expand`
            on the expression before :meth:`collect`.

        EXAMPLES:

        In the first term of `f`, `x` has a coefficient of `4y`. In
        the second term, `x` has a coefficient of `z`. Therefore, if
        we collect those coefficients, `x` will have a coefficient of
        `4y+z`::

            sage: x,y,z = var('x,y,z')
            sage: f = 4*x*y + x*z + 20*y^2 + 21*y*z + 4*z^2 + x^2*y^2*z^2
            sage: f.collect(x)
            x^2*y^2*z^2 + x*(4*y + z) + 20*y^2 + 21*y*z + 4*z^2

        Here we do the same thing for `y` and `z`; however, note that
        we do not factor the `y^{2}` and `z^{2}` terms before
        collecting coefficients::

            sage: f.collect(y)
            (x^2*z^2 + 20)*y^2 + (4*x + 21*z)*y + x*z + 4*z^2
            sage: f.collect(z)
            (x^2*y^2 + 4)*z^2 + 4*x*y + 20*y^2 + (x + 21*y)*z

        Sometimes, we do have to call :meth:`expand()` on the
        expression first to achieve the desired result::

            sage: f = (x + y)*(x - z)
            sage: f.collect(x)
            x^2 + x*y - x*z - y*z
            sage: f.expand().collect(x)
            x^2 + x*(y - z) - y*z

        TESTS:

        The output should be equivalent to the input::

            sage: polynomials = QQ['x']
            sage: f = SR(polynomials.random_element())
            sage: g = f.collect(x)
            sage: bool(f == g)
            True

        If ``s`` is not present in the given expression, the
        expression should not be modified. The variable `z` will not
        be present in `f` below since `f` is a random polynomial of
        maximum degree 10 in `x` and `y`::

            sage: z = var('z')
            sage: polynomials = QQ['x,y']
            sage: f = SR(polynomials.random_element(10))
            sage: g = f.collect(z)
            sage: bool(str(f) == str(g))
            True

        Check if :trac:`9046` is fixed::

            sage: var('a b x y z')
            (a, b, x, y, z)
            sage: p = -a*x^3 - a*x*y^2 + 2*b*x^2*y + 2*y^3 + x^2*z + y^2*z + x^2 + y^2 + a*x
            sage: p.collect(x)
            -a*x^3 + (2*b*y + z + 1)*x^2 + 2*y^3 + y^2*z - (a*y^2 - a)*x + y^2
        """
        cdef Expression s0 = self.coerce_in(s)
        cdef GEx x
        sig_on()
        try:
            x = self._gobj.collect(s0._gobj, False)
        finally:
            sig_off()
        return new_Expression_from_GEx(self._parent, x)

    def collect_common_factors(self):
        """
        This function does not perform a full factorization but only
        looks for factors which are already explicitly present.

        Polynomials can often be brought into a more compact form by
        collecting common factors from the terms of sums. This is
        accomplished by this function.

        EXAMPLES::

            sage: var('x')
            x
            sage: (x/(x^2 + x)).collect_common_factors()
            1/(x + 1)

            sage: var('a,b,c,x,y')
            (a, b, c, x, y)
            sage: (a*x+a*y).collect_common_factors()
            a*(x + y)
            sage: (a*x^2+2*a*x*y+a*y^2).collect_common_factors()
            (x^2 + 2*x*y + y^2)*a
            sage: (a*(b*(a+c)*x+b*((a+c)*x+(a+c)*y)*y)).collect_common_factors()
            ((x + y)*y + x)*(a + c)*a*b
        """
        cdef GEx x
        sig_on()
        try:
            x = g_collect_common_factors(self._gobj)
        finally:
            sig_off()
        return new_Expression_from_GEx(self._parent, x)

    def __abs__(self):
        """
        Return the absolute value of this expression.

        EXAMPLES::

            sage: var('x, y')
            (x, y)

        The absolute value of a symbolic expression::

            sage: abs(x^2+y^2)
            abs(x^2 + y^2)

        The absolute value of a number in the symbolic ring::

            sage: abs(SR(-5))
            5
            sage: type(abs(SR(-5)))
            <type 'sage.symbolic.expression.Expression'>

        Because this overrides a Python builtin function, we do not
        currently support a ``hold`` parameter to prevent automatic
        evaluation::

            sage: abs(SR(-5),hold=True)
            Traceback (most recent call last):
            ...
            TypeError: abs() takes no keyword arguments

        But this is possible using the method :meth:`abs`::

            sage: SR(-5).abs(hold=True)
            abs(-5)

        TESTS:

        Check if :trac:`11155` is fixed::

            sage: abs(pi+i)
            abs(pi + I)
        """
        return new_Expression_from_GEx(self._parent, g_abs(self._gobj))

    def abs(self, hold=False):
        """
        Return the absolute value of this expression.

        EXAMPLES::

            sage: var('x, y')
            (x, y)
            sage: (x+y).abs()
            abs(x + y)

        Using the ``hold`` parameter it is possible to prevent automatic
        evaluation::

            sage: SR(-5).abs(hold=True)
            abs(-5)

        To then evaluate again, we currently must use Maxima via
        :meth:`simplify`::

            sage: a = SR(-5).abs(hold=True); a.simplify()
            5

        TESTS:

        From :trac:`7557`::

            sage: var('y', domain='real')
            y
            sage: abs(exp(1.1*y*I)).simplify()
            1
            sage: var('y', domain='complex') # reset the domain for other tests
            y
        """
        return new_Expression_from_GEx(self._parent,
                g_hold_wrapper(g_abs, self._gobj, hold))

    def step(self, hold=False):
        """
        Return the value of the Heaviside step function, which is 0 for
        negative x, 1/2 for 0, and 1 for positive x.

        EXAMPLES::

            sage: x = var('x')
            sage: SR(1.5).step()
            1
            sage: SR(0).step()
            1/2
            sage: SR(-1/2).step()
            0
            sage: SR(float(-1)).step()
            0

        Using the ``hold`` parameter it is possible to prevent automatic
        evaluation::

            sage: SR(2).step()
            1
            sage: SR(2).step(hold=True)
            step(2)

        """
        return new_Expression_from_GEx(self._parent,
                g_hold_wrapper(g_step, self._gobj, hold))

    def csgn(self, hold=False):
        """
        Return the sign of self, which is -1 if self < 0, 0 if self ==
        0, and 1 if self > 0, or unevaluated when self is a nonconstant
        symbolic expression.

        If self is not real, return the complex half-plane (left or right)
        in which the number lies.  If self is pure imaginary, return the sign
        of the imaginary part of self.

        EXAMPLES::

            sage: x = var('x')
            sage: SR(-2).csgn()
            -1
            sage: SR(0.0).csgn()
            0
            sage: SR(10).csgn()
            1
            sage: x.csgn()
            csgn(x)
            sage: SR(CDF.0).csgn()
            1
            sage: SR(I).csgn()
            1
            sage: SR(-I).csgn()
            -1
            sage: SR(1+I).csgn()
            1
            sage: SR(1-I).csgn()
            1
            sage: SR(-1+I).csgn()
            -1
            sage: SR(-1-I).csgn()
            -1

        Using the ``hold`` parameter it is possible to prevent automatic
        evaluation::

            sage: SR(I).csgn(hold=True)
            csgn(I)

        """
        return new_Expression_from_GEx(self._parent,
                g_hold_wrapper(g_csgn, self._gobj, hold))

    def conjugate(self, hold=False):
        """
        Return the complex conjugate of this symbolic expression.

        EXAMPLES::

            sage: a = 1 + 2*I
            sage: a.conjugate()
            -2*I + 1
            sage: a = sqrt(2) + 3^(1/3)*I; a
            sqrt(2) + I*3^(1/3)
            sage: a.conjugate()
            sqrt(2) - I*3^(1/3)

            sage: SR(CDF.0).conjugate()
            -1.0*I
            sage: x.conjugate()
            conjugate(x)
            sage: SR(RDF(1.5)).conjugate()
            1.5
            sage: SR(float(1.5)).conjugate()
            1.5
            sage: SR(I).conjugate()
            -I
            sage: ( 1+I  + (2-3*I)*x).conjugate()
            (3*I + 2)*conjugate(x) - I + 1

        Using the ``hold`` parameter it is possible to prevent automatic
        evaluation::

            sage: SR(I).conjugate(hold=True)
            conjugate(I)

        This also works in functional notation::

            sage: conjugate(I)
            -I
            sage: conjugate(I,hold=True)
            conjugate(I)

        To then evaluate again, we currently must use Maxima via
        :meth:`simplify`::

            sage: a = SR(I).conjugate(hold=True); a.simplify()
            -I

        """
        return new_Expression_from_GEx(self._parent,
                g_hold_wrapper(g_conjugate, self._gobj, hold))

    def norm(self):
        r"""
        Return the complex norm of this symbolic expression, i.e.,
        the expression times its complex conjugate. If `c = a + bi` is a
        complex number, then the norm of `c` is defined as the product of
        `c` and its complex conjugate

        .. MATH::

            \text{norm}(c)
            =
            \text{norm}(a + bi)
            =
            c \cdot \overline{c}
            =
            a^2 + b^2.

        The norm of a complex number is different from its absolute value.
        The absolute value of a complex number is defined to be the square
        root of its norm. A typical use of the complex norm is in the
        integral domain `\ZZ[i]` of Gaussian integers, where the norm of
        each Gaussian integer `c = a + bi` is defined as its complex norm.

        .. SEEALSO::

            - :func:`sage.misc.functional.norm`

        EXAMPLES::

            sage: a = 1 + 2*I
            sage: a.norm()
            5
            sage: a = sqrt(2) + 3^(1/3)*I; a
            sqrt(2) + I*3^(1/3)
            sage: a.norm()
            3^(2/3) + 2
            sage: CDF(a).norm()
            4.080083823051...
            sage: CDF(a.norm())
            4.080083823051904
        """
        return (self*self.conjugate()).expand()

    def real_part(self, hold=False):
        """
        Return the real part of this symbolic expression.

        EXAMPLES::

            sage: x = var('x')
            sage: x.real_part()
            real_part(x)
            sage: SR(2+3*I).real_part()
            2
            sage: SR(CDF(2,3)).real_part()
            2.0
            sage: SR(CC(2,3)).real_part()
            2.00000000000000

            sage: f = log(x)
            sage: f.real_part()
            log(abs(x))

        Using the ``hold`` parameter it is possible to prevent automatic
        evaluation::

            sage: SR(2).real_part()
            2
            sage: SR(2).real_part(hold=True)
            real_part(2)

        This also works using functional notation::

            sage: real_part(I,hold=True)
            real_part(I)
            sage: real_part(I)
            0

        To then evaluate again, we currently must use Maxima via
        :meth:`simplify`::

            sage: a = SR(2).real_part(hold=True); a.simplify()
            2
        """
        return new_Expression_from_GEx(self._parent,
                g_hold_wrapper(g_real_part, self._gobj, hold))

    real = real_part

    def imag_part(self, hold=False):
        r"""
        Return the imaginary part of this symbolic expression.

        EXAMPLES::

            sage: sqrt(-2).imag_part()
            sqrt(2)

        We simplify `\ln(\exp(z))` to `z`.  This should only
        be for `-\pi<{\rm Im}(z)<=\pi`, but Maxima does not
        have a symbolic imaginary part function, so we cannot
        use ``assume`` to assume that first::

            sage: z = var('z')
            sage: f = log(exp(z))
            sage: f
            log(e^z)
            sage: f.simplify()
            z
            sage: forget()

        A more symbolic example::

            sage: var('a, b')
            (a, b)
            sage: f = log(a + b*I)
            sage: f.imag_part()
            arctan2(imag_part(a) + real_part(b), -imag_part(b) + real_part(a))

        Using the ``hold`` parameter it is possible to prevent automatic
        evaluation::

            sage: I.imag_part()
            1
            sage: I.imag_part(hold=True)
            imag_part(I)

        This also works using functional notation::

            sage: imag_part(I,hold=True)
            imag_part(I)
            sage: imag_part(I)
            1

        To then evaluate again, we currently must use Maxima via
        :meth:`simplify`::

            sage: a = I.imag_part(hold=True); a.simplify()
            1

        TESTS::

            sage: x = var('x')
            sage: x.imag_part()
            imag_part(x)
            sage: SR(2+3*I).imag_part()
            3
            sage: SR(CC(2,3)).imag_part()
            3.00000000000000
            sage: SR(CDF(2,3)).imag_part()
            3.0
        """
        return new_Expression_from_GEx(self._parent,
                g_hold_wrapper(g_imag_part, self._gobj, hold))

    imag = imag_part

    def sqrt(self, hold=False):
        """
        Return the square root of this expression

        EXAMPLES::

            sage: var('x, y')
            (x, y)
            sage: SR(2).sqrt()
            sqrt(2)
            sage: (x^2+y^2).sqrt()
            sqrt(x^2 + y^2)
            sage: (x^2).sqrt()
            sqrt(x^2)

        Using the ``hold`` parameter it is possible to prevent automatic
        evaluation::

            sage: SR(4).sqrt()
            2
            sage: SR(4).sqrt(hold=True)
            sqrt(4)

        To then evaluate again, we currently must use Maxima via
        :meth:`simplify`::

            sage: a = SR(4).sqrt(hold=True); a.simplify()
            2

        To use this parameter in functional notation, you must coerce to
        the symbolic ring::

            sage: sqrt(SR(4),hold=True)
            sqrt(4)
            sage: sqrt(4,hold=True)
            Traceback (most recent call last):
            ...
            TypeError: _do_sqrt() got an unexpected keyword argument 'hold'
        """
        return new_Expression_from_GEx(self._parent,
                g_hold2_wrapper(g_power_construct, self._gobj, g_ex1_2, hold))

    def sin(self, hold=False):
        """
        EXAMPLES::

            sage: var('x, y')
            (x, y)
            sage: sin(x^2 + y^2)
            sin(x^2 + y^2)
            sage: sin(sage.symbolic.constants.pi)
            0
            sage: sin(SR(1))
            sin(1)
            sage: sin(SR(RealField(150)(1)))
            0.84147098480789650665250232163029899962256306

        Using the ``hold`` parameter it is possible to prevent automatic
        evaluation::

            sage: SR(0).sin()
            0
            sage: SR(0).sin(hold=True)
            sin(0)

        This also works using functional notation::

            sage: sin(0,hold=True)
            sin(0)
            sage: sin(0)
            0

        To then evaluate again, we currently must use Maxima via
        :meth:`simplify`::

            sage: a = SR(0).sin(hold=True); a.simplify()
            0

        TESTS::

            sage: SR(oo).sin()
            Traceback (most recent call last):
            ...
            RuntimeError: sin_eval(): sin(infinity) encountered
            sage: SR(-oo).sin()
            Traceback (most recent call last):
            ...
            RuntimeError: sin_eval(): sin(infinity) encountered
            sage: SR(unsigned_infinity).sin()
            Traceback (most recent call last):
            ...
            RuntimeError: sin_eval(): sin(infinity) encountered
        """
        return new_Expression_from_GEx(self._parent,
                g_hold_wrapper(g_sin, self._gobj, hold))

    def cos(self, hold=False):
        """
        Return the cosine of self.

        EXAMPLES::

            sage: var('x, y')
            (x, y)
            sage: cos(x^2 + y^2)
            cos(x^2 + y^2)
            sage: cos(sage.symbolic.constants.pi)
            -1
            sage: cos(SR(1))
            cos(1)
            sage: cos(SR(RealField(150)(1)))
            0.54030230586813971740093660744297660373231042


        In order to get a numeric approximation use .n()::

            sage: SR(RR(1)).cos().n()
            0.540302305868140
            sage: SR(float(1)).cos().n()
            0.540302305868140

        To prevent automatic evaluation use the ``hold`` argument::

            sage: pi.cos()
            -1
            sage: pi.cos(hold=True)
            cos(pi)

        This also works using functional notation::

            sage: cos(pi,hold=True)
            cos(pi)
            sage: cos(pi)
            -1

        To then evaluate again, we currently must use Maxima via
        :meth:`simplify`::

            sage: a = pi.cos(hold=True); a.simplify()
            -1

        TESTS::

            sage: SR(oo).cos()
            Traceback (most recent call last):
            ...
            RuntimeError: cos_eval(): cos(infinity) encountered
            sage: SR(-oo).cos()
            Traceback (most recent call last):
            ...
            RuntimeError: cos_eval(): cos(infinity) encountered
            sage: SR(unsigned_infinity).cos()
            Traceback (most recent call last):
            ...
            RuntimeError: cos_eval(): cos(infinity) encountered
        """
        return new_Expression_from_GEx(self._parent,
                g_hold_wrapper(g_cos, self._gobj, hold))

    def tan(self, hold=False):
        """
        EXAMPLES::

            sage: var('x, y')
            (x, y)
            sage: tan(x^2 + y^2)
            tan(x^2 + y^2)
            sage: tan(sage.symbolic.constants.pi/2)
            Infinity
            sage: tan(SR(1))
            tan(1)
            sage: tan(SR(RealField(150)(1)))
            1.5574077246549022305069748074583601730872508

        To prevent automatic evaluation use the ``hold`` argument::

            sage: (pi/12).tan()
            -sqrt(3) + 2
            sage: (pi/12).tan(hold=True)
            tan(1/12*pi)

        This also works using functional notation::

            sage: tan(pi/12,hold=True)
            tan(1/12*pi)
            sage: tan(pi/12)
            -sqrt(3) + 2

        To then evaluate again, we currently must use Maxima via
        :meth:`simplify`::

            sage: a = (pi/12).tan(hold=True); a.simplify()
            -sqrt(3) + 2

        TESTS::

            sage: SR(oo).tan()
            Traceback (most recent call last):
            ...
            RuntimeError: tan_eval(): tan(infinity) encountered
            sage: SR(-oo).tan()
            Traceback (most recent call last):
            ...
            RuntimeError: tan_eval(): tan(infinity) encountered
            sage: SR(unsigned_infinity).tan()
            Traceback (most recent call last):
            ...
            RuntimeError: tan_eval(): tan(infinity) encountered
        """
        return new_Expression_from_GEx(self._parent,
                g_hold_wrapper(g_tan, self._gobj, hold))

    def arcsin(self, hold=False):
        """
        Return the arcsin of x, i.e., the number y between -pi and pi
        such that sin(y) == x.

        EXAMPLES::

            sage: x.arcsin()
            arcsin(x)
            sage: SR(0.5).arcsin()
            0.523598775598299
            sage: SR(0.999).arcsin()
            1.52607123962616
            sage: SR(1/3).arcsin()
            arcsin(1/3)
            sage: SR(-1/3).arcsin()
            -arcsin(1/3)

        To prevent automatic evaluation use the ``hold`` argument::

            sage: SR(0).arcsin()
            0
            sage: SR(0).arcsin(hold=True)
            arcsin(0)

        This also works using functional notation::

            sage: arcsin(0,hold=True)
            arcsin(0)
            sage: arcsin(0)
            0

        To then evaluate again, we currently must use Maxima via
        :meth:`simplify`::

            sage: a = SR(0).arcsin(hold=True); a.simplify()
            0

        TESTS::

            sage: SR(oo).arcsin()
            Traceback (most recent call last):
            ...
            RuntimeError: arcsin_eval(): arcsin(infinity) encountered
            sage: SR(-oo).arcsin()
            Traceback (most recent call last):
            ...
            RuntimeError: arcsin_eval(): arcsin(infinity) encountered
            sage: SR(unsigned_infinity).arcsin()
            Infinity
        """
        return new_Expression_from_GEx(self._parent,
                g_hold_wrapper(g_asin, self._gobj, hold))

    def arccos(self, hold=False):
        """
        Return the arc cosine of self.

        EXAMPLES::

            sage: x.arccos()
            arccos(x)
            sage: SR(1).arccos()
            0
            sage: SR(1/2).arccos()
            1/3*pi
            sage: SR(0.4).arccos()
            1.15927948072741
            sage: plot(lambda x: SR(x).arccos(), -1,1)
            Graphics object consisting of 1 graphics primitive

        To prevent automatic evaluation use the ``hold`` argument::

            sage: SR(1).arccos(hold=True)
            arccos(1)

        This also works using functional notation::

            sage: arccos(1,hold=True)
            arccos(1)
            sage: arccos(1)
            0

        To then evaluate again, we currently must use Maxima via
        :meth:`simplify`::

            sage: a = SR(1).arccos(hold=True); a.simplify()
            0

        TESTS::

            sage: SR(oo).arccos()
            Traceback (most recent call last):
            ...
            RuntimeError: arccos_eval(): arccos(infinity) encountered
            sage: SR(-oo).arccos()
            Traceback (most recent call last):
            ...
            RuntimeError: arccos_eval(): arccos(infinity) encountered
            sage: SR(unsigned_infinity).arccos()
            Infinity
        """
        return new_Expression_from_GEx(self._parent,
                g_hold_wrapper(g_acos, self._gobj, hold))

    def arctan(self, hold=False):
        """
        Return the arc tangent of self.

        EXAMPLES::

            sage: x = var('x')
            sage: x.arctan()
            arctan(x)
            sage: SR(1).arctan()
            1/4*pi
            sage: SR(1/2).arctan()
            arctan(1/2)
            sage: SR(0.5).arctan()
            0.463647609000806
            sage: plot(lambda x: SR(x).arctan(), -20,20)
            Graphics object consisting of 1 graphics primitive

        To prevent automatic evaluation use the ``hold`` argument::

            sage: SR(1).arctan(hold=True)
            arctan(1)

        This also works using functional notation::

            sage: arctan(1,hold=True)
            arctan(1)
            sage: arctan(1)
            1/4*pi

        To then evaluate again, we currently must use Maxima via
        :meth:`simplify`::

            sage: a = SR(1).arctan(hold=True); a.simplify()
            1/4*pi

        TESTS::

            sage: SR(oo).arctan()
            1/2*pi
            sage: SR(-oo).arctan()
            -1/2*pi
            sage: SR(unsigned_infinity).arctan()
            Traceback (most recent call last):
            ...
            RuntimeError: arctan_eval(): arctan(unsigned_infinity) encountered
        """
        return new_Expression_from_GEx(self._parent,
                g_hold_wrapper(g_atan, self._gobj, hold))

    def arctan2(self, x, hold=False):
        """
        Return the inverse of the 2-variable tan function on self and x.

        EXAMPLES::

            sage: var('x,y')
            (x, y)
            sage: x.arctan2(y)
            arctan2(x, y)
            sage: SR(1/2).arctan2(1/2)
            1/4*pi
            sage: maxima.eval('atan2(1/2,1/2)')
            '%pi/4'

            sage: SR(-0.7).arctan2(SR(-0.6))
            -2.27942259892257

        To prevent automatic evaluation use the ``hold`` argument::

            sage: SR(1/2).arctan2(1/2, hold=True)
            arctan2(1/2, 1/2)

        This also works using functional notation::

            sage: arctan2(1,2,hold=True)
            arctan2(1, 2)
            sage: arctan2(1,2)
            arctan(1/2)

        To then evaluate again, we currently must use Maxima via
        :meth:`simplify`::

            sage: a = SR(1/2).arctan2(1/2, hold=True); a.simplify()
            1/4*pi

        TESTS:

        We compare a bunch of different evaluation points between
        Sage and Maxima::

            sage: float(SR(0.7).arctan2(0.6))
            0.8621700546672264
            sage: maxima('atan2(0.7,0.6)')
            0.8621700546672264
            sage: float(SR(0.7).arctan2(-0.6))
            2.279422598922567
            sage: maxima('atan2(0.7,-0.6)')
            2.279422598922567
            sage: float(SR(-0.7).arctan2(0.6))
            -0.8621700546672264
            sage: maxima('atan2(-0.7,0.6)')
            -0.8621700546672264
            sage: float(SR(-0.7).arctan2(-0.6))
            -2.279422598922567
            sage: maxima('atan2(-0.7,-0.6)')
            -2.279422598922567
            sage: float(SR(0).arctan2(-0.6))
            3.141592653589793
            sage: maxima('atan2(0,-0.6)')
            3.141592653589793
            sage: float(SR(0).arctan2(0.6))
            0.0
            sage: maxima('atan2(0,0.6)')
            0.0
            sage: SR(0).arctan2(0) # see trac ticket #11423
            Traceback (most recent call last):
            ...
            RuntimeError: arctan2_eval(): arctan2(0,0) encountered
            sage: SR(I).arctan2(1)
            arctan2(I, 1)
            sage: SR(CDF(0,1)).arctan2(1)
            arctan2(1.0*I, 1)
            sage: SR(1).arctan2(CDF(0,1))
            arctan2(1, 1.0*I)

            sage: arctan2(0,oo)
            0
            sage: SR(oo).arctan2(oo)
            1/4*pi
            sage: SR(oo).arctan2(0)
            1/2*pi
            sage: SR(-oo).arctan2(0)
            -1/2*pi
            sage: SR(-oo).arctan2(-2)
            pi
            sage: SR(unsigned_infinity).arctan2(2)
            Traceback (most recent call last):
            ...
            RuntimeError: arctan2_eval(): arctan2(x, unsigned_infinity) encountered
            sage: SR(2).arctan2(oo)
            1/2*pi
            sage: SR(2).arctan2(-oo)
            -1/2*pi
            sage: SR(2).arctan2(SR(unsigned_infinity))
            Traceback (most recent call last):
            ...
            RuntimeError: arctan2_eval(): arctan2(unsigned_infinity, x) encountered
        """
        cdef Expression nexp = self.coerce_in(x)
        return new_Expression_from_GEx(self._parent,
                g_hold2_wrapper(g_atan2, self._gobj, nexp._gobj, hold))

    def sinh(self, hold=False):
        r"""
        Return sinh of self.

        We have $\sinh(x) = (e^{x} - e^{-x})/2$.

        EXAMPLES::

            sage: x.sinh()
            sinh(x)
            sage: SR(1).sinh()
            sinh(1)
            sage: SR(0).sinh()
            0
            sage: SR(1.0).sinh()
            1.17520119364380
            sage: maxima('sinh(1.0)')
            1.17520119364380...

            sinh(1.0000000000000000000000000)
            sage: SR(1).sinh().n(90)
            1.1752011936438014568823819
            sage: SR(RIF(1)).sinh()
            1.175201193643802?

        To prevent automatic evaluation use the ``hold`` argument::

            sage: arccosh(x).sinh()
            sqrt(x + 1)*sqrt(x - 1)
            sage: arccosh(x).sinh(hold=True)
            sinh(arccosh(x))

        This also works using functional notation::

            sage: sinh(arccosh(x),hold=True)
            sinh(arccosh(x))
            sage: sinh(arccosh(x))
            sqrt(x + 1)*sqrt(x - 1)

        To then evaluate again, we currently must use Maxima via
        :meth:`simplify`::

            sage: a = arccosh(x).sinh(hold=True); a.simplify()
            sqrt(x + 1)*sqrt(x - 1)

        TESTS::

            sage: SR(oo).sinh()
            +Infinity
            sage: SR(-oo).sinh()
            -Infinity
            sage: SR(unsigned_infinity).sinh()
            Traceback (most recent call last):
            ...
            RuntimeError: sinh_eval(): sinh(unsigned_infinity) encountered
        """
        return new_Expression_from_GEx(self._parent,
                g_hold_wrapper(g_sinh, self._gobj, hold))

    def cosh(self, hold=False):
        r"""
        Return cosh of self.

        We have $\cosh(x) = (e^{x} + e^{-x})/2$.

        EXAMPLES::

            sage: x.cosh()
            cosh(x)
            sage: SR(1).cosh()
            cosh(1)
            sage: SR(0).cosh()
            1
            sage: SR(1.0).cosh()
            1.54308063481524
            sage: maxima('cosh(1.0)')
            1.54308063481524...
            sage: SR(1.00000000000000000000000000).cosh()
            1.5430806348152437784779056
            sage: SR(RIF(1)).cosh()
            1.543080634815244?

        To prevent automatic evaluation use the ``hold`` argument::

            sage: arcsinh(x).cosh()
            sqrt(x^2 + 1)
            sage: arcsinh(x).cosh(hold=True)
            cosh(arcsinh(x))

        This also works using functional notation::

            sage: cosh(arcsinh(x),hold=True)
            cosh(arcsinh(x))
            sage: cosh(arcsinh(x))
            sqrt(x^2 + 1)

        To then evaluate again, we currently must use Maxima via
        :meth:`simplify`::

            sage: a = arcsinh(x).cosh(hold=True); a.simplify()
            sqrt(x^2 + 1)

        TESTS::

            sage: SR(oo).cosh()
            +Infinity
            sage: SR(-oo).cosh()
            +Infinity
            sage: SR(unsigned_infinity).cosh()
            Traceback (most recent call last):
            ...
            RuntimeError: cosh_eval(): cosh(unsigned_infinity) encountered
        """
        return new_Expression_from_GEx(self._parent,
                g_hold_wrapper(g_cosh, self._gobj, hold))

    def tanh(self, hold=False):
        r"""
        Return tanh of self.

        We have $\tanh(x) = \sinh(x) / \cosh(x)$.

        EXAMPLES::

            sage: x.tanh()
            tanh(x)
            sage: SR(1).tanh()
            tanh(1)
            sage: SR(0).tanh()
            0
            sage: SR(1.0).tanh()
            0.761594155955765
            sage: maxima('tanh(1.0)')
            0.7615941559557649
            sage: plot(lambda x: SR(x).tanh(), -1, 1)
            Graphics object consisting of 1 graphics primitive

        To prevent automatic evaluation use the ``hold`` argument::

            sage: arcsinh(x).tanh()
            x/sqrt(x^2 + 1)
            sage: arcsinh(x).tanh(hold=True)
            tanh(arcsinh(x))

        This also works using functional notation::

            sage: tanh(arcsinh(x),hold=True)
            tanh(arcsinh(x))
            sage: tanh(arcsinh(x))
            x/sqrt(x^2 + 1)

        To then evaluate again, we currently must use Maxima via
        :meth:`simplify`::

            sage: a = arcsinh(x).tanh(hold=True); a.simplify()
            x/sqrt(x^2 + 1)

        TESTS::

            sage: SR(oo).tanh()
            1
            sage: SR(-oo).tanh()
            -1
            sage: SR(unsigned_infinity).tanh()
            Traceback (most recent call last):
            ...
            RuntimeError: tanh_eval(): tanh(unsigned_infinity) encountered
        """
        return new_Expression_from_GEx(self._parent,
                g_hold_wrapper(g_tanh, self._gobj, hold))

    def arcsinh(self, hold=False):
        """
        Return the inverse hyperbolic sine of self.

        EXAMPLES::

            sage: x.arcsinh()
            arcsinh(x)
            sage: SR(0).arcsinh()
            0
            sage: SR(1).arcsinh()
            arcsinh(1)
            sage: SR(1.0).arcsinh()
            0.881373587019543
            sage: maxima('asinh(2.0)')
            1.4436354751788...

        Sage automatically applies certain identities::

            sage: SR(3/2).arcsinh().cosh()
            1/2*sqrt(13)

        To prevent automatic evaluation use the ``hold`` argument::

            sage: SR(-2).arcsinh()
            -arcsinh(2)
            sage: SR(-2).arcsinh(hold=True)
            arcsinh(-2)

        This also works using functional notation::

            sage: arcsinh(-2,hold=True)
            arcsinh(-2)
            sage: arcsinh(-2)
            -arcsinh(2)

        To then evaluate again, we currently must use Maxima via
        :meth:`simplify`::

            sage: a = SR(-2).arcsinh(hold=True); a.simplify()
            -arcsinh(2)

        TESTS::

            sage: SR(oo).arcsinh()
            +Infinity
            sage: SR(-oo).arcsinh()
            -Infinity
            sage: SR(unsigned_infinity).arcsinh()
            Infinity
        """
        return new_Expression_from_GEx(self._parent,
                g_hold_wrapper(g_asinh, self._gobj, hold))

    def arccosh(self, hold=False):
        """
        Return the inverse hyperbolic cosine of self.

        EXAMPLES::

            sage: x.arccosh()
            arccosh(x)
            sage: SR(0).arccosh()
            1/2*I*pi
            sage: SR(1/2).arccosh()
            arccosh(1/2)
            sage: SR(CDF(1/2)).arccosh()  # rel tol 1e-15
            1.0471975511965976*I
            sage: maxima('acosh(0.5)')
            1.04719755119659...*%i

        To prevent automatic evaluation use the ``hold`` argument::

            sage: SR(-1).arccosh()
            I*pi
            sage: SR(-1).arccosh(hold=True)
            arccosh(-1)

        This also works using functional notation::

            sage: arccosh(-1,hold=True)
            arccosh(-1)
            sage: arccosh(-1)
            I*pi

        To then evaluate again, we currently must use Maxima via
        :meth:`simplify`::

            sage: a = SR(-1).arccosh(hold=True); a.simplify()
            I*pi

        TESTS::

            sage: SR(oo).arccosh()
            +Infinity
            sage: SR(-oo).arccosh()
            +Infinity
            sage: SR(unsigned_infinity).arccosh()
            +Infinity
        """
        return new_Expression_from_GEx(self._parent,
                g_hold_wrapper(g_acosh, self._gobj, hold))

    def arctanh(self, hold=False):
        """
        Return the inverse hyperbolic tangent of self.

        EXAMPLES::

            sage: x.arctanh()
            arctanh(x)
            sage: SR(0).arctanh()
            0
            sage: SR(1/2).arctanh()
            arctanh(1/2)
            sage: SR(0.5).arctanh()
            0.549306144334055
            sage: SR(0.5).arctanh().tanh()
            0.500000000000000
            sage: maxima('atanh(0.5)')  # abs tol 2e-16
            0.5493061443340548

        To prevent automatic evaluation use the ``hold`` argument::

            sage: SR(-1/2).arctanh()
            -arctanh(1/2)
            sage: SR(-1/2).arctanh(hold=True)
            arctanh(-1/2)

        This also works using functional notation::

            sage: arctanh(-1/2,hold=True)
            arctanh(-1/2)
            sage: arctanh(-1/2)
            -arctanh(1/2)

        To then evaluate again, we currently must use Maxima via
        :meth:`simplify`::

            sage: a = SR(-1/2).arctanh(hold=True); a.simplify()
            -arctanh(1/2)

        TESTS::

            sage: SR(1).arctanh()
            +Infinity
            sage: SR(-1).arctanh()
            -Infinity

            sage: SR(oo).arctanh()
            -1/2*I*pi
            sage: SR(-oo).arctanh()
            1/2*I*pi
            sage: SR(unsigned_infinity).arctanh()
            Traceback (most recent call last):
            ...
            RuntimeError: arctanh_eval(): arctanh(unsigned_infinity) encountered
        """
        return new_Expression_from_GEx(self._parent,
                g_hold_wrapper(g_atanh, self._gobj, hold))

    def exp(self, hold=False):
        """
        Return exponential function of self, i.e., e to the
        power of self.

        EXAMPLES::

            sage: x.exp()
            e^x
            sage: SR(0).exp()
            1
            sage: SR(1/2).exp()
            e^(1/2)
            sage: SR(0.5).exp()
            1.64872127070013
            sage: math.exp(0.5)
            1.6487212707001282

            sage: SR(0.5).exp().log()
            0.500000000000000
            sage: (pi*I).exp()
            -1

        To prevent automatic evaluation use the ``hold`` argument::

            sage: (pi*I).exp(hold=True)
            e^(I*pi)

        This also works using functional notation::

            sage: exp(I*pi,hold=True)
            e^(I*pi)
            sage: exp(I*pi)
            -1

        To then evaluate again, we currently must use Maxima via
        :meth:`simplify`::

            sage: a = (pi*I).exp(hold=True); a.simplify()
            -1

        TESTS:

        Test if :trac:`6377` is fixed::

            sage: SR(oo).exp()
            +Infinity
            sage: SR(-oo).exp()
            0
            sage: SR(unsigned_infinity).exp()
            Traceback (most recent call last):
            ...
            RuntimeError: exp_eval(): exp^(unsigned_infinity) encountered
        """
        return new_Expression_from_GEx(self._parent,
                g_hold_wrapper(g_exp, self._gobj, hold))

    def log(self, b=None, hold=False):
        """
        Return the logarithm of self.

        EXAMPLES::

            sage: x, y = var('x, y')
            sage: x.log()
            log(x)
            sage: (x^y + y^x).log()
            log(x^y + y^x)
            sage: SR(0).log()
            -Infinity
            sage: SR(-1).log()
            I*pi
            sage: SR(1).log()
            0
            sage: SR(1/2).log()
            log(1/2)
            sage: SR(0.5).log()
            -0.693147180559945
            sage: SR(0.5).log().exp()
            0.500000000000000
            sage: math.log(0.5)
            -0.6931471805599453
            sage: plot(lambda x: SR(x).log(), 0.1,10)
            Graphics object consisting of 1 graphics primitive

        To prevent automatic evaluation use the ``hold`` argument::

            sage: I.log()
            1/2*I*pi
            sage: I.log(hold=True)
            log(I)

        To then evaluate again, we currently must use Maxima via
        :meth:`simplify`::

            sage: a = I.log(hold=True); a.simplify()
            1/2*I*pi

        The ``hold`` parameter also works in functional notation::

            sage: log(-1,hold=True)
            log(-1)
            sage: log(-1)
            I*pi

        TESTS::

            sage: SR(oo).log()
            +Infinity
            sage: SR(-oo).log()
            +Infinity
            sage: SR(unsigned_infinity).log()
            +Infinity
        """
        res = new_Expression_from_GEx(self._parent,
                g_hold_wrapper(g_log, self._gobj, hold))
        if b is None:
            return res
        else:
            return res/self.coerce_in(b).log(hold=hold)

    def zeta(self, hold=False):
        """
        EXAMPLES::

            sage: x, y = var('x, y')
            sage: (x/y).zeta()
            zeta(x/y)
            sage: SR(2).zeta()
            1/6*pi^2
            sage: SR(3).zeta()
            zeta(3)
            sage: SR(CDF(0,1)).zeta()  # abs tol 1e-16
            0.003300223685324103 - 0.4181554491413217*I
            sage: CDF(0,1).zeta()  # abs tol 1e-16
            0.003300223685324103 - 0.4181554491413217*I
            sage: plot(lambda x: SR(x).zeta(), -10,10).show(ymin=-3,ymax=3)

        To prevent automatic evaluation use the ``hold`` argument::

            sage: SR(2).zeta(hold=True)
            zeta(2)

        This also works using functional notation::

            sage: zeta(2,hold=True)
            zeta(2)
            sage: zeta(2)
            1/6*pi^2

        To then evaluate again, we currently must use Maxima via
        :meth:`simplify`::

            sage: a = SR(2).zeta(hold=True); a.simplify()
            1/6*pi^2

        TESTS::

            sage: t = SR(1).zeta(); t
            Infinity
        """
        cdef GEx x
        sig_on()
        try:
            x = g_hold_wrapper(g_zeta, self._gobj, hold)
        finally:
            sig_off()
        return new_Expression_from_GEx(self._parent, x)

    def factorial(self, hold=False):
        """
        Return the factorial of self.

        OUTPUT:

        A symbolic expression.

        EXAMPLES::

            sage: var('x, y')
            (x, y)
            sage: SR(5).factorial()
            120
            sage: x.factorial()
            factorial(x)
            sage: (x^2+y^3).factorial()
            factorial(y^3 + x^2)

        To prevent automatic evaluation use the ``hold`` argument::

            sage: SR(5).factorial(hold=True)
            factorial(5)

        This also works using functional notation::

            sage: factorial(5,hold=True)
            factorial(5)
            sage: factorial(5)
            120

        To then evaluate again, we currently must use Maxima via
        :meth:`simplify`::

            sage: a = SR(5).factorial(hold=True); a.simplify()
            120
        """
        cdef GEx x
        sig_on()
        try:
            x = g_hold_wrapper(g_factorial, self._gobj, hold)
        finally:
            sig_off()
        return new_Expression_from_GEx(self._parent, x)

    def binomial(self, k, hold=False):
        """
        Return binomial coefficient "self choose k".

        OUTPUT:

        A symbolic expression.

        EXAMPLES::

            sage: var('x, y')
            (x, y)
            sage: SR(5).binomial(SR(3))
            10
            sage: x.binomial(SR(3))
            1/6*(x - 1)*(x - 2)*x
            sage: x.binomial(y)
            binomial(x, y)

        To prevent automatic evaluation use the ``hold`` argument::

            sage: x.binomial(3, hold=True)
            binomial(x, 3)
            sage: SR(5).binomial(3, hold=True)
            binomial(5, 3)

        To then evaluate again, we currently must use Maxima via
        :meth:`simplify`::

            sage: a = SR(5).binomial(3, hold=True); a.simplify()
            10

        The ``hold`` parameter is also supported in functional notation::

            sage: binomial(5,3, hold=True)
            binomial(5, 3)

        TESTS:

        Check if we handle zero correctly (:trac:`8561`)::

            sage: x.binomial(0)
            1
            sage: SR(0).binomial(0)
            1
        """
        cdef Expression nexp = self.coerce_in(k)
        cdef GEx x
        sig_on()
        try:
            x = g_hold2_wrapper(g_binomial, self._gobj, nexp._gobj, hold)
        finally:
            sig_off()
        return new_Expression_from_GEx(self._parent, x)

    def Order(self, hold=False):
        """
        Return the order of the expression, as in big oh notation.

        OUTPUT:

        A symbolic expression.

        EXAMPLES::

            sage: n = var('n')
            sage: t = (17*n^3).Order(); t
            Order(n^3)
            sage: t.derivative(n)
            Order(n^2)

        To prevent automatic evaluation use the ``hold`` argument::

            sage: (17*n^3).Order(hold=True)
            Order(17*n^3)
        """
        return new_Expression_from_GEx(self._parent,
                g_hold_wrapper(g_Order, self._gobj, hold))

    def gamma(self, hold=False):
        """
        Return the Gamma function evaluated at self.

        EXAMPLES::

            sage: x = var('x')
            sage: x.gamma()
            gamma(x)
            sage: SR(2).gamma()
            1
            sage: SR(10).gamma()
            362880
            sage: SR(10.0r).gamma()  # For ARM: rel tol 2e-15
            362880.0
            sage: SR(CDF(1,1)).gamma()
            0.49801566811835607 - 0.15494982830181067*I

        ::

            sage: gp('gamma(1+I)')
            0.4980156681183560427136911175 - 0.1549498283018106851249551305*I # 32-bit
            0.49801566811835604271369111746219809195 - 0.15494982830181068512495513048388660520*I # 64-bit

        We plot the familiar plot of this log-convex function::

            sage: plot(gamma(x), -6,4).show(ymin=-3,ymax=3)

        To prevent automatic evaluation use the ``hold`` argument::

            sage: SR(1/2).gamma()
            sqrt(pi)
            sage: SR(1/2).gamma(hold=True)
            gamma(1/2)

        This also works using functional notation::

            sage: gamma(1/2,hold=True)
            gamma(1/2)
            sage: gamma(1/2)
            sqrt(pi)

        To then evaluate again, we currently must use Maxima via
        :meth:`simplify`::

            sage: a = SR(1/2).gamma(hold=True); a.simplify()
            sqrt(pi)
        """
        cdef GEx x
        sig_on()
        try:
            x = g_hold_wrapper(g_tgamma, self._gobj, hold)
        finally:
            sig_off()
        return new_Expression_from_GEx(self._parent, x)

    def log_gamma(self, hold=False):
        """
        Return the log gamma function evaluated at self.
        This is the logarithm of gamma of self, where
        gamma is a complex function such that `gamma(n)`
        equals `factorial(n-1)`.

        EXAMPLES::

            sage: x = var('x')
            sage: x.log_gamma()
            log_gamma(x)
            sage: SR(2).log_gamma()
            0
            sage: SR(5).log_gamma()
            log(24)
            sage: a = SR(5).log_gamma(); a.n()
            3.17805383034795
            sage: SR(5-1).factorial().log()
            log(24)
            sage: set_verbose(-1); plot(lambda x: SR(x).log_gamma(), -7,8, plot_points=1000).show()
            sage: math.exp(0.5)
            1.6487212707001282
            sage: plot(lambda x: (SR(x).exp() - SR(-x).exp())/2 - SR(x).sinh(), -1, 1)
            Graphics object consisting of 1 graphics primitive

        To prevent automatic evaluation use the ``hold`` argument::

            sage: SR(5).log_gamma(hold=True)
            log_gamma(5)

        To evaluate again, currently we must use numerical evaluation
        via :meth:`n`::

            sage: a = SR(5).log_gamma(hold=True); a.n()
            3.17805383034795
        """
        cdef GEx x
        sig_on()
        try:
            x = g_hold_wrapper(g_lgamma, self._gobj, hold)
        finally:
            sig_off()
        return new_Expression_from_GEx(self._parent, x)

    def default_variable(self):
        """
        Return the default variable, which is by definition the first
        variable in self, or `x` is there are no variables in self.
        The result is cached.

        EXAMPLES::

            sage: sqrt(2).default_variable()
            x
            sage: x, theta, a = var('x, theta, a')
            sage: f = x^2 + theta^3 - a^x
            sage: f.default_variable()
            a

        Note that this is the first *variable*, not the first *argument*::

            sage: f(theta, a, x) = a + theta^3
            sage: f.default_variable()
            a
            sage: f.variables()
            (a, theta)
            sage: f.arguments()
            (theta, a, x)
        """
        v = self.variables()
        if len(v) == 0:
            return self.parent().var('x')
        else:
            return v[0]

    def combine(self):
        r"""
        Return a simplified version of this symbolic expression
        by combining all terms with the same denominator into a single
        term.

        EXAMPLES::

            sage: var('x, y, a, b, c')
            (x, y, a, b, c)
            sage: f = x*(x-1)/(x^2 - 7) + y^2/(x^2-7) + 1/(x+1) + b/a + c/a; f
            (x - 1)*x/(x^2 - 7) + y^2/(x^2 - 7) + b/a + c/a + 1/(x + 1)
            sage: f.combine()
            ((x - 1)*x + y^2)/(x^2 - 7) + (b + c)/a + 1/(x + 1)
        """
        return self.parent()(self._maxima_().combine())

    def normalize(self):
        """
        Return this expression normalized as a fraction

        .. SEEALSO:

            :meth:`numerator`, :meth:`denominator`,
            :meth:`numerator_denominator`, :meth:`combine`

        EXAMPLES::

            sage: var('x, y, a, b, c')
            (x, y, a, b, c)
            sage: g = x + y/(x + 2)
            sage: g.normalize()
            (x^2 + 2*x + y)/(x + 2)

            sage: f = x*(x-1)/(x^2 - 7) + y^2/(x^2-7) + 1/(x+1) + b/a + c/a
            sage: f.normalize()
            (a*x^3 + b*x^3 + c*x^3 + a*x*y^2 + a*x^2 + b*x^2 + c*x^2 +
                    a*y^2 - a*x - 7*b*x - 7*c*x - 7*a - 7*b - 7*c)/((x^2 -
                        7)*a*(x + 1))

        ALGORITHM: Uses GiNaC.

        """
        return new_Expression_from_GEx(self._parent, self._gobj.normal())

    def numerator(self, bint normalize = True):
        """
        Return the numerator of this symbolic expression

        INPUT:

        - ``normalize`` -- (default: ``True``) a boolean.

        If ``normalize`` is ``True``, the expression is first normalized to
        have it as a fraction before getting the numerator.

        If ``normalize`` is ``False``, the expression is kept and if it is not
        a quotient, then this will return the expression itself.

        .. SEEALSO::

            :meth:`normalize`, :meth:`denominator`,
            :meth:`numerator_denominator`, :meth:`combine`

        EXAMPLES::

            sage: a, x, y = var('a,x,y')
            sage: f = x*(x-a)/((x^2 - y)*(x-a)); f
            x/(x^2 - y)
            sage: f.numerator()
            x
            sage: f.denominator()
            x^2 - y
            sage: f.numerator(normalize=False)
            x
            sage: f.denominator(normalize=False)
            x^2 - y

            sage: y = var('y')
            sage: g = x + y/(x + 2); g
            x + y/(x + 2)
            sage: g.numerator()
            x^2 + 2*x + y
            sage: g.denominator()
            x + 2
            sage: g.numerator(normalize=False)
            x + y/(x + 2)
            sage: g.denominator(normalize=False)
            1

        TESTS::

            sage: ((x+y)^2/(x-y)^3*x^3).numerator(normalize=False)
            (x + y)^2*x^3
            sage: ((x+y)^2*x^3).numerator(normalize=False)
            (x + y)^2*x^3
            sage: (y/x^3).numerator(normalize=False)
            y
            sage: t = y/x^3/(x+y)^(1/2); t
            y/(sqrt(x + y)*x^3)
            sage: t.numerator(normalize=False)
            y
            sage: (1/x^3).numerator(normalize=False)
            1
            sage: (x^3).numerator(normalize=False)
            x^3
            sage: (y*x^sin(x)).numerator(normalize=False)
            Traceback (most recent call last):
            ...
            TypeError: self is not a rational expression
        """
        cdef GExVector vec
        cdef GEx oper, power
        if normalize:
            return new_Expression_from_GEx(self._parent, self._gobj.numer())
        elif is_a_mul(self._gobj):
            for i from 0 <= i < self._gobj.nops():
                oper = self._gobj.op(i)
                if not is_a_power(oper):
                    vec.push_back(oper)
                else:
                    power = oper.op(1)
                    if not is_a_numeric(power):
                        raise TypeError("self is not a rational expression")
                    elif ex_to_numeric(power).is_positive():
                        vec.push_back(oper)
            return new_Expression_from_GEx(self._parent,
                                           g_mul_construct(vec, True))
        elif is_a_power(self._gobj):
            power = self._gobj.op(1)
            if is_a_numeric(power) and ex_to_numeric(power).is_negative():
                return self._parent.one()
        return self

    def denominator(self, bint normalize=True):
        """
        Return the denominator of this symbolic expression

        INPUT:

        - ``normalize`` -- (default: ``True``) a boolean.

        If ``normalize`` is ``True``, the expression is first normalized to
        have it as a fraction before getting the denominator.

        If ``normalize`` is ``False``, the expression is kept and if it is not
        a quotient, then this will just return 1.

        .. SEEALSO::

            :meth:`normalize`, :meth:`numerator`,
            :meth:`numerator_denominator`, :meth:`combine`

        EXAMPLES::

            sage: x, y, z, theta = var('x, y, z, theta')
            sage: f = (sqrt(x) + sqrt(y) + sqrt(z))/(x^10 - y^10 - sqrt(theta))
            sage: f.numerator()
            sqrt(x) + sqrt(y) + sqrt(z)
            sage: f.denominator()
            x^10 - y^10 - sqrt(theta)

            sage: f.numerator(normalize=False)
            (sqrt(x) + sqrt(y) + sqrt(z))
            sage: f.denominator(normalize=False)
            x^10 - y^10 - sqrt(theta)

            sage: y = var('y')
            sage: g = x + y/(x + 2); g
            x + y/(x + 2)
            sage: g.numerator(normalize=False)
            x + y/(x + 2)
            sage: g.denominator(normalize=False)
            1

        TESTS::

            sage: ((x+y)^2/(x-y)^3*x^3).denominator(normalize=False)
            (x - y)^3
            sage: ((x+y)^2*x^3).denominator(normalize=False)
            1
            sage: (y/x^3).denominator(normalize=False)
            x^3
            sage: t = y/x^3/(x+y)^(1/2); t
            y/(sqrt(x + y)*x^3)
            sage: t.denominator(normalize=False)
            sqrt(x + y)*x^3
            sage: (1/x^3).denominator(normalize=False)
            x^3
            sage: (x^3).denominator(normalize=False)
            1
            sage: (y*x^sin(x)).denominator(normalize=False)
            Traceback (most recent call last):
            ...
            TypeError: self is not a rational expression
        """
        cdef GExVector vec
        cdef GEx oper, ex, power
        if normalize:
            return new_Expression_from_GEx(self._parent, self._gobj.denom())
        elif is_a_mul(self._gobj):
            for i from 0 <= i < self._gobj.nops():
                oper = self._gobj.op(i)
                if is_a_power(oper):
                    ex = oper.op(0)
                    power = oper.op(1)
                    if not is_a_numeric(power):
                        raise TypeError("self is not a rational expression")
                    elif ex_to_numeric(power).is_negative():
                        vec.push_back(g_pow(ex, g_abs(power)))
            return new_Expression_from_GEx(self._parent,
                                           g_mul_construct(vec, False))
        elif is_a_power(self._gobj):
            power = self._gobj.op(1)
            if is_a_numeric(power) and ex_to_numeric(power).is_negative():
                return new_Expression_from_GEx(self._parent,
                        g_pow(self._gobj.op(0), g_abs(power)))

        return self._parent.one()

    def numerator_denominator(self, bint normalize=True):
        """
        Return the numerator and the denominator of this symbolic expression

        INPUT:

        - ``normalize`` -- (default: ``True``) a boolean.

        If ``normalize`` is ``True``, the expression is first normalized to
        have it as a fraction before getting the numerator and denominator.

        If ``normalize`` is ``False``, the expression is kept and if it is not
        a quotient, then this will return the expression itself together with
        1.

        .. SEEALSO::

            :meth:`normalize`, :meth:`numerator`, :meth:`denominator`,
            :meth:`combine`

        EXAMPLE::

            sage: x, y, a = var("x y a")
            sage: ((x+y)^2/(x-y)^3*x^3).numerator_denominator()
            ((x + y)^2*x^3, (x - y)^3)

            sage: ((x+y)^2/(x-y)^3*x^3).numerator_denominator(False)
            ((x + y)^2*x^3, (x - y)^3)

            sage: g = x + y/(x + 2)
            sage: g.numerator_denominator()
            (x^2 + 2*x + y, x + 2)
            sage: g.numerator_denominator(normalize=False)
            (x + y/(x + 2), 1)

            sage: g = x^2*(x + 2)
            sage: g.numerator_denominator()
            ((x + 2)*x^2, 1)
            sage: g.numerator_denominator(normalize=False)
            ((x + 2)*x^2, 1)

        TESTS::

            sage: ((x+y)^2/(x-y)^3*x^3).numerator_denominator(normalize=False)
            ((x + y)^2*x^3, (x - y)^3)
            sage: ((x+y)^2*x^3).numerator_denominator(normalize=False)
            ((x + y)^2*x^3, 1)
            sage: (y/x^3).numerator_denominator(normalize=False)
            (y, x^3)
            sage: t = y/x^3/(x+y)^(1/2); t
            y/(sqrt(x + y)*x^3)
            sage: t.numerator_denominator(normalize=False)
            (y, sqrt(x + y)*x^3)
            sage: (1/x^3).numerator_denominator(normalize=False)
            (1, x^3)
            sage: (x^3).numerator_denominator(normalize=False)
            (x^3, 1)
            sage: (y*x^sin(x)).numerator_denominator(normalize=False)
            Traceback (most recent call last):
            ...
            TypeError: self is not a rational expression
        """
        cdef GExVector vecnumer, vecdenom
        cdef GEx oper, ex, power
        cdef GNumeric power_num
        if normalize:
            ex = self._gobj.numer_denom()
            return (new_Expression_from_GEx(self._parent, ex.op(0)),
                    new_Expression_from_GEx(self._parent, ex.op(1)))
        elif is_a_mul(self._gobj):
            for i from 0 <= i < self._gobj.nops():
                oper = self._gobj.op(i)
                if is_a_power(oper):   # oper = ex^power
                    ex = oper.op(0)
                    power = oper.op(1)
                    if not is_a_numeric(power):
                        raise TypeError("self is not a rational expression")
                    elif is_a_numeric(power):
                        power_num = ex_to_numeric(power)
                        if power_num.is_positive():
                            vecnumer.push_back(oper)
                        else:
                            vecdenom.push_back(g_pow(ex, g_abs(power)))
                else:
                    vecnumer.push_back(oper)
            return (new_Expression_from_GEx(self._parent,
                                            g_mul_construct(vecnumer, False)),
                    new_Expression_from_GEx(self._parent,
                                            g_mul_construct(vecdenom, False)))
        elif is_a_power(self._gobj):
            power = self._gobj.op(1)
            if is_a_numeric(power) and ex_to_numeric(power).is_positive():
                return (self, self._parent.one())
            else:
                return (self._parent.one(),
                        new_Expression_from_GEx(self._parent,
                               g_pow(self._gobj.op(0), g_abs(power))))
        else:
            return (self, self._parent.one())

    def partial_fraction(self, var=None):
        r"""
        Return the partial fraction expansion of ``self`` with
        respect to the given variable.

        INPUT:


        -  ``var`` - variable name or string (default: first
           variable)


        OUTPUT:

        A symbolic expression.

        EXAMPLES::

            sage: f = x^2/(x+1)^3
            sage: f.partial_fraction()
            1/(x + 1) - 2/(x + 1)^2 + 1/(x + 1)^3
            sage: f.partial_fraction()
            1/(x + 1) - 2/(x + 1)^2 + 1/(x + 1)^3

        Notice that the first variable in the expression is used by
        default::

            sage: y = var('y')
            sage: f = y^2/(y+1)^3
            sage: f.partial_fraction()
            1/(y + 1) - 2/(y + 1)^2 + 1/(y + 1)^3

            sage: f = y^2/(y+1)^3 + x/(x-1)^3
            sage: f.partial_fraction()
            y^2/(y^3 + 3*y^2 + 3*y + 1) + 1/(x - 1)^2 + 1/(x - 1)^3

        You can explicitly specify which variable is used::

            sage: f.partial_fraction(y)
            x/(x^3 - 3*x^2 + 3*x - 1) + 1/(y + 1) - 2/(y + 1)^2 + 1/(y + 1)^3
        """
        if var is None:
            var = self.default_variable()
        return self.parent()(self._maxima_().partfrac(var))

    def maxima_methods(self):
        """
        Provide easy access to maxima methods, converting the result to a
        Sage expression automatically.

        EXAMPLES::

            sage: t = log(sqrt(2) - 1) + log(sqrt(2) + 1); t
            log(sqrt(2) + 1) + log(sqrt(2) - 1)
            sage: res = t.maxima_methods().logcontract(); res
            log((sqrt(2) + 1)*(sqrt(2) - 1))
            sage: type(res)
            <type 'sage.symbolic.expression.Expression'>
        """
        from sage.symbolic.maxima_wrapper import MaximaWrapper
        return MaximaWrapper(self)

    def rectform(self):
        r"""
        Convert this symbolic expression to rectangular form; that
        is, the form `a + bi` where `a` and `b` are real numbers and
        `i` is the imaginary unit.

        .. note::

           The name \"rectangular\" comes from the fact that, in the
           complex plane, `a` and `bi` are perpendicular.

        INPUT:

        - ``self`` -- the expression to convert.

        OUTPUT:

        A new expression, equivalent to the original, but expressed in
        the form `a + bi`.

        ALGORITHM:

        We call Maxima's ``rectform()`` and return the result unmodified.

        EXAMPLES:

        The exponential form of `\sin(x)`::

            sage: f = (e^(I*x) - e^(-I*x)) / (2*I)
            sage: f.rectform()
            sin(x)

        And `\cos(x)`::

            sage: f = (e^(I*x) + e^(-I*x)) / 2
            sage: f.rectform()
            cos(x)

        In some cases, this will simplify the given expression. For
        example, here, `e^{ik\pi}`, `\sin(k\pi)=0` should cancel
        leaving only `\cos(k\pi)` which can then be simplified::

            sage: k = var('k')
            sage: assume(k, 'integer')
            sage: f = e^(I*pi*k)
            sage: f.rectform()
            (-1)^k

        However, in general, the resulting expression may be more
        complicated than the original::

            sage: f = e^(I*x)
            sage: f.rectform()
            cos(x) + I*sin(x)

        TESTS:

        If the expression is already in rectangular form, it should be
        left alone::

            sage: a,b = var('a,b')
            sage: assume((a, 'real'), (b, 'real'))
            sage: f = a + b*I
            sage: f.rectform()
            a + I*b
            sage: forget()

        We can check with specific real numbers::

            sage: a = RR.random_element()
            sage: b = RR.random_element()
            sage: f = a + b*I
            sage: bool(f.rectform() == a + b*I)
            True

        If we decompose a complex number into its real and imaginary
        parts, they should correspond to the real and imaginary terms
        of the rectangular form::

            sage: z = CC.random_element()
            sage: a = z.real_part()
            sage: b = z.imag_part()
            sage: bool(SR(z).rectform() == a + b*I)
            True

        """
        return self.maxima_methods().rectform()

    def simplify(self):
        """
        Return a simplified version of this symbolic expression.

        .. note::

           Currently, this just sends the expression to Maxima
           and converts it back to Sage.

        .. seealso::

           :meth:`simplify_full`, :meth:`simplify_trig`,
           :meth:`simplify_rational`, :meth:`simplify_rectform`
           :meth:`simplify_factorial`, :meth:`simplify_log`,
           :meth:`simplify_real`, :meth:`simplify_hypergeometric`,
           :meth:`canonicalize_radical`

        EXAMPLES::

            sage: a = var('a'); f = x*sin(2)/(x^a); f
            x*sin(2)/x^a
            sage: f.simplify()
            x^(-a + 1)*sin(2)

        TESTS:

        Check that :trac:`14637` is fixed::

            sage: assume(x > 0, x < pi/2)
            sage: acos(cos(x)).simplify()
            x
            sage: forget()
        """
        return self._parent(self._maxima_())

    def simplify_full(self):
        """
        Apply simplify_factorial, simplify_trig, simplify_rational,
        simplify_log, and again simplify_rational, then simplify_sum
        to self (in that order).

        ALIAS: simplify_full and full_simplify are the same.

        EXAMPLES::

            sage: f = sin(x)^2 + cos(x)^2
            sage: f.simplify_full()
            1

        ::

            sage: f = sin(x/(x^2 + x))
            sage: f.simplify_full()
            sin(1/(x + 1))

        ::

            sage: var('n,k')
            (n, k)
            sage: f = binomial(n,k)*factorial(k)*factorial(n-k)
            sage: f.simplify_full()
            factorial(n)

        TESTS:

        There are two square roots of `$(x + 1)^2$`, so this should
        not be simplified to `$x + 1$`, :trac:`12737`::

            sage: f = sqrt((x + 1)^2)
            sage: f.simplify_full()
            sqrt(x^2 + 2*x + 1)

        The imaginary part of an expression should not change under
        simplification; :trac:`11934`::

            sage: f = sqrt(-8*(4*sqrt(2) - 7)*x^4 + 16*(3*sqrt(2) - 5)*x^3)
            sage: original = f.imag_part()
            sage: simplified = f.full_simplify().imag_part()
            sage: original - simplified
            0

        The invalid simplification from :trac:`12322` should not occur
        after :trac:`12737`::

            sage: t = var('t')
            sage: assume(t, 'complex')
            sage: assumptions()
            [t is complex]
            sage: f = (1/2)*log(2*t) + (1/2)*log(1/t)
            sage: f.simplify_full()
            1/2*log(2*t) - 1/2*log(t)
            sage: forget()

        Complex logs are not contracted, :trac:`17556`::

            sage: x,y = SR.var('x,y')
            sage: assume(y, 'complex')
            sage: f = log(x*y) - (log(x) + log(y))
            sage: f.simplify_full()
            log(x*y) - log(x) - log(y)
            sage: forget()

        The simplifications from :meth:`simplify_rectform` are
        performed, :trac:`17556`::

            sage: f = ( e^(I*x) - e^(-I*x) ) / ( I*e^(I*x) + I*e^(-I*x) )
            sage: f.simplify_full()
            sin(x)/cos(x)

        """
        x = self
        x = x.simplify_factorial()
        x = x.simplify_rectform()
        x = x.simplify_trig()
        x = x.simplify_rational()
<<<<<<< HEAD
        x = x.simplify_log('one')
        x = x.simplify_rational()
        x = x.simplify_sum()
=======
>>>>>>> d27f8497
        return x

    full_simplify = simplify_full


    def simplify_hypergeometric(self, algorithm='maxima'):
        """
        Simplify an expression containing hypergeometric functions.

        INPUT:

        - ``algorithm`` -- (default: ``'maxima'``) the algorithm to use for
          for simplification. Implemented are ``'maxima'``, which uses Maxima's
          ``hgfred`` function, and ``'sage'``, which uses an algorithm
          implemented in the hypergeometric module

        ALIAS: :meth:`hypergeometric_simplify` and
        :meth:`simplify_hypergeometric` are the same

        EXAMPLES::

            sage: hypergeometric((5, 4), (4, 1, 2, 3),
            ....:                x).simplify_hypergeometric()
            1/144*x^2*hypergeometric((), (3, 4), x) +...
            1/3*x*hypergeometric((), (2, 3), x) + hypergeometric((), (1, 2), x)
            sage: (2*hypergeometric((), (), x)).simplify_hypergeometric()
            2*e^x
            sage: (nest(lambda y: hypergeometric([y], [1], x), 3, 1)
            ....:  .simplify_hypergeometric())
            laguerre(-laguerre(-e^x, x), x)
            sage: (nest(lambda y: hypergeometric([y], [1], x), 3, 1)
            ....:  .simplify_hypergeometric(algorithm='sage'))
            hypergeometric((hypergeometric((e^x,), (1,), x),), (1,), x)

        """
        from sage.functions.hypergeometric import hypergeometric, closed_form
        from sage.calculus.calculus import maxima
        try:
            op = self.operator()
        except RuntimeError:
            return self
        ops = self.operands()
        if op == hypergeometric:
            if algorithm == 'maxima':
                return (self.parent()
                        (maxima.hgfred(map(lambda o: o.simplify_hypergeometric(algorithm),
                                           ops[0].operands()),
                                       map(lambda o: o.simplify_hypergeometric(algorithm),
                                           ops[1].operands()),
                                       ops[2].simplify_hypergeometric(algorithm))))
            elif algorithm == 'sage':
                return (closed_form
                        (hypergeometric(map(lambda o: o.simplify_hypergeometric(algorithm),
                                            ops[0].operands()),
                                        map(lambda o: o.simplify_hypergeometric(algorithm),
                                            ops[1].operands()),
                                        ops[2].simplify_hypergeometric(algorithm))))
            else:
                raise NotImplementedError('unknown algorithm')
        if not op:
            return self
        return op(*map(lambda o: o.simplify_hypergeometric(algorithm), ops))

    hypergeometric_simplify = simplify_hypergeometric


    def simplify_rectform(self, complexity_measure = string_length):
        r"""
        Attempt to simplify this expression by expressing it in the
        form `a + bi` where both `a` and `b` are real. This
        transformation is generally not a simplification, so we use
        the given ``complexity_measure`` to discard
        non-simplifications.

        INPUT:

        - ``self`` -- the expression to simplify.

        - ``complexity_measure`` -- (default:
          ``sage.symbolic.complexity_measures.string_length``) a
          function taking a symbolic expression as an argument and
          returning a measure of that expressions complexity. If
          ``None`` is supplied, the simplification will be performed
          regardless of the result.

        OUTPUT:

        If the transformation produces a simpler expression (according
        to ``complexity_measure``) then that simpler expression is
        returned. Otherwise, the original expression is returned.

        ALGORITHM:

        We first call :meth:`rectform()` on the given
        expression. Then, the supplied complexity measure is used to
        determine whether or not the result is simpler than the
        original expression.

        EXAMPLES:

        The exponential form of `\tan(x)`::

            sage: f = ( e^(I*x) - e^(-I*x) ) / ( I*e^(I*x) + I*e^(-I*x) )
            sage: f.simplify_rectform()
            sin(x)/cos(x)

        This should not be expanded with Euler's formula since the
        resulting expression is longer when considered as a string,
        and the default ``complexity_measure`` uses string length to
        determine which expression is simpler::

            sage: f = e^(I*x)
            sage: f.simplify_rectform()
            e^(I*x)

        However, if we pass ``None`` as our complexity measure, it
        is::

            sage: f = e^(I*x)
            sage: f.simplify_rectform(complexity_measure = None)
            cos(x) + I*sin(x)

        TESTS:

        When given ``None``, we should always call :meth:`rectform()`
        and return the result::

            sage: polynomials = QQ['x']
            sage: f = SR(polynomials.random_element())
            sage: g = f.simplify_rectform(complexity_measure = None)
            sage: bool(g == f.rectform())
            True

        """
        simplified_expr = self.rectform()

        if complexity_measure is None:
            return simplified_expr

        if complexity_measure(simplified_expr) < complexity_measure(self):
            return simplified_expr
        else:
            return self



    def simplify_real(self):
        r"""
        Simplify the given expression over the real numbers. This allows
        the simplification of `\sqrt{x^{2}}` into `\left|x\right|` and
        the contraction of `\log(x) + \log(y)` into `\log(xy)`.

        INPUT:

        - ``self`` -- the expression to convert.

        OUTPUT:

        A new expression, equivalent to the original one under the
        assumption that the variables involved are real.

        EXAMPLES::

            sage: f = sqrt(x^2)
            sage: f.simplify_real()
            abs(x)

        ::

            sage: y = SR.var('y')
            sage: f = log(x) + 2*log(y)
            sage: f.simplify_real()
            log(x*y^2)

        TESTS:

        We set the Maxima ``domain`` variable to 'real' before we call
        out to Maxima. When we return, however, we should set the
        ``domain`` back to what it was, rather than assuming that it
        was 'complex'::

            sage: from sage.calculus.calculus import maxima
            sage: maxima('domain: real;')
            real
            sage: x.simplify_real()
            x
            sage: maxima('domain;')
            real
            sage: maxima('domain: complex;')
            complex

        We forget the assumptions that our variables are real after
        simplification; make sure we don't forget an assumption that
        existed before we were called::

            sage: assume(x, 'real')
            sage: x.simplify_real()
            x
            sage: assumptions()
            [x is real]
            sage: forget()

        We also want to be sure that we don't forget assumptions on
        other variables::

            sage: x,y,z = SR.var('x,y,z')
            sage: assume(y, 'integer')
            sage: assume(z, 'antisymmetric')
            sage: x.simplify_real()
            x
            sage: assumptions()
            [y is integer, z is antisymmetric]
            sage: forget()

        No new assumptions should exist after the call::

            sage: assumptions()
            []
            sage: x.simplify_real()
            x
            sage: assumptions()
            []

        """
        from sage.symbolic.assumptions import assume, assumptions, forget
        from sage.calculus.calculus import maxima
        original_domain = maxima.eval('domain')
        original_assumptions = assumptions()

        maxima.eval('domain: real$')

        # We might as well go all the way and tell Maxima to assume
        # that all variables are real. Since we're setting the
        # simplification domain (and it's indiscriminate), you'd
        # better not call this unless your variables really are real
        # anyway.
        for v in self.variables():
            assume(v, 'real');

        # This will round trip through Maxima, essentially performing
        # self.simplify() in the process.
        result = self.simplify_log()

        # Set the domain back to what it was before we were called.
        maxima.eval('domain: %s$' % original_domain)

        # Forget all assumptions, and restore the ones that existed
        # when we were called. This is much simpler than the bookkeeping
        # necessary otherwise.
        forget()
        for assumption in original_assumptions:
            assume(assumption);

        return result


    def simplify_trig(self,expand=True):
        r"""
        Optionally expand and then employ identities such as
        `\sin(x)^2 + \cos(x)^2 = 1`, `\cosh(x)^2 - \sinh(x)^2 = 1`,
        `\sin(x)\csc(x) = 1`, or `\tanh(x)=\sinh(x)/\cosh(x)`
        to simplify expressions containing tan, sec, etc., to sin,
        cos, sinh, cosh.

        INPUT:

        - ``self`` - symbolic expression

        - ``expand`` - (default:True) if True, expands trigonometric
          and hyperbolic functions of sums of angles and of multiple
          angles occurring in ``self`` first. For best results,
          ``self`` should be expanded. See also :meth:`expand_trig` to
          get more controls on this expansion.

        ALIAS: :meth:`trig_simplify` and :meth:`simplify_trig` are the same

        EXAMPLES::

            sage: f = sin(x)^2 + cos(x)^2; f
            cos(x)^2 + sin(x)^2
            sage: f.simplify()
            cos(x)^2 + sin(x)^2
            sage: f.simplify_trig()
            1
            sage: h = sin(x)*csc(x)
            sage: h.simplify_trig()
            1
            sage: k = tanh(x)*cosh(2*x)
            sage: k.simplify_trig()
            (2*sinh(x)^3 + sinh(x))/cosh(x)

        In some cases we do not want to expand::

            sage: f=tan(3*x)
            sage: f.simplify_trig()
            (4*cos(x)^2 - 1)*sin(x)/(4*cos(x)^3 - 3*cos(x))
            sage: f.simplify_trig(False)
            sin(3*x)/cos(3*x)

        """
        # much better to expand first, since it often doesn't work
        # right otherwise!
        if expand:
            return self.parent()(self._maxima_().trigexpand().trigsimp())
        else:
            return self.parent()(self._maxima_().trigsimp())

    trig_simplify = simplify_trig

    def simplify_rational(self,algorithm='full', map=False):
        r"""
        Simplify rational expressions.

        INPUT:

        - ``self`` - symbolic expression

        - ``algorithm`` - (default: 'full') string which switches the
          algorithm for simplifications. Possible values are

          - 'simple' (simplify rational functions into quotient of two
            polynomials),

          - 'full' (apply repeatedly, if necessary)

          - 'noexpand' (convert to commmon denominator and add)

        - ``map`` - (default: False) if True, the result is an
          expression whose leading operator is the same as that of the
          expression ``self`` but whose subparts are the results of
          applying simplification rules to the corresponding subparts
          of the expressions.

        ALIAS: :meth:`rational_simplify` and :meth:`simplify_rational`
        are the same

        DETAILS: We call Maxima functions ratsimp, fullratsimp and
        xthru. If each part of the expression has to be simplified
        separately, we use Maxima function map.

        EXAMPLES::

            sage: f = sin(x/(x^2 + x))
            sage: f
            sin(x/(x^2 + x))
            sage: f.simplify_rational()
            sin(1/(x + 1))

        ::

            sage: f = ((x - 1)^(3/2) - (x + 1)*sqrt(x - 1))/sqrt((x - 1)*(x + 1)); f
            -((x + 1)*sqrt(x - 1) - (x - 1)^(3/2))/sqrt((x + 1)*(x - 1))
            sage: f.simplify_rational()
            -2*sqrt(x - 1)/sqrt(x^2 - 1)

        With ``map=True`` each term in a sum is simplified separately
        and thus the resuls are shorter for functions which are
        combination of rational and nonrational funtions. In the
        following example, we use this option if we want not to
        combine logarithm and the rational function into one
        fraction::

            sage: f=(x^2-1)/(x+1)-ln(x)/(x+2)
            sage: f.simplify_rational()
            (x^2 + x - log(x) - 2)/(x + 2)
            sage: f.simplify_rational(map=True)
            x - log(x)/(x + 2) - 1

        Here is an example from the Maxima documentation of where
        ``algorithm='simple'`` produces an (possibly useful) intermediate
        step::

            sage: y = var('y')
            sage: g = (x^(y/2) + 1)^2*(x^(y/2) - 1)^2/(x^y - 1)
            sage: g.simplify_rational(algorithm='simple')
            (x^(2*y) - 2*x^y + 1)/(x^y - 1)
            sage: g.simplify_rational()
            x^y - 1

        With option ``algorithm='noexpand'`` we only convert to common
        denominators and add. No expansion of products is performed::

            sage: f=1/(x+1)+x/(x+2)^2
            sage: f.simplify_rational()
            (2*x^2 + 5*x + 4)/(x^3 + 5*x^2 + 8*x + 4)
            sage: f.simplify_rational(algorithm='noexpand')
            ((x + 2)^2 + (x + 1)*x)/((x + 2)^2*(x + 1))
        """
        self_m = self._maxima_()
        if algorithm == 'full':
            maxima_method = 'fullratsimp'
        elif algorithm == 'simple':
            maxima_method = 'ratsimp'
        elif algorithm == 'noexpand':
            maxima_method = 'xthru'
        else:
            raise NotImplementedError("unknown algorithm, see the help for available algorithms")
        P = self_m.parent()
        self_str=self_m.str()
        if map:
            cmd = "if atom(%s) then %s(%s) else map(%s,%s)"%(self_str,maxima_method,self_str,maxima_method,self_str)
        else:
            cmd = "%s(%s)"%(maxima_method,self_m.str())
        res = P(cmd)
        return self.parent()(res)

    rational_simplify = simplify_rational

    def simplify_factorial(self):
        """
        Simplify by combining expressions with factorials, and by
        expanding binomials into factorials.

        ALIAS: factorial_simplify and simplify_factorial are the same

        EXAMPLES:

        Some examples are relatively clear::

            sage: var('n,k')
            (n, k)
            sage: f = factorial(n+1)/factorial(n); f
            factorial(n + 1)/factorial(n)
            sage: f.simplify_factorial()
            n + 1

        ::

            sage: f = factorial(n)*(n+1); f
            (n + 1)*factorial(n)
            sage: simplify(f)
            (n + 1)*factorial(n)
            sage: f.simplify_factorial()
            factorial(n + 1)

        ::

            sage: f = binomial(n, k)*factorial(k)*factorial(n-k); f
            binomial(n, k)*factorial(k)*factorial(-k + n)
            sage: f.simplify_factorial()
            factorial(n)

        A more complicated example, which needs further processing::

            sage: f = factorial(x)/factorial(x-2)/2 + factorial(x+1)/factorial(x)/2; f
            1/2*factorial(x + 1)/factorial(x) + 1/2*factorial(x)/factorial(x - 2)
            sage: g = f.simplify_factorial(); g
            1/2*(x - 1)*x + 1/2*x + 1/2
            sage: g.simplify_rational()
            1/2*x^2 + 1/2


        TESTS:

        Check that the problem with applying `full_simplify()` to gamma
        functions (:trac:`9240`) has been fixed::

            sage: gamma(1/3)
            gamma(1/3)
            sage: gamma(1/3).full_simplify()
            gamma(1/3)
            sage: gamma(4/3)
            gamma(4/3)
            sage: gamma(4/3).full_simplify()
            1/3*gamma(1/3)

        """
        return self.parent()(self._maxima_().makefact().factcomb().minfactorial())

    factorial_simplify = simplify_factorial

    def simplify_sum(self):
        r"""
        For every symbolic sum in the given expression, try to evaluate
        it numerically.
        
        While symbolic sum expressions with constant limits are evaluated
        immediately on the command line, unevaluated sums of this kind can
        result from, e.g., substitution of limit variables. 

        INPUT:

        - ``self`` - symbolic expression

        EXAMPLES::
        
            sage: (k,n) = var('k,n')
            sage: ex = sum(abs(-k*k+n),k,1,n)(n=8); ex
            sum(abs(-k^2 + 8), k, 1, 8)
            sage: ex.simplify_sum()
            162
            sage: f(x,k) = sum((2/n)*(sin(n*x)*(-1)^(n+1)), n, 1, k)
            sage: f(x,2)
            -2*sum((-1)^n*sin(n*x)/n, n, 1, 2)
            sage: f(x,2).simplify_sum()
            -sin(2*x) + 2*sin(x)
        """
        return self.parent()(self._maxima_().simplify_sum())

    def canonicalize_radical(self):
        r"""
        Choose a canonical branch of the given expression. The square
        root, cube root, natural log, etc. functions are multi-valued. The
        ``canonicalize_radical()`` method will choose *one* of these values
        based on a heuristic.

        For example, ``sqrt(x^2)`` has two values: ``x``, and
        ``-x``. The ``canonicalize_radical()`` function will choose
        *one* of them, consistently, based on the behavior of the
        expression as ``x`` tends to positive infinity. The solution
        chosen is the one which exhibits this same behavior. Since
        ``sqrt(x^2)`` approaches positive infinity as ``x`` does, the
        solution chosen is ``x`` (which also tends to positive
        infinity).

        .. WARNING::

            As shown in the examples below, a canonical form is not always
            returned, i.e., two mathematically identical expressions might
            be converted to different expressions.

            Assumptions are not taken into account during the
            transformation. This may result in a branch choice
            inconsistent with your assumptions.

        ALGORITHM:

        This uses the Maxima ``radcan()`` command. From the Maxima
        documentation:

        .. pull-quote::

            Simplifies an expression, which can contain logs,
            exponentials, and radicals, by converting it into a form
            which is canonical over a large class of expressions and a
            given ordering of variables; that is, all functionally
            equivalent forms are mapped into a unique form. For a
            somewhat larger class of expressions, radcan produces a
            regular form. Two equivalent expressions in this class do
            not necessarily have the same appearance, but their
            difference can be simplified by radcan to zero.

            For some expressions radcan is quite time consuming. This
            is the cost of exploring certain relationships among the
            components of the expression for simplifications based on
            factoring and partial fraction expansions of exponents.

        EXAMPLES:

        ``canonicalize_radical()`` can perform some of the same
        manipulations as :meth:`log_expand`::

            sage: y = SR.symbol('y')
            sage: f = log(x*y)
            sage: f.log_expand()
            log(x) + log(y)
            sage: f.canonicalize_radical()
            log(x) + log(y)

        And also handles some exponential functions::

            sage: f = (e^x-1)/(1+e^(x/2))
            sage: f.canonicalize_radical()
            e^(1/2*x) - 1

        It can also be used to change the base of a logarithm when the
        arguments to ``log()`` are positive real numbers::

            sage: f = log(8)/log(2)
            sage: f.canonicalize_radical()
            3

        ::

            sage: a = SR.symbol('a')
            sage: f = (log(x+x^2)-log(x))^a/log(1+x)^(a/2)
            sage: f.canonicalize_radical()
            log(x + 1)^(1/2*a)

        The simplest example of counter-intuitive behavior is what
        happens when we take the square root of a square::

            sage: sqrt(x^2).canonicalize_radical()
            x

        If you don't want this kind of "simplification," don't use
        ``canonicalize_radical()``.

        This behavior can also be triggered when the expression under
        the radical is not given explicitly as a square::

            sage: sqrt(x^2 - 2*x + 1).canonicalize_radical()
            x - 1

        Another place where this can become confusing is with
        logarithms of complex numbers. Suppose ``x`` is complex with
        ``x == r*e^(I*t)`` (``r`` real). Then ``log(x)`` is
        ``log(r) + I*(t + 2*k*pi)`` for some integer ``k``.

        Calling ``canonicalize_radical()`` will choose a branch,
        eliminating the solutions for all choices of ``k`` but
        one. Simplified by hand, the expression below is
        ``(1/2)*log(2) + I*pi*k`` for integer ``k``. However,
        ``canonicalize_radical()`` will take each log expression, and
        choose one particular solution, dropping the other. When the
        results are subtracted, we're left with no imaginary part::

            sage: f = (1/2)*log(2*x) + (1/2)*log(1/x)
            sage: f.canonicalize_radical()
            1/2*log(2)

        Naturally the result is wrong for some choices of ``x``::

            sage: f(x = -1)
            I*pi + 1/2*log(2)

        The example below shows two expressions e1 and e2 which are
        "simplified" to different expressions, while their difference
        is "simplified" to zero; thus ``canonicalize_radical()`` does
        not return a canonical form::

            sage: e1 = 1/(sqrt(5)+sqrt(2))
            sage: e2 = (sqrt(5)-sqrt(2))/3
            sage: e1.canonicalize_radical()
            1/(sqrt(5) + sqrt(2))
            sage: e2.canonicalize_radical()
            1/3*sqrt(5) - 1/3*sqrt(2)
            sage: (e1-e2).canonicalize_radical()
            0

        The issue reported in :trac:`3520` is a case where
        ``canonicalize_radical()`` causes a numerical integral to be
        calculated incorrectly::

            sage: f1 = sqrt(25 - x) * sqrt( 1 + 1/(4*(25-x)) )
            sage: f2 = f1.canonicalize_radical()
            sage: numerical_integral(f1.real(), 0, 1)[0] # abs tol 1e-10
            4.974852579915647
            sage: numerical_integral(f2.real(), 0, 1)[0] # abs tol 1e-10
            -4.974852579915647

        TESTS:

        This tests that :trac:`11668` has been fixed (by :trac:`12780`)::

            sage: a,b = var('a b')
            sage: A = abs((a+I*b))^2
            sage: A.canonicalize_radical()
            abs(a + I*b)^2
            sage: imag(A)
            0
            sage: imag(A.canonicalize_radical())
            0

        Ensure that deprecation warnings are thrown for the old
        "simplify" aliases::

            sage: x.simplify_radical()
            doctest...: DeprecationWarning: simplify_radical is deprecated. Please use canonicalize_radical instead.
            See http://trac.sagemath.org/11912 for details.
            x
            sage: x.radical_simplify()
            doctest...: DeprecationWarning: radical_simplify is deprecated. Please use canonicalize_radical instead.
            See http://trac.sagemath.org/11912 for details.
            x
            sage: x.simplify_exp()
            doctest...: DeprecationWarning: simplify_exp is deprecated. Please use canonicalize_radical instead.
            See http://trac.sagemath.org/11912 for details.
            x
            sage: x.exp_simplify()
            doctest...: DeprecationWarning: exp_simplify is deprecated. Please use canonicalize_radical instead.
            See http://trac.sagemath.org/11912 for details.
            x

        """
        from sage.calculus.calculus import maxima
        res = self.parent()(self._maxima_().radcan())
        return res

    # Repeat the deprecated_function_alias() call so that each use of
    # an alias below will throw a new warning. If we set
    # e.g. radical_simplify = simplify_radical, we'd only get one
    # warning from a use of simplify_radical followed by a use of
    # radical_simplify.
    simplify_radical = deprecated_function_alias(11912, canonicalize_radical)
    radical_simplify = deprecated_function_alias(11912, canonicalize_radical)
    simplify_exp = deprecated_function_alias(11912, canonicalize_radical)
    exp_simplify = deprecated_function_alias(11912, canonicalize_radical)

    def simplify_log(self,algorithm=None):
        r"""
        Simplify a (real) symbolic expression that contains logarithms.

        The given expression is scanned recursively, transforming
        subexpressions of the form `a \log(b) + c \log(d)` into
        `\log(b^{a} d^{c})` before simplifying within the ``log()``.

        The user can specify conditions that `a` and `c` must satisfy
        before this transformation will be performed using the optional
        parameter ``algorithm``.

        .. WARNING::

            This is only safe to call if every variable in the given
            expression is assumed to be real. The simplification it performs
            is in general not valid over the complex numbers. For example::

                sage: x,y = SR.var('x,y')
                sage: f = log(x*y) - (log(x) + log(y))
                sage: f(x=-1, y=i)
                -2*I*pi
                sage: f.simplify_log()
                0

        INPUT:

        - ``self`` - expression to be simplified

        - ``algorithm`` - (default: None) optional, governs the condition
          on `a` and `c` which must be satisfied to contract expression
          `a \log(b) + c \log(d)`. Values are

          - ``None`` (use Maxima default, integers),

          - ``'one'`` (1 and -1),

          - ``'ratios'`` (rational numbers),

          - ``'constants'`` (constants),

          - ``'all'`` (all expressions).

        ALGORITHM:

        This uses the Maxima ``logcontract()`` command.

        ALIAS:

        :meth:`log_simplify` and :meth:`simplify_log` are the same.

        EXAMPLES::

            sage: x,y,t=var('x y t')

        Only two first terms are contracted in the following example;
        the logarithm with coefficient `\frac{1}{2}` is not contracted::

            sage: f = log(x)+2*log(y)+1/2*log(t)
            sage: f.simplify_log()
            log(x*y^2) + 1/2*log(t)

        To contract all terms in the previous example, we use the
        ``'ratios'`` ``algorithm``::

            sage: f.simplify_log(algorithm='ratios')
            log(sqrt(t)*x*y^2)

        To contract terms with no coefficient (more precisely, with
        coefficients `1` and `-1`), we use the ``'one'``
        ``algorithm``::

            sage: f = log(x)+2*log(y)-log(t)
            sage: f.simplify_log('one')
            2*log(y) + log(x/t)

        ::

            sage: f = log(x)+log(y)-1/3*log((x+1))
            sage: f.simplify_log()
            log(x*y) - 1/3*log(x + 1)

            sage: f.simplify_log('ratios')
            log(x*y/(x + 1)^(1/3))

        `\pi` is an irrational number; to contract logarithms in the
        following example we have to set ``algorithm`` to ``'constants'``
        or ``'all'``::

            sage: f = log(x)+log(y)-pi*log((x+1))
            sage: f.simplify_log('constants')
            log(x*y/(x + 1)^pi)

        ``x*log(9)`` is contracted only if ``algorithm`` is ``'all'``::

            sage: (x*log(9)).simplify_log()
            x*log(9)
            sage: (x*log(9)).simplify_log('all')
            log(9^x)

        TESTS:

        Ensure that the option ``algorithm`` from one call has no
        influence upon future calls (a Maxima flag was set, and we have
        to ensure that its value has been restored)::

            sage: f = log(x)+2*log(y)+1/2*log(t)
            sage: f.simplify_log('one')
            1/2*log(t) + log(x) + 2*log(y)

            sage: f.simplify_log('ratios')
            log(sqrt(t)*x*y^2)

            sage: f.simplify_log()
            log(x*y^2) + 1/2*log(t)

        This shows that the issue at :trac:`7334` is fixed. Maxima
        intentionally keeps the expression inside the log factored::

            sage: log_expr = (log(sqrt(2)-1)+log(sqrt(2)+1))
            sage: log_expr.simplify_log('all')
            log((sqrt(2) + 1)*(sqrt(2) - 1))
            sage: _.simplify_rational()
            0

        We should use the current simplification domain rather than
        set it to 'real' explicitly (:trac:`12780`)::

            sage: f = sqrt(x^2)
            sage: f.simplify_log()
            sqrt(x^2)
            sage: from sage.calculus.calculus import maxima
            sage: maxima('domain: real;')
            real
            sage: f.simplify_log()
            abs(x)
            sage: maxima('domain: complex;')
            complex

        AUTHORS:

        - Robert Marik (11-2009)
        """
        from sage.calculus.calculus import maxima
        maxima.eval('savelogexpand:logexpand$ logexpand:false$')
        if algorithm is not None:
            maxima.eval('logconcoeffp:\'logconfun$')
        if algorithm == 'ratios':
            maxima.eval('logconfun(m):= featurep(m,integer) or ratnump(m)$')
        elif algorithm == 'one':
            maxima.eval('logconfun(m):= is(m=1) or is(m=-1)$')
        elif algorithm == 'constants':
            maxima.eval('logconfun(m):= constantp(m)$')
        elif algorithm == 'all':
            maxima.eval('logconfun(m):= true$')
        elif algorithm is not None:
            raise NotImplementedError("unknown algorithm, see the help for available algorithms")
        res = self.parent()(self._maxima_().logcontract())
        if algorithm is not None:
            maxima.eval('logconcoeffp:false$')
        maxima.eval('logexpand:savelogexpand$')
        return res

    log_simplify = simplify_log

    def expand_log(self,algorithm='products'):
        r"""
        Simplify symbolic expression, which can contain logs.

        Expands logarithms of powers, logarithms of products and
        logarithms of quotients.  The option ``algorithm`` specifies
        which expression types should be expanded.

        INPUT:

        - ``self`` - expression to be simplified

        - ``algorithm`` - (default: 'products') optional, governs which
          expression is expanded. Possible values are

          - 'nothing' (no expansion),

          - 'powers' (log(a^r) is expanded),

          - 'products' (like 'powers' and also log(a*b) are expanded),

          - 'all' (all possible expansion).

          See also examples below.

        DETAILS: This uses the Maxima simplifier and sets
        ``logexpand`` option for this simplifier. From the Maxima
        documentation: "Logexpand:true causes log(a^b) to become
        b*log(a). If it is set to all, log(a*b) will also simplify to
        log(a)+log(b). If it is set to super, then log(a/b) will also
        simplify to log(a)-log(b) for rational numbers a/b,
        a#1. (log(1/b), for integer b, always simplifies.) If it is
        set to false, all of these simplifications will be turned
        off. "

        ALIAS: :meth:`log_expand` and :meth:`expand_log` are the same

        EXAMPLES:

        By default powers and products (and quotients) are expanded,
        but not quotients of integers::

            sage: (log(3/4*x^pi)).log_expand()
            pi*log(x) + log(3/4)

        To expand also log(3/4) use ``algorithm='all'``::

            sage: (log(3/4*x^pi)).log_expand('all')
            pi*log(x) - log(4) + log(3)

        To expand only the power use ``algorithm='powers'``.::

            sage: (log(x^6)).log_expand('powers')
            6*log(x)

        The expression ``log((3*x)^6)`` is not expanded with
        ``algorithm='powers'``, since it is converted into product
        first::

            sage: (log((3*x)^6)).log_expand('powers')
            log(729*x^6)

        This shows that the option ``algorithm`` from the previous call
        has no influence to future calls (we changed some default
        Maxima flag, and have to ensure that this flag has been
        restored)::

            sage: (log(3/4*x^pi)).log_expand()
            pi*log(x) + log(3/4)

            sage: (log(3/4*x^pi)).log_expand('all')
            pi*log(x) - log(4) + log(3)

            sage: (log(3/4*x^pi)).log_expand()
            pi*log(x) + log(3/4)

        TESTS:

        Most of these log expansions only make sense over the
        reals. So, we should set the Maxima ``domain`` variable to
        'real' before we call out to Maxima. When we return, however, we
        should set the ``domain`` back to what it was, rather than
        assuming that it was 'complex'. See :trac:`12780`::

            sage: from sage.calculus.calculus import maxima
            sage: maxima('domain: real;')
            real
            sage: x.expand_log()
            x
            sage: maxima('domain;')
            real
            sage: maxima('domain: complex;')
            complex

        AUTHORS:

        - Robert Marik (11-2009)
        """
        from sage.calculus.calculus import maxima
        original_domain = maxima.eval('domain')
        maxima.eval('domain: real$ savelogexpand:logexpand$')
        if algorithm == 'nothing':
            maxima_method='false'
        elif algorithm == 'powers':
            maxima_method='true'
        elif algorithm == 'products':
            maxima_method='all'
        elif algorithm == 'all':
            maxima_method='super'
        else:
            raise NotImplementedError("unknown algorithm, see the help for available algorithms")
        maxima.eval('logexpand:%s'%maxima_method)
        res = self._maxima_()
        res = res.sage()
        # Set the domain back to what it was before expand_log() was called.
        maxima.eval('domain: %s$ logexpand:savelogexpand$' % original_domain)
        return res

    log_expand = expand_log


    def factor(self, dontfactor=[]):
        """
        Factor the expression, containing any number of variables or functions, into
        factors irreducible over the integers.

        INPUT:


        -  ``self`` - a symbolic expression

        -  ``dontfactor`` - list (default: []), a list of
           variables with respect to which factoring is not to occur.
           Factoring also will not take place with respect to any variables
           which are less important (using the variable ordering assumed for
           CRE form) than those on the 'dontfactor' list.


        EXAMPLES::

            sage: x,y,z = var('x, y, z')
            sage: (x^3-y^3).factor()
            (x^2 + x*y + y^2)*(x - y)
            sage: factor(-8*y - 4*x + z^2*(2*y + x))
            (x + 2*y)*(z + 2)*(z - 2)
            sage: f = -1 - 2*x - x^2 + y^2 + 2*x*y^2 + x^2*y^2
            sage: F = factor(f/(36*(1 + 2*y + y^2)), dontfactor=[x]); F
            1/36*(x^2 + 2*x + 1)*(y - 1)/(y + 1)

        If you are factoring a polynomial with rational coefficients (and
        dontfactor is empty) the factorization is done using Singular
        instead of Maxima, so the following is very fast instead of
        dreadfully slow::

            sage: var('x,y')
            (x, y)
            sage: (x^99 + y^99).factor()
            (x^60 + x^57*y^3 - x^51*y^9 - x^48*y^12 + x^42*y^18 + x^39*y^21 -
            x^33*y^27 - x^30*y^30 - x^27*y^33 + x^21*y^39 + x^18*y^42 -
            x^12*y^48 - x^9*y^51 + x^3*y^57 + y^60)*(x^20 + x^19*y -
            x^17*y^3 - x^16*y^4 + x^14*y^6 + x^13*y^7 - x^11*y^9 -
            x^10*y^10 - x^9*y^11 + x^7*y^13 + x^6*y^14 - x^4*y^16 -
            x^3*y^17 + x*y^19 + y^20)*(x^10 - x^9*y + x^8*y^2 - x^7*y^3 +
            x^6*y^4 - x^5*y^5 + x^4*y^6 - x^3*y^7 + x^2*y^8 - x*y^9 +
            y^10)*(x^6 - x^3*y^3 + y^6)*(x^2 - x*y + y^2)*(x + y)
        """
        from sage.calculus.calculus import symbolic_expression_from_maxima_string, symbolic_expression_from_string
        if len(dontfactor) > 0:
            m = self._maxima_()
            name = m.name()
            varstr = ','.join(['_SAGE_VAR_'+str(v) for v in dontfactor])
            cmd = 'block([dontfactor:[%s]],factor(%s))'%(varstr, name)
            return symbolic_expression_from_maxima_string(cmd)
        else:
            try:
                from sage.rings.all import QQ
                f = self.polynomial(QQ)
                w = repr(f.factor())
                return symbolic_expression_from_string(w)
            except TypeError:
                pass
            return self.parent()(self._maxima_().factor())

    def factor_list(self, dontfactor=[]):
        """
        Return a list of the factors of self, as computed by the
        factor command.

        INPUT:

        -  ``self`` - a symbolic expression

        -  ``dontfactor`` - see docs for :meth:`factor`

        .. note::

           If you already have a factored expression and just want to
           get at the individual factors, use the `_factor_list` method
           instead.

        EXAMPLES::

            sage: var('x, y, z')
            (x, y, z)
            sage: f = x^3-y^3
            sage: f.factor()
            (x^2 + x*y + y^2)*(x - y)

        Notice that the -1 factor is separated out::

            sage: f.factor_list()
            [(x^2 + x*y + y^2, 1), (x - y, 1)]

        We factor a fairly straightforward expression::

            sage: factor(-8*y - 4*x + z^2*(2*y + x)).factor_list()
            [(x + 2*y, 1), (z + 2, 1), (z - 2, 1)]

        A more complicated example::

            sage: var('x, u, v')
            (x, u, v)
            sage: f = expand((2*u*v^2-v^2-4*u^3)^2 * (-u)^3 * (x-sin(x))^3)
            sage: f.factor()
            -(4*u^3 - 2*u*v^2 + v^2)^2*u^3*(x - sin(x))^3
            sage: g = f.factor_list(); g
            [(4*u^3 - 2*u*v^2 + v^2, 2), (u, 3), (x - sin(x), 3), (-1, 1)]

        This function also works for quotients::

            sage: f = -1 - 2*x - x^2 + y^2 + 2*x*y^2 + x^2*y^2
            sage: g = f/(36*(1 + 2*y + y^2)); g
            1/36*(x^2*y^2 + 2*x*y^2 - x^2 + y^2 - 2*x - 1)/(y^2 + 2*y + 1)
            sage: g.factor(dontfactor=[x])
            1/36*(x^2 + 2*x + 1)*(y - 1)/(y + 1)
            sage: g.factor_list(dontfactor=[x])
            [(x^2 + 2*x + 1, 1), (y + 1, -1), (y - 1, 1), (1/36, 1)]

        This example also illustrates that the exponents do not have to be
        integers::

            sage: f = x^(2*sin(x)) * (x-1)^(sqrt(2)*x); f
            (x - 1)^(sqrt(2)*x)*x^(2*sin(x))
            sage: f.factor_list()
            [(x - 1, sqrt(2)*x), (x, 2*sin(x))]
        """
        return self.factor(dontfactor=dontfactor)._factor_list()

    def _factor_list(self):
        r"""
        Turn an expression already in factored form into a list of (prime,
        power) pairs.

        This is used, e.g., internally by the :meth:`factor_list`
        command.

        EXAMPLES::

            sage: g = factor(x^3 - 1); g
            (x^2 + x + 1)*(x - 1)
            sage: v = g._factor_list(); v
            [(x^2 + x + 1, 1), (x - 1, 1)]
            sage: type(v)
            <type 'list'>
        """
        op = self.operator()
        if op is operator.mul:
            return sum([f._factor_list() for f in self.operands()], [])
        elif op is operator.pow:
            return [tuple(self.operands())]
        else:
            return [(self, 1)]

    ###################################################################
    # Units
    ###################################################################
    def convert(self, target=None):
        """
        Call the convert function in the units package. For symbolic
        variables that are not units, this function just returns the
        variable.

        INPUT:

        - ``self`` -- the symbolic expression converting from
        - ``target`` -- (default None) the symbolic expression
          converting to

        OUTPUT:

        A symbolic expression.

        EXAMPLES::

            sage: units.length.foot.convert()
            381/1250*meter
            sage: units.mass.kilogram.convert(units.mass.pound)
            100000000/45359237*pound

        We do not get anything new by converting an ordinary symbolic variable::

            sage: a = var('a')
            sage: a - a.convert()
            0

        Raises ValueError if self and target are not convertible::

            sage: units.mass.kilogram.convert(units.length.foot)
            Traceback (most recent call last):
            ...
            ValueError: Incompatible units
            sage: (units.length.meter^2).convert(units.length.foot)
            Traceback (most recent call last):
            ...
            ValueError: Incompatible units

        Recognizes derived unit relationships to base units and other
        derived units::

            sage: (units.length.foot/units.time.second^2).convert(units.acceleration.galileo)
            762/25*galileo
            sage: (units.mass.kilogram*units.length.meter/units.time.second^2).convert(units.force.newton)
            newton
            sage: (units.length.foot^3).convert(units.area.acre*units.length.inch)
            1/3630*(acre*inch)
            sage: (units.charge.coulomb).convert(units.current.ampere*units.time.second)
            (ampere*second)
            sage: (units.pressure.pascal*units.si_prefixes.kilo).convert(units.pressure.pounds_per_square_inch)
            1290320000000/8896443230521*pounds_per_square_inch

        For decimal answers multiply by 1.0::

            sage: (units.pressure.pascal*units.si_prefixes.kilo).convert(units.pressure.pounds_per_square_inch)*1.0
            0.145037737730209*pounds_per_square_inch

        Converting temperatures works as well::

            sage: s = 68*units.temperature.fahrenheit
            sage: s.convert(units.temperature.celsius)
            20*celsius
            sage: s.convert()
            293.150000000000*kelvin

        Trying to multiply temperatures by another unit then converting
        raises a ValueError::

            sage: wrong = 50*units.temperature.celsius*units.length.foot
            sage: wrong.convert()
            Traceback (most recent call last):
            ...
            ValueError: Cannot convert
        """
        import units
        return units.convert(self, target)

    ###################################################################
    # solve
    ###################################################################
    def roots(self, x=None, explicit_solutions=True, multiplicities=True, ring=None):
        r"""
        Return roots of ``self`` that can be found exactly,
        possibly with multiplicities.  Not all roots are guaranteed to
        be found.

        .. warning::

           This is *not* a numerical solver - use ``find_root`` to
           solve for self == 0 numerically on an interval.

        INPUT:

        - ``x`` - variable to view the function in terms of
          (use default variable if not given)

        - ``explicit_solutions`` - bool (default True); require that
          roots be explicit rather than implicit

        - ``multiplicities`` - bool (default True); when True, return
          multiplicities

        - ``ring`` - a ring (default None): if not None, convert
          self to a polynomial over ring and find roots over ring

        OUTPUT:

        A list of pairs ``(root, multiplicity)`` or list of roots.

        If there are infinitely many roots, e.g., a function like
        `\sin(x)`, only one is returned.

        EXAMPLES::

            sage: var('x, a')
            (x, a)

        A simple example::

            sage: ((x^2-1)^2).roots()
            [(-1, 2), (1, 2)]
            sage: ((x^2-1)^2).roots(multiplicities=False)
            [-1, 1]

        A complicated example::

            sage: f = expand((x^2 - 1)^3*(x^2 + 1)*(x-a)); f
            -a*x^8 + x^9 + 2*a*x^6 - 2*x^7 - 2*a*x^2 + 2*x^3 + a - x

        The default variable is `a`, since it is the first in
        alphabetical order::

            sage: f.roots()
            [(x, 1)]

        As a polynomial in `a`, `x` is indeed a root::

            sage: f.poly(a)
            x^9 - 2*x^7 + 2*x^3 - (x^8 - 2*x^6 + 2*x^2 - 1)*a - x
            sage: f(a=x)
            0

        The roots in terms of `x` are what we expect::

            sage: f.roots(x)
            [(a, 1), (-I, 1), (I, 1), (1, 3), (-1, 3)]

        Only one root of `\sin(x) = 0` is given::

            sage: f = sin(x)
            sage: f.roots(x)
            [(0, 1)]

        .. note::

            It is possible to solve a greater variety of equations
            using ``solve()`` and the keyword ``to_poly_solve``,
            but only at the price of possibly encountering
            approximate solutions.  See documentation for f.solve
            for more details.

        We derive the roots of a general quadratic polynomial::

            sage: var('a,b,c,x')
            (a, b, c, x)
            sage: (a*x^2 + b*x + c).roots(x)
            [(-1/2*(b + sqrt(b^2 - 4*a*c))/a, 1), (-1/2*(b - sqrt(b^2 - 4*a*c))/a, 1)]

        By default, all the roots are required to be explicit rather than
        implicit. To get implicit roots, pass ``explicit_solutions=False``
        to ``.roots()`` ::

            sage: var('x')
            x
            sage: f = x^(1/9) + (2^(8/9) - 2^(1/9))*(x - 1) - x^(8/9)
            sage: f.roots()
            Traceback (most recent call last):
            ...
            RuntimeError: no explicit roots found
            sage: f.roots(explicit_solutions=False)
            [((2^(8/9) + x^(8/9) - 2^(1/9) - x^(1/9))/(2^(8/9) - 2^(1/9)), 1)]

        Another example, but involving a degree 5 poly whose roots do not
        get computed explicitly::

            sage: f = x^5 + x^3 + 17*x + 1
            sage: f.roots()
            Traceback (most recent call last):
            ...
            RuntimeError: no explicit roots found
            sage: f.roots(explicit_solutions=False)
            [(x^5 + x^3 + 17*x + 1, 1)]
            sage: f.roots(explicit_solutions=False, multiplicities=False)
            [x^5 + x^3 + 17*x + 1]

        Now let us find some roots over different rings::

            sage: f.roots(ring=CC)
            [(-0.0588115223184..., 1), (-1.331099917875... - 1.52241655183732*I, 1), (-1.331099917875... + 1.52241655183732*I, 1), (1.36050567903502 - 1.51880872209965*I, 1), (1.36050567903502 + 1.51880872209965*I, 1)]
            sage: (2.5*f).roots(ring=RR)
            [(-0.058811522318449..., 1)]
            sage: f.roots(ring=CC, multiplicities=False)
            [-0.05881152231844..., -1.331099917875... - 1.52241655183732*I, -1.331099917875... + 1.52241655183732*I, 1.36050567903502 - 1.51880872209965*I, 1.36050567903502 + 1.51880872209965*I]
            sage: f.roots(ring=QQ)
            []
            sage: f.roots(ring=QQbar, multiplicities=False)
            [-0.05881152231844944?, -1.331099917875796? - 1.522416551837318?*I, -1.331099917875796? + 1.522416551837318?*I, 1.360505679035020? - 1.518808722099650?*I, 1.360505679035020? + 1.518808722099650?*I]

        Root finding over finite fields::

            sage: f.roots(ring=GF(7^2, 'a'))
            [(3, 1), (4*a + 6, 2), (3*a + 3, 2)]

        TESTS::

            sage: (sqrt(3) * f).roots(ring=QQ)
            Traceback (most recent call last):
            ...
            TypeError: unable to convert sqrt(3) to a rational

        Check if :trac:`9538` is fixed::

            sage: var('f6,f5,f4,x')
            (f6, f5, f4, x)
            sage: e=15*f6*x^2 + 5*f5*x + f4
            sage: res = e.roots(x); res
            [(-1/30*(5*f5 + sqrt(25*f5^2 - 60*f4*f6))/f6, 1), (-1/30*(5*f5 - sqrt(25*f5^2 - 60*f4*f6))/f6, 1)]
            sage: e.subs(x=res[0][0]).is_zero()
            True
        """
        if x is None:
            x = self.default_variable()
        if ring is not None:
            p = self.polynomial(ring)
            return p.roots(ring=ring, multiplicities=multiplicities)

        S, mul = self.solve(x, multiplicities=True, explicit_solutions=explicit_solutions)
        if len(mul) == 0 and explicit_solutions:
            raise RuntimeError("no explicit roots found")
        else:
            rt_muls = [(S[i].rhs(), mul[i]) for i in range(len(mul))]
        if multiplicities:
            return rt_muls
        else:
            return [ rt for rt, mul in rt_muls ]

    def solve(self, x, multiplicities=False, solution_dict=False, explicit_solutions=False, to_poly_solve=False):
        r"""
        Analytically solve the equation ``self == 0`` or a univariate
        inequality for the variable `x`.

        .. warning::

           This is not a numerical solver - use ``find_root`` to solve
           for self == 0 numerically on an interval.

        INPUT:

        -  ``x`` - variable(s) to solve for

        -  ``multiplicities`` - bool (default: False); if True,
           return corresponding multiplicities.  This keyword is
           incompatible with ``to_poly_solve=True`` and does not make
           any sense when solving an inequality.

        -  ``solution_dict`` - bool (default: False); if True or non-zero,
           return a list of dictionaries containing solutions. Not used
           when solving an inequality.

        -  ``explicit_solutions`` - bool (default: False); require that
           all roots be explicit rather than implicit. Not used
           when solving an inequality.

        -  ``to_poly_solve`` - bool (default: False) or string; use
           Maxima's ``to_poly_solver`` package to search for more possible
           solutions, but possibly encounter approximate solutions.
           This keyword is incompatible with ``multiplicities=True``
           and is not used when solving an inequality. Setting ``to_poly_solve``
           to ``'force'`` omits Maxima's solve command (useful when
           some solutions of trigonometric equations are lost).

        EXAMPLES::

            sage: z = var('z')
            sage: (z^5 - 1).solve(z)
            [z == e^(2/5*I*pi), z == e^(4/5*I*pi), z == e^(-4/5*I*pi), z == e^(-2/5*I*pi), z == 1]

            sage: solve((z^3-1)^3, z, multiplicities=True)
            ([z == 1/2*I*sqrt(3) - 1/2, z == -1/2*I*sqrt(3) - 1/2, z == 1], [3, 3, 3])

        A simple example to show the use of the keyword
        ``multiplicities``::

            sage: ((x^2-1)^2).solve(x)
            [x == -1, x == 1]
            sage: ((x^2-1)^2).solve(x,multiplicities=True)
            ([x == -1, x == 1], [2, 2])
            sage: ((x^2-1)^2).solve(x,multiplicities=True,to_poly_solve=True)
            Traceback (most recent call last):
            ...
            NotImplementedError: to_poly_solve does not return multiplicities

        Here is how the ``explicit_solutions`` keyword functions::

            sage: solve(sin(x)==x,x)
            [x == sin(x)]
            sage: solve(sin(x)==x,x,explicit_solutions=True)
            []
            sage: solve(x*sin(x)==x^2,x)
            [x == 0, x == sin(x)]
            sage: solve(x*sin(x)==x^2,x,explicit_solutions=True)
            [x == 0]

        The following examples show the use of the keyword ``to_poly_solve``::

            sage: solve(abs(1-abs(1-x)) == 10, x)
            [abs(abs(x - 1) - 1) == 10]
            sage: solve(abs(1-abs(1-x)) == 10, x, to_poly_solve=True)
            [x == -10, x == 12]

            sage: var('Q')
            Q
            sage: solve(Q*sqrt(Q^2 + 2) - 1, Q)
            [Q == 1/sqrt(Q^2 + 2)]
            sage: solve(Q*sqrt(Q^2 + 2) - 1, Q, to_poly_solve=True)
            [Q == 1/sqrt(-sqrt(2) + 1), Q == 1/sqrt(sqrt(2) + 1)]

        In some cases there may be infinitely many solutions indexed
        by a dummy variable.  If it begins with ``z``, it is implicitly
        assumed to be an integer, a real if with ``r``, and so on::

            sage: solve( sin(x)==cos(x), x, to_poly_solve=True)
            [x == 1/4*pi + pi*z...]

        An effort is made to only return solutions that satisfy the current assumptions::

            sage: solve(x^2==4, x)
            [x == -2, x == 2]
            sage: assume(x<0)
            sage: solve(x^2==4, x)
            [x == -2]
            sage: solve((x^2-4)^2 == 0, x, multiplicities=True)
            ([x == -2], [2])
            sage: solve(x^2==2, x)
            [x == -sqrt(2)]
            sage: assume(x, 'rational')
            sage: solve(x^2 == 2, x)
            []
            sage: solve(x^2==2-z, x)
            [x == -sqrt(-z + 2)]
            sage: solve((x-z)^2==2, x)
            [x == z - sqrt(2), x == z + sqrt(2)]

        There is still room for improvement::

            sage: assume(x, 'integer')
            sage: assume(z, 'integer')
            sage: solve((x-z)^2==2, x)
            [x == z - sqrt(2), x == z + sqrt(2)]

            sage: forget()

        In some cases it may be worthwhile to directly use ``to_poly_solve``
        if one suspects some answers are being missed::

            sage: solve(cos(x)==0, x)
            [x == 1/2*pi]
            sage: solve(cos(x)==0, x, to_poly_solve=True)
            [x == 1/2*pi]
            sage: solve(cos(x)==0, x, to_poly_solve='force')
            [x == 1/2*pi + pi*z77]

        The same may also apply if a returned unsolved expression has a
        denominator, but the original one did not::

            sage: solve(cos(x) * sin(x) == 1/2, x, to_poly_solve=True)
            [sin(x) == 1/2/cos(x)]
            sage: solve(cos(x) * sin(x) == 1/2, x, to_poly_solve=True, explicit_solutions=True)
            [x == 1/4*pi + pi*z...]
            sage: solve(cos(x) * sin(x) == 1/2, x, to_poly_solve='force')
            [x == 1/4*pi + pi*z...]

        We can also solve for several variables::

            sage: var('b, c')
            (b, c)
            sage: solve((b-1)*(c-1), [b,c])
            [[b == 1, c == r4], [b == r5, c == 1]]

        Some basic inequalities can be also solved::

            sage: x,y=var('x,y'); (ln(x)-ln(y)>0).solve(x)
            [[log(x) - log(y) > 0]]

        ::

            sage: x,y=var('x,y'); (ln(x)>ln(y)).solve(x) # not tested - output depends on system
            [[0 < y, y < x, 0 < x]]
            [[y < x, 0 < y]]

        TESTS:

        :trac:`7325` (solving inequalities)::

            sage: (x^2>1).solve(x)
            [[x < -1], [x > 1]]

        Catch error message from Maxima::

            sage: solve(acot(x),x)
            []

        ::

            sage: solve(acot(x),x,to_poly_solve=True)
            []

        :trac:`7491` fixed::

            sage: y=var('y')
            sage: solve(y==y,y)
            [y == r1]
            sage: solve(y==y,y,multiplicities=True)
            ([y == r1], [])

            sage: from sage.symbolic.assumptions import GenericDeclaration
            sage: GenericDeclaration(x, 'rational').assume()
            sage: solve(x^2 == 2, x)
            []
            sage: forget()

        :trac:`8390` fixed::

            sage: solve(sin(x)==1/2,x)
            [x == 1/6*pi]

        ::

            sage: solve(sin(x)==1/2,x,to_poly_solve=True)
            [x == 1/6*pi]

        ::

            sage: solve(sin(x)==1/2, x, to_poly_solve='force')
            [x == 1/6*pi + 2*pi*z..., x == 5/6*pi + 2*pi*z...]

        :trac:`11618` fixed::

            sage: g(x)=0
            sage: solve(g(x)==0,x,solution_dict=True)
            [{x: r1}]

        :trac:`13286` fixed::

            sage: solve([x-4], [x])
            [x == 4]

        :trac:`13645`: fixed::

            sage: x.solve((1,2))
            Traceback (most recent call last):
            ...
            TypeError: (1, 2) are not valid variables.

        :trac:`17128`: fixed::

            sage: var('x,y')
            (x, y)
            sage: f = x+y
            sage: sol = f.solve([x, y], solution_dict=True)
            sage: sol[0].get(x) + sol[0].get(y)
            0

        :trac:`16651` fixed::

            sage: (x^7-x-1).solve(x, to_poly_solve=True)     # abs tol 1e-6
            [x == 1.11277569705,
             x == (-0.363623519329 - 0.952561195261*I),
             x == (0.617093477784 - 0.900864951949*I),
             x == (-0.809857800594 - 0.262869645851*I),
             x == (-0.809857800594 + 0.262869645851*I),
             x == (0.617093477784 + 0.900864951949*I),
             x == (-0.363623519329 + 0.952561195261*I)]
        """
        import operator
        cdef Expression ex
        if is_a_relational(self._gobj):
            if self.operator() is not operator.eq:
                from sage.symbolic.relation import solve_ineq
                try:
                    return(solve_ineq(self)) # trying solve_ineq_univar
                except Exception:
                    pass
                try:
                    return(solve_ineq([self])) # trying solve_ineq_fourier
                except Exception:
                    raise NotImplementedError("solving only implemented for equalities and few special inequalities, see solve_ineq")
            ex = self
        else:
            ex = (self == 0)

        if multiplicities and to_poly_solve:
            raise NotImplementedError("to_poly_solve does not return multiplicities")

        if isinstance(x, (list, tuple)):
            if not all([isinstance(i, Expression) for i in x]):
                raise TypeError("%s are not valid variables." % repr(x))
        else:
            if x is None:
                v = ex.variables()
                if len(v) == 0:
                    if multiplicities:
                        return [], []
                    else:
                        return []
                x = v[0]

            if not isinstance(x, Expression):
                raise TypeError("%s is not a valid variable." % repr(x))

        m = ex._maxima_()
        P = m.parent()
        if explicit_solutions:
            P.eval('solveexplicit: true') # switches Maxima to looking for only explicit solutions
        try:
            if to_poly_solve != 'force':
                s = m.solve(x).str()
            else: # omit Maxima's solve command
                s = str([])
        except TypeError as mess: # if Maxima's solve has an error, we catch it
            if "Error executing code in Maxima" in str(mess):
                s = str([])
            else:
                raise
        if explicit_solutions:
            P.eval('solveexplicit: false') # switches Maxima back to default

        if s == 'all':
            if solution_dict:
                ans = [ {x: self.parent().var('r1')} ]
            else:
                ans = [x == self.parent().var('r1')]
            if multiplicities:
                return ans,[]
            else:
                return ans

        from sage.symbolic.relation import string_to_list_of_solutions

        X = string_to_list_of_solutions(s) # our initial list of solutions

        if multiplicities: # to_poly_solve does not return multiplicities, so in this case we end here
            if len(X) == 0:
                return X, []
            else:
                ret_multiplicities = [int(e) for e in str(P.get('multiplicities'))[1:-1].split(',')]

        ########################################################
        # Maxima's to_poly_solver package converts difficult   #
        # equations to (quasi)-polynomial systems and uses     #
        # Maxima's algsys function to try to solve them.       #
        # This allows a much larger range of solved equations, #
        # but also allows for the possibility of approximate   #
        # solutions being returned.                            #
        ########################################################
        if to_poly_solve:
            if len(X) == 0:
                # Maxima's solve gave no solutions
                solutions_so_far = [ex]
                ignore_exceptions = True
            else:
                solutions_so_far = X
                ignore_exceptions = False
            X = []
            for eq in solutions_so_far:
                if eq.lhs().is_symbol() and (eq.lhs() == x) and (x not in eq.rhs().variables()):
                    X.append(eq)
                    continue
                try:
                    m = eq._maxima_()
                    s = m.to_poly_solve(x, options='algexact:true')
                    T = string_to_list_of_solutions(repr(s))
                    X.extend([t[0] for t in T])
                except TypeError as mess:
                    if ignore_exceptions:
                        continue
                    elif "Error executing code in Maxima" in str(mess) or \
                         "unable to make sense of Maxima expression" in \
                         str(mess):
                        if not explicit_solutions:
                            X.append(eq) # we keep this implicit solution
                    else:
                        raise

        # make sure all the assumptions are satisfied
        from sage.symbolic.assumptions import assumptions
        to_check = assumptions()
        if to_check:
            for ix, soln in reversed(list(enumerate(X))):
                if soln.lhs().is_symbol():
                    if any([a.contradicts(soln) for a in to_check]):
                        del X[ix]
                        if multiplicities:
                            del ret_multiplicities[ix]
                        continue

        if solution_dict:
            if isinstance(x, (list, tuple)):
                X = [{sol.left():sol.right() for sol in b} for b in X]
            else:
                X = [dict([[sol.left(),sol.right()]]) for sol in X]

        if multiplicities:
            return X, ret_multiplicities
        else:
            return X

    def find_root(self, a, b, var=None, xtol=10e-13, rtol=4.5e-16, maxiter=100, full_output=False):
        """
        Numerically find a root of self on the closed interval [a,b] (or
        [b,a]) if possible, where self is a function in the one variable.
        Note: this function only works in fixed (machine) precision, it is not
        possible to get arbitrary precision approximations with it.

        INPUT:

        -  ``a, b`` - endpoints of the interval

        -  ``var`` - optional variable

        -  ``xtol, rtol`` - the routine converges when a root
           is known to lie within xtol of the value return. Should be >= 0. The
           routine modifies this to take into account the relative precision
           of doubles.

        -  ``maxiter`` - integer; if convergence is not
           achieved in maxiter iterations, an error is raised. Must be >= 0.

        -  ``full_output`` - bool (default: False), if True,
           also return object that contains information about convergence.


        EXAMPLES:

        Note that in this example both f(-2) and f(3) are positive,
        yet we still find a root in that interval::

            sage: f = x^2 - 1
            sage: f.find_root(-2, 3)
            1.0
            sage: f.find_root(-2, 3, x)
            1.0
            sage: z, result = f.find_root(-2, 3, full_output=True)
            sage: result.converged
            True
            sage: result.flag
            'converged'
            sage: result.function_calls
            11
            sage: result.iterations
            10
            sage: result.root
            1.0

        More examples::

            sage: (sin(x) + exp(x)).find_root(-10, 10)
            -0.588532743981862...
            sage: sin(x).find_root(-1,1)
            0.0
            sage: (1/tan(x)).find_root(3,3.5)
            3.1415926535...

        An example with a square root::

            sage: f = 1 + x + sqrt(x+2); f.find_root(-2,10)
            -1.618033988749895

        Some examples that Ted Kosan came up with::

            sage: t = var('t')
            sage: v = 0.004*(9600*e^(-(1200*t)) - 2400*e^(-(300*t)))
            sage: v.find_root(0, 0.002)
            0.001540327067911417...

        With this expression, we can see there is a
        zero very close to the origin::

            sage: a = .004*(8*e^(-(300*t)) - 8*e^(-(1200*t)))*(720000*e^(-(300*t)) - 11520000*e^(-(1200*t))) +.004*(9600*e^(-(1200*t)) - 2400*e^(-(300*t)))^2
            sage: show(plot(a, 0, .002), xmin=0, xmax=.002)

        It is easy to approximate with ``find_root``::

            sage: a.find_root(0,0.002)
            0.0004110514049349...

        Using solve takes more effort, and even then gives
        only a solution with free (integer) variables::

            sage: a.solve(t)
            []
            sage: b = a.canonicalize_radical(); b
            -23040.0*(-2.0*e^(1800*t) + 25.0*e^(900*t) - 32.0)*e^(-2400*t)
            sage: b.solve(t)
            []
            sage: b.solve(t, to_poly_solve=True)
            [t == 1/450*I*pi*z... + 1/900*log(-3/4*sqrt(41) + 25/4),
             t == 1/450*I*pi*z... + 1/900*log(3/4*sqrt(41) + 25/4)]
            sage: n(1/900*log(-3/4*sqrt(41) + 25/4))
            0.000411051404934985

        We illustrate that root finding is only implemented in one
        dimension::

            sage: x, y = var('x,y')
            sage: (x-y).find_root(-2,2)
            Traceback (most recent call last):
            ...
            NotImplementedError: root finding currently only implemented in 1 dimension.

        TESTS:

        Test the special case that failed for the first attempt to fix
        :trac:`3980`::

            sage: t = var('t')
            sage: find_root(1/t - x,0,2)
            Traceback (most recent call last):
            ...
            NotImplementedError: root finding currently only implemented in 1 dimension.
        """
        if is_a_relational(self._gobj) and self.operator() is not operator.eq:
            raise ValueError("Symbolic equation must be an equality.")
        from sage.numerical.optimize import find_root
        if self.number_of_arguments() == 0:
            if bool(self == 0):
                return a
            else:
                raise RuntimeError("no zero in the interval, since constant expression is not 0.")
        elif self.number_of_arguments() == 1:
            f = self._fast_float_(self.default_variable())
            return find_root(f, a=a, b=b, xtol=xtol,
                             rtol=rtol,maxiter=maxiter,
                             full_output=full_output)
        else:
            raise NotImplementedError("root finding currently only implemented in 1 dimension.")

    def find_local_maximum(self, a, b, var=None, tol=1.48e-08, maxfun=500):
        r"""
        Numerically find a local maximum of the expression ``self``
        on the interval [a,b] (or [b,a]) along with the point at which the
        maximum is attained.

        See the documentation for
        :func:`find_local_minimum` for more details.

        EXAMPLES::

            sage: f = x*cos(x)
            sage: f.find_local_maximum(0,5)
            (0.5610963381910451, 0.8603335890...)
            sage: f.find_local_maximum(0,5, tol=0.1, maxfun=10)
            (0.561090323458081..., 0.857926501456...)
        """
        minval, x = (-self).find_local_minimum(a, b, var=var, tol=tol,
                                                     maxfun=maxfun)
        return -minval, x

    def find_local_minimum(self, a, b, var=None, tol=1.48e-08, maxfun=500):
        r"""
        Numerically find a local minimum of the expression ``self``
        on the interval [a,b] (or [b,a]) and the point at which it attains
        that minimum. Note that ``self`` must be a function of
        (at most) one variable.

        INPUT:

        -  ``var`` - variable (default: first variable in
           self)

        -  ``a,b`` - endpoints of interval on which to minimize
           self.

        -  ``tol`` - the convergence tolerance

        -  ``maxfun`` - maximum function evaluations


        OUTPUT:

        A tuple ``(minval, x)``, where

        - ``minval`` -- float. The minimum value that self takes on in
          the interval ``[a,b]``.

        - ``x`` -- float. The point at which self takes on the minimum
          value.

        EXAMPLES::

            sage: f = x*cos(x)
            sage: f.find_local_minimum(1, 5)
            (-3.288371395590..., 3.4256184695...)
            sage: f.find_local_minimum(1, 5, tol=1e-3)
            (-3.288371361890..., 3.4257507903...)
            sage: f.find_local_minimum(1, 5, tol=1e-2, maxfun=10)
            (-3.288370845983..., 3.4250840220...)
            sage: show(f.plot(0, 20))
            sage: f.find_local_minimum(1, 15)
            (-9.477294259479..., 9.5293344109...)

        ALGORITHM:

        Uses :func:`sage.numerical.optimize.find_local_minimum`.

        AUTHORS:

        - William Stein (2007-12-07)
        """
        from sage.numerical.optimize import find_local_minimum

        if var is None:
            var = self.default_variable()
        return find_local_minimum(self._fast_float_(var),
                                        a=a, b=b, tol=tol, maxfun=maxfun )

    ###################
    # Fast Evaluation #
    ###################
    def _fast_float_(self, *vars):
        """
        Return an object which provides fast floating point
        evaluation of this symbolic expression.

        See :mod:`sage.ext.fast_eval` for more information.

        EXAMPLES::

            sage: f = sqrt(x+1)
            sage: ff = f._fast_float_('x')
            sage: ff(1.0)
            1.4142135623730951
            sage: type(_)
            <type 'float'>
        """
        from sage.symbolic.expression_conversions import fast_float
        return fast_float(self, *vars)

    def _fast_callable_(self, etb):
        """
        Given an ExpressionTreeBuilder *etb*, return an Expression representing
        this symbolic expression.

        EXAMPLES::

            sage: from sage.ext.fast_callable import ExpressionTreeBuilder
            sage: etb = ExpressionTreeBuilder(vars=['x','y'])
            sage: x,y = var('x,y')
            sage: f = y+2*x^2
            sage: f._fast_callable_(etb)
            add(mul(ipow(v_0, 2), 2), v_1)
        """
        from sage.symbolic.expression_conversions import fast_callable
        return fast_callable(self, etb)

    def show(self):
        """
        Show this symbolic expression, i.e., typeset it nicely.

        EXAMPLES::

            sage: (x^2 + 1).show()
            x^{2}  + 1
        """
        from sage.misc.functional import _do_show
        return _do_show(self)

    def plot(self, *args, **kwds):
        """
        Plot a symbolic expression. All arguments are passed onto the standard plot command.

        EXAMPLES:

        This displays a straight line::

            sage: sin(2).plot((x,0,3))
            Graphics object consisting of 1 graphics primitive

        This draws a red oscillatory curve::

            sage: sin(x^2).plot((x,0,2*pi), rgbcolor=(1,0,0))
            Graphics object consisting of 1 graphics primitive

        Another plot using the variable theta::

            sage: var('theta')
            theta
            sage: (cos(theta) - erf(theta)).plot((theta,-2*pi,2*pi))
            Graphics object consisting of 1 graphics primitive

        A very thick green plot with a frame::

            sage: sin(x).plot((x,-4*pi, 4*pi), thickness=20, rgbcolor=(0,0.7,0)).show(frame=True)

        You can embed 2d plots in 3d space as follows::

            sage: plot(sin(x^2), (x,-pi, pi), thickness=2).plot3d(z = 1)
            Graphics3d Object

        A more complicated family::

            sage: G = sum([plot(sin(n*x), (x,-2*pi, 2*pi)).plot3d(z=n) for n in [0,0.1,..1]])
            sage: G.show(frame_aspect_ratio=[1,1,1/2])  # long time (5s on sage.math, 2012)

        A plot involving the floor function::

            sage: plot(1.0 - x * floor(1/x), (x,0.00001,1.0))
            Graphics object consisting of 1 graphics primitive

        Sage used to allow symbolic functions with "no arguments";
        this no longer works::

            sage: plot(2*sin, -4, 4)
            Traceback (most recent call last):
            ...
            TypeError: unsupported operand parent(s) for '*': 'Integer Ring' and '<class 'sage.functions.trig.Function_sin'>'

        You should evaluate the function first::

            sage: plot(2*sin(x), -4, 4)
            Graphics object consisting of 1 graphics primitive

        TESTS::

            sage: f(x) = x*(1 - x)
            sage: plot(f,0,1)
            Graphics object consisting of 1 graphics primitive
        """
        from sage.symbolic.callable import is_CallableSymbolicExpression
        from sage.symbolic.ring import is_SymbolicVariable
        from sage.plot.plot import plot

        # see if the user passed a variable in.
        if 'param' in kwds:
            param = kwds['param']
        else:
            param = None
            for i, arg in enumerate(args):
                if is_SymbolicVariable(arg):
                    param = arg
                    args = args[:i] + args[i+1:]
                    break

        if param is None:
            if is_CallableSymbolicExpression(self):
                A = self.arguments()
                if len(A) == 0:
                    raise ValueError("function has no input arguments")
                else:
                    param = A[0]

                f = self._plot_fast_callable(param)
            else:
                A = self.variables()
                if len(A) == 0:
                    #Here we handle the case where f is something
                    #like ``sin``, which has takes arguments which
                    #aren't explicitly given
                    n = self.number_of_arguments()
                    f = self._plot_fast_callable()
                else:
                    param = A[0]
                    try:
                        f = self._plot_fast_callable(param)
                    except NotImplementedError:
                        return self.function(param)
        else:
            try:
                f = self._plot_fast_callable(param)
            except NotImplementedError:
                return self.function(param)
        return plot(f, *args, **kwds)

    def _plot_fast_callable(self, *vars):
        """
        Internal function used for creating a fast callable version of this
        symbolic expression for plotting.

        EXAMPLES::

            sage: s = abs((1+I*x)^4); s
            abs((I*x + 1)^4)
            sage: s._plot_fast_callable(x)
            <sage.ext.interpreters.wrapper_py.Wrapper_py object at ...>
            sage: s._plot_fast_callable(x)(10)
            10201
            sage: abs((I*10+1)^4)
            10201
            sage: plot(s)
            Graphics object consisting of 1 graphics primitive

        Check that :trac:`15030` is fixed::

            sage: abs(log(x))._plot_fast_callable(x)(-0.2)
            3.52985761682672
            sage: f = function('f', evalf_func=lambda self,x,parent: I*x)
            sage: plot(abs(f(x)), 0,5)
            Graphics object consisting of 1 graphics primitive
        """
        from sage.ext.fast_callable import fast_callable
        return fast_callable(self, vars=vars, expect_one_var=True)

    ############
    # Calculus #
    ############
    def sum(self, *args, **kwds):
        r"""
        Return the symbolic sum
        `\sum_{v = a}^b self`

        with respect to the variable `v` with endpoints
        `a` and `b`.

        INPUT:

        -  ``v`` - a variable or variable name

        -  ``a`` - lower endpoint of the sum

        -  ``b`` - upper endpoint of the sum

        - ``algorithm`` - (default: ``'maxima'``)  one of

                - ``'maxima'`` - use Maxima (the default)

                - ``'maple'`` - (optional) use Maple

                - ``'mathematica'`` - (optional) use Mathematica

                - ``'giac'`` - (optional) use Giac


        EXAMPLES::

            sage: k, n = var('k,n')
            sage: k.sum(k, 1, n).factor()
            1/2*(n + 1)*n

        ::

            sage: (1/k^4).sum(k, 1, oo)
            1/90*pi^4

        ::

            sage: (1/k^5).sum(k, 1, oo)
            zeta(5)

        A well known binomial identity::

            sage: assume(n>=0)
            sage: binomial(n,k).sum(k, 0, n)
            2^n

        And some truncations thereof::

            sage: binomial(n,k).sum(k,1,n)
            2^n - 1
            sage: binomial(n,k).sum(k,2,n)
            2^n - n - 1
            sage: binomial(n,k).sum(k,0,n-1)
            2^n - 1
            sage: binomial(n,k).sum(k,1,n-1)
            2^n - 2

        The binomial theorem::

            sage: x, y = var('x, y')
            sage: (binomial(n,k) * x^k * y^(n-k)).sum(k, 0, n)
            (x + y)^n

        ::

            sage: (k * binomial(n, k)).sum(k, 1, n)
            2^(n - 1)*n

        ::

            sage: ((-1)^k*binomial(n,k)).sum(k, 0, n)
            0

        ::

            sage: (2^(-k)/(k*(k+1))).sum(k, 1, oo)
            -log(2) + 1

        Summing a hypergeometric term::

            sage: (binomial(n, k) * factorial(k) / factorial(n+1+k)).sum(k, 0, n)
            1/2*sqrt(pi)/factorial(n + 1/2)

        We check a well known identity::

            sage: bool((k^3).sum(k, 1, n) == k.sum(k, 1, n)^2)
            True

        A geometric sum::

            sage: a, q = var('a, q')
            sage: (a*q^k).sum(k, 0, n)
            (a*q^(n + 1) - a)/(q - 1)

        The geometric series::

            sage: assume(abs(q) < 1)
            sage: (a*q^k).sum(k, 0, oo)
            -a/(q - 1)

        A divergent geometric series.  Do not forget
        to forget your assumptions::

            sage: forget()
            sage: assume(q > 1)
            sage: (a*q^k).sum(k, 0, oo)
            Traceback (most recent call last):
            ...
            ValueError: Sum is divergent.

        This summation only Mathematica can perform::

            sage: (1/(1+k^2)).sum(k, -oo, oo, algorithm = 'mathematica')     # optional - mathematica
            pi*coth(pi)

        Use Giac to perform this summation::

            sage: (sum(1/(1+k^2), k, -oo, oo, algorithm = 'giac')).factor()       # optional - giac
            (e^(2*pi) + 1)*pi/((e^pi - 1)*(e^pi + 1))

        Use Maple as a backend for summation::

            sage: (binomial(n,k)*x^k).sum(k, 0, n, algorithm = 'maple')      # optional - maple
            (x + 1)^n

        Check that the sum in :trac:`10682` is done right::

            sage: sum(binomial(n,k)*k^2, k, 2, n)
            1/4*(n^2 + n)*2^n - n

        .. note::

           #. Sage can currently only understand a subset of the output of Maxima, Maple and
              Mathematica, so even if the chosen backend can perform the summation the
              result might not be convertable into a Sage expression.

        """
        from sage.calculus.calculus import symbolic_sum
        return symbolic_sum(self, *args, **kwds)

    def integral(self, *args, **kwds):
        """
        Compute the integral of self.  Please see
        :func:`sage.symbolic.integration.integral.integrate` for more details.

        EXAMPLES::

            sage: sin(x).integral(x,0,3)
            -cos(3) + 1
            sage: sin(x).integral(x)
            -cos(x)

        TESTS:

        We check that :trac:`12438` is resolved::

            sage: f(x) = x; f
            x |--> x
            sage: integral(f, x)
            x |--> 1/2*x^2
            sage: integral(f, x, 0, 1)
            1/2

            sage: f(x, y) = x + y
            sage: f
            (x, y) |--> x + y
            sage: integral(f, y, 0, 1)
            x |--> x + 1/2
            sage: integral(f, x, 0, 1)
            y |--> y + 1/2
            sage: _(3)
            7/2
            sage: var("z")
            z
            sage: integral(f, z, 0, 2)
            (x, y) |--> 2*x + 2*y
            sage: integral(f, z)
            (x, y) |--> (x + y)*z
        """
        from sage.symbolic.integration.integral import \
            integral, _normalize_integral_input
        from sage.symbolic.callable import \
            CallableSymbolicExpressionRing, is_CallableSymbolicExpressionRing
        R = self._parent
        if is_CallableSymbolicExpressionRing(R):
            f = ring.SR(self)
            f, v, a, b = _normalize_integral_input(f, *args)
            # Definite integral with respect to a positional variable.
            if a is not None and v in R.arguments():
                arguments = list(R.arguments())
                arguments.remove(v)
                if arguments:
                    arguments = tuple(arguments)
                    R = CallableSymbolicExpressionRing(arguments, check=False)
                else:   # all arguments are gone
                    R = ring.SR
            return R(integral(f, v, a, b, **kwds))
        return integral(self, *args, **kwds)

    integrate = integral

    def nintegral(self, *args, **kwds):
        """
        Compute the numerical integral of self.  Please see
        :obj:`sage.calculus.calculus.nintegral` for more details.

        EXAMPLES::

            sage: sin(x).nintegral(x,0,3)
            (1.989992496600..., 2.209335488557...e-14, 21, 0)
        """
        from sage.calculus.calculus import nintegral
        return nintegral(self, *args, **kwds)

    nintegrate = nintegral

    def minpoly(self, *args, **kwds):
        """
        Return the minimal polynomial of this symbolic expression.

        EXAMPLES::

            sage: golden_ratio.minpoly()
            x^2 - x - 1
        """
        try:
            obj = self.pyobject()
            return obj.minpoly()
        except AttributeError:
            pass
        except TypeError:
            pass
        from sage.calculus.calculus import minpoly
        return minpoly(self, *args, **kwds)

    def limit(self, *args, **kwds):
        """
        Return a symbolic limit.  See
        :obj:`sage.calculus.calculus.limit`

        EXAMPLES::

            sage: (sin(x)/x).limit(x=0)
            1
        """
        from sage.calculus.calculus import limit
        return limit(self, *args, **kwds)

    def laplace(self, t, s):
        """
        Return Laplace transform of self.  See
        :obj:`sage.calculus.calculus.laplace`

        EXAMPLES::

            sage: var('x,s,z')
            (x, s, z)
            sage: (z + exp(x)).laplace(x, s)
            z/s + 1/(s - 1)
        """
        from sage.calculus.calculus import laplace
        return laplace(self, t, s)

    def inverse_laplace(self, t, s):
        """
        Return inverse Laplace transform of self.  See
        :obj:`sage.calculus.calculus.inverse_laplace`

        EXAMPLES::

            sage: var('w, m')
            (w, m)
            sage: f = (1/(w^2+10)).inverse_laplace(w, m); f
            1/10*sqrt(10)*sin(sqrt(10)*m)
        """
        from sage.calculus.calculus import inverse_laplace
        return inverse_laplace(self, t, s)

    def add_to_both_sides(self, x):
        """
        Return a relation obtained by adding *x* to both sides of
        this relation.

        EXAMPLES::

            sage: var('x y z')
            (x, y, z)
            sage: eqn = x^2 + y^2 + z^2 <= 1
            sage: eqn.add_to_both_sides(-z^2)
            x^2 + y^2 <= -z^2 + 1
            sage: eqn.add_to_both_sides(I)
            x^2 + y^2 + z^2 + I <= (I + 1)
        """
        if not is_a_relational(self._gobj):
            raise TypeError("this expression must be a relation")
        return self + x

    def subtract_from_both_sides(self, x):
        """
        Return a relation obtained by subtracting *x* from both sides
        of this relation.

        EXAMPLES::

            sage: eqn = x*sin(x)*sqrt(3) + sqrt(2) > cos(sin(x))
            sage: eqn.subtract_from_both_sides(sqrt(2))
            sqrt(3)*x*sin(x) > -sqrt(2) + cos(sin(x))
            sage: eqn.subtract_from_both_sides(cos(sin(x)))
            sqrt(3)*x*sin(x) + sqrt(2) - cos(sin(x)) > 0
        """
        if not is_a_relational(self._gobj):
            raise TypeError("this expression must be a relation")
        return self - x

    def multiply_both_sides(self, x, checksign=None):
        """
        Return a relation obtained by multiplying both sides of this
        relation by *x*.

        .. note::

           The *checksign* keyword argument is currently ignored and
           is included for backward compatibility reasons only.

        EXAMPLES::

            sage: var('x,y'); f = x + 3 < y - 2
            (x, y)
            sage: f.multiply_both_sides(7)
            7*x + 21 < 7*y - 14
            sage: f.multiply_both_sides(-1/2)
            -1/2*x - 3/2 < -1/2*y + 1
            sage: f*(-2/3)
            -2/3*x - 2 < -2/3*y + 4/3
            sage: f*(-pi)
            -pi*(x + 3) < -pi*(y - 2)

        Since the direction of the inequality never changes when doing
        arithmetic with equations, you can multiply or divide the
        equation by a quantity with unknown sign::

            sage: f*(1+I)
            (I + 1)*x + 3*I + 3 < (I + 1)*y - 2*I - 2
            sage: f = sqrt(2) + x == y^3
            sage: f.multiply_both_sides(I)
            I*x + I*sqrt(2) == I*y^3
            sage: f.multiply_both_sides(-1)
            -x - sqrt(2) == -y^3

        Note that the direction of the following inequalities is
        not reversed::

            sage: (x^3 + 1 > 2*sqrt(3)) * (-1)
            -x^3 - 1 > -2*sqrt(3)
            sage: (x^3 + 1 >= 2*sqrt(3)) * (-1)
            -x^3 - 1 >= -2*sqrt(3)
            sage: (x^3 + 1 <= 2*sqrt(3)) * (-1)
            -x^3 - 1 <= -2*sqrt(3)
        """
        if not is_a_relational(self._gobj):
            raise TypeError("this expression must be a relation")
        return self * x

    def divide_both_sides(self, x, checksign=None):
        """
        Return a relation obtained by dividing both sides of this
        relation by *x*.

        .. note::

           The *checksign* keyword argument is currently ignored and
           is included for backward compatibility reasons only.

        EXAMPLES::

            sage: theta = var('theta')
            sage: eqn =   (x^3 + theta < sin(x*theta))
            sage: eqn.divide_both_sides(theta, checksign=False)
            (x^3 + theta)/theta < sin(theta*x)/theta
            sage: eqn.divide_both_sides(theta)
            (x^3 + theta)/theta < sin(theta*x)/theta
            sage: eqn/theta
            (x^3 + theta)/theta < sin(theta*x)/theta
        """
        if not is_a_relational(self._gobj):
            raise TypeError("this expression must be a relation")
        return self / x


cdef dict dynamic_class_cache = {}
cdef get_dynamic_class_for_function(unsigned serial):
    r"""
    Create a dynamic class corresponding to the function with given
    ``serial`` that includes dynamic methods defined by the function.

    Dynamic methods can be defined in a subclass ``EvaluationMethods`` in
    the function body. These will be available in symbolic expressions
    representing evaluations of the said function on some arguments.

    EXAMPLES::

        sage: from sage.symbolic.function import BuiltinFunction
        sage: class TFunc(BuiltinFunction):
        ....:     def __init__(self):
        ....:         BuiltinFunction.__init__(self, 'tfunc', nargs=1)
        ....:
        ....:     class EvaluationMethods:
        ....:         def argp1(fn, self, x):
        ....:             '''
        ....:             Some documentation about a bogus function.
        ....:             '''
        ....:             return x+1
        ....:
        ....:         @property
        ....:         def foo(self):
        ....:             return 5
        ....:
        sage: tfunc = TFunc()
        sage: e = tfunc(x); e
        tfunc(x)
        sage: type(e)
        <class '__main__.Expression_with_dynamic_methods'>
        sage: e.argp1()
        x + 1
        sage: e.foo
        5
        sage: x.argp1()
        Traceback (most recent call last):
        ...
        AttributeError: 'sage.symbolic.expression.Expression' object has no
        attribute 'argp1'
        sage: t = (e + 1).op[0]; t
        tfunc(x)
        sage: t
        tfunc(x)
        sage: type(t)
        <class '__main__.Expression_with_dynamic_methods'>
        sage: t.argp1()
        x + 1
        sage: import sagenb.misc.support as s
        sage: s.completions('t.argp', globals(), system='python')
        ['t.argp1']
        sage: t.argp1.__doc__.strip()
        'Some documentation about a bogus function.'

    Now with two arguments::

        sage: class TFunc2(BuiltinFunction):
        ....:     def __init__(self):
        ....:         BuiltinFunction.__init__(self, 'tfunc', nargs=2)
        ....:
        ....:     class EvaluationMethods:
        ....:         def argsum(fn, self, x, y):
        ....:             return x + y
        ....:
        sage: tfunc2 = TFunc2()
        sage: e = tfunc2(x, 1)
        sage: e.argsum()
        x + 1
    """
    cls = dynamic_class_cache.get(serial)
    if cls is None:
        # if operator is a special function defined by us
        # find the python equivalent and return it
        func_class = get_sfunction_from_serial(serial)
        eval_methods = getattr(func_class, 'EvaluationMethods', None)
        if eval_methods is not None:
            # callable methods need to be wrapped to extract the operands
            # and pass them as arguments
            from sage.symbolic.function_factory import eval_on_operands
            from sage.structure.misc import getattr_from_other_class
            for name in dir(eval_methods):
                m = getattr(eval_methods(), name)
                if callable(m):
                    new_m = eval_on_operands(getattr_from_other_class(
                        func_class, eval_methods, name))
                    setattr(eval_methods, name, new_m)
            cls = dynamic_class('Expression_with_dynamic_methods',
                    (Expression,), eval_methods)
        else:
            cls = Expression

        dynamic_class_cache[serial] = cls

    return cls

cdef Expression new_Expression_from_GEx(parent, GEx juice):
    cdef Expression nex
    cdef unsigned serial
    if is_exactly_a_function(juice):
        # if the function defines any dynamic methods these are made
        # available through a dynamic class
        cls = get_dynamic_class_for_function(ex_to_function(juice).get_serial())
    else:
        cls = Expression

    nex = <Expression>PY_NEW(cls)
    GEx_construct_ex(&nex._gobj, juice)
    nex._parent = parent
    return nex

cdef Expression new_Expression_from_pyobject(parent, x):
    cdef GEx exp
    GEx_construct_pyobject(exp, x)
    return new_Expression_from_GEx(parent, exp)

cdef class ExpressionIterator:
    cdef Expression _ex
    cdef int _ind
    cdef int _len
    def __iter__(self):
        """
        Return this iterator object itself.

        EXAMPLES::

            sage: x,y,z = var('x,y,z')
            sage: i = (x+y).iterator()
            sage: iter(i) is i
            True
        """
        return self

    def __next__(self):
        """
        Return the next component of the expression.

        EXAMPLES::

            sage: x,y,z = var('x,y,z')
            sage: i = (x+y).iterator()
            sage: i.next()
            x
        """
        cdef GEx ex
        if self._ind == self._len:
            raise StopIteration
        ex = self._ex._gobj.op(self._ind)
        self._ind+=1
        return new_Expression_from_GEx(self._ex._parent, ex)

cdef inline ExpressionIterator new_ExpIter_from_Expression(Expression ex):
    """
    Construct a new iterator over a symbolic expression.

    EXAMPLES::

        sage: x,y,z = var('x,y,z')
        sage: i = (x+y).iterator() #indirect doctest
    """
    # The const_iterator in GiNaC just keeps an integer index to the current
    # subexpression. We do the same here, to avoid the trouble of having to
    # mess with C++ class constructors/destructors.
    cdef ExpressionIterator m = <ExpressionIterator>PY_NEW(ExpressionIterator)
    m._ex = ex
    m._ind = 0
    m._len  = ex._gobj.nops()
    return m


cdef operators compatible_relation(operators lop, operators rop) except <operators>-1:
    """
    TESTS::

        sage: var('a,b,x,y')
        (a, b, x, y)
        sage: (x < a) + (y <= b)     # indirect doctest
        x + y < a + b
        sage: (x >= 4) * (y > 7)
        x*y > 28
    """
    if lop == rop:
        return lop
    elif lop == not_equal or rop == not_equal:
        raise TypeError("incompatible relations")
    elif lop == equal:
       return rop
    elif rop == equal:
       return lop
    elif lop in [less, less_or_equal] and rop in [less, less_or_equal]:
       return less
    elif lop in [greater, greater_or_equal] and rop in [greater, greater_or_equal]:
       return greater
    else:
        raise TypeError("incompatible relations")<|MERGE_RESOLUTION|>--- conflicted
+++ resolved
@@ -8262,12 +8262,9 @@
         x = x.simplify_rectform()
         x = x.simplify_trig()
         x = x.simplify_rational()
-<<<<<<< HEAD
         x = x.simplify_log('one')
         x = x.simplify_rational()
         x = x.simplify_sum()
-=======
->>>>>>> d27f8497
         return x
 
     full_simplify = simplify_full
