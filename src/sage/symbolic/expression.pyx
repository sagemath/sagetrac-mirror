--- conflicted
+++ resolved
@@ -5574,14 +5574,11 @@
 
         EXAMPLES::
 
-<<<<<<< HEAD
-=======
             sage: var('x,y,z,w')
             (x, y, z, w)
 
         ::
 
->>>>>>> 6429596a
             sage: R = QQ['x,y,z']
             sage: R(x^2 + y)
             x^2 + y
@@ -5612,11 +5609,7 @@
 
             sage: f = e*x^3 + pi*y^3 + sqrt(2) + I; f
             pi*y^3 + x^3*e + sqrt(2) + I
-<<<<<<< HEAD
-            sage: R.<x,y> = CDF[]
-=======
             sage: R = CDF['x,y']
->>>>>>> 6429596a
             sage: R(f)
             2.71828182846*x^3 + 3.14159265359*y^3 + 1.41421356237 + 1.0*I
 
