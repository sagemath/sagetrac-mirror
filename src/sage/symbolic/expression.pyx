--- conflicted
+++ resolved
@@ -3369,7 +3369,11 @@
             ...
             TypeError: no canonical coercion from <type 'NoneType'> to Symbolic Ring
 
-<<<<<<< HEAD
+        Check that :trac:`18088` is fixed::
+
+            sage: SR(0)^SR(0)
+            1
+
         Equations distribute powers over the sides but inequalities
         will not (:trac:`7660`)::
 
@@ -3379,12 +3383,6 @@
             sage: rel = x<5
             sage: rel^2
             (x < 5)^2
-=======
-        Check that :trac:`18088` is fixed::
-
-            sage: SR(0)^SR(0)
-            1
->>>>>>> e00f17b3
         """
         cdef Expression base, nexp
 
