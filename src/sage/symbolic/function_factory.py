r"""
Factory for symbolic functions
"""

###############################################################################
#   Sage: Open Source Mathematical Software
#       Copyright (C) 2009 Burcin Erocal <burcin@erocal.org>
#  Distributed under the terms of the GNU General Public License (GPL),
#  version 2 or any later version.  The full text of the GPL is available at:
#                  http://www.gnu.org/licenses/
###############################################################################
<<<<<<< HEAD
from __future__ import print_function

=======

import six
>>>>>>> a4e66492
from sage.symbolic.function import SymbolicFunction, sfunctions_funcs, \
        unpickle_wrapper
from sage.misc.decorators import sage_wraps

def function_factory(name, nargs=0, latex_name=None, conversions=None,
            evalf_params_first=True, eval_func=None, evalf_func=None,
            conjugate_func=None, real_part_func=None, imag_part_func=None,
            derivative_func=None, tderivative_func=None, power_func=None,
            series_func=None, print_func=None, print_latex_func=None):
    r"""
    Create a formal symbolic function. For an explanation of the arguments see
    the documentation for the method :meth:`function`.

    EXAMPLES::

        sage: from sage.symbolic.function_factory import function_factory
        sage: f = function_factory('f', 2, '\\foo', {'mathematica':'Foo'})
        sage: f(2,4)
        f(2, 4)
        sage: latex(f(1,2))
        \foo\left(1, 2\right)
        sage: f._mathematica_init_()
        'Foo'

        sage: def evalf_f(self, x, parent=None, algorithm=None): return x*.5r
        sage: g = function_factory('g',1,evalf_func=evalf_f)
        sage: g(2)
        g(2)
        sage: g(2).n()
        1.00000000000000
    """
    class NewSymbolicFunction(SymbolicFunction):
        def __init__(self):
            """
            EXAMPLES::

                sage: from sage.symbolic.function_factory import function_factory
                sage: f = function_factory('f', 2) # indirect doctest
                sage: f(2,4)
                f(2, 4)
            """
            SymbolicFunction.__init__(self, name, nargs, latex_name,
                    conversions, evalf_params_first)

        def _maxima_init_(self):
            """
            EXAMPLES::

                sage: from sage.symbolic.function_factory import function_factory
                sage: f = function_factory('f', 2) # indirect doctest
                sage: f._maxima_init_()
                "'f"
            """
            return "'%s"%self.name()

        def __reduce__(self):
            """
            EXAMPLES::

                sage: from sage.symbolic.function_factory import function_factory
                sage: f = function_factory('f', 2) # indirect doctest
                sage: nf = loads(dumps(f))
                sage: nf(1, 2)
                f(1, 2)
            """
            pickled_functions = self.__getstate__()[6]
            return (unpickle_function, (name, nargs, latex_name, conversions,
                evalf_params_first, pickled_functions))

    l = locals()
    for func_name in sfunctions_funcs:
        func = l.get(func_name+"_func", None)
        if func:
            if not callable(func):
                raise ValueError(func_name + "_func" + " parameter must be callable")
            setattr(NewSymbolicFunction, '_%s_'%func_name, func)

    return NewSymbolicFunction()

def unpickle_function(name, nargs, latex_name, conversions, evalf_params_first,
        pickled_funcs):
    r"""
    This is returned by the ``__reduce__`` method of symbolic functions to be
    called during unpickling to recreate the given function.

    It calls :meth:`function_factory` with the supplied arguments.

    EXAMPLES::

        sage: from sage.symbolic.function_factory import unpickle_function
        sage: nf = unpickle_function('f', 2, '\\foo', {'mathematica':'Foo'}, True, [])
        sage: nf
        f
        sage: nf(1,2)
        f(1, 2)
        sage: latex(nf(x,x))
        \foo\left(x, x\right)
        sage: nf._mathematica_init_()
        'Foo'

        sage: from sage.symbolic.function import pickle_wrapper
        sage: def evalf_f(self, x, parent=None, algorithm=None): return 2r*x + 5r
        sage: def conjugate_f(self, x): return x/2r
        sage: nf = unpickle_function('g', 1, None, None, True, [None, pickle_wrapper(evalf_f), pickle_wrapper(conjugate_f)] + [None]*8)
        sage: nf
        g
        sage: nf(2)
        g(2)
        sage: nf(2).n()
        9.00000000000000
        sage: nf(2).conjugate()
        1
    """
    funcs = [unpickle_wrapper(_) for _ in pickled_funcs]
    args = [name, nargs, latex_name, conversions, evalf_params_first] + funcs
    return function_factory(*args)

def function(s, *args, **kwds):
    r"""
    Create a formal symbolic function with the name *s*.

    INPUT:

    - ``args`` - arguments to the function, if specified returns the new
      function evaluated at the given arguments (deprecated as of :trac:`17447`)
    - ``nargs=0`` - number of arguments the function accepts, defaults to
      variable number of arguments, or 0
    - ``latex_name`` - name used when printing in latex mode
    - ``conversions`` - a dictionary specifying names of this function in
      other systems, this is used by the interfaces internally during conversion
    - ``eval_func`` - method used for automatic evaluation
    - ``evalf_func`` - method used for numeric evaluation
    - ``evalf_params_first`` - bool to indicate if parameters should be
      evaluated numerically before calling the custom evalf function
    - ``conjugate_func`` - method used for complex conjugation
    - ``real_part_func`` - method used when taking real parts
    - ``imag_part_func`` - method used when taking imaginary parts
    - ``derivative_func`` - method to be used for (partial) derivation
      This method should take a keyword argument deriv_param specifying
      the index of the argument to differentiate w.r.t
    - ``tderivative_func`` - method to be used for derivatives
    - ``power_func`` - method used when taking powers
      This method should take a keyword argument power_param specifying
      the exponent
    - ``series_func`` - method used for series expansion
      This method should expect keyword arguments
      - ``order`` - order for the expansion to be computed
      - ``var`` - variable to expand w.r.t.
      - ``at`` - expand at this value
    - ``print_func`` - method for custom printing
    - ``print_latex_func`` - method for custom printing in latex mode

    Note that custom methods must be instance methods, i.e., expect the instance
    of the symbolic function as the first argument.

    EXAMPLES::

        sage: from sage.symbolic.function_factory import function
        sage: var('a, b')
        (a, b)
        sage: cr = function('cr')
        sage: f = cr(a)
        sage: g = f.diff(a).integral(b)
        sage: g
        b*D[0](cr)(a)
        sage: foo = function("foo", nargs=2)
        sage: x,y,z = var("x y z")
        sage: foo(x, y) + foo(y, z)^2
        foo(y, z)^2 + foo(x, y)

    In Sage 4.0, you need to use :meth:`substitute_function` to
    replace all occurrences of a function with another::

        sage: g.substitute_function(cr, cos)
        -b*sin(a)

        sage: g.substitute_function(cr, (sin(x) + cos(x)).function(x))
        b*(cos(a) - sin(a))

    In Sage 4.0, basic arithmetic with unevaluated functions is no
    longer supported::

        sage: x = var('x')
        sage: f = function('f')
        sage: 2*f
        Traceback (most recent call last):
        ...
        TypeError: unsupported operand parent(s) for '*': 'Integer Ring' and '<class 'sage.symbolic.function_factory.NewSymbolicFunction'>'

    You now need to evaluate the function in order to do the arithmetic::

        sage: 2*f(x)
        2*f(x)


    We create a formal function of one variable, write down
    an expression that involves first and second derivatives,
    and extract off coefficients.

    ::

        sage: r, kappa = var('r,kappa')
        sage: psi = function('psi', nargs=1)(r); psi
        psi(r)
        sage: g = 1/r^2*(2*r*psi.derivative(r,1) + r^2*psi.derivative(r,2)); g
        (r^2*D[0, 0](psi)(r) + 2*r*D[0](psi)(r))/r^2
        sage: g.expand()
        2*D[0](psi)(r)/r + D[0, 0](psi)(r)
        sage: g.coefficient(psi.derivative(r,2))
        1
        sage: g.coefficient(psi.derivative(r,1))
        2/r

    Defining custom methods for automatic or numeric evaluation, derivation,
    conjugation, etc. is supported::


        sage: def ev(self, x): return 2*x
        sage: foo = function("foo", nargs=1, eval_func=ev)
        sage: foo(x)
        2*x
        sage: foo = function("foo", nargs=1, eval_func=lambda self, x: 5)
        sage: foo(x)
        5
        sage: def ef(self, x): pass
        sage: bar = function("bar", nargs=1, eval_func=ef)
        sage: bar(x)
        bar(x)

        sage: def evalf_f(self, x, parent=None, algorithm=None): return 6
        sage: foo = function("foo", nargs=1, evalf_func=evalf_f)
        sage: foo(x)
        foo(x)
        sage: foo(x).n()
        6

        sage: foo = function("foo", nargs=1, conjugate_func=ev)
        sage: foo(x).conjugate()
        2*x

        sage: def deriv(self, *args,**kwds): print("{} {}".format(args, kwds)); return args[kwds['diff_param']]^2
        sage: foo = function("foo", nargs=2, derivative_func=deriv)
        sage: foo(x,y).derivative(y)
        (x, y) {'diff_param': 1}
        y^2

        sage: def pow(self, x, power_param=None): print("{} {}".format(x, power_param)); return x*power_param
        sage: foo = function("foo", nargs=1, power_func=pow)
        sage: foo(y)^(x+y)
        y x + y
        (x + y)*y

        sage: def expand(self, *args, **kwds): print("{} {}".format(args, kwds)); return sum(args[0]^i for i in range(kwds['order']))
        sage: foo = function("foo", nargs=1, series_func=expand)
        sage: foo(y).series(y, 5)
        (y,) {'var': y, 'options': 0, 'at': 0, 'order': 5}
        y^4 + y^3 + y^2 + y + 1

        sage: def my_print(self, *args): return "my args are: " + ', '.join(map(repr, args))
        sage: foo = function('t', nargs=2, print_func=my_print)
        sage: foo(x,y^z)
        my args are: x, y^z

        sage: latex(foo(x,y^z))
        t\left(x, y^{z}\right)
        sage: foo = function('t', nargs=2, print_latex_func=my_print)
        sage: foo(x,y^z)
        t(x, y^z)
        sage: latex(foo(x,y^z))
        my args are: x, y^z
        sage: foo = function('t', nargs=2, latex_name='foo')
        sage: latex(foo(x,y^z))
        foo\left(x, y^{z}\right)

    Chain rule::

        sage: def print_args(self, *args, **kwds): print("args: {}".format(args)); print("kwds: {}".format(kwds)); return args[0]
        sage: foo = function('t', nargs=2, tderivative_func=print_args)
        sage: foo(x,x).derivative(x)
        args: (x, x)
        kwds: {'diff_param': x}
        x
        sage: foo = function('t', nargs=2, derivative_func=print_args)
        sage: foo(x,x).derivative(x)
        args: (x, x)
        kwds: {'diff_param': 0}
        args: (x, x)
        kwds: {'diff_param': 1}
        2*x

    TESTS:

    Make sure that :trac:`15860` is fixed and whitespaces are removed::

        sage: C, D, E = function(' C  D E')
        sage: C(D(x))
        C(D(x))
        sage: E
        E
    """
    if not isinstance(s, six.string_types):
        raise TypeError("expect string as first argument")

    # create the function
    if ',' in s:
        names = s.split(',')
    elif ' ' in s:
        names = s.split(' ')
    else:
        names = [s]
    names = [sn.strip() for sn in names if sn.strip()]

    funcs = [function_factory(name, **kwds) for name in names]

    if len(args) > 0:
        from sage.misc.superseded import deprecation
        deprecation(17447, "Calling function('f',x) is deprecated. Use function('f')(x) instead.")
        res = [f(*args) for f in funcs]
    else:
        res = funcs

    if len(res) == 1:
        return res[0]
    return tuple(res)

def deprecated_custom_evalf_wrapper(func):
    """
    This is used while pickling old symbolic functions that define a custom
    evalf method.

    The protocol for numeric evaluation functions was changed to include a
    ``parent`` argument instead of ``prec``. This function creates a wrapper
    around the old custom method, which extracts the precision information
    from the given ``parent``, and passes it on to the old function.

    EXAMPLES::

        sage: from sage.symbolic.function_factory import deprecated_custom_evalf_wrapper as dcew
        sage: def old_func(x, prec=0): print("x: %s, prec: %s" % (x, prec))
        sage: new_func = dcew(old_func)
        sage: new_func(5, parent=RR)
        x: 5, prec: 53
        sage: new_func(0r, parent=ComplexField(100))
        x: 0, prec: 100
    """
    def new_evalf(*args, **kwds):
        parent = kwds['parent']
        if parent:
            prec = parent.prec()
        else:
            prec = 53
        return func(*args, prec=prec)
    return new_evalf


# This code is used when constructing dynamic methods for symbolic
# expressions representing evaluated symbolic functions. See
# get_dynamic_class_for_function in sage/symbolic/expression.pyx.
# Since Cython does not support closures, this needs to live in a Python
# file. This file is the only pure Python file we have related to symbolic
# functions.
def eval_on_operands(f):
    """
    Given a method ``f`` return a new method which takes a single symbolic
    expression argument and appends operands of the given expression to
    the arguments of ``f``.

    EXAMPLES::

        sage: def f(ex, x, y):
        ....:     '''
        ....:     Some documentation.
        ....:     '''
        ....:     return x + 2*y
        ....:
        sage: f(None, x, 1)
        x + 2
        sage: from sage.symbolic.function_factory import eval_on_operands
        sage: g = eval_on_operands(f)
        sage: g(x + 1)
        x + 2
        sage: g.__doc__.strip()
        'Some documentation.'
    """
    @sage_wraps(f)
    def new_f(ex, *args, **kwds):
        new_args = list(ex._unpack_operands())
        new_args.extend(args)
        return f(ex, *new_args, **kwds)
    return new_f<|MERGE_RESOLUTION|>--- conflicted
+++ resolved
@@ -9,13 +9,10 @@
 #  version 2 or any later version.  The full text of the GPL is available at:
 #                  http://www.gnu.org/licenses/
 ###############################################################################
-<<<<<<< HEAD
 from __future__ import print_function
 
-=======
-
 import six
->>>>>>> a4e66492
+
 from sage.symbolic.function import SymbolicFunction, sfunctions_funcs, \
         unpickle_wrapper
 from sage.misc.decorators import sage_wraps
