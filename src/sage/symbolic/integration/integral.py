"""
Symbolic Integration
"""
# ****************************************************************************
#       Copyright (C) 2009 Golam Mortuza Hossain <gmhossain@gmail.com>
#       Copyright (C) 2010 Burcin Erocal <burcin@erocal.org>
#
# This program is free software: you can redistribute it and/or modify
# it under the terms of the GNU General Public License as published by
# the Free Software Foundation, either version 2 of the License, or
# (at your option) any later version.
#                  https://www.gnu.org/licenses/
# ****************************************************************************`
from sage.symbolic.ring import SR, is_SymbolicVariable
from sage.symbolic.function import BuiltinFunction

##################################################################
#  Table of available integration routines
##################################################################

import sage.symbolic.integration.external as external

# Add new integration routines to the dictionary below. This will make them
# accessible with the 'algorithm' keyword parameter of top level integrate().
available_integrators = {}
available_integrators['maxima'] = external.maxima_integrator
available_integrators['sympy'] = external.sympy_integrator
available_integrators['mathematica_free'] = external.mma_free_integrator
available_integrators['fricas'] = external.fricas_integrator
available_integrators['giac'] = external.giac_integrator

######################################################
#
# Class implementing symbolic integration
#
######################################################


class IndefiniteIntegral(BuiltinFunction):
    def __init__(self):
        """
        Class to represent an indefinite integral.

        EXAMPLES::

            sage: from sage.symbolic.integration.integral import indefinite_integral
            sage: indefinite_integral(log(x), x) #indirect doctest
            x*log(x) - x
            sage: indefinite_integral(x^2, x)
            1/3*x^3
            sage: indefinite_integral(4*x*log(x), x)
            2*x^2*log(x) - x^2
            sage: indefinite_integral(exp(x), 2*x)
            2*e^x

        TESTS:

        Check for :trac:`28913`::

            sage: Ex = (1-2*x^(1/3))^(3/4)/x
            sage: integrate(Ex, x, algorithm="giac")  # long time
            4*(-2*x^(1/3) + 1)^(3/4) + 6*arctan((-2*x^(1/3) + 1)^(1/4)) - 3*log((-2*x^(1/3) + 1)^(1/4) + 1) + 3*log(abs((-2*x^(1/3) + 1)^(1/4) - 1))

        Check for :trac:`29833`::

            sage: (x,a,b)=var('x a b')
            sage: assume(b > 0)
            sage: f = (exp((x-a)/b) + 1)**(-1)
            sage: (f*f).integrate(x, algorithm="mathematica_free") # optional -- internet
<<<<<<< HEAD
            -b*log(e^(-(a - x)/b) + 1) + x + b/(e^(-(a - x)/b) + 1)

        Check for :trac:`25119`::

            sage: integrate(sqrt(x^2)/x,x)
            x*sgn(x)
=======
            -b*log(e^(a/b) + e^(x/b)) + x + b/(e^(-(a - x)/b) + 1)
>>>>>>> 2f6f22aa
        """
        # The automatic evaluation routine will try these integrators
        # in the given order. This is an attribute of the class instead of
        # a global variable in this module to enable customization by
        # creating a subclasses which define a different set of integrators
        self.integrators = [external.maxima_integrator,
                            external.giac_integrator,
                            external.sympy_integrator]

        BuiltinFunction.__init__(self, "integrate", nargs=2, conversions={'sympy': 'Integral',
                                                                          'giac': 'integrate'})

    def _eval_(self, f, x):
        """
        EXAMPLES::

            sage: from sage.symbolic.integration.integral import indefinite_integral
            sage: indefinite_integral(exp(x), x) # indirect doctest
            e^x
            sage: indefinite_integral(exp(x), x^2)
            2*(x - 1)*e^x

        TESTS:

        Check that :trac:`28842` is fixed::

            sage: integrate(1/(x^4 + x^3 + 1), x)
            integrate(1/(x^4 + x^3 + 1), x)

        """
        # Check for x
        if not is_SymbolicVariable(x):
            if len(x.variables()) == 1:
                nx = x.variables()[0]
                f = f * x.diff(nx)
                x = nx
            else:
                return None

        # we try all listed integration algorithms
        A = None
        for integrator in self.integrators:
            try:
                A = integrator(f, x)
            except (NotImplementedError, TypeError,
                    AttributeError, RuntimeError):
                pass
            except ValueError:
                # maxima is telling us something
                raise
            else:
                if not hasattr(A, 'operator'):
                    return A
                elif not isinstance(A.operator(), IndefiniteIntegral):
                    return A
        return A

    def _tderivative_(self, f, x, diff_param=None):
        """
        EXAMPLES::

            sage: from sage.symbolic.integration.integral import indefinite_integral
            sage: f = function('f'); a,b=var('a,b')
            sage: h = indefinite_integral(f(x), x)
            sage: h.diff(x) # indirect doctest
            f(x)
            sage: h.diff(a)
            0
        """
        if x.has(diff_param):
            return f * x.derivative(diff_param)
        else:
            return f.derivative(diff_param).integral(x)

    def _print_latex_(self, f, x):
        r"""
        EXAMPLES::

            sage: from sage.symbolic.integration.integral import indefinite_integral
            sage: print_latex = indefinite_integral._print_latex_
            sage: var('x,a,b')
            (x, a, b)
            sage: f = function('f')
            sage: print_latex(f(x),x)
            '\\int f\\left(x\\right)\\,{d x}'
            sage: latex(integrate(tan(x)/x, x))
            \int \frac{\tan\left(x\right)}{x}\,{d x}
        """
        from sage.misc.latex import latex
        if not is_SymbolicVariable(x):
            dx_str = "{d \\left(%s\\right)}" % latex(x)
        else:
            dx_str = "{d %s}" % latex(x)

        return "\\int %s\\,%s" % (latex(f), dx_str)


indefinite_integral = IndefiniteIntegral()


class DefiniteIntegral(BuiltinFunction):
    def __init__(self):
        """
        The symbolic function representing a definite integral.

        EXAMPLES::

            sage: from sage.symbolic.integration.integral import definite_integral
            sage: definite_integral(sin(x),x,0,pi)
            2
        """
        # The automatic evaluation routine will try these integrators
        # in the given order. This is an attribute of the class instead of
        # a global variable in this module to enable customization by
        # creating a subclasses which define a different set of integrators
        self.integrators = [external.maxima_integrator,
                            external.giac_integrator,
                            external.sympy_integrator]

        BuiltinFunction.__init__(self, "integrate", nargs=4, conversions={'sympy': 'Integral',
                                                                          'giac': 'integrate'})

    def _eval_(self, f, x, a, b):
        """
        Return the results of symbolic evaluation of the integral.

        EXAMPLES::

            sage: from sage.symbolic.integration.integral import definite_integral
            sage: definite_integral(exp(x),x,0,1) # indirect doctest
            e - 1
        """
        # Check for x
        if not is_SymbolicVariable(x):
            if len(x.variables()) == 1:
                nx = x.variables()[0]
                f = f * x.diff(nx)
                x = nx
            else:
                return None

        args = (f, x, a, b)

        # we try all listed integration algorithms
        A = None
        for integrator in self.integrators:
            try:
                A = integrator(*args)
            except (NotImplementedError, TypeError,
                    AttributeError, RuntimeError):
                pass
            except ValueError:
                # maxima is telling us something
                raise
            else:
                if not hasattr(A, 'operator'):
                    return A
                elif not isinstance(A.operator(), DefiniteIntegral):
                    return A
        return A

    def _evalf_(self, f, x, a, b, parent=None, algorithm=None):
        """
        Return a numerical approximation of the integral.

        EXAMPLES::

            sage: from sage.symbolic.integration.integral import definite_integral
            sage: f = sin(x)*log(x)/x^2
            sage: h = definite_integral(f, x, 1, 2, hold=True); h
            integrate(log(x)*sin(x)/x^2, x, 1, 2)
            sage: h.n() # indirect doctest
            0.14839875208053...

        TESTS:

        Check if :trac:`3863` is fixed::

            sage: integrate(x^2.7 * e^(-2.4*x), x, 0, 3).n()
            0.154572952320790
        """
        from sage.calculus.integration import numerical_integral
        # The gsl routine returns a tuple, which also contains the error.
        # We only return the result.
        return numerical_integral(f, a, b)[0]

    def _tderivative_(self, f, x, a, b, diff_param=None):
        """
        Return the derivative of symbolic integration.

        EXAMPLES::

            sage: from sage.symbolic.integration.integral import definite_integral
            sage: f = function('f'); a,b=var('a,b')
            sage: h = definite_integral(f(x), x,a,b)
            sage: h.diff(x) # indirect doctest
            0
            sage: h.diff(a)
            -f(a)
            sage: h.diff(b)
            f(b)

        TESTS:

        Check for :trac:`28656`::

            sage: t = var("t")
            sage: f = function("f")
            sage: F(x) = integrate(f(t),t,0,x)
            sage: F(x).diff(x)
            f(x)
        """
        if not x.has(diff_param):
            # integration variable != differentiation variable
            ans = definite_integral(f.diff(diff_param), x, a, b)
        else:
            ans = SR.zero()
        if hasattr(b, 'diff'):
            ans += f.subs(x == b) * b.diff(diff_param)
        if hasattr(a, 'diff'):
            ans -= f.subs(x == a) * a.diff(diff_param)
        return ans

    def _print_latex_(self, f, x, a, b):
        r"""
        Convert this integral to LaTeX notation

        EXAMPLES::

            sage: from sage.symbolic.integration.integral import definite_integral
            sage: print_latex = definite_integral._print_latex_
            sage: var('x,a,b')
            (x, a, b)
            sage: f = function('f')
            sage: print_latex(f(x),x,0,1)
            '\\int_{0}^{1} f\\left(x\\right)\\,{d x}'
            sage: latex(integrate(tan(x)/x, x, 0, 1))
            \int_{0}^{1} \frac{\tan\left(x\right)}{x}\,{d x}
        """
        from sage.misc.latex import latex
        if not is_SymbolicVariable(x):
            dx_str = "{d \\left(%s\\right)}" % latex(x)
        else:
            dx_str = "{d %s}" % latex(x)
        return "\\int_{%s}^{%s} %s\\,%s" % (latex(a), latex(b),
                                            latex(f), dx_str)

    def _sympy_(self, f, x, a, b):
        """
        Convert this integral to the equivalent SymPy object

        The resulting SymPy integral can be evaluated using ``doit()``.

        EXAMPLES::

            sage: integral(x, x, 0, 1, hold=True)._sympy_()
            Integral(x, (x, 0, 1))
            sage: _.doit()
            1/2
        """
        from sympy.integrals import Integral
        return Integral(f, (x, a, b))


definite_integral = DefiniteIntegral()


def _normalize_integral_input(f, v, a=None, b=None):
    r"""
    Validate and return variable and endpoints for an integral.

    INPUT:

    - ``f`` -- an expression to integrate

    - ``v`` -- a variable of integration or a triple

    - ``a`` -- (optional) the left endpoint of integration

    - ``b`` -- (optional) the right endpoint of integration

    It is also possible to pass the last three parameters in ``v`` as a triple.

    If the input contains endpoints, both endpoints must be given.

    OUTPUT:

    - a tuple of ``f``, ``v``, ``a``, and ``b``.

    EXAMPLES::

        sage: from sage.symbolic.integration.integral import \
        ....:     _normalize_integral_input
        sage: _normalize_integral_input(x^2, x, 0, 3)
        (x^2, x, 0, 3)
        sage: _normalize_integral_input(x^2, [x, 0, 3], None, None)
        (x^2, x, 0, 3)
        sage: _normalize_integral_input(x^2, [x], None, None)
        (x^2, x, None, None)

    TESTS::

        sage: _normalize_integral_input(x^2, [0, 3], None, None)
        Traceback (most recent call last):
        ...
        TypeError: invalid input [0, 3] - please use variable,
        with or without two endpoints
        sage: _normalize_integral_input(x^2, x, 0, None)
        Traceback (most recent call last):
        ...
        TypeError: only one endpoint was given!
    """
    if isinstance(v, (list, tuple)) and a is None and b is None:
        if len(v) == 1:  # bare variable in a tuple
            v = v[0]
        elif len(v) == 3:  # variable and two endpoints
            v, a, b = v
        else:
            raise TypeError("invalid input %s - please use variable, "
                            "with or without two endpoints" % repr(v))

    if (a is None) ^ (b is None):
        raise TypeError('only one endpoint was given!')

    return f, v, a, b


def integrate(expression, v=None, a=None, b=None, algorithm=None, hold=False):
    r"""
    Return the indefinite integral with respect to the variable
    `v`, ignoring the constant of integration. Or, if endpoints
    `a` and `b` are specified, returns the definite
    integral over the interval `[a, b]`.

    If ``self`` has only one variable, then it returns the
    integral with respect to that variable.

    If definite integration fails, it could be still possible to
    evaluate the definite integral using indefinite integration with
    the Newton - Leibniz theorem (however, the user has to ensure that the
    indefinite integral is continuous on the compact interval `[a,b]` and
    this theorem can be applied).

    INPUT:

    - ``v`` - a variable or variable name.  This can also be a tuple of
      the variable (optional) and endpoints (i.e., ``(x,0,1)`` or ``(0,1)``).

    - ``a`` - (optional) lower endpoint of definite integral

    - ``b`` - (optional) upper endpoint of definite integral

    - ``algorithm`` - (default: 'maxima') one of

       - 'maxima' - use maxima (the default)

       - 'sympy' - use sympy (also in Sage)

       - 'mathematica_free' - use http://integrals.wolfram.com/

       - 'fricas' - use FriCAS (the optional fricas spkg has to be installed)

       - 'giac' - use Giac

    To prevent automatic evaluation use the ``hold`` argument.

    .. SEEALSO::

        To integrate a polynomial over a polytope, use the optional
        ``latte_int`` package
        :meth:`sage.geometry.polyhedron.base.Polyhedron_base.integrate`.

    EXAMPLES::

        sage: x = var('x')
        sage: h = sin(x)/(cos(x))^2
        sage: h.integral(x)
        1/cos(x)

    ::

        sage: f = x^2/(x+1)^3
        sage: f.integral(x)
        1/2*(4*x + 3)/(x^2 + 2*x + 1) + log(x + 1)

    ::

        sage: f = x*cos(x^2)
        sage: f.integral(x, 0, sqrt(pi))
        0
        sage: f.integral(x, a=-pi, b=pi)
        0

    ::

        sage: f(x) = sin(x)
        sage: f.integral(x, 0, pi/2)
        1

    The variable is required, but the endpoints are optional::

        sage: y = var('y')
        sage: integral(sin(x), x)
        -cos(x)
        sage: integral(sin(x), y)
        y*sin(x)
        sage: integral(sin(x), x, pi, 2*pi)
        -2
        sage: integral(sin(x), y, pi, 2*pi)
        pi*sin(x)
        sage: integral(sin(x), (x, pi, 2*pi))
        -2
        sage: integral(sin(x), (y, pi, 2*pi))
        pi*sin(x)

    Using the ``hold`` parameter it is possible to prevent automatic
    evaluation, which can then be evaluated via :meth:`simplify`::

        sage: integral(x^2, x, 0, 3)
        9
        sage: a = integral(x^2, x, 0, 3, hold=True) ; a
        integrate(x^2, x, 0, 3)
        sage: a.simplify()
        9

    Constraints are sometimes needed::

        sage: var('x, n')
        (x, n)
        sage: integral(x^n,x)
        Traceback (most recent call last):
        ...
        ValueError: Computation failed since Maxima requested additional
        constraints; using the 'assume' command before evaluation
        *may* help (example of legal syntax is 'assume(n>0)', see `assume?`
        for more details)
        Is n equal to -1?
        sage: assume(n > 0)
        sage: integral(x^n,x)
        x^(n + 1)/(n + 1)
        sage: forget()

    Usually the constraints are of sign, but others are possible::

        sage: assume(n==-1)
        sage: integral(x^n,x)
        log(x)

    Note that an exception is raised when a definite integral is
    divergent::

        sage: forget() # always remember to forget assumptions you no longer need
        sage: integrate(1/x^3,(x,0,1))
        Traceback (most recent call last):
        ...
        ValueError: Integral is divergent.
        sage: integrate(1/x^3,x,-1,3)
        Traceback (most recent call last):
        ...
        ValueError: Integral is divergent.

    But Sage can calculate the convergent improper integral of
    this function::

        sage: integrate(1/x^3,x,1,infinity)
        1/2

    The examples in the Maxima documentation::

        sage: var('x, y, z, b')
        (x, y, z, b)
        sage: integral(sin(x)^3, x)
        1/3*cos(x)^3 - cos(x)
        sage: integral(x/sqrt(b^2-x^2), b)
        x*log(2*b + 2*sqrt(b^2 - x^2))
        sage: integral(x/sqrt(b^2-x^2), x)
        -sqrt(b^2 - x^2)
        sage: integral(cos(x)^2 * exp(x), x, 0, pi)
        3/5*e^pi - 3/5
        sage: integral(x^2 * exp(-x^2), x, -oo, oo)
        1/2*sqrt(pi)

    We integrate the same function in both Mathematica and Sage (via
    Maxima)::

        sage: _ = var('x, y, z')
        sage: f = sin(x^2) + y^z
        sage: g = mathematica(f)                           # optional - mathematica
        sage: print(g)                                      # optional - mathematica
                  z        2
                 y  + Sin[x ]
        sage: print(g.Integrate(x))                         # optional - mathematica
                    z        Pi                2
                 x y  + Sqrt[--] FresnelS[Sqrt[--] x]
                             2                 Pi
        sage: print(f.integral(x))
        x*y^z + 1/16*sqrt(pi)*((I + 1)*sqrt(2)*erf((1/2*I + 1/2)*sqrt(2)*x) + (I - 1)*sqrt(2)*erf((1/2*I - 1/2)*sqrt(2)*x) - (I - 1)*sqrt(2)*erf(sqrt(-I)*x) + (I + 1)*sqrt(2)*erf((-1)^(1/4)*x))

    Alternatively, just use algorithm='mathematica_free' to integrate via Mathematica
    over the internet (does NOT require a Mathematica license!)::

        sage: _ = var('x, y, z')  # optional - internet
        sage: f = sin(x^2) + y^z   # optional - internet
        sage: f.integrate(x, algorithm="mathematica_free")   # optional - internet
        x*y^z + sqrt(1/2)*sqrt(pi)*fresnel_sin(sqrt(2)*x/sqrt(pi))

    We can also use Sympy::

        sage: integrate(x*sin(log(x)), x)
        -1/5*x^2*(cos(log(x)) - 2*sin(log(x)))
        sage: integrate(x*sin(log(x)), x, algorithm='sympy')
        -1/5*x^2*cos(log(x)) + 2/5*x^2*sin(log(x))
        sage: _ = var('y, z')
        sage: (x^y - z).integrate(y)
        -y*z + x^y/log(x)
        sage: (x^y - z).integrate(y, algorithm="sympy")
        -y*z + cases(((log(x) != 0, x^y/log(x)), (1, y)))

    We integrate the above function in Maple now::

        sage: g = maple(f); g.sort()         # optional - maple
        y^z+sin(x^2)
        sage: g.integrate(x).sort()          # optional - maple
        x*y^z+1/2*2^(1/2)*Pi^(1/2)*FresnelS(2^(1/2)/Pi^(1/2)*x)

    We next integrate a function with no closed form integral. Notice
    that the answer comes back as an expression that contains an
    integral itself.

    ::

        sage: A = integral(1/ ((x-4) * (x^3+2*x+1)), x); A
        -1/73*integrate((x^2 + 4*x + 18)/(x^3 + 2*x + 1), x) + 1/73*log(x - 4)

    We now show that floats are not converted to rationals
    automatically since we by default have keepfloat: true in maxima.

    ::

        sage: integral(e^(-x^2),(x, 0, 0.1))
        0.05623145800914245*sqrt(pi)

    An example of an integral that fricas can integrate::

        sage: f(x) = sqrt(x+sqrt(1+x^2))/x
        sage: integrate(f(x), x, algorithm="fricas")      # optional - fricas
        2*sqrt(x + sqrt(x^2 + 1)) - 2*arctan(sqrt(x + sqrt(x^2 + 1))) - log(sqrt(x + sqrt(x^2 + 1)) + 1) + log(sqrt(x + sqrt(x^2 + 1)) - 1)

    where the default integrator obtains another answer::

        sage: integrate(f(x), x)
        1/8*sqrt(x)*gamma(1/4)*gamma(-1/4)^2*hypergeometric((-1/4, -1/4, 1/4), (1/2, 3/4), -1/x^2)/(pi*gamma(3/4))

    The following definite integral is not found by maxima::

        sage: f(x) = (x^4 - 3*x^2 + 6) / (x^6 - 5*x^4 + 5*x^2 + 4)
        sage: integrate(f(x), x, 1, 2, algorithm='maxima')
        integrate((x^4 - 3*x^2 + 6)/(x^6 - 5*x^4 + 5*x^2 + 4), x, 1, 2)

    but is nevertheless computed::

        sage: integrate(f(x), x, 1, 2)
        -1/2*pi + arctan(8) + arctan(5) + arctan(2) + arctan(1/2)

    Both fricas and sympy give the correct result::

        sage: integrate(f(x), x, 1, 2, algorithm="fricas")  # optional - fricas
        -1/2*pi + arctan(8) + arctan(5) + arctan(2) + arctan(1/2)
        sage: integrate(f(x), x, 1, 2, algorithm="sympy")
        -1/2*pi + arctan(8) + arctan(5) + arctan(2) + arctan(1/2)

    Using Giac to integrate the absolute value of a trigonometric expression::

        sage: integrate(abs(cos(x)), x, 0, 2*pi, algorithm='giac')
        4
        sage: integrate(abs(cos(x)), x, 0, 2*pi)
        4

    ALIASES: integral() and integrate() are the same.

    EXAMPLES:

    Here is an example where we have to use assume::

        sage: a,b = var('a,b')
        sage: integrate(1/(x^3 *(a+b*x)^(1/3)), x)
        Traceback (most recent call last):
        ...
        ValueError: Computation failed since Maxima requested additional
        constraints; using the 'assume' command before evaluation
        *may* help (example of legal syntax is 'assume(a>0)', see `assume?`
        for more details)
        Is a positive or negative?

    So we just assume that `a>0` and the integral works::

        sage: assume(a>0)
        sage: integrate(1/(x^3 *(a+b*x)^(1/3)), x)
        2/9*sqrt(3)*b^2*arctan(1/3*sqrt(3)*(2*(b*x + a)^(1/3) + a^(1/3))/a^(1/3))/a^(7/3) - 1/9*b^2*log((b*x + a)^(2/3) + (b*x + a)^(1/3)*a^(1/3) + a^(2/3))/a^(7/3) + 2/9*b^2*log((b*x + a)^(1/3) - a^(1/3))/a^(7/3) + 1/6*(4*(b*x + a)^(5/3)*b^2 - 7*(b*x + a)^(2/3)*a*b^2)/((b*x + a)^2*a^2 - 2*(b*x + a)*a^3 + a^4)

    TESTS:

    The following integral was broken prior to Maxima 5.15.0 -
    see :trac:`3013`::

        sage: integrate(sin(x)*cos(10*x)*log(x), x)
        -1/198*(9*cos(11*x) - 11*cos(9*x))*log(x) + 1/44*Ei(11*I*x) - 1/36*Ei(9*I*x) - 1/36*Ei(-9*I*x) + 1/44*Ei(-11*I*x)

    It is no longer possible to use certain functions without an
    explicit variable.  Instead, evaluate the function at a variable,
    and then take the integral::

        sage: integrate(sin)
        Traceback (most recent call last):
        ...
        TypeError: unable to convert sin to a symbolic expression

        sage: integrate(sin(x), x)
        -cos(x)
        sage: integrate(sin(x), x, 0, 1)
        -cos(1) + 1

    Check if :trac:`780` is fixed::

        sage: _ = var('x,y')
        sage: f = log(x^2+y^2)
        sage: res = integral(f,x,0.0001414, 1.); res
        Traceback (most recent call last):
        ...
        ValueError: Computation failed since Maxima requested additional constraints; using the 'assume' command before evaluation *may* help (example of legal syntax is 'assume(50015104*y^2-50015103>0)', see `assume?` for more details)
        Is 50015104*y^2-50015103 positive, negative or zero?
        sage: assume(y>1)
        sage: res = integral(f,x,0.0001414, 1.); res
        2*y*arctan(1.0/y) - 2*y*arctan(0.0001414/y) + 1.0*log(1.0*y^2 + 1.0) - 0.0001414*log(1.0*y^2 + 1.9993959999999997e-08) - 1.9997172
        sage: nres = numerical_integral(f.subs(y=2), 0.0001414, 1.); nres
        (1.4638323264144..., 1.6251803529759...e-14)
        sage: res.subs(y=2).n()
        1.46383232641443
        sage: nres = numerical_integral(f.subs(y=.5), 0.0001414, 1.); nres
        (-0.669511708872807, 7.768678110854711e-15)
        sage: res.subs(y=.5).n()
        -0.669511708872807

    Check if :trac:`6816` is fixed::

        sage: var('t,theta')
        (t, theta)
        sage: integrate(t*cos(-theta*t),t,0,pi)
        (pi*theta*sin(pi*theta) + cos(pi*theta))/theta^2 - 1/theta^2
        sage: integrate(t*cos(-theta*t),(t,0,pi))
        (pi*theta*sin(pi*theta) + cos(pi*theta))/theta^2 - 1/theta^2
        sage: integrate(t*cos(-theta*t),t)
        (t*theta*sin(t*theta) + cos(t*theta))/theta^2
        sage: integrate(x^2,(x)) # this worked before
        1/3*x^3
        sage: integrate(x^2,(x,)) # this didn't
        1/3*x^3
        sage: integrate(x^2,(x,1,2))
        7/3
        sage: integrate(x^2,(x,1,2,3))
        Traceback (most recent call last):
        ...
        TypeError: invalid input (x, 1, 2, 3) - please use variable, with or without two endpoints

    Note that this used to be the test, but it is actually divergent
    (Maxima currently asks for assumptions on theta)::

        sage: integrate(t*cos(-theta*t),(t,-oo,oo))
        Traceback (most recent call last):
        ...
        ValueError: Computation failed since Maxima requested additional constraints;...

    Check if :trac:`6189` is fixed::

        sage: n = N; n
        <function numerical_approx at ...>
        sage: F(x) = 1/sqrt(2*pi*1^2)*exp(-1/(2*1^2)*(x-0)^2)
        sage: G(x) = 1/sqrt(2*pi*n(1)^2)*exp(-1/(2*n(1)^2)*(x-n(0))^2)
        sage: integrate( (F(x)-F(x))^2, x, -infinity, infinity).n()
        0.000000000000000
        sage: integrate( ((F(x)-G(x))^2).expand(), x, -infinity, infinity).n()
        -6.26376265908397e-17
        sage: integrate( (F(x)-G(x))^2, x, -infinity, infinity).n()# abstol 1e-6
        0

    This was broken before Maxima 5.20::

        sage: exp(-x*i).integral(x,0,1)
        I*e^(-I) - I

    Test that :trac:`8729` is fixed::

        sage: t = var('t')
        sage: a = sqrt((sin(t))^2 + (cos(t))^2)
        sage: integrate(a, t, 0, 2*pi)
        2*pi
        sage: a.simplify_full().simplify_trig()
        1

    Maxima uses Cauchy Principal Value calculations to
    integrate certain convergent integrals.  Here we test
    that this does not raise an error message (see :trac:`11987`)::

        sage: integrate(sin(x)*sin(x/3)/x^2, x, 0, oo)
        1/6*pi

    Maxima returned a negative value for this integral prior to
    maxima-5.24 (:trac:`10923`). Ideally we would get an answer in terms
    of the gamma function; however, we get something equivalent::

        sage: actual_result = integral(e^(-1/x^2), x, 0, 1)
        sage: actual_result.canonicalize_radical()
        (sqrt(pi)*(erf(1)*e - e) + 1)*e^(-1)
        sage: ideal_result = 1/2*gamma(-1/2, 1)
        sage: error = actual_result - ideal_result
        sage: error.numerical_approx() # abs tol 1e-10
        0

    We will get a correct answer here, which is better than
    the previous (wrong) answer of zero. See :trac:`10914`::

        sage: f = abs(sin(x))
        sage: integrate(f, x, 0, 2*pi)
        4

    Another incorrect integral fixed upstream in Maxima, from
    :trac:`11233`::

        sage: a,t = var('a,t')
        sage: assume(a>0)
        sage: assume(x>0)
        sage: f = log(1 + a/(x * t)^2)
        sage: F = integrate(f, t, 1, Infinity)
        sage: F(x=1, a=7).numerical_approx() # abs tol 1e-10
        4.32025625668262
        sage: forget()

    Verify that MinusInfinity works with sympy (:trac:`12345`)::

        sage: integral(1/x^2, x, -infinity, -1, algorithm='sympy')
        1

    Check that :trac:`11737` is fixed::

        sage: N(integrate(sin(x^2)/(x^2), x, 1, infinity), prec=54)
        0.285736646322853
        sage: N(integrate(sin(x^2)/(x^2), x, 1, infinity))  # known bug (non-zero imag part)
        0.285736646322853

    Check that :trac:`14209` is fixed::

        sage: integral(e^(-abs(x))/cosh(x),x,-infinity,infinity)
        2*log(2)
        sage: integral(e^(-abs(x))/cosh(x),x,-infinity,infinity)
        2*log(2)

    Check that :trac:`12628` is fixed::

        sage: var('z,n')
        (z, n)
        sage: f(z, n) = sin(n*z) / (n*z)
        sage: integrate(f(z,1)*f(z,3)*f(z,5)*f(z,7),z,0,oo)
        22/315*pi
        sage: for k in srange(1, 16, 2):
        ....:     print(integrate(prod(f(z, ell)
        ....:                     for ell in srange(1, k+1, 2)), z, 0, oo))
        1/2*pi
        1/6*pi
        1/10*pi
        22/315*pi
        3677/72576*pi
        48481/1247400*pi
        193359161/6227020800*pi
        5799919/227026800*pi

    Check that :trac:`12628` is fixed::

        sage: integrate(1/(sqrt(x)*((1+sqrt(x))^2)),x,1,9)
        1/2

    Check that :trac:`8728` is fixed::

        sage: forget()
        sage: c,w,T = var('c,w,T')
        sage: assume(1-c^2 > 0)
        sage: assume(abs(c) - sqrt(1-c^2) - 1 > 0)
        sage: assume(abs(sqrt(1-c^2)-1) - abs(c) > 0)
        sage: integrate(cos(w+T) / (1+c*cos(T))^2, T, 0, 2*pi)
        2*pi*sqrt(-c^2 + 1)*c*cos(w)/(c^4 - 2*c^2 + 1)

    Check that :trac:`13733` is fixed (but the bug reappeared, see :trac:`30063`)::

        sage: a = integral(log(cot(x) - 1), x, 0, pi/4); a  # long time (about 6 s) # known bug
        -1/4*pi*log(2) - 1/2*I*dilog(I + 1) + 1/2*I*dilog(-I + 1) + 1/2*I*dilog(1/2*I + 1/2) - 1/2*I*dilog(-1/2*I + 1/2)
        sage: abs(N(a - pi*log(2)/8)) < 1e-15  # long time # known bug
        True

    Check that :trac:`17968` is fixed::

        sage: a = N(integrate(exp(x^3), (x, 1, 2)), prec=54)
        sage: a.real_part()    # abs tol 1e-13
        275.510983763312
        sage: a.imag_part()    # abs tol 1e-13
        0.0

    This used to be solved by the ``abs_integrate`` Maxima package
    but can be solved now without it::

        sage: integrate(abs(x), x)
        1/2*x*abs(x)
        sage: integral(abs(cos(x))*sin(x),(x,pi/2,pi))
        1/2
        sage: f = (x^2)*exp(x) / (1+exp(x))^2
        sage: integrate(f, (x, -infinity, infinity))
        1/3*pi^2

    Some integrals are now working (:trac:`27958`, using giac or sympy)::

        sage: integrate(1/(1 + abs(x)), x)
        log(abs(x*sgn(x) + 1))/sgn(x)

        sage: integrate(cos(x + abs(x)), x)
        sin(x*sgn(x) + x)/(sgn(x) + 1)

        sage: integrate(abs(x^2 - 1), x, -2, 2)
        4

        sage: f = sqrt(x + 1/x^2)
        sage: integrate(f, x)
        1/3*(2*sqrt(x^3 + 1) - log(sqrt(x^3 + 1) + 1) + log(abs(sqrt(x^3 + 1) - 1)))*sgn(x)

        sage: g = abs(sin(x)*cos(x))
        sage: g.integrate(x, 0, 2*pi)
        2

        sage: integrate(1/sqrt(abs(x)), x)
        2*sqrt(x*sgn(x))/sgn(x)

        sage: integrate(sgn(x) - sgn(1-x), x)
        x*(sgn(x) - sgn(-x + 1)) + sgn(-x + 1)

        sage: integrate(1 / (1 + abs(x-5)), x, -5, 6)
        log(11) + log(2)

        sage: integrate(1/(1 + abs(x)), x)
        log(abs(x*sgn(x) + 1))/sgn(x)

        sage: integrate(cos(x + abs(x)), x)
        sin(x*sgn(x) + x)/(sgn(x) + 1)

        sage: integrate(abs(x^2 - 1), x, -2, 2)
        4

    Some tests for :trac:`17468`::

        sage: integral(log(abs(2*sin(x))), x, 0, pi/3)
        1/36*I*pi^2 + I*dilog(1/2*I*sqrt(3) + 1/2) + I*dilog(-1/2*I*sqrt(3) - 1/2)
        sage: integral(log(abs(sin(x))), x, 0, pi/2)
        -1/2*pi*log(2)

    Check that :trac:`25823` is fixed::

        sage: f = log(sin(x))*sin(x)^2
        sage: g = integrate(f, x) ; g
        1/4*I*x^2
        - 1/2*I*x*arctan2(sin(x), cos(x) + 1)
        + 1/2*I*x*arctan2(sin(x), -cos(x) + 1)
        - 1/4*x*log(cos(x)^2 + sin(x)^2 + 2*cos(x) + 1)
        - 1/4*x*log(cos(x)^2 + sin(x)^2 - 2*cos(x) + 1)
        + 1/4*(2*x - sin(2*x))*log(sin(x))
        + 1/4*x
        + 1/2*I*dilog(-e^(I*x))
        + 1/2*I*dilog(e^(I*x)) + 1/8*sin(2*x)

    Indeed::

        sage: (g.derivative() - f).full_simplify().full_simplify()
        0

    Test for :trac:`24117`::

        sage: integrate(sqrt(1-4*sin(x)^2),x, algorithm='maxima')
        integrate(sqrt(-4*sin(x)^2 + 1), x)

    Check that :trac:`30353` is fixed::

        sage: a = SR.var('a')
        sage: assume(a > 0)
        sage: assume(a < 1)
        sage: integrate(x*log(1/(a*x+(1-x)^2)), x, 0, 1, algorithm='maxima')
        1/4*a^2*log(a) + 1/2*sqrt(-a^2 + 4*a)*a*arctan(sqrt(-a^2 + 4*a)*(a - 2)/(a^2 - 4*a)) - 1/2*sqrt(-a^2 + 4*a)*a*arctan(sqrt(-a^2 + 4*a)/(a - 4)) - a*log(a) - sqrt(-a^2 + 4*a)*arctan(sqrt(-a^2 + 4*a)*(a - 2)/(a^2 - 4*a)) + sqrt(-a^2 + 4*a)*arctan(sqrt(-a^2 + 4*a)/(a - 4)) - 1/2*a + 3/2
    """
    expression, v, a, b = _normalize_integral_input(expression, v, a, b)
    if algorithm is not None:
        integrator = available_integrators.get(algorithm)
        if not integrator:
            raise ValueError("Unknown algorithm: %s" % algorithm)
        return integrator(expression, v, a, b)
    if a is None:
        return indefinite_integral(expression, v, hold=hold)
    else:
        return definite_integral(expression, v, a, b, hold=hold)


integral = integrate<|MERGE_RESOLUTION|>--- conflicted
+++ resolved
@@ -67,16 +67,12 @@
             sage: assume(b > 0)
             sage: f = (exp((x-a)/b) + 1)**(-1)
             sage: (f*f).integrate(x, algorithm="mathematica_free") # optional -- internet
-<<<<<<< HEAD
-            -b*log(e^(-(a - x)/b) + 1) + x + b/(e^(-(a - x)/b) + 1)
+            -b*log(e^(a/b) + e^(x/b)) + x + b/(e^(-(a - x)/b) + 1)
 
         Check for :trac:`25119`::
 
             sage: integrate(sqrt(x^2)/x,x)
             x*sgn(x)
-=======
-            -b*log(e^(a/b) + e^(x/b)) + x + b/(e^(-(a - x)/b) + 1)
->>>>>>> 2f6f22aa
         """
         # The automatic evaluation routine will try these integrators
         # in the given order. This is an attribute of the class instead of
