"""
Symbolic Integration
"""
# ****************************************************************************
#       Copyright (C) 2009 Golam Mortuza Hossain <gmhossain@gmail.com>
#       Copyright (C) 2010 Burcin Erocal <burcin@erocal.org>
#
# This program is free software: you can redistribute it and/or modify
# it under the terms of the GNU General Public License as published by
# the Free Software Foundation, either version 2 of the License, or
# (at your option) any later version.
#                  https://www.gnu.org/licenses/
# ****************************************************************************`
from sage.symbolic.ring import SR, is_SymbolicVariable
from sage.symbolic.function import BuiltinFunction

##################################################################
#  Table of available integration routines
##################################################################

import sage.symbolic.integration.external as external

# Add new integration routines to the dictionary below. This will make them
# accessible with the 'algorithm' keyword parameter of top level integrate().
available_integrators = {}
available_integrators['maxima'] = external.maxima_integrator
available_integrators['sympy'] = external.sympy_integrator
available_integrators['mathematica_free'] = external.mma_free_integrator
available_integrators['fricas'] = external.fricas_integrator
available_integrators['giac'] = external.giac_integrator
available_integrators['libgiac'] = external.libgiac_integrator

######################################################
#
# Class implementing symbolic integration
#
######################################################


class IndefiniteIntegral(BuiltinFunction):
    def __init__(self):
        """
        Class to represent an indefinite integral.

        EXAMPLES::

            sage: from sage.symbolic.integration.integral import indefinite_integral
            sage: indefinite_integral(log(x), x) #indirect doctest
            x*log(x) - x
            sage: indefinite_integral(x^2, x)
            1/3*x^3
            sage: indefinite_integral(4*x*log(x), x)
            2*x^2*log(x) - x^2
            sage: indefinite_integral(exp(x), 2*x)
            2*e^x

        TESTS:

        Check for :trac:`28913`::

            sage: Ex = (1-2*x^(1/3))^(3/4)/x
            sage: integrate(Ex, x, algorithm="giac")  # long time
            4*(-2*x^(1/3) + 1)^(3/4) + 6*arctan((-2*x^(1/3) + 1)^(1/4)) - 3*log((-2*x^(1/3) + 1)^(1/4) + 1) + 3*log(abs((-2*x^(1/3) + 1)^(1/4) - 1))

        Check for :trac:`29833`::

            sage: (x,a,b)=var('x a b')
            sage: assume(b > 0)
            sage: f = (exp((x-a)/b) + 1)**(-1)
            sage: (f*f).integrate(x, algorithm="mathematica_free") # optional -- internet
            -b*log(e^(a/b) + e^(x/b)) + x + b/(e^(-(a - x)/b) + 1)

        Check for :trac:`25119`::

            sage: result = integrate(sqrt(x^2)/x,x)
            ...
            sage: result
            x*sgn(x)
        """
        # The automatic evaluation routine will try these integrators
        # in the given order. This is an attribute of the class instead of
        # a global variable in this module to enable customization by
        # creating a subclasses which define a different set of integrators
        self.integrators = [external.maxima_integrator,
                            external.libgiac_integrator,
                            external.sympy_integrator]

        BuiltinFunction.__init__(self, "integrate", nargs=2, conversions={'sympy': 'Integral',
                                                                          'giac': 'integrate'})

    def _eval_(self, f, x):
        """
        EXAMPLES::

            sage: from sage.symbolic.integration.integral import indefinite_integral
            sage: indefinite_integral(exp(x), x) # indirect doctest
            e^x
            sage: indefinite_integral(exp(x), x^2)
            2*(x - 1)*e^x

        TESTS:

        Check that :trac:`28842` is fixed::

            sage: integrate(1/(x^4 + x^3 + 1), x)
            integrate(1/(x^4 + x^3 + 1), x)

        """
        # Check for x
        if not is_SymbolicVariable(x):
            if len(x.variables()) == 1:
                nx = x.variables()[0]
                f = f * x.diff(nx)
                x = nx
            else:
                return None

        # we try all listed integration algorithms
        A = None
        for integrator in self.integrators:
            try:
                A = integrator(f, x)
            except (NotImplementedError, TypeError,
                    AttributeError, RuntimeError):
                pass
            except ValueError:
                # maxima is telling us something
                raise
            else:
                if not hasattr(A, 'operator'):
                    return A
                elif not isinstance(A.operator(), IndefiniteIntegral):
                    return A
        return A

    def _tderivative_(self, f, x, diff_param=None):
        """
        EXAMPLES::

            sage: from sage.symbolic.integration.integral import indefinite_integral
            sage: f = function('f'); a,b=var('a,b')
            sage: h = indefinite_integral(f(x), x)
            sage: h.diff(x) # indirect doctest
            f(x)
            sage: h.diff(a)
            0
        """
        if x.has(diff_param):
            return f * x.derivative(diff_param)
        else:
            return f.derivative(diff_param).integral(x)

    def _print_latex_(self, f, x):
        r"""
        EXAMPLES::

            sage: from sage.symbolic.integration.integral import indefinite_integral
            sage: print_latex = indefinite_integral._print_latex_
            sage: var('x,a,b')
            (x, a, b)
            sage: f = function('f')
            sage: print_latex(f(x),x)
            '\\int f\\left(x\\right)\\,{d x}'
            sage: latex(integrate(tan(x)/x, x))
            \int \frac{\tan\left(x\right)}{x}\,{d x}
        """
        from sage.misc.latex import latex
        if not is_SymbolicVariable(x):
            dx_str = "{d \\left(%s\\right)}" % latex(x)
        else:
            dx_str = "{d %s}" % latex(x)

        return "\\int %s\\,%s" % (latex(f), dx_str)


indefinite_integral = IndefiniteIntegral()


class DefiniteIntegral(BuiltinFunction):
    def __init__(self):
        """
        The symbolic function representing a definite integral.

        EXAMPLES::

            sage: from sage.symbolic.integration.integral import definite_integral
            sage: definite_integral(sin(x),x,0,pi)
            2
        """
        # The automatic evaluation routine will try these integrators
        # in the given order. This is an attribute of the class instead of
        # a global variable in this module to enable customization by
        # creating a subclasses which define a different set of integrators
        self.integrators = [external.maxima_integrator,
                            external.libgiac_integrator,
                            external.sympy_integrator]

        BuiltinFunction.__init__(self, "integrate", nargs=4, conversions={'sympy': 'Integral',
                                                                          'giac': 'integrate'})

    def _eval_(self, f, x, a, b):
        """
        Return the results of symbolic evaluation of the integral.

        EXAMPLES::

            sage: from sage.symbolic.integration.integral import definite_integral
            sage: definite_integral(exp(x),x,0,1) # indirect doctest
            e - 1
        """
        # Check for x
        if not is_SymbolicVariable(x):
            if len(x.variables()) == 1:
                nx = x.variables()[0]
                f = f * x.diff(nx)
                x = nx
            else:
                return None

        args = (f, x, a, b)

        # we try all listed integration algorithms
        A = None
        for integrator in self.integrators:
            try:
                A = integrator(*args)
            except (NotImplementedError, TypeError,
                    AttributeError, RuntimeError):
                pass
            except ValueError:
                # maxima is telling us something
                raise
            else:
                if not hasattr(A, 'operator'):
                    return A
                elif not isinstance(A.operator(), DefiniteIntegral):
                    return A
        return A

    def _evalf_(self, f, x, a, b, parent=None, algorithm=None):
        """
        Return a numerical approximation of the integral.

        EXAMPLES::

            sage: from sage.symbolic.integration.integral import definite_integral
            sage: f = sin(x)*log(x)/x^2
            sage: h = definite_integral(f, x, 1, 2, hold=True); h
            integrate(log(x)*sin(x)/x^2, x, 1, 2)
            sage: h.n() # indirect doctest
            0.14839875208053...

        TESTS:

        Check if :trac:`3863` is fixed::

            sage: integrate(x^2.7 * e^(-2.4*x), x, 0, 3).n()
            0.154572952320790
        """
        from sage.calculus.integration import numerical_integral
        # The gsl routine returns a tuple, which also contains the error.
        # We only return the result.
        return numerical_integral(f, a, b)[0]

    def _tderivative_(self, f, x, a, b, diff_param=None):
        """
        Return the derivative of symbolic integration.

        EXAMPLES::

            sage: from sage.symbolic.integration.integral import definite_integral
            sage: f = function('f'); a,b=var('a,b')
            sage: h = definite_integral(f(x), x,a,b)
            ...
            sage: h.diff(x) # indirect doctest
            0
            sage: h.diff(a)
            -f(a)
            sage: h.diff(b)
            f(b)

        TESTS:

        Check for :trac:`28656`::

            sage: t = var("t")
            sage: f = function("f")
            sage: F(x) = integrate(f(t),t,0,x)
            sage: F(x).diff(x)
            f(x)
        """
        if not x.has(diff_param):
            # integration variable != differentiation variable
            ans = definite_integral(f.diff(diff_param), x, a, b)
        else:
            ans = SR.zero()
        if hasattr(b, 'diff'):
            ans += f.subs(x == b) * b.diff(diff_param)
        if hasattr(a, 'diff'):
            ans -= f.subs(x == a) * a.diff(diff_param)
        return ans

    def _print_latex_(self, f, x, a, b):
        r"""
        Convert this integral to LaTeX notation

        EXAMPLES::

            sage: from sage.symbolic.integration.integral import definite_integral
            sage: print_latex = definite_integral._print_latex_
            sage: var('x,a,b')
            (x, a, b)
            sage: f = function('f')
            sage: print_latex(f(x),x,0,1)
            '\\int_{0}^{1} f\\left(x\\right)\\,{d x}'
            sage: latex(integrate(tan(x)/x, x, 0, 1))
            \int_{0}^{1} \frac{\tan\left(x\right)}{x}\,{d x}
        """
        from sage.misc.latex import latex
        if not is_SymbolicVariable(x):
            dx_str = "{d \\left(%s\\right)}" % latex(x)
        else:
            dx_str = "{d %s}" % latex(x)
        return "\\int_{%s}^{%s} %s\\,%s" % (latex(a), latex(b),
                                            latex(f), dx_str)

    def _sympy_(self, f, x, a, b):
        """
        Convert this integral to the equivalent SymPy object

        The resulting SymPy integral can be evaluated using ``doit()``.

        EXAMPLES::

            sage: integral(x, x, 0, 1, hold=True)._sympy_()
            Integral(x, (x, 0, 1))
            sage: _.doit()
            1/2
        """
        from sympy.integrals import Integral
        return Integral(f, (x, a, b))


definite_integral = DefiniteIntegral()


def _normalize_integral_input(f, v, a=None, b=None):
    r"""
    Validate and return variable and endpoints for an integral.

    INPUT:

    - ``f`` -- an expression to integrate

    - ``v`` -- a variable of integration or a triple

    - ``a`` -- (optional) the left endpoint of integration

    - ``b`` -- (optional) the right endpoint of integration

    It is also possible to pass the last three parameters in ``v`` as a triple.

    If the input contains endpoints, both endpoints must be given.

    OUTPUT:

    - a tuple of ``f``, ``v``, ``a``, and ``b``.

    EXAMPLES::

        sage: from sage.symbolic.integration.integral import \
        ....:     _normalize_integral_input
        sage: _normalize_integral_input(x^2, x, 0, 3)
        (x^2, x, 0, 3)
        sage: _normalize_integral_input(x^2, [x, 0, 3], None, None)
        (x^2, x, 0, 3)
        sage: _normalize_integral_input(x^2, [x], None, None)
        (x^2, x, None, None)

    TESTS::

        sage: _normalize_integral_input(x^2, [0, 3], None, None)
        Traceback (most recent call last):
        ...
        TypeError: invalid input [0, 3] - please use variable,
        with or without two endpoints
        sage: _normalize_integral_input(x^2, x, 0, None)
        Traceback (most recent call last):
        ...
        TypeError: only one endpoint was given!
    """
    if isinstance(v, (list, tuple)) and a is None and b is None:
        if len(v) == 1:  # bare variable in a tuple
            v = v[0]
        elif len(v) == 3:  # variable and two endpoints
            v, a, b = v
        else:
            raise TypeError("invalid input %s - please use variable, "
                            "with or without two endpoints" % repr(v))

    if (a is None) ^ (b is None):
        raise TypeError('only one endpoint was given!')

    return f, v, a, b


def integrate(expression, v=None, a=None, b=None, algorithm=None, hold=False):
    r"""
    Return the indefinite integral with respect to the variable
    `v`, ignoring the constant of integration. Or, if endpoints
    `a` and `b` are specified, returns the definite
    integral over the interval `[a, b]`.

    If ``self`` has only one variable, then it returns the
    integral with respect to that variable.

    If definite integration fails, it could be still possible to
    evaluate the definite integral using indefinite integration with
    the Newton - Leibniz theorem (however, the user has to ensure that the
    indefinite integral is continuous on the compact interval `[a,b]` and
    this theorem can be applied).

    INPUT:

    - ``v`` - a variable or variable name.  This can also be a tuple of
      the variable (optional) and endpoints (i.e., ``(x,0,1)`` or ``(0,1)``).

    - ``a`` - (optional) lower endpoint of definite integral

    - ``b`` - (optional) upper endpoint of definite integral

    - ``algorithm`` - (default: 'maxima', 'libgiac' and 'sympy') one of

       - 'maxima' - use maxima

       - 'sympy' - use sympy (also in Sage)

       - 'mathematica_free' - use http://integrals.wolfram.com/

       - 'fricas' - use FriCAS (the optional fricas spkg has to be installed)

       - 'giac' - use Giac

       - 'libgiac' - use libgiac

    To prevent automatic evaluation use the ``hold`` argument.

    .. SEEALSO::

        To integrate a polynomial over a polytope, use the optional
        ``latte_int`` package
        :meth:`sage.geometry.polyhedron.base.Polyhedron_base.integrate`.

    EXAMPLES::

        sage: x = var('x')
        sage: h = sin(x)/(cos(x))^2
        sage: h.integral(x)
        1/cos(x)

    ::

        sage: f = x^2/(x+1)^3
        sage: f.integral(x)
        1/2*(4*x + 3)/(x^2 + 2*x + 1) + log(x + 1)

    ::

        sage: f = x*cos(x^2)
        sage: f.integral(x, 0, sqrt(pi))
        0
        sage: f.integral(x, a=-pi, b=pi)
        0

    ::

        sage: f(x) = sin(x)
        sage: f.integral(x, 0, pi/2)
        1

    The variable is required, but the endpoints are optional::

        sage: y = var('y')
        sage: integral(sin(x), x)
        -cos(x)
        sage: integral(sin(x), y)
        y*sin(x)
        sage: integral(sin(x), x, pi, 2*pi)
        -2
        sage: integral(sin(x), y, pi, 2*pi)
        pi*sin(x)
        sage: integral(sin(x), (x, pi, 2*pi))
        -2
        sage: integral(sin(x), (y, pi, 2*pi))
        pi*sin(x)

    Using the ``hold`` parameter it is possible to prevent automatic
    evaluation, which can then be evaluated via :meth:`simplify`::

        sage: integral(x^2, x, 0, 3)
        9
        sage: a = integral(x^2, x, 0, 3, hold=True) ; a
        integrate(x^2, x, 0, 3)
        sage: a.simplify()
        9

    Constraints are sometimes needed::

        sage: var('x, n')
        (x, n)
        sage: integral(x^n,x)
        Traceback (most recent call last):
        ...
        ValueError: Computation failed since Maxima requested additional
        constraints; using the 'assume' command before evaluation
        *may* help (example of legal syntax is 'assume(n>0)', see `assume?`
        for more details)
        Is n equal to -1?
        sage: assume(n > 0)
        sage: integral(x^n,x)
        x^(n + 1)/(n + 1)
        sage: forget()

    Usually the constraints are of sign, but others are possible::

        sage: assume(n==-1)
        sage: integral(x^n,x)
        log(x)

    Note that an exception is raised when a definite integral is
    divergent::

        sage: forget() # always remember to forget assumptions you no longer need
        sage: integrate(1/x^3,(x,0,1))
        Traceback (most recent call last):
        ...
        ValueError: Integral is divergent.
        sage: integrate(1/x^3,x,-1,3)
        Traceback (most recent call last):
        ...
        ValueError: Integral is divergent.

    But Sage can calculate the convergent improper integral of
    this function::

        sage: integrate(1/x^3,x,1,infinity)
        1/2

    The examples in the Maxima documentation::

        sage: var('x, y, z, b')
        (x, y, z, b)
        sage: integral(sin(x)^3, x)
        1/3*cos(x)^3 - cos(x)
        sage: integral(x/sqrt(b^2-x^2), b)
        x*log(2*b + 2*sqrt(b^2 - x^2))
        sage: integral(x/sqrt(b^2-x^2), x)
        -sqrt(b^2 - x^2)
        sage: integral(cos(x)^2 * exp(x), x, 0, pi)
        3/5*e^pi - 3/5
        sage: integral(x^2 * exp(-x^2), x, -oo, oo)
        1/2*sqrt(pi)

    We integrate the same function in both Mathematica and Sage (via
    Maxima)::

        sage: _ = var('x, y, z')
        sage: f = sin(x^2) + y^z
        sage: g = mathematica(f)                           # optional - mathematica
        sage: print(g)                                      # optional - mathematica
                  z        2
                 y  + Sin[x ]
        sage: print(g.Integrate(x))                         # optional - mathematica
                    z        Pi                2
                 x y  + Sqrt[--] FresnelS[Sqrt[--] x]
                             2                 Pi
        sage: print(f.integral(x))
        x*y^z + 1/16*sqrt(pi)*((I + 1)*sqrt(2)*erf((1/2*I + 1/2)*sqrt(2)*x) + (I - 1)*sqrt(2)*erf((1/2*I - 1/2)*sqrt(2)*x) - (I - 1)*sqrt(2)*erf(sqrt(-I)*x) + (I + 1)*sqrt(2)*erf((-1)^(1/4)*x))

    Alternatively, just use algorithm='mathematica_free' to integrate via Mathematica
    over the internet (does NOT require a Mathematica license!)::

        sage: _ = var('x, y, z')  # optional - internet
        sage: f = sin(x^2) + y^z   # optional - internet
        sage: f.integrate(x, algorithm="mathematica_free")   # optional - internet
        x*y^z + sqrt(1/2)*sqrt(pi)*fresnel_sin(sqrt(2)*x/sqrt(pi))

    We can also use Sympy::

        sage: integrate(x*sin(log(x)), x)
        -1/5*x^2*(cos(log(x)) - 2*sin(log(x)))
        sage: integrate(x*sin(log(x)), x, algorithm='sympy')
        -1/5*x^2*cos(log(x)) + 2/5*x^2*sin(log(x))
        sage: _ = var('y, z')
        sage: (x^y - z).integrate(y)
        -y*z + x^y/log(x)
        sage: (x^y - z).integrate(y, algorithm="sympy")
        -y*z + cases(((log(x) != 0, x^y/log(x)), (1, y)))

    We integrate the above function in Maple now::

        sage: g = maple(f); g.sort()         # optional - maple
        y^z+sin(x^2)
        sage: g.integrate(x).sort()          # optional - maple
        x*y^z+1/2*2^(1/2)*Pi^(1/2)*FresnelS(2^(1/2)/Pi^(1/2)*x)

    We next integrate a function with no closed form integral. Notice
    that the answer comes back as an expression that contains an
    integral itself.

    ::

        sage: A = integral(1/ ((x-4) * (x^3+2*x+1)), x); A
        -1/73*integrate((x^2 + 4*x + 18)/(x^3 + 2*x + 1), x) + 1/73*log(x - 4)

    We now show that floats are not converted to rationals
    automatically since we by default have keepfloat: true in maxima.

    ::

        sage: integral(e^(-x^2),(x, 0, 0.1))
        0.05623145800914245*sqrt(pi)

    An example of an integral that fricas can integrate::

        sage: f(x) = sqrt(x+sqrt(1+x^2))/x
        sage: integrate(f(x), x, algorithm="fricas")      # optional - fricas
        2*sqrt(x + sqrt(x^2 + 1)) - 2*arctan(sqrt(x + sqrt(x^2 + 1))) - log(sqrt(x + sqrt(x^2 + 1)) + 1) + log(sqrt(x + sqrt(x^2 + 1)) - 1)

    where the default integrator obtains another answer::

        sage: result = integrate(f(x), x)
        ...
        sage: result
        1/8*sqrt(x)*gamma(1/4)*gamma(-1/4)^2*hypergeometric((-1/4, -1/4, 1/4), (1/2, 3/4), -1/x^2)/(pi*gamma(3/4))

    The following definite integral is not found by maxima::

        sage: f(x) = (x^4 - 3*x^2 + 6) / (x^6 - 5*x^4 + 5*x^2 + 4)
        sage: integrate(f(x), x, 1, 2, algorithm='maxima')
        integrate((x^4 - 3*x^2 + 6)/(x^6 - 5*x^4 + 5*x^2 + 4), x, 1, 2)

    but is nevertheless computed::

        sage: integrate(f(x), x, 1, 2)
        -1/2*pi + arctan(8) + arctan(5) + arctan(2) + arctan(1/2)

    Both fricas and sympy give the correct result::

        sage: integrate(f(x), x, 1, 2, algorithm="fricas")  # optional - fricas
        -1/2*pi + arctan(8) + arctan(5) + arctan(2) + arctan(1/2)
        sage: integrate(f(x), x, 1, 2, algorithm="sympy")
        -1/2*pi + arctan(8) + arctan(5) + arctan(2) + arctan(1/2)

    Using Giac to integrate the absolute value of a trigonometric expression::

        sage: integrate(abs(cos(x)), x, 0, 2*pi, algorithm='giac')
        4
        sage: result = integrate(abs(cos(x)), x, 0, 2*pi)
        ...
        sage: result
        4

    ALIASES: integral() and integrate() are the same.

    EXAMPLES:

    Here is an example where we have to use assume::

        sage: a,b = var('a,b')
        sage: integrate(1/(x^3 *(a+b*x)^(1/3)), x)
        Traceback (most recent call last):
        ...
        ValueError: Computation failed since Maxima requested additional
        constraints; using the 'assume' command before evaluation
        *may* help (example of legal syntax is 'assume(a>0)', see `assume?`
        for more details)
        Is a positive or negative?

    So we just assume that `a>0` and the integral works::

        sage: assume(a>0)
        sage: integrate(1/(x^3 *(a+b*x)^(1/3)), x)
        2/9*sqrt(3)*b^2*arctan(1/3*sqrt(3)*(2*(b*x + a)^(1/3) + a^(1/3))/a^(1/3))/a^(7/3) - 1/9*b^2*log((b*x + a)^(2/3) + (b*x + a)^(1/3)*a^(1/3) + a^(2/3))/a^(7/3) + 2/9*b^2*log((b*x + a)^(1/3) - a^(1/3))/a^(7/3) + 1/6*(4*(b*x + a)^(5/3)*b^2 - 7*(b*x + a)^(2/3)*a*b^2)/((b*x + a)^2*a^2 - 2*(b*x + a)*a^3 + a^4)

    TESTS:

    The following integral was broken prior to Maxima 5.15.0 -
    see :trac:`3013`::

        sage: integrate(sin(x)*cos(10*x)*log(x), x)
        -1/198*(9*cos(11*x) - 11*cos(9*x))*log(x) + 1/44*Ei(11*I*x) - 1/36*Ei(9*I*x) - 1/36*Ei(-9*I*x) + 1/44*Ei(-11*I*x)

    It is no longer possible to use certain functions without an
    explicit variable.  Instead, evaluate the function at a variable,
    and then take the integral::

        sage: integrate(sin)
        Traceback (most recent call last):
        ...
        TypeError: unable to convert sin to a symbolic expression

        sage: integrate(sin(x), x)
        -cos(x)
        sage: integrate(sin(x), x, 0, 1)
        -cos(1) + 1

    Check if :trac:`780` is fixed::

        sage: _ = var('x,y')
        sage: f = log(x^2+y^2)
        sage: res = integral(f,x,0.0001414, 1.); res
        Traceback (most recent call last):
        ...
        ValueError: Computation failed since Maxima requested additional constraints; using the 'assume' command before evaluation *may* help (example of legal syntax is 'assume(50015104*y^2-50015103>0)', see `assume?` for more details)
        Is 50015104*y^2-50015103 positive, negative or zero?
        sage: assume(y>1)
        sage: res = integral(f,x,0.0001414, 1.); res
        2*y*arctan(1.0/y) - 2*y*arctan(0.0001414/y) + 1.0*log(1.0*y^2 + 1.0) - 0.0001414*log(1.0*y^2 + 1.9993959999999997e-08) - 1.9997172
        sage: nres = numerical_integral(f.subs(y=2), 0.0001414, 1.); nres
        (1.4638323264144..., 1.6251803529759...e-14)
        sage: res.subs(y=2).n()
        1.46383232641443
        sage: nres = numerical_integral(f.subs(y=.5), 0.0001414, 1.); nres
        (-0.669511708872807, 7.768678110854711e-15)
        sage: res.subs(y=.5).n()
        -0.669511708872807

    Check if :trac:`6816` is fixed::

        sage: var('t,theta')
        (t, theta)
        sage: integrate(t*cos(-theta*t),t,0,pi)
        (pi*theta*sin(pi*theta) + cos(pi*theta))/theta^2 - 1/theta^2
        sage: integrate(t*cos(-theta*t),(t,0,pi))
        (pi*theta*sin(pi*theta) + cos(pi*theta))/theta^2 - 1/theta^2
        sage: integrate(t*cos(-theta*t),t)
        (t*theta*sin(t*theta) + cos(t*theta))/theta^2
        sage: integrate(x^2,(x)) # this worked before
        1/3*x^3
        sage: integrate(x^2,(x,)) # this didn't
        1/3*x^3
        sage: integrate(x^2,(x,1,2))
        7/3
        sage: integrate(x^2,(x,1,2,3))
        Traceback (most recent call last):
        ...
        TypeError: invalid input (x, 1, 2, 3) - please use variable, with or without two endpoints

    Note that this used to be the test, but it is actually divergent
    (Maxima currently asks for assumptions on theta)::

        sage: integrate(t*cos(-theta*t),(t,-oo,oo))
        Traceback (most recent call last):
        ...
        ValueError: Computation failed since Maxima requested additional constraints;...

    Check if :trac:`6189` is fixed::

        sage: n = N; n
        <function numerical_approx at ...>
        sage: F(x) = 1/sqrt(2*pi*1^2)*exp(-1/(2*1^2)*(x-0)^2)
        sage: G(x) = 1/sqrt(2*pi*n(1)^2)*exp(-1/(2*n(1)^2)*(x-n(0))^2)
        sage: integrate( (F(x)-F(x))^2, x, -infinity, infinity).n()
        0.000000000000000
        sage: integrate( ((F(x)-G(x))^2).expand(), x, -infinity, infinity).n()
        -6.26376265908397e-17
        sage: integrate( (F(x)-G(x))^2, x, -infinity, infinity).n()# abstol 1e-6
        0

    This was broken before Maxima 5.20::

        sage: exp(-x*i).integral(x,0,1)
        I*e^(-I) - I

    Test that :trac:`8729` is fixed::

        sage: t = var('t')
        sage: a = sqrt((sin(t))^2 + (cos(t))^2)
        sage: integrate(a, t, 0, 2*pi)
        2*pi
        sage: a.simplify_full().simplify_trig()
        1

    Maxima uses Cauchy Principal Value calculations to
    integrate certain convergent integrals.  Here we test
    that this does not raise an error message (see :trac:`11987`)::

        sage: integrate(sin(x)*sin(x/3)/x^2, x, 0, oo)
        1/6*pi

    Maxima returned a negative value for this integral prior to
    maxima-5.24 (:trac:`10923`). Ideally we would get an answer in terms
    of the gamma function; however, we get something equivalent::

        sage: actual_result = integral(e^(-1/x^2), x, 0, 1)
        sage: actual_result.canonicalize_radical()
        (sqrt(pi)*(erf(1)*e - e) + 1)*e^(-1)
        sage: ideal_result = 1/2*gamma(-1/2, 1)
        sage: error = actual_result - ideal_result
        sage: error.numerical_approx() # abs tol 1e-10
        0

    We will get a correct answer here, which is better than
    the previous (wrong) answer of zero. See :trac:`10914`::

        sage: f = abs(sin(x))
        sage: result = integrate(f, x, 0, 2*pi)
        ...
        sage: result
        4

    Another incorrect integral fixed upstream in Maxima, from
    :trac:`11233`::

        sage: a,t = var('a,t')
        sage: assume(a>0)
        sage: assume(x>0)
        sage: f = log(1 + a/(x * t)^2)
        sage: F = integrate(f, t, 1, Infinity)
        sage: F(x=1, a=7).numerical_approx() # abs tol 1e-10
        4.32025625668262
        sage: forget()

    Verify that MinusInfinity works with sympy (:trac:`12345`)::

        sage: integral(1/x^2, x, -infinity, -1, algorithm='sympy')
        1

    Check that :trac:`11737` is fixed::

        sage: N(integrate(sin(x^2)/(x^2), x, 1, infinity), prec=54)
        0.285736646322853
        sage: N(integrate(sin(x^2)/(x^2), x, 1, infinity))  # known bug (non-zero imag part)
        0.285736646322853

    Check that :trac:`14209` is fixed::

        sage: integral(e^(-abs(x))/cosh(x),x,-infinity,infinity)
        2*log(2)
        sage: integral(e^(-abs(x))/cosh(x),x,-infinity,infinity)
        2*log(2)

    Check that :trac:`12628` is fixed::

        sage: var('z,n')
        (z, n)
        sage: f(z, n) = sin(n*z) / (n*z)
        sage: integrate(f(z,1)*f(z,3)*f(z,5)*f(z,7),z,0,oo)
        22/315*pi
        sage: for k in srange(1, 16, 2):
        ....:     print(integrate(prod(f(z, ell)
        ....:                     for ell in srange(1, k+1, 2)), z, 0, oo))
        1/2*pi
        1/6*pi
        1/10*pi
        22/315*pi
        3677/72576*pi
        48481/1247400*pi
        193359161/6227020800*pi
        5799919/227026800*pi

    Check that :trac:`12628` is fixed::

        sage: integrate(1/(sqrt(x)*((1+sqrt(x))^2)),x,1,9)
        1/2

    Check that :trac:`8728` is fixed::

        sage: forget()
        sage: c,w,T = var('c,w,T')
        sage: assume(1-c^2 > 0)
        sage: assume(abs(c) - sqrt(1-c^2) - 1 > 0)
        sage: assume(abs(sqrt(1-c^2)-1) - abs(c) > 0)
        sage: integrate(cos(w+T) / (1+c*cos(T))^2, T, 0, 2*pi)
        2*pi*sqrt(-c^2 + 1)*c*cos(w)/(c^4 - 2*c^2 + 1)

    Check that :trac:`13733` is fixed (but the bug reappeared, see :trac:`30063`)::

        sage: a = integral(log(cot(x) - 1), x, 0, pi/4); a  # long time (about 6 s) # known bug
        -1/4*pi*log(2) - 1/2*I*dilog(I + 1) + 1/2*I*dilog(-I + 1) + 1/2*I*dilog(1/2*I + 1/2) - 1/2*I*dilog(-1/2*I + 1/2)
        sage: abs(N(a - pi*log(2)/8)) < 1e-15  # long time # known bug
        True

    Check that :trac:`17968` is fixed::

        sage: a = N(integrate(exp(x^3), (x, 1, 2)), prec=54)
        sage: a.real_part()    # abs tol 1e-13
        275.510983763312
        sage: a.imag_part()    # abs tol 1e-13
        0.0

    This used to be solved by the ``abs_integrate`` Maxima package
    but can be solved now without it::

        sage: integrate(abs(x), x)
        1/2*x*abs(x)
        sage: integral(abs(cos(x))*sin(x),(x,pi/2,pi))
        1/2
        sage: f = (x^2)*exp(x) / (1+exp(x))^2
        sage: integrate(f, (x, -infinity, infinity))
        1/3*pi^2

    Some integrals are now working (:trac:`27958`, using giac or sympy)::

        sage: result = integrate(1/(1 + abs(x)), x)
        ...
        sage: result
        log(abs(x*sgn(x) + 1))/sgn(x)

        sage: result = integrate(cos(x + abs(x)), x)
        ...
        sage: result
        sin(x*sgn(x) + x)/(sgn(x) + 1)

        sage: result = integrate(abs(x^2 - 1), x, -2, 2)
        ...
        sage: result
        4

        sage: f = sqrt(x + 1/x^2)
        sage: actual = integrate(f, x)
        ...
        sage: expected = (1/3*(2*sqrt(x^3 + 1) - log(sqrt(x^3 + 1) + 1)
        ....:             + log(abs(sqrt(x^3 + 1) - 1)))*sgn(x))
        sage: bool(actual == expected)
        True

        sage: g = abs(sin(x)*cos(x))
        sage: result = g.integrate(x, 0, 2*pi)
        ...
        sage: result
        2

        sage: result = integrate(1/sqrt(abs(x)), x)
        ...
        sage: result
        2*sqrt(x*sgn(x))/sgn(x)

<<<<<<< HEAD
        sage: result = integrate(sgn(x) - sgn(1-x), x)
        ...
        sage: result
        x*(sgn(x) - sgn(-x + 1)) + sgn(-x + 1)
=======
        sage: integrate(sgn(x) - sgn(1-x), x)
        abs(x - 1) + abs(x)
>>>>>>> a60179ab

        sage: result = integrate(1 / (1 + abs(x-5)), x, -5, 6)
        ...
        sage: result
        log(11) + log(2)

        sage: result = integrate(1/(1 + abs(x)), x)
        ...
        sage: result
        log(abs(x*sgn(x) + 1))/sgn(x)

        sage: result = integrate(cos(x + abs(x)), x)
        ...
        sage: result
        sin(x*sgn(x) + x)/(sgn(x) + 1)

        sage: result = integrate(abs(x^2 - 1), x, -2, 2)
        ...
        sage: result
        4

    Some tests for :trac:`17468`::

        sage: integral(log(abs(2*sin(x))), x, 0, pi/3)
        1/36*I*pi^2 + I*dilog(1/2*I*sqrt(3) + 1/2) + I*dilog(-1/2*I*sqrt(3) - 1/2)
        sage: integral(log(abs(sin(x))), x, 0, pi/2)
        -1/2*pi*log(2)

    Check that :trac:`25823` is fixed::

        sage: f = log(sin(x))*sin(x)^2
        sage: g = integrate(f, x) ; g
        1/4*I*x^2
        - 1/2*I*x*arctan2(sin(x), cos(x) + 1)
        + 1/2*I*x*arctan2(sin(x), -cos(x) + 1)
        - 1/4*x*log(cos(x)^2 + sin(x)^2 + 2*cos(x) + 1)
        - 1/4*x*log(cos(x)^2 + sin(x)^2 - 2*cos(x) + 1)
        + 1/4*(2*x - sin(2*x))*log(sin(x))
        + 1/4*x
        + 1/2*I*dilog(-e^(I*x))
        + 1/2*I*dilog(e^(I*x)) + 1/8*sin(2*x)

    Indeed::

        sage: (g.derivative() - f).full_simplify().full_simplify()
        0

    Test for :trac:`24117`::

        sage: integrate(sqrt(1-4*sin(x)^2),x, algorithm='maxima')
        integrate(sqrt(-4*sin(x)^2 + 1), x)

    Check that :trac:`30353` is fixed::

        sage: a = SR.var('a')
        sage: assume(a > 0)
        sage: assume(a < 1)
        sage: integrate(x*log(1/(a*x+(1-x)^2)), x, 0, 1, algorithm='maxima')
        1/4*a^2*log(a) + 1/2*sqrt(-a^2 + 4*a)*a*arctan(sqrt(-a^2 + 4*a)*(a - 2)/(a^2 - 4*a)) - 1/2*sqrt(-a^2 + 4*a)*a*arctan(sqrt(-a^2 + 4*a)/(a - 4)) - a*log(a) - sqrt(-a^2 + 4*a)*arctan(sqrt(-a^2 + 4*a)*(a - 2)/(a^2 - 4*a)) + sqrt(-a^2 + 4*a)*arctan(sqrt(-a^2 + 4*a)/(a - 4)) - 1/2*a + 3/2

    Check that :trac:`25905` is fixed::

        sage: var('a d x c')
        (a, d, x, c)
        sage: f = (I*a*tan(d*x + c) + a)^3*tan(d*x + c)
        sage: integrate(f, x, algorithm="fricas")  # optional - fricas
        -2/3*(24*a^3*e^(4*I*d*x + 4*I*c) + 33*a^3*e^(2*I*d*x + 2*I*c) + 13*a^3 + 6*(a^3*e^(6*I*d*x + 6*I*c) + 3*a^3*e^(4*I*d*x + 4*I*c) + 3*a^3*e^(2*I*d*x + 2*I*c) + a^3)*log(e^(2*I*d*x + 2*I*c) + 1))/(d*e^(6*I*d*x + 6*I*c) + 3*d*e^(4*I*d*x + 4*I*c) + 3*d*e^(2*I*d*x + 2*I*c) + d)

    The fundamental theorem of calculus holds for elliptic integrals
    of the second kind, :trac:`26563`::

        sage: x,m = SR.var('x,m', domain='real')    # long time
        sage: integrate(elliptic_e(x,m).diff(x), x) # long time
        elliptic_e(x, m)


    """
    expression, v, a, b = _normalize_integral_input(expression, v, a, b)
    if algorithm is not None:
        integrator = available_integrators.get(algorithm)
        if not integrator:
            raise ValueError("Unknown algorithm: %s" % algorithm)
        return integrator(expression, v, a, b)
    if a is None:
        return indefinite_integral(expression, v, hold=hold)
    else:
        return definite_integral(expression, v, a, b, hold=hold)


integral = integrate<|MERGE_RESOLUTION|>--- conflicted
+++ resolved
@@ -937,15 +937,10 @@
         sage: result
         2*sqrt(x*sgn(x))/sgn(x)
 
-<<<<<<< HEAD
         sage: result = integrate(sgn(x) - sgn(1-x), x)
         ...
         sage: result
-        x*(sgn(x) - sgn(-x + 1)) + sgn(-x + 1)
-=======
-        sage: integrate(sgn(x) - sgn(1-x), x)
         abs(x - 1) + abs(x)
->>>>>>> a60179ab
 
         sage: result = integrate(1 / (1 + abs(x-5)), x, -5, 6)
         ...
