r"""
Classes for symbolic functions
"""

#*****************************************************************************
#       Copyright (C) 2008 - 2010 Burcin Erocal <burcin@erocal.org>
#       Copyright (C) 2008 William Stein <wstein@gmail.com>
#
# This program is free software: you can redistribute it and/or modify
# it under the terms of the GNU General Public License as published by
# the Free Software Foundation, either version 2 of the License, or
# (at your option) any later version.
#                  http://www.gnu.org/licenses/
#*****************************************************************************

from .ginac cimport *

from sage.rings.integer cimport smallInteger
from sage.structure.sage_object cimport SageObject
from sage.structure.element cimport Element, parent_c
from expression cimport new_Expression_from_GEx, Expression
from ring import SR

from sage.structure.coerce cimport py_scalar_to_element, is_numpy_type
from sage.structure.element cimport coercion_model

# we keep a database of symbolic functions initialized in a session
# this also makes the .operator() method of symbolic expressions work
cdef dict sfunction_serial_dict = {}

from sage.misc.fpickle import pickle_function, unpickle_function
from sage.ext.fast_eval import FastDoubleFunc

# List of functions which ginac allows us to define custom behavior for.
# Changing the order of this list could cause problems unpickling old pickles.
sfunctions_funcs = ['eval', 'evalf', 'conjugate', 'real_part', 'imag_part',
        'derivative', 'power', 'series', 'print', 'print_latex', 'tderivative']

cdef class Function(SageObject):
    """
    Base class for symbolic functions defined through Pynac in Sage.

    This is an abstract base class, with generic code for the interfaces
    and a :meth:`__call__` method. Subclasses should implement the
    :meth:`_is_registered` and :meth:`_register_function` methods.

    This class is not intended for direct use, instead use one of the
    subclasses :class:`BuiltinFunction` or :class:`SymbolicFunction`.
    """
    def __init__(self, name, nargs, latex_name=None, conversions=None,
            evalf_params_first=True, alt_name=None):
        """
        This is an abstract base class. It's not possible to test it directly.

        EXAMPLES::

            sage: f = function('f', nargs=1, conjugate_func=lambda self,x: 2r*x) # indirect doctest
            sage: f(2)
            f(2)
            sage: f(2).conjugate()
            4

        TESTS::

            # eval_func raises exception
            sage: def ef(self, x): raise RuntimeError("foo")
            sage: bar = function("bar", nargs=1, eval_func=ef)
            sage: bar(x)
            Traceback (most recent call last):
            ...
            RuntimeError: foo

            # eval_func returns non coercible
            sage: def ef(self, x): return ZZ
            sage: bar = function("bar", nargs=1, eval_func=ef)
            sage: bar(x)
            Traceback (most recent call last):
            ...
            TypeError: function did not return a symbolic expression or an element that can be coerced into a symbolic expression

            # eval_func is not callable
            sage: bar = function("bar", nargs=1, eval_func=5)
            Traceback (most recent call last):
            ...
            ValueError: eval_func parameter must be callable
        """
        self._name = name
        self._alt_name = alt_name
        self._nargs = nargs
        self._latex_name = latex_name
        self._evalf_params_first = evalf_params_first
        self._conversions = {} if conversions is None else conversions

        # handle custom printing
        # if print_func is defined, it is used instead of name
        # latex printing can be customised either by setting a string latex_name
        # or giving a custom function argument print_latex_func
        if latex_name and hasattr(self, '_print_latex_'):
            raise ValueError("only one of latex_name or _print_latex_ should be specified.")

        # only one of derivative and tderivative should be defined
        if hasattr(self, '_derivative_') and hasattr(self, '_tderivative_'):
            raise ValueError("only one of _derivative_ or _tderivative_ should be defined.")

        for fname in sfunctions_funcs:
            real_fname = '_%s_'%fname
            if hasattr(self, real_fname) and not \
                    callable(getattr(self, real_fname)):
                raise ValueError(real_fname + " parameter must be callable")

        if not self._is_registered():
            self._register_function()

            global sfunction_serial_dict
            sfunction_serial_dict[self._serial] = self

            from sage.symbolic.pynac import symbol_table, register_symbol
            symbol_table['functions'][self._name] = self

            register_symbol(self, self._conversions)

    cdef _is_registered(self):
        """
        Check if this function is already registered. If it is, set
        `self._serial` to the right value.
        """
        raise NotImplementedError("this is an abstract base class, it shouldn't be initialized directly")

    cdef _register_function(self):
        """

        TESTS:

        After :trac:`9240`, pickling and unpickling of symbolic
        functions was broken. We check here that this is fixed
        (:trac:`11919`)::

            sage: f = function('f')(x)
            sage: s = dumps(f)
            sage: loads(s)
            f(x)
            sage: deepcopy(f)
            f(x)

        """
        cdef GFunctionOpt opt
        opt = g_function_options_args(self._name, self._nargs)

        if hasattr(self, '_eval_'):
            opt.eval_func(self)

        if not self._evalf_params_first:
            opt.do_not_evalf_params()

        if hasattr(self, '_subs_'):
            opt.subs_func(self)

        if hasattr(self, '_evalf_'):
            opt.evalf_func(self)

        if hasattr(self, '_conjugate_'):
            opt.conjugate_func(self)

        if hasattr(self, '_real_part_'):
            opt.real_part_func(self)

        if hasattr(self, '_imag_part_'):
            opt.imag_part_func(self)

        if hasattr(self, '_derivative_'):
            opt.derivative_func(self)

        if hasattr(self, '_tderivative_'):
            opt.do_not_apply_chain_rule()
            opt.derivative_func(self)

        if hasattr(self, '_power_'):
            opt.power_func(self)

        if hasattr(self, '_series_'):
            opt.series_func(self)

        # custom print functions are called from python
        # so we don't register them with the ginac function_options object

        if self._latex_name:
            opt.latex_name(self._latex_name)

        self._serial = g_register_new(opt)
        g_foptions_assign(g_registered_functions().index(self._serial), opt)

    def _evalf_try_(self, *args):
        """
        Call :meth:`_evalf_` if one the arguments is numerical and none
        of the arguments are symbolic.

        OUTPUT:

        - ``None`` if we didn't succeed to call :meth:`_evalf_` or if
          the input wasn't suitable for it.

        - otherwise, a numerical value for the function.

        TESTS::

            sage: coth(5)  # indirect doctest
            coth(5)
            sage: coth(0.5)
            2.16395341373865
            sage: from sage.symbolic.function import BuiltinFunction
            sage: class Test(BuiltinFunction):
            ....:     def __init__(self):
            ....:         BuiltinFunction.__init__(self, 'test', nargs=2)
            ....:     def _evalf_(self, x, y, parent):
            ....:         return x + 1
            ....:     def _eval_(self, x, y):
            ....:         res = self._evalf_try_(x, y)
            ....:         if res:
            ....:             return res
            ....:         elif x == 2:
            ....:             return 3
            ....:         else:
            ....:             return
            sage: test = Test()
            sage: test(1.3, 4)
            2.30000000000000
            sage: test(pi, 4)
            test(pi, 4)
            sage: test(2, x)
            3
            sage: test(2., 4)
            3.00000000000000
            sage: test(1 + 1.0*I, 2)
            2.00000000000000 + 1.00000000000000*I
            sage: class Test2(BuiltinFunction):
            ....:     def __init__(self):
            ....:         BuiltinFunction.__init__(self, 'test', nargs=1)
            ....:     def _evalf_(self, x, parent):
            ....:         return 0.5
            ....:     def _eval_(self, x):
            ....:         res = self._evalf_try_(x)
            ....:         if res:
            ....:             return res
            ....:         else:
            ....:             return 3
            sage: test2 = Test2()
            sage: test2(1.3)
            0.500000000000000
            sage: test2(pi)
            3
        """
        # If any of the inputs is numerical and none is symbolic,
        # try to call _evalf_() directly
        try:
            evalf = self._evalf_  # catch AttributeError early
            if any(self._is_numerical(x) for x in args):
                if not any(isinstance(x, Expression) for x in args):
                    p = coercion_model.common_parent(*args)
                    return evalf(*args, parent=p)
        except Exception:
            pass

    def __hash__(self):
        """
        EXAMPLES::

            sage: f = function('f', nargs=1, conjugate_func=lambda self,x: 2r*x)
            sage: f.__hash__() #random
            -2224334885124003860
            sage: hash(f(2)) #random
            4168614485
        """
        return hash(self._name)*(self._nargs+1)*self._serial

    def __repr__(self):
        """
        EXAMPLES::

            sage: foo = function("foo", nargs=2); foo
            foo
        """
        return self._name

    def _latex_(self):
        r"""
        EXAMPLES::

            sage: from sage.symbolic.function import SymbolicFunction
            sage: s = SymbolicFunction('foo'); s
            foo
            sage: latex(s)
            foo
            sage: s = SymbolicFunction('foo', latex_name=r'{\rm foo}')
            sage: latex(s)
            {\rm foo}
            sage: s._latex_()
            '{\\rm foo}'
        """
        if self._latex_name is not None:
            return self._latex_name
        else:
            return self._name

    def __cmp__(self, other):
        """
        TESTS::

            sage: foo = function("foo", nargs=2)
            sage: foo == foo
            True
            sage: foo == 2
            False
            sage: foo(1,2).operator() == foo
            True

        """
        if isinstance(other, Function):
            return cmp(self._serial, (<Function>other)._serial)
        return False

    def __call__(self, *args, bint coerce=True, bint hold=False):
        """
        Evaluates this function at the given arguments.

        We coerce the arguments into symbolic expressions if coerce=True, then
        call the Pynac evaluation method, which in turn passes the arguments to
        a custom automatic evaluation method if ``_eval_()`` is defined.

        EXAMPLES::

            sage: foo = function("foo", nargs=2)
            sage: x,y,z = var("x y z")
            sage: foo(x,y)
            foo(x, y)

            sage: foo(y)
            Traceback (most recent call last):
            ...
            TypeError: Symbolic function foo takes exactly 2 arguments (1 given)

            sage: bar = function("bar")
            sage: bar(x)
            bar(x)
            sage: bar(x,y)
            bar(x, y)

        The `hold` argument prevents automatic evaluation of the function::

            sage: exp(log(x))
            x
            sage: exp(log(x), hold=True)
            e^log(x)

        We can also handle numpy types::

            sage: import numpy
            sage: sin(numpy.arange(5))
            array([ 0.        ,  0.84147098,  0.90929743,  0.14112001, -0.7568025 ])

        Symbolic functions evaluate non-exact input numerically, and return
        symbolic expressions on exact input, or if any input is symbolic::

            sage: arctan(1)
            1/4*pi
            sage: arctan(float(1))
            0.7853981633974483
            sage: type(lambert_w(SR(0)))
            <type 'sage.symbolic.expression.Expression'>

        Precision of the result depends on the precision of the input::

            sage: arctan(RR(1))
            0.785398163397448
            sage: arctan(RealField(100)(1))
            0.78539816339744830961566084582

        Return types for non-exact input depends on the input type::

            sage: type(exp(float(0)))
            <type 'float'>
            sage: exp(RR(0)).parent()
            Real Field with 53 bits of precision


        TESTS:

        Test coercion::

            sage: bar(ZZ)
            Traceback (most recent call last):
            ...
            TypeError: cannot coerce arguments: ...
            sage: exp(QQbar(I))
            0.540302305868140 + 0.841470984807897*I
            sage: binomial(Qp(2)(9),5)
            126

        For functions with single argument, if coercion fails we try to call
        a method with the name of the function on the object::

            sage: M = matrix(SR, 2, 2, [x, 0, 0, I*pi])
            sage: exp(M)
            [e^x   0]
            [  0  -1]

        Make sure we can pass mpmath arguments (:trac:`13608`)::

            sage: import mpmath
            sage: with mpmath.workprec(128): sin(mpmath.mpc('0.5', '1.2'))
            mpc(real='0.86807452059118713192871150787046523179886', imag='1.3246769633571289324095313649562791720086')

        """
        if self._nargs > 0 and len(args) != self._nargs:
            raise TypeError("Symbolic function %s takes exactly %s arguments (%s given)" % (self._name, self._nargs, len(args)))

        # support fast_float
        if self._nargs == 1:
            if isinstance(args[0], FastDoubleFunc):
                try:
                    method = getattr(args[0], self._name)
                except AttributeError:
                    raise TypeError("cannot handle fast float arguments")
                else:
                    return method()

        # support numpy arrays as arguments
        if any([is_numpy_type(type(arg)) for arg in args]):
            import numpy
            # check that at least one of the arguments is a numpy array
            if any([isinstance(arg, numpy.ndarray) for arg in args]):
                try:
                    modulefn = getattr(numpy, self.name())
                except AttributeError:
                    return self._eval_numpy_(*args)
                else:
                    return modulefn(*args)

        # support mpmath mpf and mpc numbers as arguments
        if any(['mpmath' in type(arg).__module__ for arg in args]): # avoid importing
            import mpmath
            # check that at least one of the arguments is an mpmath type
            if any([isinstance(arg, (mpmath.mpf, mpmath.mpc)) for arg in args]):
                try:
                    modulefn = getattr(mpmath, self.name())
                except AttributeError:
                    return self._eval_mpmath_(*args)
                else:
                    return modulefn(*args)

        # if the given input is a symbolic expression, we don't convert it back
        # to a numeric type at the end
        if any(parent_c(arg) is SR for arg in args):
            symbolic_input = True
        else:
            symbolic_input = False

        cdef Py_ssize_t i
        if coerce:
            try:
                args = map(SR.coerce, args)
            except TypeError as err:
                # If the function takes only one argument, we try to call
                # a method with the name of this function on the object.
                # This makes the following work:
                #     sage: M = matrix(SR, 2, 2, [x, 0, 0, I*pi])
                #     sage: exp(M)
                #     [e^x   0]
                #     [  0  -1]
                if len(args) == 1:
                    method = getattr(args[0], self._name, None)
                    if callable(method):
                        return method()
                raise TypeError("cannot coerce arguments: %s" % (err))

<<<<<<< HEAD
                # There is no natural coercion from QQbar to the symbolic ring
                # in order to support
                #     sage: QQbar(sqrt(2)) + sqrt(3)
                #     3.146264369941973?
                # to work around this limitation, we manually convert
                # elements of QQbar to symbolic expressions here
                from sage.rings.qqbar import QQbar, AA
                from sage.rings.padics.padic_generic_element import pAdicGenericElement
                nargs = [None]*len(args)
                for i in range(len(args)):
                    carg = args[i]
                    if (isinstance(carg, Element) and
                            ((<Element>carg)._parent is QQbar or
                            (<Element>carg)._parent is AA or
                            isinstance(carg, pAdicGenericElement))):
                        nargs[i] = SR(carg)
                    else:
                        try:
                            nargs[i] = SR.coerce(carg)
                        except Exception:
                            raise TypeError, "cannot coerce arguments: %s"%(err)
                args = nargs
=======
>>>>>>> 0c1f89fa
        else: # coerce == False
            for a in args:
                if not isinstance(a, Expression):
                    raise TypeError("arguments must be symbolic expressions")

        cdef GEx res
        cdef GExVector vec
        if self._nargs == 0 or self._nargs > 3:
            for i from 0 <= i < len(args):
                vec.push_back((<Expression>args[i])._gobj)
            res = g_function_evalv(self._serial, vec, hold)
        elif self._nargs == 1:
            res = g_function_eval1(self._serial,
                    (<Expression>args[0])._gobj, hold)
        elif self._nargs == 2:
            res = g_function_eval2(self._serial, (<Expression>args[0])._gobj,
                    (<Expression>args[1])._gobj, hold)
        elif self._nargs == 3:
            res = g_function_eval3(self._serial,
                    (<Expression>args[0])._gobj, (<Expression>args[1])._gobj,
                    (<Expression>args[2])._gobj, hold)

        if not symbolic_input and is_a_numeric(res):
            return py_object_from_numeric(res)

        return new_Expression_from_GEx(SR, res)

    def name(self):
        """
        Returns the name of this function.

        EXAMPLES::

            sage: foo = function("foo", nargs=2)
            sage: foo.name()
            'foo'
        """
        return self._name

    def number_of_arguments(self):
        """
        Returns the number of arguments that this function takes.

        EXAMPLES::

            sage: foo = function("foo", nargs=2)
            sage: foo.number_of_arguments()
            2
            sage: foo(x,x)
            foo(x, x)

            sage: foo(x)
            Traceback (most recent call last):
            ...
            TypeError: Symbolic function foo takes exactly 2 arguments (1 given)
        """
        return self._nargs

    def variables(self):
        """
        Returns the variables (of which there are none) present in
        this SFunction.

        EXAMPLES::

            sage: sin.variables()
            ()
        """
        return ()

    def default_variable(self):
        """
        Returns a default variable.

        EXAMPLES::

            sage: sin.default_variable()
            x
        """
        return SR.var('x')

    def _is_numerical(self, x):
        """
        Return True if `x` is a numerical object.

        This is used to determine whether to call the :meth:`_evalf_`
        method instead of the :meth:`_eval_` method.

        This is a non-static method since whether or not an argument is
        considered numerical may depend on the specific function.

        TESTS::

            sage: sin._is_numerical(5)
            False
            sage: sin._is_numerical(5.)
            True
            sage: sin._is_numerical(pi)
            False
            sage: sin._is_numerical(5r)
            False
            sage: sin._is_numerical(5.4r)
            True
        """
        if isinstance(x, (float, complex)):
            return True
        if isinstance(x, Element):
            return hasattr((<Element>x)._parent, 'precision')
        return False

    def _interface_init_(self, I=None):
        """
        EXAMPLES::

             sage: sin._interface_init_(maxima)
             'sin'
        """
        if I is None:
            return self._name
        return self._conversions.get(I.name(), self._name)

    def _mathematica_init_(self):
        """
        EXAMPLES::

             sage: sin._mathematica_init_()
             'Sin'
             sage: exp._mathematica_init_()
             'Exp'
             sage: (exp(x) + sin(x) + tan(x))._mathematica_init_()
             '(Exp[x])+(Sin[x])+(Tan[x])'
        """
        s = self._conversions.get('mathematica', None)
        return s if s is not None else repr(self).capitalize()

    def _sympy_init_(self, I=None):
        """
        EXAMPLES::

            sage: arcsin._sympy_init_()
            'asin'
            sage: from sage.symbolic.function import SymbolicFunction
            sage: g = SymbolicFunction('g', conversions=dict(sympy='gg'))
            sage: g._sympy_init_()
            'gg'
            sage: g(x)._sympy_()
            Traceback (most recent call last):
            ...
            NotImplementedError: SymPy function 'gg' doesn't exist
        """
        return self._conversions.get('sympy', self._name)

    def _maxima_init_(self, I=None):
        """
        EXAMPLES::

            sage: exp._maxima_init_()
            'exp'
            sage: from sage.symbolic.function import SymbolicFunction
            sage: f = SymbolicFunction('f', latex_name='f', conversions=dict(maxima='ff'))
            sage: f._maxima_init_()
            'ff'
        """
        return self._conversions.get('maxima', self._name)

    def _fast_float_(self, *vars):
        """
        Returns an object which provides fast floating point evaluation of
        self.

        See sage.ext.fast_eval? for more information.

        EXAMPLES::

            sage: sin._fast_float_()
            <sage.ext.fast_eval.FastDoubleFunc object at 0x...>
            sage: sin._fast_float_()(0)
            0.0

        ::

            sage: ff = cos._fast_float_(); ff
            <sage.ext.fast_eval.FastDoubleFunc object at 0x...>
            sage: ff.is_pure_c()
            True
            sage: ff(0)
            1.0

        ::

            sage: ff = erf._fast_float_()
            sage: ff.is_pure_c()
            False
            sage: ff(1.5)
            0.9661051464753108
            sage: erf(1.5)
            0.966105146475311
        """
        import sage.ext.fast_eval as fast_float

        args = [fast_float.fast_float_arg(n) for n in range(self.number_of_arguments())]
        try:
            return self(*args)
        except TypeError as err:
            return fast_float.fast_float_func(self, *args)

    def _fast_callable_(self, etb):
        r"""
        Given an ExpressionTreeBuilder, return an Expression representing
        this value.

        EXAMPLES::

            sage: from sage.ext.fast_callable import ExpressionTreeBuilder
            sage: etb = ExpressionTreeBuilder(vars=['x','y'])
            sage: sin._fast_callable_(etb)
            sin(v_0)
            sage: erf._fast_callable_(etb)
            {erf}(v_0)
        """
        args = [etb._var_number(n) for n in range(self.number_of_arguments())]
        return etb.call(self, *args)

    def _eval_numpy_(self, *args):
        r"""
        Evaluates this function at the given arguments.

        At least one of elements of args is supposed to be a numpy array.

        EXAMPLES::

            sage: import numpy
            sage: a = numpy.arange(5)
            sage: csc(a)
            doctest:...: RuntimeWarning: divide by zero encountered in divide
            array([        inf,  1.18839511,  1.09975017,  7.0861674 , -1.32134871])

            sage: factorial(a)
            Traceback (most recent call last):
            ...
            NotImplementedError: The Function factorial does not support numpy arrays as arguments
        """
        raise NotImplementedError("The Function %s does not support numpy arrays as arguments" % self.name())

    def _eval_mpmath_(self, *args):
        r"""
        Evaluates this function for arguments of mpmath types.

        The default implementation casts its arguments to sage reals
        of the appropriate precision.

        EXAMPLES::

        At the time of this writing, mpmath had no arcsin, only asin.
        So the following call would actually fall back to the default
        implementation, using sage reals instead of mpmath ones. This
        might change when aliases for these functions are established.

            sage: import mpmath
            sage: with mpmath.workprec(128): arcsin(mpmath.mpf('0.5'))
            mpf('0.52359877559829887307710723054658381403157')

        TESTS:

        To ensure that we actually can fall back to an implementation
        not using mpmath, we have to create a custom function which
        will certainly never get created in mpmath. ::

            sage: import mpmath
            sage: from sage.symbolic.function import BuiltinFunction
            sage: class NoMpmathFn(BuiltinFunction):
            ....:         def _eval_(self, arg):
            ....:                 parent = arg.parent()
            ....:                 prec = parent.prec()
            ....:                 assert parent == RealField(prec)
            ....:                 return prec
            sage: noMpmathFn = NoMpmathFn("noMpmathFn")
            sage: with mpmath.workprec(64): noMpmathFn(sqrt(mpmath.mpf('2')))
            64
            sage: mpmath.noMpmathFn = lambda x: 123
            sage: with mpmath.workprec(64): noMpmathFn(sqrt(mpmath.mpf('2')))
            123
            sage: del mpmath.noMpmathFn

        """
        import mpmath
        from sage.libs.mpmath.utils import mpmath_to_sage, sage_to_mpmath
        prec = mpmath.mp.prec
        args = [mpmath_to_sage(x, prec)
                if isinstance(x, (mpmath.mpf, mpmath.mpc)) else x
                for x in args]
        res = self(*args)
        res = sage_to_mpmath(res, prec)
        return res

cdef class GinacFunction(BuiltinFunction):
    """
    This class provides a wrapper around symbolic functions already defined in
    Pynac/GiNaC.

    GiNaC provides custom methods for these functions defined at the C++ level.
    It is still possible to define new custom functionality or override those
    already defined.

    There is also no need to register these functions.
    """
    def __init__(self, name, nargs=1, latex_name=None, conversions=None,
            ginac_name=None, evalf_params_first=True, preserved_arg=None):
        """
        TESTS::

            sage: from sage.functions.trig import Function_sin
            sage: s = Function_sin() # indirect doctest
            sage: s(0)
            0
            sage: s(pi)
            0
            sage: s(pi/2)
            1
        """
        self._ginac_name = ginac_name
        BuiltinFunction.__init__(self, name, nargs, latex_name, conversions,
                evalf_params_first=evalf_params_first, preserved_arg=preserved_arg)

    def __call__(self, *args, **kwds):
        """
        Wrapper around ``BuiltinFunction.__call__()`` which converts
        Python ``int``s which are returned by Ginac to Sage Integers.

        This is needed to fix :trac:`10133`, where Ginac evaluates
        ``sin(0)`` to the Python int ``0``. With this wrapper we have::

            sage: out = sin(0)
            sage: out, parent(out)
            (0, Integer Ring)

        However, if all inputs are Python types, we do not convert::

            sage: out = sin(int(0))
            sage: (out, parent(out))
            (0, <type 'int'>)
            sage: out = arctan2(int(0), float(1))
            sage: (out, parent(out))
            (0, <type 'int'>)
            sage: out = arctan2(int(0), RR(1))
            sage: (out, parent(out))
            (0, Integer Ring)
        """
        res = super(GinacFunction, self).__call__(*args, **kwds)

        # Convert to Integer if the output was of type "int" and any of
        # the inputs was a Sage Element
        if isinstance(res, int) and any(isinstance(x, Element) for x in args):
            return smallInteger(res)
        else:
            return res

    cdef _is_registered(self):
        # Since this is function is defined in C++, it is already in
        # ginac's function registry
        fname = self._ginac_name if self._ginac_name is not None else self._name
        # get serial
        try:
            self._serial = find_function(fname, self._nargs)
        except ValueError as err:
            raise ValueError("cannot find GiNaC function with name %s and %s arguments" % (fname, self._nargs))

        global sfunction_serial_dict
        return self._serial in sfunction_serial_dict

    cdef _register_function(self):
        # We don't need to add anything to GiNaC's function registry
        # However, if any custom methods were provided in the python class,
        # we should set the properties of the function_options object
        # corresponding to this function
        cdef GFunctionOpt opt = g_registered_functions().index(self._serial)

        if hasattr(self, '_eval_'):
            opt.eval_func(self)

        if not self._evalf_params_first:
            opt.do_not_evalf_params()

        if hasattr(self, '_evalf_'):
            opt.evalf_func(self)

        if hasattr(self, '_conjugate_'):
            opt.conjugate_func(self)

        if hasattr(self, '_real_part_'):
            opt.real_part_func(self)

        if hasattr(self, '_imag_part_'):
            opt.imag_part_func(self)

        if hasattr(self, '_derivative_'):
            opt.derivative_func(self)

        if hasattr(self, '_tderivative_'):
            opt.do_not_apply_chain_rule()
            opt.derivative_func(self)

        if hasattr(self, '_power_'):
            opt.power_func(self)

        if hasattr(self, '_series_'):
            opt.series_func(self)

        # overriding print functions is not supported

        if self._latex_name:
            opt.latex_name(self._latex_name)

        g_foptions_assign(g_registered_functions().index(self._serial), opt)


cdef class BuiltinFunction(Function):
    """
    This is the base class for symbolic functions defined in Sage.

    If a function is provided by the Sage library, we don't need to pickle
    the custom methods, since we can just initialize the same library function
    again. This allows us to use Cython for custom methods.

    We assume that each subclass of this class will define one symbolic
    function. Make sure you use subclasses and not just call the initializer
    of this class.
    """
    def __init__(self, name, nargs=1, latex_name=None, conversions=None,
            evalf_params_first=True, alt_name=None, preserved_arg=None):
        """
        TESTS::

            sage: from sage.functions.trig import Function_cot
            sage: c = Function_cot() # indirect doctest
            sage: c(pi/2)
            0
        """
        self._preserved_arg = preserved_arg
        if preserved_arg and (preserved_arg < 1 or preserved_arg > nargs):
            raise ValueError("preserved_arg must be between 1 and nargs")

        # If we have an _evalf_ method, change _eval_ to a
        # wrapper function which first tries to call _evalf_.
        if hasattr(self, '_evalf_'):
            if hasattr(self, '_eval_'):
                self._eval0_ = self._eval_
                self._eval_ = self._evalf_or_eval_
            else:
                self._eval_ = self._evalf_try_
        Function.__init__(self, name, nargs, latex_name, conversions,
                evalf_params_first, alt_name = alt_name)

    def __call__(self, *args, bint coerce=True, bint hold=False,
            bint dont_call_method_on_arg=False):
        r"""
        Evaluate this function on the given arguments and return the result.

        EXAMPLES::

            sage: exp(5)
            e^5
            sage: gamma(15)
            87178291200

        TESTS::

            sage: from sage.symbolic.function import BuiltinFunction
            sage: class A:
            ....:     def foo(self):
            ....:         return 'foo'
            sage: foo = BuiltinFunction(name='foo')
            sage: foo(A())
            'foo'
            sage: bar = BuiltinFunction(name='bar', alt_name='foo')
            sage: bar(A())
            'foo'
        """
        # If there is only one argument, and the argument has an attribute
        # with the same name as this function, try to call it to get the result
        # The argument dont_call_method_on_arg is used to prevent infinite loops
        # when .exp(), .log(), etc. methods call this symbolic function on
        # themselves
        res = None
        if len(args) == 1 and not hold and not dont_call_method_on_arg:
            arg = args[0]
            # If arg is a Python type (e.g. float), convert it to Sage
            arg = py_scalar_to_element(arg)
            method = getattr(arg, self._name, None)
            if callable(method):
                res = method()
            elif self._alt_name is not None:
                method = getattr(arg, self._alt_name, None)
                if method is not None:
                    res = method()

        if res is None:
            res = self._evalf_try_(*args)
            if res is None:
                res = super(BuiltinFunction, self).__call__(
                        *args, coerce=coerce, hold=hold)

        # Convert the output back to the corresponding
        # Python type if possible.
        if any(isinstance(x, Element) for x in args):
            if (self._preserved_arg
                    and isinstance(args[self._preserved_arg-1], Element)):
                from sage.structure.all import parent
                arg_parent = parent(args[self._preserved_arg-1])
                if arg_parent is SR:
                    return res
                from sage.rings.polynomial.polynomial_ring import PolynomialRing_commutative
                from sage.rings.polynomial.multi_polynomial_ring import MPolynomialRing_polydict_domain
                if (isinstance(arg_parent, PolynomialRing_commutative)
                    or isinstance(arg_parent, MPolynomialRing_polydict_domain)):
                    try:
                        return SR(res).polynomial(ring=arg_parent)
                    except TypeError:
                        return res
                else:
                    try:
                        return arg_parent(res)
                    except TypeError:
                        return res
            return res
        if not isinstance(res, Element):
            return res

        p = res.parent()
        from sage.rings.all import ZZ, RDF, CDF
        if ZZ.has_coerce_map_from(p):
            return int(res)
        elif RDF.has_coerce_map_from(p):
            return float(res)
        elif CDF.has_coerce_map_from(p):
            return complex(res)
        else:
            return res

    cdef _is_registered(self):
        """
        TESTS:

        Check if :trac:`13586` is fixed::

            sage: from sage.symbolic.function import BuiltinFunction
            sage: class AFunction(BuiltinFunction):
            ....:       def __init__(self, name, exp=1):
            ....:           self.exponent=exp
            ....:           BuiltinFunction.__init__(self, name, nargs=1)
            ....:       def _eval_(self, arg):
            ....:               return arg**self.exponent
            sage: p2 = AFunction('p2', 2)
            sage: p2(x)
            x^2
            sage: p3 = AFunction('p3', 3)
            sage: p3(x)
            x^3
            sage: loads(dumps(cot)) == cot    # trac #15138
            True
        """
        # check if already defined
        cdef int serial = -1

        # search ginac registry for name and nargs
        try:
            serial = find_function(self._name, self._nargs)
        except ValueError as err:
            pass

        # if match, get operator from function table
        global sfunction_serial_dict
        if serial != -1 and serial in sfunction_serial_dict and \
                sfunction_serial_dict[serial].__class__ == self.__class__:
                    # if the returned function is of the same type
                    self._serial = serial
                    return True

        return False

    def _evalf_or_eval_(self, *args):
        """
        First try to call :meth:`_evalf_` and return the result if it
        was not ``None``. Otherwise, call :meth:`_eval0_`, which is the
        original version of :meth:`_eval_` saved in :meth:`__init__`.
        """
        res = self._evalf_try_(*args)
        if res is None:
            return self._eval0_(*args)
        else:
            return res

    def __reduce__(self):
        """
        EXAMPLES::

            sage: cot.__reduce__()
            (<class 'sage.functions.trig.Function_cot'>, ())

            sage: f = loads(dumps(cot)) #indirect doctest
            sage: f(pi/2)
            0
        """
        return self.__class__, tuple()

    # this is required to read old pickles of erf, elliptic_ec, etc.
    def __setstate__(self, state):
        """
        EXAMPLES::

            sage: cot.__setstate__([1,0])
            Traceback (most recent call last):
            ...
            ValueError: cannot read pickle
            sage: cot.__setstate__([0]) #don't try this at home
        """
        if state[0] == 0:
            # old pickle data
            # we call __init__ since Python only allocates the class and does
            # not call __init__ before passing the pickled state to __setstate__
            self.__init__()
        else:
            # we should never end up here
            raise ValueError("cannot read pickle")


cdef class SymbolicFunction(Function):
    """
    This is the basis for user defined symbolic functions. We try to pickle or
    hash the custom methods, so subclasses must be defined in Python not Cython.
    """
    def __init__(self, name, nargs=0, latex_name=None, conversions=None,
            evalf_params_first=True):
        """
        EXAMPLES::

            sage: from sage.symbolic.function import SymbolicFunction
            sage: class my_function(SymbolicFunction):
            ....:     def __init__(self):
            ....:         SymbolicFunction.__init__(self, 'foo', nargs=2)
            ....:     def _evalf_(self, x, y, parent=None, algorithm=None):
            ....:         return x*y*2r
            ....:     def _conjugate_(self, x, y):
            ....:         return x
            sage: foo = my_function()
            sage: foo
            foo
            sage: foo(2,3)
            foo(2, 3)
            sage: foo(2,3).n()
            12.0000000000000
            sage: foo(2,3).conjugate()
            2
        """
        self.__hinit = False
        Function.__init__(self, name, nargs, latex_name, conversions,
                evalf_params_first)


    cdef _is_registered(SymbolicFunction self):
        # see if there is already an SFunction with the same state
        cdef Function sfunc
        cdef long myhash = self._hash_()
        for sfunc in sfunction_serial_dict.itervalues():
            if isinstance(sfunc, SymbolicFunction) and \
                    myhash == (<SymbolicFunction>sfunc)._hash_():
                # found one, set self._serial to be a copy
                self._serial = sfunc._serial
                return True

        return False

    # cache the hash value of this function
    # this is used very often while unpickling to see if there is already
    # a function with the same properties
    cdef long _hash_(self) except -1:
        if not self.__hinit:
            # create a string representation of this SFunction
            slist = [self._nargs, self._name, str(self._latex_name),
                    self._evalf_params_first]
            for fname in sfunctions_funcs:
                real_fname = '_%s_'%fname
                if hasattr(self, '%s'%real_fname):
                    slist.append(hash(getattr(self, real_fname).__code__))
                else:
                    slist.append(' ')
            self.__hcache = hash(tuple(slist))
            self.__hinit = True
        return self.__hcache

    def __hash__(self):
        """
        TESTS::

            sage: foo = function("foo", nargs=2)
            sage: hash(foo)      # random output
            -6859868030555295348

            sage: def ev(self, x): return 2*x
            sage: foo = function("foo", nargs=2, eval_func = ev)
            sage: hash(foo)      # random output
            -6859868030555295348
        """
        return self._serial*self._hash_()

    def __getstate__(self):
        """
        Returns a tuple describing the state of this object for pickling.

        Pickling SFunction objects is limited by the ability to pickle
        functions in python. We use sage.misc.fpickle.pickle_function for
        this purpose, which only works if there are no nested functions.


        This should return all information that will be required to unpickle
        the object. The functionality for unpickling is implemented in
        __setstate__().

        In order to pickle SFunction objects, we return a tuple containing

         * 0  - as pickle version number
                in case we decide to change the pickle format in the feature
         * name of this function
         * number of arguments
         * latex_name
         * a tuple containing attempts to pickle the following optional
           functions, in the order below
           * eval_f
           * evalf_f
           * conjugate_f
           * real_part_f
           * imag_part_f
           * derivative_f
           * power_f
           * series_f
           * print_f
           * print_latex_f

        EXAMPLES::

            sage: foo = function("foo", nargs=2)
            sage: foo.__getstate__()
            (2, 'foo', 2, None, {}, True, [None, None, None, None, None, None, None, None, None, None, None])
            sage: t = loads(dumps(foo))
            sage: t == foo
            True
            sage: var('x,y')
            (x, y)
            sage: t(x,y)
            foo(x, y)

            sage: def ev(self, x,y): return 2*x
            sage: foo = function("foo", nargs=2, eval_func = ev)
            sage: foo.__getstate__()
            (2, 'foo', 2, None, {}, True, ["...", None, None, None, None, None, None, None, None, None, None])

            sage: u = loads(dumps(foo))
            sage: u == foo
            True
            sage: t == u
            False
            sage: u(y,x)
            2*y

            sage: def evalf_f(self, x, **kwds): return int(6)
            sage: foo = function("foo", nargs=1, evalf_func=evalf_f)
            sage: foo.__getstate__()
            (2, 'foo', 1, None, {}, True, [None, "...", None, None, None, None, None, None, None, None, None])

            sage: v = loads(dumps(foo))
            sage: v == foo
            True
            sage: v == u
            False
            sage: foo(y).n()
            6
            sage: v(y).n()
            6

        Test pickling expressions with symbolic functions::

            sage: u = loads(dumps(foo(x)^2 + foo(y) + x^y)); u
            foo(x)^2 + x^y + foo(y)
            sage: u.subs(y=0)
            foo(x)^2 + foo(0) + 1
            sage: u.subs(y=0).n()
            43.0000000000000
        """
        return (2, self._name, self._nargs, self._latex_name, self._conversions,
                self._evalf_params_first,
                map(pickle_wrapper, [getattr(self, '_%s_'%fname) \
                        if hasattr(self, '_%s_'%fname) else None \
                        for fname in sfunctions_funcs]))

    def __setstate__(self, state):
        """
        Initializes the state of the object from data saved in a pickle.

        During unpickling __init__ methods of classes are not called, the saved
        data is passed to the class via this function instead.

        TESTS::

            sage: var('x,y')
            (x, y)
            sage: foo = function("foo", nargs=2)
            sage: bar = function("bar", nargs=1)
            sage: bar.__setstate__(foo.__getstate__())

        ::

            sage: g = function('g', nargs=1, conjugate_func=lambda y,x: 2*x)
            sage: st = g.__getstate__()
            sage: f = function('f')
            sage: f(x)
            f(x)
            sage: f(x).conjugate() # no special conjugate method
            conjugate(f(x))
            sage: f.__setstate__(st)
            sage: f(x+1).conjugate() # now there is a special method
            2*x + 2

        Note that the other direction doesn't work here, since foo._hash_()
        hash already been initialized.::

            sage: bar
            foo
            sage: bar(x,y)
            foo(x, y)
        """
        # check input
        if not ((state[0] == 1 and len(state) == 6) or \
                (state[0] == 2 and len(state) == 7)):
            raise ValueError("unknown state information")

        name = state[1]
        nargs = state[2]
        latex_name = state[3]
        conversions = state[4]

        if state[0] == 1:
            evalf_params_first = True
            function_pickles = state[5]
        elif state[0] == 2:
            evalf_params_first = state[5]
            function_pickles = state[6]

        for pickle, fname in zip(function_pickles, sfunctions_funcs):
            if pickle:
                real_fname = '_%s_'%fname
                setattr(self, real_fname, unpickle_function(pickle))

        SymbolicFunction.__init__(self, name, nargs, latex_name,
                conversions, evalf_params_first)


cdef class DeprecatedSFunction(SymbolicFunction):
    cdef dict __dict__
    def __init__(self, name, nargs=0, latex_name=None):
        """
        EXAMPLES::

            sage: from sage.symbolic.function import DeprecatedSFunction
            sage: foo = DeprecatedSFunction("foo", 2)
            sage: foo
            foo
            sage: foo(x,2)
            foo(x, 2)
            sage: foo(2)
            Traceback (most recent call last):
            ...
            TypeError: Symbolic function foo takes exactly 2 arguments (1 given)
        """
        self.__dict__ = {}
        SymbolicFunction.__init__(self, name, nargs, latex_name)

    def __getattr__(self, attr):
        """
        This method allows us to access attributes set by
        :meth:`__setattr__`.

        EXAMPLES::

            sage: from sage.symbolic.function import DeprecatedSFunction
            sage: foo = DeprecatedSFunction("foo", 2)
            sage: foo.bar = 4
            sage: foo.bar
            4
        """
        try:
            return self.__dict__[attr]
        except KeyError:
            raise AttributeError(attr)

    def __setattr__(self, attr, value):
        """
        This method allows us to store arbitrary Python attributes
        on symbolic functions which is normally not possible with
        Cython extension types.

        EXAMPLES::

            sage: from sage.symbolic.function import DeprecatedSFunction
            sage: foo = DeprecatedSFunction("foo", 2)
            sage: foo.bar = 4
            sage: foo.bar
            4
        """
        self.__dict__[attr] = value

    def __reduce__(self):
        """
        EXAMPLES::

            sage: from sage.symbolic.function import DeprecatedSFunction
            sage: foo = DeprecatedSFunction("foo", 2)
            sage: foo.__reduce__()
            (<function unpickle_function at ...>, ('foo', 2, None, {}, True, [None, None, None, None, None, None, None, None, None, None, None]))
        """
        from sage.symbolic.function_factory import unpickle_function
        state = self.__getstate__()
        name = state[1]
        nargs = state[2]
        latex_name = state[3]
        conversions = state[4]
        evalf_params_first = state[5]
        pickled_functions = state[6]
        return (unpickle_function, (name, nargs, latex_name, conversions,
            evalf_params_first, pickled_functions))

    def __setstate__(self, state):
        """
        EXAMPLES::

            sage: from sage.symbolic.function import DeprecatedSFunction
            sage: foo = DeprecatedSFunction("foo", 2)
            sage: foo.__setstate__([0, 'bar', 1, '\\bar', [None]*10])
            sage: foo
            bar
            sage: foo(x)
            bar(x)
            sage: latex(foo(x))
            \bar\left(x\right)
        """
        name = state[1]
        nargs = state[2]
        latex_name = state[3]
        self.__dict__ = {}
        for pickle, fname in zip(state[4], sfunctions_funcs):
            if pickle:
                if fname == 'evalf':
                    from sage.symbolic.function_factory import \
                            deprecated_custom_evalf_wrapper
                    setattr(self, '_evalf_',
                            deprecated_custom_evalf_wrapper(
                                unpickle_function(pickle)))
                    continue
                real_fname = '_%s_'%fname
                setattr(self, real_fname, unpickle_function(pickle))

        SymbolicFunction.__init__(self, name, nargs, latex_name, None)

SFunction = DeprecatedSFunction
PrimitiveFunction = DeprecatedSFunction


def get_sfunction_from_serial(serial):
    """
    Returns an already created SFunction given the serial.  These are
    stored in the dictionary
    `sage.symbolic.function.sfunction_serial_dict`.

    EXAMPLES::

        sage: from sage.symbolic.function import get_sfunction_from_serial
        sage: get_sfunction_from_serial(65) #random
        f
    """
    global sfunction_serial_dict
    return sfunction_serial_dict.get(serial)

def pickle_wrapper(f):
    """
    Returns a pickled version of the function f if f is not None;
    otherwise, it returns None.  This is a wrapper around
    :func:`pickle_function`.

    EXAMPLES::

        sage: from sage.symbolic.function import pickle_wrapper
        sage: def f(x): return x*x
        sage: pickle_wrapper(f)
        "csage...."
        sage: pickle_wrapper(None) is None
        True
    """
    if f is None:
        return None
    return pickle_function(f)

def unpickle_wrapper(p):
    """
    Returns a unpickled version of the function defined by *p* if *p*
    is not None; otherwise, it returns None.  This is a wrapper around
    :func:`unpickle_function`.

    EXAMPLES::

        sage: from sage.symbolic.function import pickle_wrapper, unpickle_wrapper
        sage: def f(x): return x*x
        sage: s = pickle_wrapper(f)
        sage: g = unpickle_wrapper(s)
        sage: g(2)
        4
        sage: unpickle_wrapper(None) is None
        True
    """
    if p is None:
        return None
    return unpickle_function(p)

def is_inexact(x):
    """
    Returns True if the argument is an inexact object.

    TESTS::

        sage: from sage.symbolic.function import is_inexact
        sage: is_inexact(5)
        doctest:...: DeprecationWarning: The is_inexact() function is deprecated, use the _is_numerical() method of the Function class instead
        See http://trac.sagemath.org/17130 for details.
        False
        sage: is_inexact(5.)
        True
        sage: is_inexact(pi)
        True
        sage: is_inexact(5r)
        False
        sage: is_inexact(5.4r)
        True
    """
    from sage.misc.superseded import deprecation
    deprecation(17130, 'The is_inexact() function is deprecated, use the _is_numerical() method of the Function class instead')
    if isinstance(x, (float, complex)):
        return True
    if isinstance(x, Element):
        return not (<Element>x)._parent.is_exact()
    return False<|MERGE_RESOLUTION|>--- conflicted
+++ resolved
@@ -472,7 +472,6 @@
                         return method()
                 raise TypeError("cannot coerce arguments: %s" % (err))
 
-<<<<<<< HEAD
                 # There is no natural coercion from QQbar to the symbolic ring
                 # in order to support
                 #     sage: QQbar(sqrt(2)) + sqrt(3)
@@ -495,8 +494,6 @@
                         except Exception:
                             raise TypeError, "cannot coerce arguments: %s"%(err)
                 args = nargs
-=======
->>>>>>> 0c1f89fa
         else: # coerce == False
             for a in args:
                 if not isinstance(a, Expression):
