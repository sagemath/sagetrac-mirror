r"""
Classes for symbolic functions
"""

#*****************************************************************************
#       Copyright (C) 2008 - 2010 Burcin Erocal <burcin@erocal.org>
#       Copyright (C) 2008 William Stein <wstein@gmail.com>
#       Copyright (C) 2016 Vincent Delecroix <vincent.delecroix@u-bordeaux.fr>
#
# This program is free software: you can redistribute it and/or modify
# it under the terms of the GNU General Public License as published by
# the Free Software Foundation, either version 2 of the License, or
# (at your option) any later version.
#                  http://www.gnu.org/licenses/
#*****************************************************************************
from __future__ import division

from six import itervalues

from .ginac cimport *

from sage.rings.integer cimport smallInteger
from sage.structure.sage_object cimport SageObject
from sage.structure.element cimport Element, parent_c
from expression cimport new_Expression_from_GEx, Expression
from ring import SR

from sage.structure.coerce cimport py_scalar_to_element, is_numpy_type, is_mpmath_type
from sage.structure.element cimport coercion_model

# we keep a database of symbolic functions initialized in a session
# this also makes the .operator() method of symbolic expressions work
cdef dict sfunction_serial_dict = {}

from sage.misc.fpickle import pickle_function, unpickle_function
from sage.ext.fast_eval import FastDoubleFunc

# List of functions which ginac allows us to define custom behavior for.
# Changing the order of this list could cause problems unpickling old pickles.
sfunctions_funcs = ['eval', 'evalf', 'conjugate', 'real_part', 'imag_part',
        'derivative', 'power', 'series', 'print', 'print_latex', 'tderivative']

cdef class Function(SageObject):
    """
    Base class for symbolic functions defined through Pynac in Sage.

    This is an abstract base class, with generic code for the interfaces
    and a :meth:`__call__` method. Subclasses should implement the
    :meth:`_is_registered` and :meth:`_register_function` methods.

    This class is not intended for direct use, instead use one of the
    subclasses :class:`BuiltinFunction` or :class:`SymbolicFunction`.
    """
    def __init__(self, name, nargs, latex_name=None, conversions=None,
            evalf_params_first=True, alt_name=None):
        """
        This is an abstract base class. It's not possible to test it directly.

        EXAMPLES::

            sage: f = function('f', nargs=1, conjugate_func=lambda self,x: 2r*x) # indirect doctest
            sage: f(2)
            f(2)
            sage: f(2).conjugate()
            4

        TESTS::

            # eval_func raises exception
            sage: def ef(self, x): raise RuntimeError("foo")
            sage: bar = function("bar", nargs=1, eval_func=ef)
            sage: bar(x)
            Traceback (most recent call last):
            ...
            RuntimeError: foo

            # eval_func returns non coercible
            sage: def ef(self, x): return ZZ
            sage: bar = function("bar", nargs=1, eval_func=ef)
            sage: bar(x)
            Traceback (most recent call last):
            ...
            TypeError: function did not return a symbolic expression or an element that can be coerced into a symbolic expression

            # eval_func is not callable
            sage: bar = function("bar", nargs=1, eval_func=5)
            Traceback (most recent call last):
            ...
            ValueError: eval_func parameter must be callable
        """
        self._name = name
        self._alt_name = alt_name
        self._nargs = nargs
        self._latex_name = latex_name
        self._evalf_params_first = evalf_params_first
        self._conversions = {} if conversions is None else conversions

        # handle custom printing
        # if print_func is defined, it is used instead of name
        # latex printing can be customised either by setting a string latex_name
        # or giving a custom function argument print_latex_func
        if latex_name and hasattr(self, '_print_latex_'):
            raise ValueError("only one of latex_name or _print_latex_ should be specified.")

        # only one of derivative and tderivative should be defined
        if hasattr(self, '_derivative_') and hasattr(self, '_tderivative_'):
            raise ValueError("only one of _derivative_ or _tderivative_ should be defined.")

        for fname in sfunctions_funcs:
            real_fname = '_%s_'%fname
            if hasattr(self, real_fname) and not \
                    callable(getattr(self, real_fname)):
                raise ValueError(real_fname + " parameter must be callable")

        if not self._is_registered():
            self._register_function()

            global sfunction_serial_dict
            sfunction_serial_dict[self._serial] = self

            from sage.symbolic.pynac import symbol_table, register_symbol
            symbol_table['functions'][self._name] = self

            register_symbol(self, self._conversions)

    cdef _is_registered(self):
        """
        Check if this function is already registered. If it is, set
        `self._serial` to the right value.
        """
        raise NotImplementedError("this is an abstract base class, it shouldn't be initialized directly")

    cdef _register_function(self):
        """

        TESTS:

        After :trac:`9240`, pickling and unpickling of symbolic
        functions was broken. We check here that this is fixed
        (:trac:`11919`)::

            sage: f = function('f')(x)
            sage: s = dumps(f)
            sage: loads(s)
            f(x)
            sage: deepcopy(f)
            f(x)

        """
        cdef GFunctionOpt opt
        opt = g_function_options_args(self._name, self._nargs)

        if hasattr(self, '_eval_'):
            opt.eval_func(self)

        if not self._evalf_params_first:
            opt.do_not_evalf_params()

        if hasattr(self, '_subs_'):
            opt.subs_func(self)

        if hasattr(self, '_evalf_'):
            opt.evalf_func(self)

        if hasattr(self, '_conjugate_'):
            opt.conjugate_func(self)

        if hasattr(self, '_real_part_'):
            opt.real_part_func(self)

        if hasattr(self, '_imag_part_'):
            opt.imag_part_func(self)

        if hasattr(self, '_derivative_'):
            opt.derivative_func(self)

        if hasattr(self, '_tderivative_'):
            opt.do_not_apply_chain_rule()
            opt.derivative_func(self)

        if hasattr(self, '_power_'):
            opt.power_func(self)

        if hasattr(self, '_series_'):
            opt.series_func(self)

        # custom print functions are called from python
        # so we don't register them with the ginac function_options object

        if self._latex_name:
            opt.latex_name(self._latex_name)

        self._serial = g_register_new(opt)
        g_foptions_assign(g_registered_functions().index(self._serial), opt)

    def _evalf_try_(self, *args, **kwds):
        """
        Call :meth:`_evalf_` if one the arguments is numerical and none
        of the arguments are symbolic.

        OUTPUT:

        - ``None`` if we didn't succeed to call :meth:`_evalf_` or if
          the input wasn't suitable for it.

        - otherwise, a numerical value for the function.

        TESTS::

            sage: coth(5)  # indirect doctest
            coth(5)
            sage: coth(0.5)
            2.16395341373865
            sage: from sage.symbolic.function import BuiltinFunction
            sage: class Test(BuiltinFunction):
            ....:     def __init__(self):
            ....:         BuiltinFunction.__init__(self, 'test', nargs=2)
            ....:     def _evalf_(self, x, y, **kwds):
            ....:         return x + 1
            ....:     def _eval_(self, x, y):
            ....:         res = self._evalf_try_(x, y)
            ....:         if res:
            ....:             return res
            ....:         elif x == 2:
            ....:             return 3
            ....:         else:
            ....:             return
            sage: test = Test()
            sage: test(1.3, 4)
            2.30000000000000
            sage: test(pi, 4)
            test(pi, 4)
            sage: test(2, x)
            3
            sage: test(2., 4)
            3.00000000000000
            sage: test(1 + 1.0*I, 2)
            2.00000000000000 + 1.00000000000000*I
            sage: class Test2(BuiltinFunction):
            ....:     def __init__(self):
            ....:         BuiltinFunction.__init__(self, 'test', nargs=1)
            ....:     def _evalf_(self, x, **kwds):
            ....:         return 0.5
            ....:     def _eval_(self, x):
            ....:         res = self._evalf_try_(x)
            ....:         if res:
            ....:             return res
            ....:         else:
            ....:             return 3
            sage: test2 = Test2()
            sage: test2(1.3)
            0.500000000000000
            sage: test2(pi)
            3
        """
        # If any of the inputs is numerical and none is symbolic,
        # try to call _evalf_() directly
        try:
            evalf = self._evalf_  # catch AttributeError early
            if any(self._is_numerical(x) for x in args):
                if not any(isinstance(x, Expression) for x in args):
                    p = coercion_model.common_parent(*args)
                    algo = kwds.get('algorithm')
                    return evalf(*args, parent=p, algorithm=algo)
        except Exception:
            pass

    def __hash__(self):
        """
        EXAMPLES::

            sage: f = function('f', nargs=1, conjugate_func=lambda self,x: 2r*x)
            sage: f.__hash__() #random
            -2224334885124003860
            sage: hash(f(2)) #random
            4168614485
        """
        return hash(self._name)*(self._nargs+1)*self._serial

    def __repr__(self):
        """
        EXAMPLES::

            sage: foo = function("foo", nargs=2); foo
            foo
        """
        return self._name

    def _latex_(self):
        r"""
        EXAMPLES::

            sage: from sage.symbolic.function import SymbolicFunction
            sage: s = SymbolicFunction('foo'); s
            foo
            sage: latex(s)
            foo
            sage: s = SymbolicFunction('foo', latex_name=r'{\rm foo}')
            sage: latex(s)
            {\rm foo}
            sage: s._latex_()
            '{\\rm foo}'
        """
        if self._latex_name is not None:
            return self._latex_name
        else:
            return self._name

    def __cmp__(self, other):
        """
        TESTS::

            sage: foo = function("foo", nargs=2)
            sage: foo == foo
            True
            sage: foo == 2
            False
            sage: foo(1,2).operator() == foo
            True

        """
        if isinstance(other, Function):
            return cmp(self._serial, (<Function>other)._serial)
        return False

    def __call__(self, *args, bint coerce=True, bint hold=False, algorithm=None):
        """
        Evaluates this function at the given arguments.

        We coerce the arguments into symbolic expressions if coerce=True, then
        call the Pynac evaluation method, which in turn passes the arguments to
        a custom automatic evaluation method if ``_eval_()`` is defined.

        EXAMPLES::

            sage: foo = function("foo", nargs=2)
            sage: x,y,z = var("x y z")
            sage: foo(x,y)
            foo(x, y)

            sage: foo(y)
            Traceback (most recent call last):
            ...
            TypeError: Symbolic function foo takes exactly 2 arguments (1 given)

            sage: bar = function("bar")
            sage: bar(x)
            bar(x)
            sage: bar(x,y)
            bar(x, y)

        The `hold` argument prevents automatic evaluation of the function::

            sage: exp(log(x))
            x
            sage: exp(log(x), hold=True)
            e^log(x)

        We can also handle numpy types::

            sage: import numpy
            sage: sin(numpy.arange(5))
            array([ 0.        ,  0.84147098,  0.90929743,  0.14112001, -0.7568025 ])

        Symbolic functions evaluate non-exact input numerically, and return
        symbolic expressions on exact input, or if any input is symbolic::

            sage: arctan(1)
            1/4*pi
            sage: arctan(float(1))
            0.7853981633974483
            sage: type(lambert_w(SR(0)))
            <type 'sage.symbolic.expression.Expression'>

        Precision of the result depends on the precision of the input::

            sage: arctan(RR(1))
            0.785398163397448
            sage: arctan(RealField(100)(1))
            0.78539816339744830961566084582

        Return types for non-exact input depends on the input type::

            sage: type(exp(float(0)))
            <type 'float'>
            sage: exp(RR(0)).parent()
            Real Field with 53 bits of precision


        TESTS:

        Test coercion::

            sage: bar(ZZ)
            Traceback (most recent call last):
            ...
            TypeError: cannot coerce arguments: ...
            sage: exp(QQbar(I))
            0.540302305868140 + 0.841470984807897*I

        For functions with single argument, if coercion fails we try to call
        a method with the name of the function on the object::

            sage: M = matrix(SR, 2, 2, [x, 0, 0, I*pi])
            sage: exp(M)
            [e^x   0]
            [  0  -1]

        Make sure we can pass mpmath arguments (:trac:`13608`)::

            sage: import mpmath
            sage: with mpmath.workprec(128): sin(mpmath.mpc('0.5', '1.2'))
            mpc(real='0.86807452059118713192871150787046523179886', imag='1.3246769633571289324095313649562791720086')

        Check that :trac:`10133` is fixed::

            sage: out = sin(0)
            sage: out, parent(out)
            (0, Integer Ring)
            sage: out = sin(int(0))
            sage: (out, parent(out))
            (0, <type 'int'>)
            sage: out = arctan2(int(0), float(1))
            sage: (out, parent(out))
            (0, <type 'int'>)
            sage: out = arctan2(int(0), RR(1))
            sage: (out, parent(out))
            (0, Integer Ring)

        Check that `real_part` and `imag_part` still works after :trac:`21216`::

            sage: import numpy
            sage: a = numpy.array([1+2*I, -2-3*I], dtype=numpy.complex)
            sage: real_part(a)
            array([ 1., -2.])
            sage: imag_part(a)
            array([ 2., -3.])
        """
        if self._nargs > 0 and len(args) != self._nargs:
            raise TypeError("Symbolic function %s takes exactly %s arguments (%s given)" % (self._name, self._nargs, len(args)))

        # support fast_float
        if self._nargs == 1:
            if isinstance(args[0], FastDoubleFunc):
                try:
                    method = getattr(args[0], self._name)
                except AttributeError:
                    raise TypeError("cannot handle fast float arguments")
                else:
                    return method()

        # if the given input is a symbolic expression, we don't convert it back
        # to a numeric type at the end
        if any(parent_c(arg) is SR for arg in args):
            symbolic_input = True
        else:
            symbolic_input = False

        cdef Py_ssize_t i
        if coerce:
            try:
                args = map(SR.coerce, args)
            except TypeError as err:
                # If the function takes only one argument, we try to call
                # a method with the name of this function on the object.
                # This makes the following work:
                #     sage: M = matrix(SR, 2, 2, [x, 0, 0, I*pi])
                #     sage: exp(M)
                #     [e^x   0]
                #     [  0  -1]
                if len(args) == 1:
                    method = getattr(args[0], self._name, None)
                    if callable(method):
                        return method()
                raise TypeError("cannot coerce arguments: %s" % (err))

        else: # coerce == False
            for a in args:
                if not isinstance(a, Expression):
                    raise TypeError("arguments must be symbolic expressions")

        # we have a GinacFunction, check algorithm
        if algorithm is not None and algorithm != "ginac":
            raise ValueError("unknown algorithm %r for %s"%(algorithm,self))

        cdef GEx res
        cdef GExVector vec
        if self._nargs == 0 or self._nargs > 3:
            for i from 0 <= i < len(args):
                vec.push_back((<Expression>args[i])._gobj)
            res = g_function_evalv(self._serial, vec, hold)
        elif self._nargs == 1:
            res = g_function_eval1(self._serial,
                    (<Expression>args[0])._gobj, hold)
        elif self._nargs == 2:
            res = g_function_eval2(self._serial, (<Expression>args[0])._gobj,
                    (<Expression>args[1])._gobj, hold)
        elif self._nargs == 3:
            res = g_function_eval3(self._serial,
                    (<Expression>args[0])._gobj, (<Expression>args[1])._gobj,
                    (<Expression>args[2])._gobj, hold)

        if not symbolic_input and is_a_numeric(res):
            return py_object_from_numeric(res)

        return new_Expression_from_GEx(SR, res)

    def name(self):
        """
        Returns the name of this function.

        EXAMPLES::

            sage: foo = function("foo", nargs=2)
            sage: foo.name()
            'foo'
        """
        return self._name

    def number_of_arguments(self):
        """
        Returns the number of arguments that this function takes.

        EXAMPLES::

            sage: foo = function("foo", nargs=2)
            sage: foo.number_of_arguments()
            2
            sage: foo(x,x)
            foo(x, x)

            sage: foo(x)
            Traceback (most recent call last):
            ...
            TypeError: Symbolic function foo takes exactly 2 arguments (1 given)
        """
        return self._nargs

    def variables(self):
        """
        Returns the variables (of which there are none) present in
        this SFunction.

        EXAMPLES::

            sage: sin.variables()
            ()
        """
        return ()

    def default_variable(self):
        """
        Returns a default variable.

        EXAMPLES::

            sage: sin.default_variable()
            x
        """
        return SR.var('x')

    def _is_numerical(self, x):
        """
        Return True if `x` is a numerical object.

        This is used to determine whether to call the :meth:`_evalf_`
        method instead of the :meth:`_eval_` method.

        This is a non-static method since whether or not an argument is
        considered numerical may depend on the specific function.

        TESTS::

            sage: sin._is_numerical(5)
            False
            sage: sin._is_numerical(5.)
            True
            sage: sin._is_numerical(pi)
            False
            sage: sin._is_numerical(5r)
            False
            sage: sin._is_numerical(5.4r)
            True
        """
        if isinstance(x, (float, complex)):
            return True
        if isinstance(x, Element):
            return hasattr((<Element>x)._parent, 'precision')
        return False

    def _interface_init_(self, I=None):
        """
        EXAMPLES::

             sage: sin._interface_init_(maxima)
             'sin'
        """
        if I is None:
            return self._name
        return self._conversions.get(I.name(), self._name)

    def _mathematica_init_(self):
        """
        EXAMPLES::

             sage: sin._mathematica_init_()
             'Sin'
             sage: exp._mathematica_init_()
             'Exp'
             sage: (exp(x) + sin(x) + tan(x))._mathematica_init_()
             '(Exp[x])+(Sin[x])+(Tan[x])'
        """
        s = self._conversions.get('mathematica', None)
        return s if s is not None else repr(self).capitalize()

    def _sympy_init_(self, I=None):
        """
        EXAMPLES::

            sage: arcsin._sympy_init_()
            'asin'
            sage: from sage.symbolic.function import SymbolicFunction
            sage: g = SymbolicFunction('g', conversions=dict(sympy='gg'))
            sage: g._sympy_init_()
            'gg'
            sage: g(x)._sympy_()
            Traceback (most recent call last):
            ...
            NotImplementedError: SymPy function 'gg' doesn't exist
        """
        return self._conversions.get('sympy', self._name)

    def _maxima_init_(self, I=None):
        """
        EXAMPLES::

            sage: exp._maxima_init_()
            'exp'
            sage: from sage.symbolic.function import SymbolicFunction
            sage: f = SymbolicFunction('f', latex_name='f', conversions=dict(maxima='ff'))
            sage: f._maxima_init_()
            'ff'
        """
        return self._conversions.get('maxima', self._name)

    def _fast_float_(self, *vars):
        """
        Returns an object which provides fast floating point evaluation of
        self.

        See sage.ext.fast_eval? for more information.

        EXAMPLES::

            sage: sin._fast_float_()
            <sage.ext.fast_eval.FastDoubleFunc object at 0x...>
            sage: sin._fast_float_()(0)
            0.0

        ::

            sage: ff = cos._fast_float_(); ff
            <sage.ext.fast_eval.FastDoubleFunc object at 0x...>
            sage: ff.is_pure_c()
            True
            sage: ff(0)
            1.0

        ::

            sage: ff = erf._fast_float_()
            sage: ff.is_pure_c()
            False
            sage: ff(1.5) # tol 1e-15
            0.9661051464753108
            sage: erf(1.5)
            0.966105146475311
        """
        import sage.ext.fast_eval as fast_float

        args = [fast_float.fast_float_arg(n) for n in range(self.number_of_arguments())]
        try:
            return self(*args)
        except TypeError as err:
            return fast_float.fast_float_func(self, *args)

    def _fast_callable_(self, etb):
        r"""
        Given an ExpressionTreeBuilder, return an Expression representing
        this value.

        EXAMPLES::

            sage: from sage.ext.fast_callable import ExpressionTreeBuilder
            sage: etb = ExpressionTreeBuilder(vars=['x','y'])
            sage: sin._fast_callable_(etb)
            sin(v_0)
            sage: erf._fast_callable_(etb)
            {erf}(v_0)
        """
        args = [etb._var_number(n) for n in range(self.number_of_arguments())]
        return etb.call(self, *args)

    def _eval_numpy_(self, *args):
        r"""
        Evaluates this function at the given arguments.

        At least one of elements of args is supposed to be a numpy array.

        EXAMPLES::

            sage: import numpy
            sage: a = numpy.arange(5)
            sage: csc(a)
            doctest:...: RuntimeWarning: divide by zero encountered in ...divide
            array([        inf,  1.18839511,  1.09975017,  7.0861674 , -1.32134871])

            sage: factorial(a)
            Traceback (most recent call last):
            ...
            NotImplementedError: The Function factorial does not support numpy arrays as arguments
        """
        raise NotImplementedError("The Function %s does not support numpy arrays as arguments" % self.name())

    def _eval_mpmath_(self, *args):
        r"""
        Evaluates this function for arguments of mpmath types.

        This is only called when no such mpmath function exists. It casts its
        arguments to sage reals of the appropriate precision.

        EXAMPLES::

        At the time of this writing, mpmath had no arcsin, only asin.
        So the following call would actually fall back to the default
        implementation, using sage reals instead of mpmath ones. This
        might change when aliases for these functions are established.

            sage: import mpmath
            sage: with mpmath.workprec(128): arcsin(mpmath.mpf('0.5'))
            mpf('0.52359877559829887307710723054658381403157')

        TESTS:

        To ensure that we actually can fall back to an implementation
        not using mpmath, we have to create a custom function which
        will certainly never get created in mpmath. ::

            sage: import mpmath
            sage: from sage.symbolic.function import BuiltinFunction
            sage: class NoMpmathFn(BuiltinFunction):
            ....:         def _eval_(self, arg):
            ....:                 parent = arg.parent()
            ....:                 prec = parent.prec()
            ....:                 assert parent == RealField(prec)
            ....:                 return prec
            sage: noMpmathFn = NoMpmathFn("noMpmathFn")
            sage: with mpmath.workprec(64): noMpmathFn(sqrt(mpmath.mpf('2')))
            64
            sage: mpmath.noMpmathFn = lambda x: 123
            sage: with mpmath.workprec(64): noMpmathFn(sqrt(mpmath.mpf('2')))
            123
            sage: del mpmath.noMpmathFn

        """
        import mpmath
        from sage.libs.mpmath.utils import mpmath_to_sage, sage_to_mpmath
        prec = mpmath.mp.prec
        args = [mpmath_to_sage(x, prec)
                if isinstance(x, (mpmath.mpf, mpmath.mpc)) else x
                for x in args]
        res = self(*args)
        res = sage_to_mpmath(res, prec)
        return res

cdef class GinacFunction(BuiltinFunction):
    """
    This class provides a wrapper around symbolic functions already defined in
    Pynac/GiNaC.

    GiNaC provides custom methods for these functions defined at the C++ level.
    It is still possible to define new custom functionality or override those
    already defined.

    There is also no need to register these functions.
    """
    def __init__(self, name, nargs=1, latex_name=None, conversions=None,
            ginac_name=None, evalf_params_first=True, preserved_arg=None,
            alt_name=None):
        """
        TESTS::

            sage: from sage.functions.trig import Function_sin
            sage: s = Function_sin() # indirect doctest
            sage: s(0)
            0
            sage: s(pi)
            0
            sage: s(pi/2)
            1
        """
        self._ginac_name = ginac_name
        BuiltinFunction.__init__(self, name, nargs, latex_name, conversions,
<<<<<<< HEAD
                evalf_params_first=evalf_params_first)

    def __call__(self, *args, **kwds):
        """
        Wrapper around ``BuiltinFunction.__call__()`` which converts
        Python ``int``s which are returned by Ginac to Sage Integers.

        This is needed to fix :trac:`10133`, where Ginac evaluates
        ``sin(0)`` to the Python int ``0``::

            sage: from sage.symbolic.function import BuiltinFunction
            sage: out = BuiltinFunction.__call__(sin, 0)
            sage: out, parent(out)
            (0, <type 'int'>)

        With this wrapper we have::

            sage: out = sin(0)
            sage: out, parent(out)
            (0, Integer Ring)

        However, if all inputs are Python types, we do not convert::

            sage: out = sin(int(0))
            sage: (out, parent(out))
            (0, <type 'int'>)
            sage: out = arctan2(int(0), float(1))
            sage: (out, parent(out))
            (0, <type 'int'>)
            sage: out = arctan2(int(0), RR(1))
            sage: (out, parent(out))
            (0, Integer Ring)

        TESTS::

            sage: sin(0, algorithm='foo')
            Traceback (most recent call last):
            ...
            ValueError: unknown algorithm 'foo' for sin
            sage: sin(1, algorithm='ginac')
            sin(1)
        """
        res = super(GinacFunction, self).__call__(*args, **kwds)

        # Convert to Integer if the output was of type "int" and any of
        # the inputs was a Sage Element
        if isinstance(res, int) and any(isinstance(x, Element) for x in args):
            return smallInteger(res)
        else:
            return res
=======
                evalf_params_first=evalf_params_first,
                preserved_arg=preserved_arg, alt_name=alt_name)
>>>>>>> 0ae5fd8f

    cdef _is_registered(self):
        # Since this is function is defined in C++, it is already in
        # ginac's function registry
        fname = self._ginac_name if self._ginac_name is not None else self._name
        # get serial
        try:
            self._serial = find_function(fname, self._nargs)
        except ValueError as err:
            raise ValueError("cannot find GiNaC function with name %s and %s arguments" % (fname, self._nargs))

        global sfunction_serial_dict
        return self._serial in sfunction_serial_dict

    cdef _register_function(self):
        # We don't need to add anything to GiNaC's function registry
        # However, if any custom methods were provided in the python class,
        # we should set the properties of the function_options object
        # corresponding to this function
        cdef GFunctionOpt opt = g_registered_functions().index(self._serial)

        if hasattr(self, '_eval_'):
            opt.eval_func(self)

        if not self._evalf_params_first:
            opt.do_not_evalf_params()

        if hasattr(self, '_evalf_'):
            opt.evalf_func(self)

        if hasattr(self, '_conjugate_'):
            opt.conjugate_func(self)

        if hasattr(self, '_real_part_'):
            opt.real_part_func(self)

        if hasattr(self, '_imag_part_'):
            opt.imag_part_func(self)

        if hasattr(self, '_derivative_'):
            opt.derivative_func(self)

        if hasattr(self, '_tderivative_'):
            opt.do_not_apply_chain_rule()
            opt.derivative_func(self)

        if hasattr(self, '_power_'):
            opt.power_func(self)

        if hasattr(self, '_series_'):
            opt.series_func(self)

        # overriding print functions is not supported

        if self._latex_name:
            opt.latex_name(self._latex_name)

        g_foptions_assign(g_registered_functions().index(self._serial), opt)


cdef class BuiltinFunction(Function):
    """
    This is the base class for symbolic functions defined in Sage.

    If a function is provided by the Sage library, we don't need to pickle
    the custom methods, since we can just initialize the same library function
    again. This allows us to use Cython for custom methods.

    We assume that each subclass of this class will define one symbolic
    function. Make sure you use subclasses and not just call the initializer
    of this class.
    """
    def __init__(self, name, nargs=1, latex_name=None, conversions=None,
            evalf_params_first=True, alt_name=None, preserved_arg=None):
        """
        TESTS::

            sage: from sage.functions.trig import Function_cot
            sage: c = Function_cot() # indirect doctest
            sage: c(pi/2)
            0
        """
        self._preserved_arg = preserved_arg
        if preserved_arg and (preserved_arg < 1 or preserved_arg > nargs):
            raise ValueError("preserved_arg must be between 1 and nargs")

        # If we have an _evalf_ method, change _eval_ to a
        # wrapper function which first tries to call _evalf_.
        if hasattr(self, '_evalf_'):
            if hasattr(self, '_eval_'):
                self._eval0_ = self._eval_
                self._eval_ = self._evalf_or_eval_
            else:
                self._eval_ = self._evalf_try_
        Function.__init__(self, name, nargs, latex_name, conversions,
                evalf_params_first, alt_name = alt_name)

    def __call__(self, *args, algorithm=None, bint coerce=True, bint hold=False,
            bint dont_call_method_on_arg=False):
        r"""
        Evaluate this function on the given arguments and return the result.

        EXAMPLES::

            sage: exp(5)
            e^5
            sage: gamma(15)
            87178291200

        Python float, Python complex, mpmath mpf and mpc as well as numpy inputs
        are sent to the relevant ``math``, ``cmath``, ``mpmath`` or ``numpy``
        function::

            sage: cos(1.r)
            0.5403023058681398
            sage: assert type(_) is float
            sage: gamma(4.r)
            6.0
            sage: assert type(_) is float

            sage: cos(1jr)  # abstol 1e-15
            (1.5430806348152437-0j)
            sage: assert type(_) is complex

            sage: import mpmath
            sage: cos(mpmath.mpf('1.321412'))
            mpf('0.24680737898640387')
            sage: cos(mpmath.mpc(1,1))
            mpc(real='0.83373002513114902', imag='-0.98889770576286506')

            sage: import numpy
            sage: sin(numpy.int32(0))
            0.0
            sage: type(_)
            <type 'numpy.float64'>

        TESTS::

            sage: from sage.symbolic.function import BuiltinFunction
            sage: class A:
            ....:     def foo(self):
            ....:         return 'foo'
            sage: foo = BuiltinFunction(name='foo')
            sage: foo(A())
            'foo'
            sage: bar = BuiltinFunction(name='bar', alt_name='foo')
            sage: bar(A())
            'foo'

        Algorithm arguments are passed to `_evalf_`::

            sage: from sage.symbolic.function import BuiltinFunction
            sage: class MyFunction(BuiltinFunction):
            ....:    def __init__(self):
            ....:        BuiltinFunction.__init__(self, 'test', nargs=1)
            ....:    def _evalf_(self, x, **kwds):
            ....:        algorithm = kwds.get('algorithm', None)
            ....:        if algorithm == 'algoA':
            ....:            return 1.0
            ....:        else:
            ....:            return 0.0
            ....:    def _eval_(self, x):
            ....:         return self._evalf_try_(x)
            sage: f = MyFunction()
            sage: f(0.0, algorithm='algoA')
            1.00000000000000
            sage: f(0.0)
            0.000000000000000
        """
        res = None
        if args and not hold:
            # try calling the relevant math, cmath, mpmath or numpy function.
            # And as a fallback try the custom self._eval_numpy_ or
            # self._eval_mpmath_
            module = None
            custom = None
            if any(is_numpy_type(type(arg)) for arg in args):
                import numpy as module
                custom = self._eval_numpy_
            elif any(is_mpmath_type(type(arg)) for arg in args):
                import mpmath as module
                custom = self._eval_mpmath_
            elif all(isinstance(arg, float) for arg in args):
                import math as module
            elif all(isinstance(arg, complex) for arg in args):
                import cmath as module

            if module is not None:
                func = getattr(module, self._name, None)
                if func is None and self._alt_name is not None:
                    func = getattr(module, self._alt_name, None)

                if callable(func):
                    try:
                        return func(*args)
                    except (ValueError,TypeError):
                        pass

            if custom is not None:
                return custom(*args)

        if len(args) == 1 and not hold and not dont_call_method_on_arg:
            # then try to see whether there exists a method on the object with
            # the given name
            arg = py_scalar_to_element(args[0])
            method = getattr(arg, self._name, None)
            if method is None and self._alt_name is not None:
                method = getattr(arg, self._alt_name, None)

            if callable(method):
                res = method()

        if res is None:
            res = self._evalf_try_(*args, algorithm=algorithm)
            if res is None:
                res = super(BuiltinFunction, self).__call__(
                        *args, coerce=coerce, hold=hold, algorithm=algorithm)

        # Convert the output back to the corresponding
        # Python type if possible.
        if any(isinstance(x, Element) for x in args):
            if (self._preserved_arg
                    and isinstance(args[self._preserved_arg-1], Element)):
                from sage.structure.all import parent
                arg_parent = parent(args[self._preserved_arg-1])
                if arg_parent is SR:
                    return res
                from sage.rings.polynomial.polynomial_ring import PolynomialRing_commutative
                from sage.rings.polynomial.multi_polynomial_ring import MPolynomialRing_polydict_domain
                if (isinstance(arg_parent, PolynomialRing_commutative)
                    or isinstance(arg_parent, MPolynomialRing_polydict_domain)):
                    try:
                        return SR(res).polynomial(ring=arg_parent)
                    except TypeError:
                        return res
                else:
                    try:
                        return arg_parent(res)
                    except TypeError:
                        return res
            return res
        if not isinstance(res, Element):
            return res

        p = res.parent()
        from sage.rings.all import ZZ, RDF, CDF
        if ZZ.has_coerce_map_from(p):
            return int(res)
        elif RDF.has_coerce_map_from(p):
            return float(res)
        elif CDF.has_coerce_map_from(p):
            return complex(res)
        else:
            return res

    cdef _is_registered(self):
        """
        TESTS:

        Check if :trac:`13586` is fixed::

            sage: from sage.symbolic.function import BuiltinFunction
            sage: class AFunction(BuiltinFunction):
            ....:       def __init__(self, name, exp=1):
            ....:           self.exponent=exp
            ....:           BuiltinFunction.__init__(self, name, nargs=1)
            ....:       def _eval_(self, arg):
            ....:               return arg**self.exponent
            sage: p2 = AFunction('p2', 2)
            sage: p2(x)
            x^2
            sage: p3 = AFunction('p3', 3)
            sage: p3(x)
            x^3
            sage: loads(dumps(cot)) == cot    # trac #15138
            True
        """
        # check if already defined
        cdef int serial = -1

        # search ginac registry for name and nargs
        try:
            serial = find_function(self._name, self._nargs)
        except ValueError as err:
            pass

        # if match, get operator from function table
        global sfunction_serial_dict
        if serial != -1 and serial in sfunction_serial_dict and \
                sfunction_serial_dict[serial].__class__ == self.__class__:
                    # if the returned function is of the same type
                    self._serial = serial
                    return True

        return False

    def _evalf_or_eval_(self, *args):
        """
        First try to call :meth:`_evalf_` and return the result if it
        was not ``None``. Otherwise, call :meth:`_eval0_`, which is the
        original version of :meth:`_eval_` saved in :meth:`__init__`.
        """
        res = self._evalf_try_(*args)
        if res is None:
            return self._eval0_(*args)
        else:
            return res

    def __reduce__(self):
        """
        EXAMPLES::

            sage: cot.__reduce__()
            (<class 'sage.functions.trig.Function_cot'>, ())

            sage: f = loads(dumps(cot)) #indirect doctest
            sage: f(pi/2)
            0
        """
        return self.__class__, tuple()

    # this is required to read old pickles of erf, elliptic_ec, etc.
    def __setstate__(self, state):
        """
        EXAMPLES::

            sage: cot.__setstate__([1,0])
            Traceback (most recent call last):
            ...
            ValueError: cannot read pickle
            sage: cot.__setstate__([0]) #don't try this at home
        """
        if state[0] == 0:
            # old pickle data
            # we call __init__ since Python only allocates the class and does
            # not call __init__ before passing the pickled state to __setstate__
            self.__init__()
        else:
            # we should never end up here
            raise ValueError("cannot read pickle")

cdef class SymbolicFunction(Function):
    """
    This is the basis for user defined symbolic functions. We try to pickle or
    hash the custom methods, so subclasses must be defined in Python not Cython.
    """
    def __init__(self, name, nargs=0, latex_name=None, conversions=None,
            evalf_params_first=True):
        """
        EXAMPLES::

            sage: from sage.symbolic.function import SymbolicFunction
            sage: class my_function(SymbolicFunction):
            ....:     def __init__(self):
            ....:         SymbolicFunction.__init__(self, 'foo', nargs=2)
            ....:     def _evalf_(self, x, y, parent=None, algorithm=None):
            ....:         return x*y*2r
            ....:     def _conjugate_(self, x, y):
            ....:         return x
            sage: foo = my_function()
            sage: foo
            foo
            sage: foo(2,3)
            foo(2, 3)
            sage: foo(2,3).n()
            12.0000000000000
            sage: foo(2,3).conjugate()
            2
        """
        self.__hinit = False
        Function.__init__(self, name, nargs, latex_name, conversions,
                evalf_params_first)


    cdef _is_registered(SymbolicFunction self):
        # see if there is already an SFunction with the same state
        cdef Function sfunc
        cdef long myhash = self._hash_()
        for sfunc in itervalues(sfunction_serial_dict):
            if isinstance(sfunc, SymbolicFunction) and \
                    myhash == (<SymbolicFunction>sfunc)._hash_():
                # found one, set self._serial to be a copy
                self._serial = sfunc._serial
                return True

        return False

    # cache the hash value of this function
    # this is used very often while unpickling to see if there is already
    # a function with the same properties
    cdef long _hash_(self) except -1:
        if not self.__hinit:
            # create a string representation of this SFunction
            slist = [self._nargs, self._name, str(self._latex_name),
                    self._evalf_params_first]
            for fname in sfunctions_funcs:
                real_fname = '_%s_'%fname
                if hasattr(self, '%s'%real_fname):
                    slist.append(hash(getattr(self, real_fname).__code__))
                else:
                    slist.append(' ')
            self.__hcache = hash(tuple(slist))
            self.__hinit = True
        return self.__hcache

    def __hash__(self):
        """
        TESTS::

            sage: foo = function("foo", nargs=2)
            sage: hash(foo)      # random output
            -6859868030555295348

            sage: def ev(self, x): return 2*x
            sage: foo = function("foo", nargs=2, eval_func = ev)
            sage: hash(foo)      # random output
            -6859868030555295348
        """
        return self._serial*self._hash_()

    def __getstate__(self):
        """
        Returns a tuple describing the state of this object for pickling.

        Pickling SFunction objects is limited by the ability to pickle
        functions in python. We use sage.misc.fpickle.pickle_function for
        this purpose, which only works if there are no nested functions.


        This should return all information that will be required to unpickle
        the object. The functionality for unpickling is implemented in
        __setstate__().

        In order to pickle SFunction objects, we return a tuple containing

         * 0  - as pickle version number
                in case we decide to change the pickle format in the feature
         * name of this function
         * number of arguments
         * latex_name
         * a tuple containing attempts to pickle the following optional
           functions, in the order below
           * eval_f
           * evalf_f
           * conjugate_f
           * real_part_f
           * imag_part_f
           * derivative_f
           * power_f
           * series_f
           * print_f
           * print_latex_f

        EXAMPLES::

            sage: foo = function("foo", nargs=2)
            sage: foo.__getstate__()
            (2, 'foo', 2, None, {}, True, [None, None, None, None, None, None, None, None, None, None, None])
            sage: t = loads(dumps(foo))
            sage: t == foo
            True
            sage: var('x,y')
            (x, y)
            sage: t(x,y)
            foo(x, y)

            sage: def ev(self, x,y): return 2*x
            sage: foo = function("foo", nargs=2, eval_func = ev)
            sage: foo.__getstate__()
            (2, 'foo', 2, None, {}, True, ["...", None, None, None, None, None, None, None, None, None, None])

            sage: u = loads(dumps(foo))
            sage: u == foo
            True
            sage: t == u
            False
            sage: u(y,x)
            2*y

            sage: def evalf_f(self, x, **kwds): return int(6)
            sage: foo = function("foo", nargs=1, evalf_func=evalf_f)
            sage: foo.__getstate__()
            (2, 'foo', 1, None, {}, True, [None, "...", None, None, None, None, None, None, None, None, None])

            sage: v = loads(dumps(foo))
            sage: v == foo
            True
            sage: v == u
            False
            sage: foo(y).n()
            6
            sage: v(y).n()
            6

        Test pickling expressions with symbolic functions::

            sage: u = loads(dumps(foo(x)^2 + foo(y) + x^y)); u
            foo(x)^2 + x^y + foo(y)
            sage: u.subs(y=0)
            foo(x)^2 + foo(0) + 1
            sage: u.subs(y=0).n()
            43.0000000000000
        """
        return (2, self._name, self._nargs, self._latex_name, self._conversions,
                self._evalf_params_first,
                map(pickle_wrapper, [getattr(self, '_%s_'%fname) \
                        if hasattr(self, '_%s_'%fname) else None \
                        for fname in sfunctions_funcs]))

    def __setstate__(self, state):
        """
        Initializes the state of the object from data saved in a pickle.

        During unpickling __init__ methods of classes are not called, the saved
        data is passed to the class via this function instead.

        TESTS::

            sage: var('x,y')
            (x, y)
            sage: foo = function("foo", nargs=2)
            sage: bar = function("bar", nargs=1)
            sage: bar.__setstate__(foo.__getstate__())

        ::

            sage: g = function('g', nargs=1, conjugate_func=lambda y,x: 2*x)
            sage: st = g.__getstate__()
            sage: f = function('f')
            sage: f(x)
            f(x)
            sage: f(x).conjugate() # no special conjugate method
            conjugate(f(x))
            sage: f.__setstate__(st)
            sage: f(x+1).conjugate() # now there is a special method
            2*x + 2

        Note that the other direction doesn't work here, since foo._hash_()
        hash already been initialized.::

            sage: bar
            foo
            sage: bar(x,y)
            foo(x, y)
        """
        # check input
        if not ((state[0] == 1 and len(state) == 6) or \
                (state[0] == 2 and len(state) == 7)):
            raise ValueError("unknown state information")

        name = state[1]
        nargs = state[2]
        latex_name = state[3]
        conversions = state[4]

        if state[0] == 1:
            evalf_params_first = True
            function_pickles = state[5]
        elif state[0] == 2:
            evalf_params_first = state[5]
            function_pickles = state[6]

        for pickle, fname in zip(function_pickles, sfunctions_funcs):
            if pickle:
                real_fname = '_%s_'%fname
                setattr(self, real_fname, unpickle_function(pickle))

        SymbolicFunction.__init__(self, name, nargs, latex_name,
                conversions, evalf_params_first)


cdef class DeprecatedSFunction(SymbolicFunction):
    cdef dict __dict__
    def __init__(self, name, nargs=0, latex_name=None):
        """
        EXAMPLES::

            sage: from sage.symbolic.function import DeprecatedSFunction
            sage: foo = DeprecatedSFunction("foo", 2)
            sage: foo
            foo
            sage: foo(x,2)
            foo(x, 2)
            sage: foo(2)
            Traceback (most recent call last):
            ...
            TypeError: Symbolic function foo takes exactly 2 arguments (1 given)
        """
        self.__dict__ = {}
        SymbolicFunction.__init__(self, name, nargs, latex_name)

    def __getattr__(self, attr):
        """
        This method allows us to access attributes set by
        :meth:`__setattr__`.

        EXAMPLES::

            sage: from sage.symbolic.function import DeprecatedSFunction
            sage: foo = DeprecatedSFunction("foo", 2)
            sage: foo.bar = 4
            sage: foo.bar
            4
        """
        try:
            return self.__dict__[attr]
        except KeyError:
            raise AttributeError(attr)

    def __setattr__(self, attr, value):
        """
        This method allows us to store arbitrary Python attributes
        on symbolic functions which is normally not possible with
        Cython extension types.

        EXAMPLES::

            sage: from sage.symbolic.function import DeprecatedSFunction
            sage: foo = DeprecatedSFunction("foo", 2)
            sage: foo.bar = 4
            sage: foo.bar
            4
        """
        self.__dict__[attr] = value

    def __reduce__(self):
        """
        EXAMPLES::

            sage: from sage.symbolic.function import DeprecatedSFunction
            sage: foo = DeprecatedSFunction("foo", 2)
            sage: foo.__reduce__()
            (<function unpickle_function at ...>, ('foo', 2, None, {}, True, [None, None, None, None, None, None, None, None, None, None, None]))
        """
        from sage.symbolic.function_factory import unpickle_function
        state = self.__getstate__()
        name = state[1]
        nargs = state[2]
        latex_name = state[3]
        conversions = state[4]
        evalf_params_first = state[5]
        pickled_functions = state[6]
        return (unpickle_function, (name, nargs, latex_name, conversions,
            evalf_params_first, pickled_functions))

    def __setstate__(self, state):
        """
        EXAMPLES::

            sage: from sage.symbolic.function import DeprecatedSFunction
            sage: foo = DeprecatedSFunction("foo", 2)
            sage: foo.__setstate__([0, 'bar', 1, '\\bar', [None]*10])
            sage: foo
            bar
            sage: foo(x)
            bar(x)
            sage: latex(foo(x))
            \bar\left(x\right)
        """
        name = state[1]
        nargs = state[2]
        latex_name = state[3]
        self.__dict__ = {}
        for pickle, fname in zip(state[4], sfunctions_funcs):
            if pickle:
                if fname == 'evalf':
                    from sage.symbolic.function_factory import \
                            deprecated_custom_evalf_wrapper
                    setattr(self, '_evalf_',
                            deprecated_custom_evalf_wrapper(
                                unpickle_function(pickle)))
                    continue
                real_fname = '_%s_'%fname
                setattr(self, real_fname, unpickle_function(pickle))

        SymbolicFunction.__init__(self, name, nargs, latex_name, None)

SFunction = DeprecatedSFunction
PrimitiveFunction = DeprecatedSFunction


def get_sfunction_from_serial(serial):
    """
    Returns an already created SFunction given the serial.  These are
    stored in the dictionary
    `sage.symbolic.function.sfunction_serial_dict`.

    EXAMPLES::

        sage: from sage.symbolic.function import get_sfunction_from_serial
        sage: get_sfunction_from_serial(65) #random
        f
    """
    global sfunction_serial_dict
    return sfunction_serial_dict.get(serial)

def pickle_wrapper(f):
    """
    Returns a pickled version of the function f if f is not None;
    otherwise, it returns None.  This is a wrapper around
    :func:`pickle_function`.

    EXAMPLES::

        sage: from sage.symbolic.function import pickle_wrapper
        sage: def f(x): return x*x
        sage: pickle_wrapper(f)
        "csage...."
        sage: pickle_wrapper(None) is None
        True
    """
    if f is None:
        return None
    return pickle_function(f)

def unpickle_wrapper(p):
    """
    Returns a unpickled version of the function defined by *p* if *p*
    is not None; otherwise, it returns None.  This is a wrapper around
    :func:`unpickle_function`.

    EXAMPLES::

        sage: from sage.symbolic.function import pickle_wrapper, unpickle_wrapper
        sage: def f(x): return x*x
        sage: s = pickle_wrapper(f)
        sage: g = unpickle_wrapper(s)
        sage: g(2)
        4
        sage: unpickle_wrapper(None) is None
        True
    """
    if p is None:
        return None
    return unpickle_function(p)

def is_inexact(x):
    """
    Returns True if the argument is an inexact object.

    TESTS::

        sage: from sage.symbolic.function import is_inexact
        sage: is_inexact(5)
        doctest:...: DeprecationWarning: The is_inexact() function is deprecated, use the _is_numerical() method of the Function class instead
        See http://trac.sagemath.org/17130 for details.
        False
        sage: is_inexact(5.)
        True
        sage: is_inexact(pi)
        True
        sage: is_inexact(5r)
        False
        sage: is_inexact(5.4r)
        True
    """
    from sage.misc.superseded import deprecation
    deprecation(17130, 'The is_inexact() function is deprecated, use the _is_numerical() method of the Function class instead')
    if isinstance(x, (float, complex)):
        return True
    if isinstance(x, Element):
        return not (<Element>x)._parent.is_exact()
    return False<|MERGE_RESOLUTION|>--- conflicted
+++ resolved
@@ -798,44 +798,6 @@
             0
             sage: s(pi/2)
             1
-        """
-        self._ginac_name = ginac_name
-        BuiltinFunction.__init__(self, name, nargs, latex_name, conversions,
-<<<<<<< HEAD
-                evalf_params_first=evalf_params_first)
-
-    def __call__(self, *args, **kwds):
-        """
-        Wrapper around ``BuiltinFunction.__call__()`` which converts
-        Python ``int``s which are returned by Ginac to Sage Integers.
-
-        This is needed to fix :trac:`10133`, where Ginac evaluates
-        ``sin(0)`` to the Python int ``0``::
-
-            sage: from sage.symbolic.function import BuiltinFunction
-            sage: out = BuiltinFunction.__call__(sin, 0)
-            sage: out, parent(out)
-            (0, <type 'int'>)
-
-        With this wrapper we have::
-
-            sage: out = sin(0)
-            sage: out, parent(out)
-            (0, Integer Ring)
-
-        However, if all inputs are Python types, we do not convert::
-
-            sage: out = sin(int(0))
-            sage: (out, parent(out))
-            (0, <type 'int'>)
-            sage: out = arctan2(int(0), float(1))
-            sage: (out, parent(out))
-            (0, <type 'int'>)
-            sage: out = arctan2(int(0), RR(1))
-            sage: (out, parent(out))
-            (0, Integer Ring)
-
-        TESTS::
 
             sage: sin(0, algorithm='foo')
             Traceback (most recent call last):
@@ -844,18 +806,10 @@
             sage: sin(1, algorithm='ginac')
             sin(1)
         """
-        res = super(GinacFunction, self).__call__(*args, **kwds)
-
-        # Convert to Integer if the output was of type "int" and any of
-        # the inputs was a Sage Element
-        if isinstance(res, int) and any(isinstance(x, Element) for x in args):
-            return smallInteger(res)
-        else:
-            return res
-=======
+        self._ginac_name = ginac_name
+        BuiltinFunction.__init__(self, name, nargs, latex_name, conversions,
                 evalf_params_first=evalf_params_first,
                 preserved_arg=preserved_arg, alt_name=alt_name)
->>>>>>> 0ae5fd8f
 
     cdef _is_registered(self):
         # Since this is function is defined in C++, it is already in
