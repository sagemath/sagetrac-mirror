--- conflicted
+++ resolved
@@ -14,11 +14,8 @@
 #                  http://www.gnu.org/licenses/
 #*****************************************************************************
 from __future__ import division
-<<<<<<< HEAD
-=======
 
 from six import itervalues
->>>>>>> 41f2a0ff
 
 from .ginac cimport *
 
