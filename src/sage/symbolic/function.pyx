###############################################################################
#   Sage: Open Source Mathematical Software
#       Copyright (C) 2008 - 2010 Burcin Erocal <burcin@erocal.org>
#       Copyright (C) 2008 William Stein <wstein@gmail.com>
#  Distributed under the terms of the GNU General Public License (GPL),
#  version 2 or any later version.  The full text of the GPL is available at:
#                  http://www.gnu.org/licenses/
###############################################################################

r"""

Support for symbolic functions.

"""
include "sage/ext/interrupt.pxi"
include "sage/ext/cdefs.pxi"

from ginac cimport *

from sage.structure.sage_object cimport SageObject
from expression cimport new_Expression_from_GEx, Expression
from ring import SR

from sage.structure.parent cimport Parent
from sage.structure.coerce import parent
from sage.structure.element import get_coercion_model

# we keep a database of symbolic functions initialized in a session
# this also makes the .operator() method of symbolic expressions work
cdef dict sfunction_serial_dict = {}

from sage.misc.fpickle import pickle_function, unpickle_function
from sage.ext.fast_eval import FastDoubleFunc

# List of functions which ginac allows us to define custom behavior for.
# Changing the order of this list could cause problems unpickling old pickles.
sfunctions_funcs = ['eval', 'evalf', 'conjugate', 'real_part', 'imag_part',
        'derivative', 'power', 'series', 'print', 'print_latex', 'tderivative']

cdef class Function(SageObject):
    """
    Base class for symbolic functions defined through Pynac in Sage.

    This is an abstract base class, with generic code for the interfaces
    and a :meth:`__call__` method. Subclasses should implement the
    :meth:`_is_registered` and :meth:`_register_function` methods.

    This class is not intended for direct use, instead use one of the
    subclasses :class:`BuiltinFunction` or :class:`SymbolicFunction`.
    """
    def __init__(self, name, nargs, latex_name=None, conversions=None,
            evalf_params_first=True, alt_name=None):
        """
        This is an abstract base class. It's not possible to test it directly.

        EXAMPLES::

            sage: f = function('f', nargs=1, conjugate_func=lambda self,x: 2r*x) # indirect doctest
            sage: f(2)
            f(2)
            sage: f(2).conjugate()
            4

        TESTS::

            # eval_func raises exception
            sage: def ef(self, x): raise RuntimeError, "foo"
            sage: bar = function("bar", nargs=1, eval_func=ef)
            sage: bar(x)
            Traceback (most recent call last):
            ...
            RuntimeError: foo

            # eval_func returns non coercible
            sage: def ef(self, x): return ZZ
            sage: bar = function("bar", nargs=1, eval_func=ef)
            sage: bar(x)
            Traceback (most recent call last):
            ...
            TypeError: function did not return a symbolic expression or an element that can be coerced into a symbolic expression

            # eval_func is not callable
            sage: bar = function("bar", nargs=1, eval_func=5)
            Traceback (most recent call last):
            ...
            ValueError: eval_func parameter must be callable
        """
        self._name = name
        self._alt_name = alt_name
        self._nargs = nargs
        self._latex_name = latex_name
        self._evalf_params_first = evalf_params_first
        self._conversions = {} if conversions is None else conversions

        # handle custom printing
        # if print_func is defined, it is used instead of name
        # latex printing can be customised either by setting a string latex_name
        # or giving a custom function argument print_latex_func
        if latex_name and hasattr(self, '_print_latex_'):
            raise ValueError, "only one of latex_name or _print_latex_ should be specified."

        # only one of derivative and tderivative should be defined
        if hasattr(self, '_derivative_') and hasattr(self, '_tderivative_'):
            raise ValueError, "only one of _derivative_ or _tderivative_ should be defined."

        for fname in sfunctions_funcs:
            real_fname = '_%s_'%fname
            if hasattr(self, real_fname) and not \
                    callable(getattr(self, real_fname)):
                raise ValueError,  real_fname + " parameter must be callable"

        if not self._is_registered():
            self._register_function()

            global sfunction_serial_dict
            sfunction_serial_dict[self._serial] = self

            from sage.symbolic.pynac import symbol_table, register_symbol
            symbol_table['functions'][self._name] = self

            register_symbol(self, self._conversions)

    cdef _is_registered(self):
        """
        Check if this function is already registered. If it is, set
        `self._serial` to the right value.
        """
        raise NotImplementedError, "this is an abstract base class, it shouldn't be initialized directly"

    cdef _register_function(self):
        """

        TESTS:

        After :trac:`9240`, pickling and unpickling of symbolic
        functions was broken. We check here that this is fixed
        (:trac:`11919`)::

            sage: f = function('f', x)
            sage: s = dumps(f)
            sage: loads(s)
            f(x)
            sage: deepcopy(f)
            f(x)

        """
        cdef GFunctionOpt opt
        opt = g_function_options_args(self._name, self._nargs)

        if hasattr(self, '_eval_'):
            opt.eval_func(self)

        if not self._evalf_params_first:
            opt.do_not_evalf_params()

        if hasattr(self, '_subs_'):
            opt.subs_func(self)

        if hasattr(self, '_evalf_'):
            opt.evalf_func(self)

        if hasattr(self, '_conjugate_'):
            opt.conjugate_func(self)

        if hasattr(self, '_real_part_'):
            opt.real_part_func(self)

        if hasattr(self, '_imag_part_'):
            opt.imag_part_func(self)

        if hasattr(self, '_derivative_'):
            opt.derivative_func(self)

        if hasattr(self, '_tderivative_'):
            opt.do_not_apply_chain_rule()
            opt.derivative_func(self)

        if hasattr(self, '_power_'):
            opt.power_func(self)

        if hasattr(self, '_series_'):
            opt.series_func(self)

        # custom print functions are called from python
        # so we don't register them with the ginac function_options object

        if self._latex_name:
            opt.latex_name(self._latex_name)

        self._serial = g_register_new(opt)
        g_foptions_assign(g_registered_functions().index(self._serial), opt)

    def _eval_default(self, *args):
        """
        Default automatic evaluation function.

        Calls numeric evaluation if the argument is not exact.

        TESTS::

            sage: coth(5)  # indirect doctest
            coth(5)
            sage: coth(0.5)
            2.16395341373865
            sage: from sage.symbolic.function import BuiltinFunction
            sage: class Test(BuiltinFunction):
            ....:     def __init__(self):
            ....:         BuiltinFunction.__init__(self, 'test', nargs=2)
            ....:     def _evalf_(self, x, y, parent):
            ....:         return x + 1
            ....:     def _eval_(self, x, y):
            ....:         res = self._eval_default(x, y)
            ....:         if res:
            ....:             return res
            ....:         elif x == 2:
            ....:             return 3
            ....:         else:
            ....:             return
            sage: test = Test()
            sage: test(1.3, 4)
            2.30000000000000
            sage: test(pi, 4)
            test(pi, 4)
            sage: test(2, x)
            3
            sage: test(2., 4)
            3.00000000000000
            sage: test(1 + 1.0*I, 2)
            2.00000000000000 + 1.00000000000000*I
            sage: class Test2(BuiltinFunction):
            ....:     def __init__(self):
            ....:         BuiltinFunction.__init__(self, 'test', nargs=1)
            ....:     def _evalf_(self, x, parent):
            ....:         return 0.5
            ....:     def _eval_(self, x):
            ....:         res = self._eval_default(x)
            ....:         if res:
            ....:             return res
            ....:         else:
            ....:             return 3
            sage: test2 = Test2()
            sage: test2(1.3)
            0.500000000000000
            sage: test2(pi)
            3
        """
        if len(args) == 1:
            x = args[0]
            try:
<<<<<<< HEAD
                return getattr(x, self.name())()
            except AttributeError:
                pass
=======
                method = getattr(x, self.name())
            except AttributeError:
                pass
            else:
                return method()
>>>>>>> 12622621
            if is_inexact(x) and not parent_c(x) is SR:
                return self._evalf_(x, parent=parent(x))
            return
        else:
            cc = get_coercion_model().canonical_coercion
            coerced = reduce(lambda x, y: cc(x, y)[0], args)
            if is_inexact(coerced) and not parent_c(coerced) is SR:
                return self._evalf_(*args, parent=parent(coerced))
            else:
                return

    def __hash__(self):
        """
        EXAMPLES::

            sage: f = function('f', nargs=1, conjugate_func=lambda self,x: 2r*x)
            sage: f.__hash__() #random
            -2224334885124003860
            sage: hash(f(2)) #random
            4168614485
        """
        return hash(self._name)*(self._nargs+1)*self._serial

    def __repr__(self):
        """
        EXAMPLES::

            sage: foo = function("foo", nargs=2); foo
            foo
        """
        return self._name

    def _latex_(self):
        r"""
        EXAMPLES::

            sage: from sage.symbolic.function import SymbolicFunction
            sage: s = SymbolicFunction('foo'); s
            foo
            sage: latex(s)
            foo
            sage: s = SymbolicFunction('foo', latex_name=r'{\rm foo}')
            sage: latex(s)
            {\rm foo}
            sage: s._latex_()
            '{\\rm foo}'
        """
        if self._latex_name is not None:
            return self._latex_name
        else:
            return self._name

    def __cmp__(self, other):
        """
        TESTS:
            sage: foo = function("foo", nargs=2)
            sage: foo == foo
            True
            sage: foo == 2
            False
            sage: foo(1,2).operator() == foo
            True

        """
        if PY_TYPE_CHECK(other, Function):
            return cmp(self._serial, (<Function>other)._serial)
        return False

    def __call__(self, *args, bint coerce=True, bint hold=False):
        """
        Evaluates this function at the given arguments.

        We coerce the arguments into symbolic expressions if coerce=True, then
        call the Pynac evaluation method, which in turn passes the arguments to
        a custom automatic evaluation method if ``_eval_()`` is defined.

        EXAMPLES::

            sage: foo = function("foo", nargs=2)
            sage: x,y,z = var("x y z")
            sage: foo(x,y)
            foo(x, y)

            sage: foo(y)
            Traceback (most recent call last):
            ...
            TypeError: Symbolic function foo takes exactly 2 arguments (1 given)

            sage: bar = function("bar")
            sage: bar(x)
            bar(x)
            sage: bar(x,y)
            bar(x, y)

        The `hold` argument prevents automatic evaluation of the function::

            sage: exp(log(x))
            x
            sage: exp(log(x), hold=True)
            e^log(x)

        We can also handle numpy types::

            sage: import numpy
            sage: sin(numpy.arange(5))
            array([ 0.        ,  0.84147098,  0.90929743,  0.14112001, -0.7568025 ])

        Symbolic functions evaluate non-exact input numerically, and return
        symbolic expressions on exact input::

            sage: arctan(1)
            1/4*pi
            sage: arctan(float(1))
            0.7853981633974483

        Precision of the result depends on the precision of the input::

            sage: arctan(RR(1))
            0.785398163397448
            sage: arctan(RealField(100)(1))
            0.78539816339744830961566084582

        Return types for non-exact input depends on the input type::

            sage: type(exp(float(0)))
            <type 'float'>
            sage: exp(RR(0)).parent()
            Real Field with 53 bits of precision


        TESTS:

        Test coercion::

            sage: bar(ZZ)
            Traceback (most recent call last):
            ...
            TypeError: cannot coerce arguments: ...
            sage: exp(QQbar(I))
            0.540302305868140 + 0.841470984807897*I

        For functions with single argument, if coercion fails we try to call
        a method with the name of the function on the object::

            sage: M = matrix(SR, 2, 2, [x, 0, 0, I*pi])
            sage: exp(M)
            [e^x   0]
            [  0  -1]

        Make sure we can pass mpmath arguments (:trac:`13608`)::

            sage: import mpmath
            sage: with mpmath.workprec(128): sin(mpmath.mpc('0.5', '1.2'))
            mpc(real='0.86807452059118713192871150787046523179886', imag='1.3246769633571289324095313649562791720086')

        """
        if self._nargs > 0 and len(args) != self._nargs:
            raise TypeError, "Symbolic function %s takes exactly %s arguments (%s given)"%(self._name, self._nargs, len(args))

        # support fast_float
        if self._nargs == 1:
            if isinstance(args[0], FastDoubleFunc):
                try:
                    method = getattr(args[0], self._name)
                except AttributeError, err:
                    raise TypeError, "cannot handle fast float arguments"
                else:
                    return method()

        # support numpy arrays as arguments
        if any([type(arg).__module__ == 'numpy' for arg in args]): # avoid importing
            import numpy
            # check that at least one of the arguments is a numpy array
            if any([isinstance(arg, numpy.ndarray) for arg in args]):
                try:
                    modulefn = getattr(numpy, self.name())
                except AttributeError:
                    return self._eval_numpy_(*args)
                else:
                    return modulefn(*args)

        # support mpmath mpf and mpc numbers as arguments
        if any(['mpmath' in type(arg).__module__ for arg in args]): # avoid importing
            import mpmath
            # check that at least one of the arguments is an mpmath type
            if any([isinstance(arg, (mpmath.mpf, mpmath.mpc)) for arg in args]):
                try:
                    modulefn = getattr(mpmath, self.name())
                except AttributeError:
                    return self._eval_mpmath_(*args)
                else:
                    return modulefn(*args)

        # if the given input is a symbolic expression, we don't convert it back
        # to a numeric type at the end
        if len(args) == 1 and parent_c(args[0]) is SR:
            symbolic_input = True
        else:
            symbolic_input = False


        cdef Py_ssize_t i
        if coerce:
            try:
                args = map(SR.coerce, args)
            except TypeError as err:
                # If the function takes only one argument, we try to call
                # a method with the name of this function on the object.
                # This makes the following work:
                #     sage: M = matrix(SR, 2, 2, [x, 0, 0, I*pi])
                #     sage: exp(M)
                #     [e^x   0]
                #     [  0  -1]
                if len(args) == 1:
                    method = getattr(args[0], self._name, None)
                    if callable(method):
                        return method()

                # There is no natural coercion from QQbar to the symbolic ring
                # in order to support
                #     sage: QQbar(sqrt(2)) + sqrt(3)
                #     3.146264369941973?
                # to work around this limitation, we manually convert
                # elements of QQbar to symbolic expressions here
                from sage.rings.qqbar import QQbar, AA
                nargs = [None]*len(args)
                for i in range(len(args)):
                    carg = args[i]
                    if PY_TYPE_CHECK(carg, Element) and \
                            (<Element>carg)._parent is QQbar or \
                            (<Element>carg)._parent is AA:
                        nargs[i] = SR(carg)
                    else:
                        try:
                            nargs[i] = SR.coerce(carg)
                        except Exception:
                            raise TypeError, "cannot coerce arguments: %s"%(err)
                args = nargs
        else: # coerce == False
            for a in args:
                if not PY_TYPE_CHECK(a, Expression):
                    raise TypeError, "arguments must be symbolic expressions"

        cdef GEx res
        cdef GExVector vec
        if self._nargs == 0 or self._nargs > 3:
            for i from 0 <= i < len(args):
                vec.push_back((<Expression>args[i])._gobj)
            res = g_function_evalv(self._serial, vec, hold)
        elif self._nargs == 1:
            res = g_function_eval1(self._serial,
                    (<Expression>args[0])._gobj, hold)
        elif self._nargs == 2:
            res = g_function_eval2(self._serial, (<Expression>args[0])._gobj,
                    (<Expression>args[1])._gobj, hold)
        elif self._nargs == 3:
            res = g_function_eval3(self._serial,
                    (<Expression>args[0])._gobj, (<Expression>args[1])._gobj,
                    (<Expression>args[2])._gobj, hold)


        if not symbolic_input and is_a_numeric(res):
            return py_object_from_numeric(res)

        return new_Expression_from_GEx(SR, res)

    def name(self):
        """
        Returns the name of this function.

        EXAMPLES::

            sage: foo = function("foo", nargs=2)
            sage: foo.name()
            'foo'
        """
        return self._name

    def number_of_arguments(self):
        """
        Returns the number of arguments that this function takes.

        EXAMPLES::

            sage: foo = function("foo", nargs=2)
            sage: foo.number_of_arguments()
            2
            sage: foo(x,x)
            foo(x, x)

            sage: foo(x)
            Traceback (most recent call last):
            ...
            TypeError: Symbolic function foo takes exactly 2 arguments (1 given)
        """
        return self._nargs

    def variables(self):
        """
        Returns the variables (of which there are none) present in
        this SFunction.

        EXAMPLES::

            sage: sin.variables()
            ()
        """
        return ()

    def default_variable(self):
        """
        Returns a default variable.

        EXAMPLES::

            sage: sin.default_variable()
            x
        """
        return SR.var('x')

    def _interface_init_(self, I=None):
        """
        EXAMPLES::

             sage: sin._interface_init_(maxima)
             'sin'
        """
        if I is None:
            return self._name
        return self._conversions.get(I.name(), self._name)

    def _mathematica_init_(self):
        """
        EXAMPLES::

             sage: sin._mathematica_init_()
             'Sin'
             sage: exp._mathematica_init_()
             'Exp'
             sage: (exp(x) + sin(x) + tan(x))._mathematica_init_()
             '(Exp[x])+(Sin[x])+(Tan[x])'
        """
        s = self._conversions.get('mathematica', None)
        return s if s is not None else repr(self).capitalize()

    def _sympy_init_(self, I=None):
        """
        EXAMPLES::

            sage: arcsin._sympy_init_()
            'asin'
            sage: from sage.symbolic.function import SymbolicFunction
            sage: g = SymbolicFunction('g', conversions=dict(sympy='gg'))
            sage: g._sympy_init_()
            'gg'
            sage: g(x)._sympy_()
            Traceback (most recent call last):
            ...
            NotImplementedError: SymPy function 'gg' doesn't exist
        """
        return self._conversions.get('sympy', self._name)

    def _maxima_init_(self, I=None):
        """
        EXAMPLES::

            sage: exp._maxima_init_()
            'exp'
            sage: from sage.symbolic.function import SymbolicFunction
            sage: f = SymbolicFunction('f', latex_name='f', conversions=dict(maxima='ff'))
            sage: f._maxima_init_()
            'ff'
        """
        return self._conversions.get('maxima', self._name)

    def _fast_float_(self, *vars):
        """
        Returns an object which provides fast floating point evaluation of
        self.

        See sage.ext.fast_eval? for more information.

        EXAMPLES::

            sage: sin._fast_float_()
            <sage.ext.fast_eval.FastDoubleFunc object at 0x...>
            sage: sin._fast_float_()(0)
            0.0

        ::

            sage: ff = cos._fast_float_(); ff
            <sage.ext.fast_eval.FastDoubleFunc object at 0x...>
            sage: ff.is_pure_c()
            True
            sage: ff(0)
            1.0

        ::

            sage: ff = erf._fast_float_()
            sage: ff.is_pure_c()
            False
            sage: ff(1.5)
            0.9661051464753108
            sage: erf(1.5)
            0.966105146475311
        """
        import sage.ext.fast_eval as fast_float

        args = [fast_float.fast_float_arg(n) for n in range(self.number_of_arguments())]
        try:
            return self(*args)
        except TypeError as err:
            return fast_float.fast_float_func(self, *args)

    def _fast_callable_(self, etb):
        r"""
        Given an ExpressionTreeBuilder, return an Expression representing
        this value.

        EXAMPLES::

            sage: from sage.ext.fast_callable import ExpressionTreeBuilder
            sage: etb = ExpressionTreeBuilder(vars=['x','y'])
            sage: sin._fast_callable_(etb)
            sin(v_0)
            sage: erf._fast_callable_(etb)
            {erf}(v_0)
        """
        args = [etb._var_number(n) for n in range(self.number_of_arguments())]
        return etb.call(self, *args)

    def _eval_numpy_(self, *args):
        r"""
        Evaluates this function at the given arguments.

        At least one of elements of args is supposed to be a numpy array.

        EXAMPLES::

            sage: import numpy
            sage: a = numpy.arange(5)
            sage: csc(a)
            doctest:270: RuntimeWarning: divide by zero encountered in divide
            array([        inf,  1.18839511,  1.09975017,  7.0861674 , -1.32134871])

            sage: factorial(a)
            Traceback (most recent call last):
            ...
            NotImplementedError: The Function factorial does not support numpy arrays as arguments
        """
        raise NotImplementedError("The Function %s does not support numpy arrays as arguments" % self.name())

    def _eval_mpmath_(self, *args):
        r"""
        Evaluates this function for arguments of mpmath types.

        The default implementation casts its arguments to sage reals
        of the appropriate precision.

        EXAMPLES::

        At the time of this writing, mpmath had no arcsin, only asin.
        So the following call would actually fall back to the default
        implementation, using sage reals instead of mpmath ones. This
        might change when aliases for these functions are established.

            sage: import mpmath
            sage: with mpmath.workprec(128): arcsin(mpmath.mpf('0.5'))
            mpf('0.52359877559829887307710723054658381403157')

        TESTS:

        To ensure that we actually can fall back to an implementation
        not using mpmath, we have to create a custom function which
        will certainly never get created in mpmath.

            sage: import mpmath
            sage: from sage.symbolic.function import BuiltinFunction
            sage: class NoMpmathFn(BuiltinFunction):
            ....:         def _eval_(self, arg):
            ....:                 parent = arg.parent()
            ....:                 prec = parent.prec()
            ....:                 assert parent == RealField(prec)
            ....:                 return prec
            sage: noMpmathFn = NoMpmathFn("noMpmathFn")
            sage: with mpmath.workprec(64): noMpmathFn(sqrt(mpmath.mpf('2')))
            mpf('64.0')
            sage: mpmath.noMpmathFn = lambda x: 123
            sage: with mpmath.workprec(64): noMpmathFn(sqrt(mpmath.mpf('2')))
            123
            sage: del mpmath.noMpmathFn

        """
        import mpmath
        from sage.libs.mpmath.utils import mpmath_to_sage, sage_to_mpmath
        prec = mpmath.mp.prec
        args = [mpmath_to_sage(x, prec)
                if isinstance(x, (mpmath.mpf, mpmath.mpc)) else x
                for x in args]
        res = self(*args)
        res = sage_to_mpmath(res, prec)
        return res

cdef class GinacFunction(BuiltinFunction):
    """
    This class provides a wrapper around symbolic functions already defined in
    Pynac/GiNaC.

    GiNaC provides custom methods for these functions defined at the C++ level.
    It is still possible to define new custom functionality or override those
    already defined.

    There is also no need to register these functions.
    """
    def __init__(self, name, nargs=1, latex_name=None, conversions=None,
            ginac_name=None, evalf_params_first=True):
        """
        TESTS::

            sage: from sage.functions.trig import Function_sin
            sage: s = Function_sin() # indirect doctest
            sage: s(0)
            0
            sage: s(pi)
            0
            sage: s(pi/2)
            1
        """
        self._ginac_name = ginac_name
        BuiltinFunction.__init__(self, name, nargs, latex_name, conversions,
                evalf_params_first=evalf_params_first)

    cdef _is_registered(self):
        # Since this is function is defined in C++, it is already in
        # ginac's function registry
        fname = self._ginac_name if self._ginac_name is not None else self._name
        # get serial
        try:
            self._serial = find_function(fname, self._nargs)
        except ValueError as err:
            raise ValueError, "cannot find GiNaC function with name %s and %s arguments"%(fname, self._nargs)

        global sfunction_serial_dict
        return self._serial in sfunction_serial_dict

    cdef _register_function(self):
        # We don't need to add anything to GiNaC's function registry
        # However, if any custom methods were provided in the python class,
        # we should set the properties of the function_options object
        # corresponding to this function
        cdef GFunctionOpt opt = g_registered_functions().index(self._serial)

        if hasattr(self, '_eval_'):
            opt.eval_func(self)

        if not self._evalf_params_first:
            opt.do_not_evalf_params()

        if hasattr(self, '_evalf_'):
            opt.evalf_func(self)

        if hasattr(self, '_conjugate_'):
            opt.conjugate_func(self)

        if hasattr(self, '_real_part_'):
            opt.real_part_func(self)

        if hasattr(self, '_imag_part_'):
            opt.imag_part_func(self)

        if hasattr(self, '_derivative_'):
            opt.derivative_func(self)

        if hasattr(self, '_tderivative_'):
            opt.do_not_apply_chain_rule()
            opt.derivative_func(self)

        if hasattr(self, '_power_'):
            opt.power_func(self)

        if hasattr(self, '_series_'):
            opt.series_func(self)

        # overriding print functions is not supported

        if self._latex_name:
            opt.latex_name(self._latex_name)

        g_foptions_assign(g_registered_functions().index(self._serial), opt)


cdef class BuiltinFunction(Function):
    """
    This is the base class for symbolic functions defined in Sage.

    If a function is provided by the Sage library, we don't need to pickle
    the custom methods, since we can just initialize the same library function
    again. This allows us to use Cython for custom methods.

    We assume that each subclass of this class will define one symbolic
    function. Make sure you use subclasses and not just call the initializer
    of this class.
    """
    def __init__(self, name, nargs=1, latex_name=None, conversions=None,
            evalf_params_first=True, alt_name=None):
        """
        TESTS::

            sage: from sage.functions.trig import Function_cot
            sage: c = Function_cot() # indirect doctest
            sage: c(pi/2)
            0
        """
        Function.__init__(self, name, nargs, latex_name, conversions,
                evalf_params_first, alt_name = alt_name)

    def __call__(self, *args, bint coerce=True, bint hold=False,
            bint dont_call_method_on_arg=False):
        r"""
        Evaluate this function on the given arguments and return the result.

        EXAMPLES::

            sage: exp(5)
            e^5
            sage: gamma(15)
            87178291200

        TESTS::

            sage: from sage.symbolic.function import BuiltinFunction
            sage: class A:
            ....:     def foo(self):
            ....:         return 'foo'
            sage: foo = BuiltinFunction(name='foo')
            sage: foo(A())
            'foo'
            sage: bar = BuiltinFunction(name='bar', alt_name='foo')
            sage: bar(A())
            'foo'
        """
        # if there is only one argument, and the argument has an attribute
        # with the same name as this function, try to call it to get the result
        # The argument dont_call_method_on_arg is used to prevent infinite loops
        # when .exp(), .log(), etc. methods call this symbolic function on
        # themselves
        if len(args) == 1 and not hold and not dont_call_method_on_arg:
            arg = args[0]
            method = getattr(arg, self._name, None)
            if callable(method):
                return method()
            elif self._alt_name is not None:
                method = getattr(arg, self._alt_name, None)
                if method is not None:
                    return method()

        res = super(BuiltinFunction, self).__call__(
                        *args, coerce=coerce, hold=hold)

        # we want to convert the result to the original parent if the input
        # is not exact, so we store the parent here
        org_parent = parent_c(args[0])

        # convert the result back to the original parent previously stored
        # otherwise we end up with
        #     sage: arctan(RR(1))
        #     1/4*pi
        # which is surprising, to say the least...
        if org_parent is not SR and \
                (org_parent is float or org_parent is complex or \
                (PY_TYPE_CHECK(org_parent, Parent) and \
                    not org_parent.is_exact())):
            try:
                return org_parent(res)
            except (TypeError, ValueError):
                pass

            # conversion to the original parent failed
            # we try if it works with the corresponding complex domain
            if org_parent is float:
                try:
                    return complex(res)
                except (TypeError, ValueError):
                    pass
            elif hasattr(org_parent, 'complex_field'):
                try:
                    return org_parent.complex_field()(res)
                except (TypeError, ValueError):
                    pass

        return res

    cdef _is_registered(self):
        """
        TESTS:

        Check if :trac:`13586` is fixed::

            sage: from sage.symbolic.function import BuiltinFunction
            sage: class AFunction(BuiltinFunction):
            ....:       def __init__(self, name, exp=1):
            ....:           self.exponent=exp
            ....:           BuiltinFunction.__init__(self, name, nargs=1)
            ....:       def _eval_(self, arg):
            ....:               return arg**self.exponent
            sage: p2 = AFunction('p2', 2)
            sage: p2(x)
            x^2
            sage: p3 = AFunction('p3', 3)
            sage: p3(x)
            x^3
            sage: loads(dumps(cot)) == cot    # :trac:`15138`
            True
        """
        # check if already defined
        cdef int serial = -1

        # search ginac registry for name and nargs
        try:
            serial = find_function(self._name, self._nargs)
        except ValueError as err:
            pass

        # if match, get operator from function table
        global sfunction_serial_dict
        if serial != -1 and serial in sfunction_serial_dict and \
                sfunction_serial_dict[serial].__class__ == self.__class__:
                    # if the returned function is of the same type
                    self._serial = serial
                    return True

        return False

    def __reduce__(self):
        """
        EXAMPLES::

            sage: cot.__reduce__()
            (<class 'sage.functions.trig.Function_cot'>, ())

            sage: f = loads(dumps(cot)) #indirect doctest
            sage: f(pi/2)
            0
        """
        return self.__class__, tuple()

    # this is required to read old pickles of erf, elliptic_ec, etc.
    def __setstate__(self, state):
        """
        EXAMPLES::

            sage: cot.__setstate__([1,0])
            Traceback (most recent call last):
            ...
            ValueError: cannot read pickle
            sage: cot.__setstate__([0]) #don't try this at home
        """
        if state[0] == 0:
            # old pickle data
            # we call __init__ since Python only allocates the class and does
            # not call __init__ before passing the pickled state to __setstate__
            self.__init__()
        else:
            # we should never end up here
            raise ValueError, "cannot read pickle"


cdef class SymbolicFunction(Function):
    """
    This is the basis for user defined symbolic functions. We try to pickle or
    hash the custom methods, so subclasses must be defined in Python not Cython.
    """
    def __init__(self, name, nargs=0, latex_name=None, conversions=None,
            evalf_params_first=True):
        """
        EXAMPLES::

            sage: from sage.symbolic.function import SymbolicFunction
            sage: class my_function(SymbolicFunction):
            ....:     def __init__(self):
            ....:         SymbolicFunction.__init__(self, 'foo', nargs=2)
            ....:     def _evalf_(self, x, y, parent=None, algorithm=None):
            ....:         return x*y*2r
            ....:     def _conjugate_(self, x, y):
            ....:         return x
            sage: foo = my_function()
            sage: foo
            foo
            sage: foo(2,3)
            foo(2, 3)
            sage: foo(2,3).n()
            12.0000000000000
            sage: foo(2,3).conjugate()
            2
        """
        self.__hinit = False
        Function.__init__(self, name, nargs, latex_name, conversions,
                evalf_params_first)


    cdef _is_registered(SymbolicFunction self):
        # see if there is already an SFunction with the same state
        cdef Function sfunc
        cdef long myhash = self._hash_()
        for sfunc in sfunction_serial_dict.itervalues():
            if PY_TYPE_CHECK(sfunc, SymbolicFunction) and \
                    myhash == (<SymbolicFunction>sfunc)._hash_():
                # found one, set self._serial to be a copy
                self._serial = sfunc._serial
                return True

        return False

    # cache the hash value of this function
    # this is used very often while unpickling to see if there is already
    # a function with the same properties
    cdef long _hash_(self) except -1:
        if not self.__hinit:
            # create a string representation of this SFunction
            slist = [self._nargs, self._name, str(self._latex_name),
                    self._evalf_params_first]
            for fname in sfunctions_funcs:
                real_fname = '_%s_'%fname
                if hasattr(self, '%s'%real_fname):
                    slist.append(hash(getattr(self, real_fname).__code__))
                else:
                    slist.append(' ')
            self.__hcache = hash(tuple(slist))
            self.__hinit = True
        return self.__hcache

    def __hash__(self):
        """
        TESTS::

            sage: foo = function("foo", nargs=2)
            sage: hash(foo)      # random output
            -6859868030555295348

            sage: def ev(self, x): return 2*x
            sage: foo = function("foo", nargs=2, eval_func = ev)
            sage: hash(foo)      # random output
            -6859868030555295348
        """
        return self._serial*self._hash_()

    def __getstate__(self):
        """
        Returns a tuple describing the state of this object for pickling.

        Pickling SFunction objects is limited by the ability to pickle
        functions in python. We use sage.misc.fpickle.pickle_function for
        this purpose, which only works if there are no nested functions.


        This should return all information that will be required to unpickle
        the object. The functionality for unpickling is implemented in
        __setstate__().

        In order to pickle SFunction objects, we return a tuple containing

         * 0  - as pickle version number
                in case we decide to change the pickle format in the feature
         * name of this function
         * number of arguments
         * latex_name
         * a tuple containing attempts to pickle the following optional
           functions, in the order below
           * eval_f
           * evalf_f
           * conjugate_f
           * real_part_f
           * imag_part_f
           * derivative_f
           * power_f
           * series_f
           * print_f
           * print_latex_f

        EXAMPLES::

            sage: foo = function("foo", nargs=2)
            sage: foo.__getstate__()
            (2, 'foo', 2, None, {}, True, [None, None, None, None, None, None, None, None, None, None, None])
            sage: t = loads(dumps(foo))
            sage: t == foo
            True
            sage: var('x,y')
            (x, y)
            sage: t(x,y)
            foo(x, y)

            sage: def ev(self, x,y): return 2*x
            sage: foo = function("foo", nargs=2, eval_func = ev)
            sage: foo.__getstate__()
            (2, 'foo', 2, None, {}, True, ["...", None, None, None, None, None, None, None, None, None, None])

            sage: u = loads(dumps(foo))
            sage: u == foo
            True
            sage: t == u
            False
            sage: u(y,x)
            2*y

            sage: def evalf_f(self, x, **kwds): return int(6)
            sage: foo = function("foo", nargs=1, evalf_func=evalf_f)
            sage: foo.__getstate__()
            (2, 'foo', 1, None, {}, True, [None, "...", None, None, None, None, None, None, None, None, None])

            sage: v = loads(dumps(foo))
            sage: v == foo
            True
            sage: v == u
            False
            sage: foo(y).n()
            6
            sage: v(y).n()
            6

        Test pickling expressions with symbolic functions::

            sage: u = loads(dumps(foo(x)^2 + foo(y) + x^y)); u
            foo(x)^2 + x^y + foo(y)
            sage: u.subs(y=0)
            foo(x)^2 + foo(0) + 1
            sage: u.subs(y=0).n()
            43.0000000000000
        """
        return (2, self._name, self._nargs, self._latex_name, self._conversions,
                self._evalf_params_first,
                map(pickle_wrapper, [getattr(self, '_%s_'%fname) \
                        if hasattr(self, '_%s_'%fname) else None \
                        for fname in sfunctions_funcs]))

    def __setstate__(self, state):
        """
        Initializes the state of the object from data saved in a pickle.

        During unpickling __init__ methods of classes are not called, the saved
        data is passed to the class via this function instead.

        TESTS::

            sage: var('x,y')
            (x, y)
            sage: foo = function("foo", nargs=2)
            sage: bar = function("bar", nargs=1)
            sage: bar.__setstate__(foo.__getstate__())

        ::

            sage: g = function('g', nargs=1, conjugate_func=lambda y,x: 2*x)
            sage: st = g.__getstate__()
            sage: f = function('f')
            sage: f(x)
            f(x)
            sage: f(x).conjugate() # no special conjugate method
            conjugate(f(x))
            sage: f.__setstate__(st)
            sage: f(x+1).conjugate() # now there is a special method
            2*x + 2

        Note that the other direction doesn't work here, since foo._hash_()
        hash already been initialized.::

            sage: bar
            foo
            sage: bar(x,y)
            foo(x, y)
        """
        # check input
        if not ((state[0] == 1 and len(state) == 6) or \
                (state[0] == 2 and len(state) == 7)):
            raise ValueError, "unknown state information"

        name = state[1]
        nargs = state[2]
        latex_name = state[3]
        conversions = state[4]

        if state[0] == 1:
            evalf_params_first = True
            function_pickles = state[5]
        elif state[0] == 2:
            evalf_params_first = state[5]
            function_pickles = state[6]

        for pickle, fname in zip(function_pickles, sfunctions_funcs):
            if pickle:
                real_fname = '_%s_'%fname
                setattr(self, real_fname, unpickle_function(pickle))

        SymbolicFunction.__init__(self, name, nargs, latex_name,
                conversions, evalf_params_first)


cdef class DeprecatedSFunction(SymbolicFunction):
    cdef dict __dict__
    def __init__(self, name, nargs=0, latex_name=None):
        """
        EXAMPLES::

            sage: from sage.symbolic.function import DeprecatedSFunction
            sage: foo = DeprecatedSFunction("foo", 2)
            sage: foo
            foo
            sage: foo(x,2)
            foo(x, 2)
            sage: foo(2)
            Traceback (most recent call last):
            ...
            TypeError: Symbolic function foo takes exactly 2 arguments (1 given)
        """
        self.__dict__ = {}
        SymbolicFunction.__init__(self, name, nargs, latex_name)

    def __getattr__(self, attr):
        """
        This method allows us to access attributes set by
        :meth:`__setattr__`.

        EXAMPLES::

            sage: from sage.symbolic.function import DeprecatedSFunction
            sage: foo = DeprecatedSFunction("foo", 2)
            sage: foo.bar = 4
            sage: foo.bar
            4
        """
        try:
            return self.__dict__[attr]
        except KeyError:
            raise AttributeError, attr

    def __setattr__(self, attr, value):
        """
        This method allows us to store arbitrary Python attributes
        on symbolic functions which is normally not possible with
        Cython extension types.

        EXAMPLES::

            sage: from sage.symbolic.function import DeprecatedSFunction
            sage: foo = DeprecatedSFunction("foo", 2)
            sage: foo.bar = 4
            sage: foo.bar
            4
        """
        self.__dict__[attr] = value

    def __reduce__(self):
        """
        EXAMPLES::

            sage: from sage.symbolic.function import DeprecatedSFunction
            sage: foo = DeprecatedSFunction("foo", 2)
            sage: foo.__reduce__()
            (<function unpickle_function at ...>, ('foo', 2, None, {}, True, [None, None, None, None, None, None, None, None, None, None, None]))
        """
        from sage.symbolic.function_factory import unpickle_function
        state = self.__getstate__()
        name = state[1]
        nargs = state[2]
        latex_name = state[3]
        conversions = state[4]
        evalf_params_first = state[5]
        pickled_functions = state[6]
        return (unpickle_function, (name, nargs, latex_name, conversions,
            evalf_params_first, pickled_functions))

    def __setstate__(self, state):
        """
        EXAMPLES::

            sage: from sage.symbolic.function import DeprecatedSFunction
            sage: foo = DeprecatedSFunction("foo", 2)
            sage: foo.__setstate__([0, 'bar', 1, '\\bar', [None]*10])
            sage: foo
            bar
            sage: foo(x)
            bar(x)
            sage: latex(foo(x))
            \bar\left(x\right)
        """
        name = state[1]
        nargs = state[2]
        latex_name = state[3]
        self.__dict__ = {}
        for pickle, fname in zip(state[4], sfunctions_funcs):
            if pickle:
                if fname == 'evalf':
                    from sage.symbolic.function_factory import \
                            deprecated_custom_evalf_wrapper
                    setattr(self, '_evalf_',
                            deprecated_custom_evalf_wrapper(
                                unpickle_function(pickle)))
                    continue
                real_fname = '_%s_'%fname
                setattr(self, real_fname, unpickle_function(pickle))

        SymbolicFunction.__init__(self, name, nargs, latex_name, None)

SFunction = DeprecatedSFunction
PrimitiveFunction = DeprecatedSFunction


def get_sfunction_from_serial(serial):
    """
    Returns an already created SFunction given the serial.  These are
    stored in the dictionary
    `sage.symbolic.function.sfunction_serial_dict`.

    EXAMPLES::

        sage: from sage.symbolic.function import get_sfunction_from_serial
        sage: get_sfunction_from_serial(65) #random
        f
    """
    global sfunction_serial_dict
    return sfunction_serial_dict.get(serial)

def pickle_wrapper(f):
    """
    Returns a pickled version of the function f if f is not None;
    otherwise, it returns None.  This is a wrapper around
    :func:`pickle_function`.

    EXAMPLES::

        sage: from sage.symbolic.function import pickle_wrapper
        sage: def f(x): return x*x
        sage: pickle_wrapper(f)
        "csage...."
        sage: pickle_wrapper(None) is None
        True
    """
    if f is None:
        return None
    return pickle_function(f)

def unpickle_wrapper(p):
    """
    Returns a unpickled version of the function defined by *p* if *p*
    is not None; otherwise, it returns None.  This is a wrapper around
    :func:`unpickle_function`.

    EXAMPLES::

        sage: from sage.symbolic.function import pickle_wrapper, unpickle_wrapper
        sage: def f(x): return x*x
        sage: s = pickle_wrapper(f)
        sage: g = unpickle_wrapper(s)
        sage: g(2)
        4
        sage: unpickle_wrapper(None) is None
        True
    """
    if p is None:
        return None
    return unpickle_function(p)

def is_inexact(x):
    """
    Returns True if the argument is an inexact object.

    TESTS::

        sage: from sage.symbolic.function import is_inexact
        sage: is_inexact(5)
        False
        sage: is_inexact(5.)
        True
        sage: is_inexact(pi)
        True
        sage: is_inexact(5r)
        False
        sage: is_inexact(5.4r)
        True
    """
    if isinstance(x, (float, complex)):
        return True
    if isinstance(x, Element):
        return not (<Element>x)._parent.is_exact()
    return False<|MERGE_RESOLUTION|>--- conflicted
+++ resolved
@@ -247,17 +247,11 @@
         if len(args) == 1:
             x = args[0]
             try:
-<<<<<<< HEAD
-                return getattr(x, self.name())()
-            except AttributeError:
-                pass
-=======
                 method = getattr(x, self.name())
             except AttributeError:
                 pass
             else:
                 return method()
->>>>>>> 12622621
             if is_inexact(x) and not parent_c(x) is SR:
                 return self._evalf_(x, parent=parent(x))
             return
