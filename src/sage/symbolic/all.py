--- conflicted
+++ resolved
@@ -1,7 +1,3 @@
-<<<<<<< HEAD
-from __future__ import absolute_import
-=======
->>>>>>> 2e8cf09c
 from sage.misc.lazy_import import lazy_import
 
 import sage.libs.pynac.pynac # initialize pynac before .ring
