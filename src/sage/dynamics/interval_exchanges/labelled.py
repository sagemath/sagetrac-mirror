--- conflicted
+++ resolved
@@ -670,8 +670,8 @@
                 if i == 1: return 0
                 i = 1
                 j = 0
-<<<<<<< HEAD
-        return self._intervals[i][j] - other._intervals[i][j]
+
+        return self._labels[i][j] - other._labels[i][j]
 
     @lazy_attribute
     def _twin(self):
@@ -687,10 +687,7 @@
             sage: p._twin
             [[1, 0], [1, 0]]
         """
-        return twin_list_iet(self._intervals)
-=======
-        return self._labels[i][j] - other._labels[i][j]
->>>>>>> 62797e9d
+        return twin_list_iet(self._labels)
 
     def reduced(self):
         r"""
