--- conflicted
+++ resolved
@@ -167,12 +167,7 @@
             else:
                 self._alphabet = Alphabet(intervals[0] + intervals[1])
 
-<<<<<<< HEAD
-            print self._alphabet
-            self._intervals = [
-=======
             self._labels = [
->>>>>>> 918f6385
                 map(self._alphabet.rank, intervals[0]),
                 map(self._alphabet.rank, intervals[1])]
 
