--- conflicted
+++ resolved
@@ -200,7 +200,6 @@
 
         TESTS::
 
-<<<<<<< HEAD
            sage: s = t.normalize('bla')
            Traceback (most recent call last):
            ...
@@ -214,22 +213,6 @@
             float(total)
         except ValueError:
             raise TypeError("unable to convert {!r} to a float".format(total))
-=======
-            sage: t.normalize(total=4*I)
-            Traceback (most recent call last):
-            ...
-            TypeError: unable to convert x (='4*I') into a real number
-
-            sage: t.normalize(total=-4)
-            Traceback (most recent call last):
-            ...
-            ValueError: the total length must be positive
-        """
-        try:
-            float(total)
-        except TypeError:
-            raise TypeError("unable to convert x (='%s') into a real number" % str(total))
->>>>>>> 62797e9d
 
         if total <= 0:
            raise ValueError("the total length must be positive")
