--- conflicted
+++ resolved
@@ -445,25 +445,15 @@
 
     ALGORITHM:
 
-<<<<<<< HEAD
-    Define the map `Q_c(z) = z^2 + c` for some `c \in \mathbb{C}`. Let `R_c =
-    \bigl(1 + \sqrt{1 + 4|c|}\bigr)/2`. For every `p \in \mathbb{C}`, if
-    `|Q_{c}^{k}(p)| > R_c` for some `k \geq 0`, then `Q_{c}^{n}(p) \to \infty`.
-    Let `N` be the maximum number of iterations. Compute the first `N` points on
-    the orbit of `p` under `Q_c`. If for any `k < N`, `|Q_{c}^{k}(p)| > R_c`, we
-    stop the iteration and assign a color to the point `p` based on how quickly
-    `p` escaped to infinity under iteration of `Q_c`. If `|Q_{c}^{i}(p)| \leq R_c`
-    for all `i \leq N`, we assume `p` is in the Julia set and assign the point `p`
-    the color black.
-=======
-    For every `p \in \mathbb{C}`, if `|f^{k}(p)| > 2` for some `k \geq 0`,
-    then `f^{n}(p) \to \infty`. Let `N` be the maximum number of iterations.
+    Let `R_c = \bigl(1 + \sqrt{1 + 4|c|}\bigr)/2` if the polynomial is of the
+    form `f(z) = z^2 + c`; otherwise, let `R_c = 2`.
+    For every `p \in \mathbb{C}`, if `|f^{k}(p)| > R_c` for some `k \geq 0`,
+    then `f^{n}(p) \to \infty`.  Let `N` be the maximum number of iterations.
     Compute the first `N` points on the orbit of `p` under `f`. If for
-    any `k < N`, `|f^{k}(p)| > 2`, we stop the iteration and assign a color
+    any `k < N`, `|f^{k}(p)| > R_c`, we stop the iteration and assign a color
     to the point `p` based on how quickly `p` escaped to infinity under
-    iteration of `f`. If `|f^{i}(p)| \leq 2` for all `i \leq N`, we assume
+    iteration of `f`. If `|f^{i}(p)| \leq R_c` for all `i \leq N`, we assume
     `p` is in the Julia set and assign the point `p` the color black.
->>>>>>> 87c30579
 
     INPUT:
 
