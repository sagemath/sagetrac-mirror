"""
Standard C helper code for Cython modules

Standard useful stuff for Sage Cython modules to include:
See stdsage.h for macros and stdsage.c for C functions.

Each module currently gets its own copy of this, which is why
we call the initialization code below.
"""
#*****************************************************************************
#       Copyright (C) 2005, 2006 William Stein <wstein@gmail.com>
#
#  Distributed under the terms of the GNU General Public License (GPL)
#  as published by the Free Software Foundation; either version 2 of
#  the License, or (at your option) any later version.
#                  http://www.gnu.org/licenses/
#*****************************************************************************

cdef extern from "stdsage.h":
    ctypedef void PyObject

    # Global tuple -- useful optimization
    void init_global_empty_tuple()
    object PY_NEW(object t)
    object PY_NEW_SAME_TYPE(object t)

    void* PY_TYPE(object o)
    bint PY_TYPE_CHECK(object o, object t)
    bint PY_TYPE_CHECK_EXACT(object o, object t)

    object IS_INSTANCE(object o, object t)
    void PY_SET_TP_NEW(object t1, object t2)
    bint HAS_DICTIONARY(object o)
    bint PY_IS_NUMERIC(object o)

    void init_memory_functions() nogil
    void init_csage()
    void init_csage_module()

<<<<<<< HEAD
# Memory management
cdef extern from "stdsage.h":
    void  sage_free(void *p) nogil
    void* sage_realloc(void *p, size_t n) nogil
    void* sage_malloc(size_t) nogil
    void* sage_calloc(size_t nmemb, size_t size) nogil
    void  init_memory_functions() nogil
    void  init_csage()
=======
from sage.ext.memory cimport sage_free, sage_realloc, sage_malloc, sage_calloc


# Do this for every single module that links in stdsage.
init_csage_module()
>>>>>>> 148f872b
<|MERGE_RESOLUTION|>--- conflicted
+++ resolved
@@ -35,21 +35,5 @@
 
     void init_memory_functions() nogil
     void init_csage()
-    void init_csage_module()
 
-<<<<<<< HEAD
-# Memory management
-cdef extern from "stdsage.h":
-    void  sage_free(void *p) nogil
-    void* sage_realloc(void *p, size_t n) nogil
-    void* sage_malloc(size_t) nogil
-    void* sage_calloc(size_t nmemb, size_t size) nogil
-    void  init_memory_functions() nogil
-    void  init_csage()
-=======
-from sage.ext.memory cimport sage_free, sage_realloc, sage_malloc, sage_calloc
-
-
-# Do this for every single module that links in stdsage.
-init_csage_module()
->>>>>>> 148f872b
+from sage.ext.memory cimport sage_free, sage_realloc, sage_malloc, sage_calloc