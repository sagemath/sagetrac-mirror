#define mod_int size_t


/* This is the largest value we can do arithmatic on without risking overflowing.
 * It will be optimized to a constant if any optimization is turned on.
 * The expression below assumes unsigned.
 */
#define MOD_INT_MAX ((1 << (sizeof(mod_int)*4)) - 1)
#define MOD_INT_OVERFLOW ((1 << (sizeof(mod_int)*8)) - 1)

/* Don't want to be up against the limit so
 * we have room to gather.
 */
<<<<<<< HEAD
#define START_PRIME_MAX (MOD_INT_MAX/7)
=======
#define START_PRIME_MAX (MOD_INT_MAX/7)

#define LINBOX_PRIME_MAX ((1<< 50)-1)
>>>>>>> 2e0df62f
<|MERGE_RESOLUTION|>--- conflicted
+++ resolved
@@ -11,10 +11,6 @@
 /* Don't want to be up against the limit so
  * we have room to gather.
  */
-<<<<<<< HEAD
-#define START_PRIME_MAX (MOD_INT_MAX/7)
-=======
 #define START_PRIME_MAX (MOD_INT_MAX/7)
 
-#define LINBOX_PRIME_MAX ((1<< 50)-1)
->>>>>>> 2e0df62f
+#define LINBOX_PRIME_MAX ((1<< 50)-1)