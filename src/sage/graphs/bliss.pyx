# distutils: language = c++
# distutils: libraries = bliss
# sage_setup: distribution = sagemath-bliss

r"""
Interface with bliss: graph (iso/auto)morphism

Implemented functions:

.. csv-table::
    :class: contentstable
    :widths: 30, 70
    :delim: |

    :meth:`automorphism_group` | Return the automorphism group of the given (di)graph
    :meth:`canonical_form` | Return a canonical label for the given (di)graph

AUTHORS:

    - Jernej Azarija
"""

# ****************************************************************************
#       Copyright (C) 2015 Jernej Azarija
#       Copyright (C) 2015 Nathann Cohen <nathann.cohen@gail.com>
#       Copyright (C) 2018 Christian Stump <christian.stump@gmail.com>
#
# This program is free software: you can redistribute it and/or modify
# it under the terms of the GNU General Public License as published by
# the Free Software Foundation, either version 2 of the License, or
# (at your option) any later version.
#                  http://www.gnu.org/licenses/
# ****************************************************************************

from libc.limits cimport LONG_MAX

from cysignals.memory cimport check_calloc, sig_free

cdef extern from "bliss/graph.hh" namespace "bliss":

    cdef cppclass Stats:
        pass

    cdef cppclass AbstractGraph:
        pass

    cdef cppclass Graph(AbstractGraph):
        Graph(const unsigned int)
        void add_edge(const unsigned int, const unsigned int)
<<<<<<< HEAD
        void change_color(const unsigned int, const unsigned int);
        const unsigned int* canonical_form(Stats&)

cdef extern from "bliss/digraph.hh" namespace "bliss":
=======
        void find_automorphisms(Stats&, void (*)(void* , unsigned int,
                    const unsigned int*), void*)
        void change_color(const unsigned int, const unsigned int)
        const unsigned int* canonical_form(Stats&, void (*)(void*,unsigned int,
                    const unsigned int*), void*)
>>>>>>> 1e8ba0aa

    cdef cppclass Digraph(AbstractGraph):
        Digraph(const unsigned int)
        void add_edge(const unsigned int, const unsigned int)
<<<<<<< HEAD
        void change_color(const unsigned int, const unsigned int);
        const unsigned int* canonical_form(Stats&)
=======
        void find_automorphisms(Stats&, void (*)(void* , unsigned int,
                    const unsigned int*), void*)
        void change_color(const unsigned int, const unsigned int)
        const unsigned int* canonical_form(Stats&, void (*)(void*,unsigned int,
                    const unsigned int*), void*)
>>>>>>> 1e8ba0aa
        unsigned int get_hash()

cdef extern from "bliss_find_automorphisms.h":

    void bliss_find_automorphisms(Graph*, void (*)(void*, unsigned int, const unsigned int*), void*, Stats&)
    void bliss_find_automorphisms(Digraph*, void (*)(void*, unsigned int, const unsigned int*), void*, Stats&)


cdef int encoding_numbits(int n):
    r"""
    Return the number of bits needed to encode the ``n`` numbers from ``1`` to ``n``. In
    other words, the last bit set in ``n``.
    """
    if n <= 0:
        return 0
    cdef int i = 0
    while n:
        n >>= 1
        i += 1
    return i


cdef void add_gen(void *user_param, unsigned int n, const unsigned int *aut):
    r"""
    Function called each time a new generator of the automorphism group is
    found.

    This function is used to append the new generators to a Python list. Its
    main job is to translate a permutation into disjoint cycles.

    INPUT:

    - ``user_param`` -- ``void *``; in the current implementation, points toward
      a Python object which is a pair ``(list_of_current_generators,
      vert_to_integer_labelling)``.

    - ``n`` -- ``int``; number of points in the graph

    - ``aut`` -- ``int *``; an automorphism of the graph
    """
    cdef int N
    cdef int tmp    = 0
    cdef int cur    = 0
    cdef list perm  = []
    cdef bint* done = <bint*> check_calloc(n, sizeof(bint))
    cdef int i

    gens, int_to_vertex, N = <object>user_param

    while cur < N:
        if not done[cur]:
            tmp = cur
            cycle = [int_to_vertex[cur]]
            done[cur] = True

            while aut[tmp] != cur:
                tmp = aut[tmp]
                done[tmp] = True
                cycle.append(int_to_vertex[tmp])

            perm.append(tuple(cycle))

        cur += 1

    gens.append(perm)

    sig_free(done)

#####################################################
# constructing bliss graphs from edge lists
#####################################################

cdef Graph *bliss_graph_from_labelled_edges(int Vnr, int Lnr, Vout, Vin, labels, partition):
    r"""
    Return a bliss graph from the input data

    For edge labelled graphs, the bliss graph is constructed using `Vnr *
    \log(Lnr)` many vertices as described in Sec. 14 of the `nauty reference
    manual <http://pallini.di.uniroma1.it/Guide.html>`_.

    More precisely, let `V` the vertices of the original graph. We
    construct the new graph on the vertex set
    `V \times \{0, \ldots, log(Lnr)\}`. The integers in the second factor of
    `V \times \{0, \ldots, \log(Lnr)` encode the coloring of the edges. Then

    - for each vertex `v` in `G` and each `i` in `0`, ..., `log(Lnr)-1`, we
      add an edge from `(v, i)` to `(v, i+1)`

    - for each edge `e` from `u` to `v` with label `lab` in `G` we add edges
      from `(u, i)` to `(v, i)` for each `i` so that the `i`-th bit of `lab+1`
      is set (recall that the labels range from `0` to `Lnr-1` and hence the
      binary encoding of `1` to `Lnr` is so that at least one bit is set and
      their binary encoding has length at most `log(Lnr)`)

    .. WARNING::

        the input is not checked for correctness, any wrong input will result in
        a segfault

    INPUT:

    - ``Vnr`` -- ``int``; number of vertices, such that the vertices are `0,
      \ldots, Vnr-1`

    - ``Lnr`` -- ``int``; number of labels, such that the labels are `0, \ldots,
      Lnr-1`

    - ``Vout`` -- ``list``; the list of vertices of outgoing edges

    - ``Vin`` -- ``list``; the list of vertices of ingoing edges

    - ``labels`` -- ``list``; the list of edge labels

    - ``partition`` -- an ordered partition of the vertex set
    """
    cdef Graph * g
    cdef int i, j, x, y, lab, Pnr, Enr, logLnr = 1

    if Lnr <= 1:
        g = new Graph(Vnr)
    else:
        logLnr = encoding_numbits(Lnr)
        g = new Graph(Vnr * logLnr)
    if not g:
        raise MemoryError("allocation failed")

    Enr = len(Vout)

    if Lnr <= 1:
        for i in range(Enr):
            g.add_edge(Vout[i], Vin[i])

    else:
        # arrows going up in layers
        for i in range(Vnr * (logLnr - 1)):
            g.add_edge(i, i + Vnr)

        # arrows inside layers shadowing the original graph
        for i in range(Enr):
            x = Vout[i]
            y = Vin[i]
            lab = labels[i] + 1
            j = 0
            while lab:
                if lab & 1:
                    g.add_edge(j * Vnr + x, j * Vnr + y)
                j += 1
                lab >>= 1

    # vertex partition gives colors
    if partition:
        Pnr = len(partition)
        for i in range(Pnr):
            for v in partition[i]:
                for j in range(logLnr):
                    g.change_color(j * Vnr + v, j * Pnr + i)
    else:
        for j in range(logLnr):
            for v in range(Vnr):
                g.change_color(j * Vnr + v, j)

    return g

cdef Digraph *bliss_digraph_from_labelled_edges(int Vnr, int Lnr, Vout, Vin, labels, partition):
    r"""
    Return a bliss digraph from the input data

    For edge labelled graphs, the bliss graph is constructed using `Vnr *
    \log(Lnr)` many vertices as described in Sec 14 in the `nauty reference
    manual <http://pallini.di.uniroma1.it/Guide.html>`_.

    .. WARNING::

        the input is not checked for correctness, any wrong input will result in
        a segfault

    INPUT:

    - ``Vnr`` -- ``int``; number of vertices, such that the vertices are `0,
      \ldots, Vnr-1`

    - ``Lnr`` -- ``int``; number of labels, such that the labels are `0, \ldots,
      Lnr-1`

    - ``Vout`` -- ``list``; the list of vertices of outgoing edges

    - ``Vin`` -- ``list``; the list of vertices of ingoing edges

    - ``labels`` -- ``list``; the list of edge labels

    - ``partition`` -- a partition of the vertex set
    """
    cdef Digraph *g
    cdef int i, j, x, y, lab, Pnr, Enr, logLnr = 1

    if Lnr <= 1:
        g = new Digraph(Vnr)
    else:
        logLnr = encoding_numbits(Lnr)
        g = new Digraph(Vnr * logLnr)
    if not g:
        raise MemoryError("allocation failed")

    Enr = len(Vout)

    if Lnr <= 1:
        for i in range(Enr):
            g.add_edge(Vout[i], Vin[i])
    else:
        # arrows going up in layers
        for i in range(Vnr * (logLnr - 1)):
            g.add_edge(i, i + Vnr)

        # arrows inside layers shadowing the original graph
        for i in range(Enr):
            x = Vout[i]
            y = Vin[i]
            lab = labels[i] + 1
            j = 0
            while lab:
                if lab & 1:
                    g.add_edge(j * Vnr + x, j * Vnr + y)
                j += 1
                lab >>= 1

    # vertex partition gives color
    if partition:
        Pnr = len(partition)
        for i in range(Pnr):
            for v in partition[i]:
                for j in range(logLnr):
                    g.change_color(j * Vnr + v, j * Pnr + i)
    else:
        for j in range(logLnr):
            for v in range(Vnr):
                g.change_color(j * Vnr + v, j)

    return g

#####################################################
# canonical form from graph or edge list
#####################################################

cdef canonical_form_from_edge_list(int Vnr, list Vout, list Vin, int Lnr=1, list labels=[],
                                       list partition=None, bint directed=False, bint certificate=False):
    r"""
    Return an unsorted list of labelled edges of a canonical form.

    INPUT:

    - ``Vnr`` -- ``int``; number of vertices, such that the vertices are `0,
      \ldots, Vnr-1`

    - ``Vout`` -- ``list``; the list of vertices of outgoing edges

    - ``Vin`` -- ``list``; the list of vertices of ingoing edges

    - ``Lnr`` -- ``int`` (default: 1); number of labels, such that the labels
      are `0, \ldots, Lnr-1`

    - ``labels`` -- ``list`` (default: ``[]``); the list of edge labels

    - ``partition`` -- ``list`` (default: ``None``); a partition of the vertex
      set

    - ``directed`` -- boolean (default: ``False``); whether the edges are
      directed or not

    - ``certificate`` -- boolean 'default: ``False``); whether to return the
      isomorphism to obtain the canonical labelling
    """
    # We need this to convert the numbers from <unsigned int> to
    # <long>. This assertion should be true simply for memory reasons.
    assert <unsigned long>(Vnr) <= <unsigned long>LONG_MAX

    cdef const unsigned int* aut
    cdef Graph* g
    cdef Digraph* d
    cdef Stats s
    cdef dict relabel

    cdef list new_edges = []
    cdef long e, f

    if directed:
        d = bliss_digraph_from_labelled_edges(Vnr, Lnr, Vout, Vin, labels, partition)
        aut = d.canonical_form(s)
    else:
        g = bliss_graph_from_labelled_edges(Vnr, Lnr, Vout, Vin, labels, partition)
        aut = g.canonical_form(s)

    for i in range(len(Vout)):
        x = Vout[i]
        y = Vin[i]
        e = aut[x]
        f = aut[y]
        if Lnr == 1:
            if not bool(labels):
                lab = 0
            else:
                lab = labels[0]
        else:
            lab = labels[i]
        if directed:
            new_edges.append((e, f, lab))
        else:
            new_edges.append((e, f, lab) if e > f else (f, e, lab))

    if certificate:
        relabel = {v: <long>aut[v] for v in range(Vnr)}

    if directed:
        del d
    else:
        del g

    if certificate:
        return new_edges, relabel
    else:
        return new_edges

cpdef canonical_form(G, partition=None, return_graph=False, use_edge_labels=True, certificate=False):
    r"""
    Return a canonical label for the given (di)graph.

    A canonical label ``canonical_form(G)`` of ``G`` is a (di)graph defined on
    `\{0,...,n-1\}` such that ``G`` is isomorphic to ``H`` if and only if
    ``canonical_form(G)`` is equal to ``canonical_form(H)``.

    INPUT:

    - ``G`` -- a Sage (Di)Graph

    - ``partition`` -- ``list`` (default: ``None``); a partition of the vertices
      of ``G`` into color classes

    - ``return_graph`` -- boolean (default: ``False``); whether to return the
      canonical graph of ``G`` or its set of edges

    - ``use_edge_labels`` -- boolean (default: ``True``); whether to consider
      edge labels. The edge labels are assumed to be hashable and sortable. If
      this is not the case (ie a ``TypeError`` is raised), the algorithm will
      consider the string representations of the labels instead of the labels.

    - ``certificate`` -- boolean (default: ``False``); when set to ``True``,
      returns the labeling of G into a canonical graph

    TESTS::

        sage: from sage.graphs.bliss import canonical_form                  # optional - bliss
        sage: G = graphs.PetersenGraph()                                    # optional - bliss
        sage: canonical_form(G)                                             # optional - bliss
        [(2, 0, None),
         (2, 1, None),
         (3, 0, None),
         (4, 1, None),
         (5, 3, None),
         (5, 4, None),
         (6, 0, None),
         (6, 4, None),
         (7, 1, None),
         (7, 3, None),
         (8, 2, None),
         (8, 5, None),
         (9, 6, None),
         (9, 7, None),
         (9, 8, None)]

        sage: P = graphs.GeneralizedPetersenGraph(5, 2)                     # optional - bliss
        sage: Q = graphs.PetersenGraph()                                    # optional - bliss
        sage: canonical_form(P) == canonical_form(Q)                        # optional - bliss
        True

        sage: canonical_form(Graph(15), return_graph=True)                  # optional - bliss
        Graph on 15 vertices
        sage: g = digraphs.RandomTournament(40)                             # optional - bliss
        sage: g.is_isomorphic(canonical_form(g, return_graph=True))         # optional - bliss
        True

        sage: g1 = graphs.RandomGNP(100, .4)                                # optional - bliss
        sage: r = Permutations(range(100)).random_element()                 # optional - bliss
        sage: g2 = Graph([(r[u],r[v]) for u,v in g1.edges(labels=False)])   # optional - bliss
        sage: g1 = canonical_form(g1, return_graph=True)                    # optional - bliss
        sage: g2 = canonical_form(g2, return_graph=True)                    # optional - bliss
        sage: g2 == g2                                                      # optional - bliss
        True

        sage: g = Graph({1: [2]})
        sage: g_ = canonical_form(g, return_graph=True, certificate=True)   # optional - bliss
        sage: 0 in g_[0]                                                    # optional - bliss
        True

    Check that parameter ``use_edge_labels`` can be used (:trac:`27571`)::

        sage: g = Graph({1: {2: 'a'}})
        sage: canonical_form(g, use_edge_labels=True)                       # optional - bliss
        [(1, 0, 'a')]
        sage: canonical_form(g, use_edge_labels=False)                      # optional - bliss
        [(1, 0, None)]

    Check that :trac:`28531` is fixed::

        sage: from itertools import product, permutations
        sage: edges_list = [[(0,1), (1,2)],
        ....:               [(0,1),(1,2),(2,3)],
        ....:               [(0,1),(1,2),(2,3),(3,0)]]
        sage: for edges in edges_list:                                      # optional - bliss
        ....:     for labels in product([0,1], repeat=len(edges)):
        ....:         g = Graph([(u,v,l) for ((u,v),l) in zip(edges, labels)])
        ....:         gcan = canonical_form(g, use_edge_labels=True)
        ....:         for p in permutations(range(g.num_verts())):
        ....:             h = Graph([(p[u], p[v], lab) for u,v,lab in g.edges()])
        ....:             hcan = canonical_form(h, use_edge_labels=True)
        ....:             if gcan != hcan: print(edges, labels, p)

    Check that it works with non hashable non sortable edge labels (relying
    on string representations of the labels)::

        sage: g1 = Graph([(0, 1, matrix(ZZ, 2)), (0, 2, RDF.pi()), (1, 2, 'a')])
        sage: g2 = Graph([(1, 2, matrix(ZZ, 2)), (2, 0, RDF.pi()), (0, 1, 'a')])
        sage: g1can = canonical_form(g1, use_edge_labels=True)               # optional - bliss
        sage: g2can = canonical_form(g2, use_edge_labels=True)               # optional - bliss
        sage: g1can == g2can                                                 # optional - bliss
        True

    Check that :trac:`32395` is fixed::

        sage: g = Graph([[0, 2]])  # 1 is not a vertex!
        sage: g.canonical_label(partition=[[0], [1], [2]], algorithm="bliss")  # optional - bliss
        Traceback (most recent call last):
        ...
        ValueError: vertex 1 of the partition is not a vertex of the graph
        sage: g.canonical_label(partition=[[0], [0, 2]], algorithm="bliss")  # optional - bliss
        Traceback (most recent call last):
        ...
        ValueError: vertex 0 can appear only once in the partition
        sage: g.canonical_label(partition=[[0, 0], [2]], algorithm="bliss")  # optional - bliss
        Traceback (most recent call last):
        ...
        ValueError: vertex 0 can appear only once in the partition
        sage: g.canonical_label(partition=[[0]], algorithm="bliss")  # optional - bliss
        Traceback (most recent call last):
        ...
        ValueError: some vertices of the graph are not in the partition
    """
    # We need this to convert the numbers from <unsigned int> to <long>.
    # This assertion should be true simply for memory reasons.
    cdef unsigned long Vnr = G.order()
    assert Vnr <= <unsigned long> LONG_MAX

    cdef bint directed = G.is_directed()

    cdef int labInd
    cdef list Vout   = []
    cdef list Vin    = []
    cdef list labels = []

    cdef list int2vert
    cdef dict vert2int
    cdef dict lab_to_index
    cdef list edge_labels = [] if use_edge_labels else [None]
    cdef int Lnr = 1

    if partition:
        from itertools import chain
        int2vert = list(chain(*partition))
        # We check that the partition constains only vertices of the graph
        # and that it is actually a partition
        seen = set()
        for u in int2vert:
            if u not in G:
                raise ValueError("vertex {} of the partition is not a vertex of the graph".format(u))
            if u in seen:
                raise ValueError("vertex {} can appear only once in the partition".format(u))
            seen.add(u)
        if len(seen) != G.order():
            raise ValueError("some vertices of the graph are not in the partition")
    else:
        int2vert = list(G)
    vert2int = {v: i for i, v in enumerate(int2vert)}
    if partition:
        partition = [[vert2int[i] for i in part] for part in partition]

    # Create 3 lists to represent edges
    # - Vout[i] : source of the ith edge
    # - Vin[i] : destination of the ith edge
    # - labels[i] : label of the ith edge if use_edge_labels is True
    # On the way, assign a unique integer to each distinct label
    if use_edge_labels:
        try:
            edge_labels = sorted(set(G.edge_labels()))
        except TypeError:
            # NOTE: use edge labels might not be hashable or sortable...
            # rely loosely on string representation
            edge_labels = sorted(set(map(str, G.edge_labels())))
            lab_to_index = {lab: i for i,lab in enumerate(edge_labels)}
            for x,y,lab in G.edge_iterator(labels=True):
                Vout.append(vert2int[x])
                Vin.append(vert2int[y])
                labels.append(lab_to_index[str(lab)])

        else:
            lab_to_index = {lab:i for i,lab in enumerate(edge_labels)}
            for x,y,lab in G.edge_iterator(labels=True):
                Vout.append(vert2int[x])
                Vin.append(vert2int[y])
                labels.append(lab_to_index[lab])

        Lnr = len(lab_to_index)

    else:
        for x,y in G.edge_iterator(labels=False):
            Vout.append(vert2int[x])
            Vin.append(vert2int[y])

    new_edges, relabel = canonical_form_from_edge_list(Vnr, Vout, Vin, Lnr, labels, partition, directed, certificate=True)

    new_edges = [(x, y, edge_labels[lab]) for x, y, lab in new_edges]
    relabel = {int2vert[i]: j for i, j in relabel.items()}

    if return_graph:
        if directed:
            from sage.graphs.graph import DiGraph
            H = DiGraph(new_edges, loops=G.allows_loops(), multiedges=G.allows_multiple_edges())
        else:
            from sage.graphs.graph import Graph
            H = Graph(new_edges, loops=G.allows_loops(), multiedges=G.allows_multiple_edges())

        H.add_vertices(range(G.order()))
        return (H, relabel) if certificate else H

    # Warning: this may break badly in Python 3 if the graph is not simple
    return (sorted(new_edges), relabel) if certificate else sorted(new_edges)

#####################################################
# automorphism group from graphs
#####################################################

cdef automorphism_group_gens_from_edge_list(int Vnr, Vout, Vin, int Lnr=1, labels=[],
                                                int2vert=[], partition=None, bint directed=False):
    r"""
    Return an unsorted list of labelled edges of a canonical form.

    INPUT:

    - ``Vnr`` -- ``int``; number of vertices, such that the vertices are `0,
      \ldots, Vnr-1`

    - ``Vout`` -- ``list``; the list of vertices of outgoing edges

    - ``Vin`` -- ``list``; the list of vertices of ingoing edges

    - ``Lnr`` -- ``int`` (default: 1); number of labels, such that the labels
      are `0, \ldots, Lnr-1`

    - ``labels`` -- ``list`` (default: ``[]``); the list of edge labels

    - ``int2vert`` -- ``list`` (default: ``[]``); ordering of the vertices

    - ``partition`` -- ``list`` (default: ``None``); a partition of the vertex
      set

    - ``directed`` -- boolean (default: ``False``); whether the edges are
      directed or not
    """
    # We need this to convert the numbers from <unsigned int> to
    # <long>. This assertion should be true simply for memory reasons.
    assert <unsigned long>(Vnr) <= <unsigned long>LONG_MAX

    cdef Graph* g
    cdef Digraph* d
    cdef Stats s

    if not int2vert:
        int2vert = list(range(Vnr))

    cdef list gens = []
    cdef tuple data = (gens, int2vert, Vnr)

    if directed:
        d = bliss_digraph_from_labelled_edges(Vnr, Lnr, Vout, Vin, labels, partition)
        bliss_find_automorphisms(d, add_gen, <void*>data, s)
        del d
    else:
        g = bliss_graph_from_labelled_edges(Vnr, Lnr, Vout, Vin, labels, partition)
        bliss_find_automorphisms(g, add_gen, <void*>data, s)
        del g

    return [[cyc for cyc in gen if cyc[0] is not None] for gen in gens]

cpdef automorphism_group(G, partition=None, use_edge_labels=True):
    """
    Return the automorphism group of the given (di)graph.

    Compute the automorphism group of ``G`` subject to the vertex coloring
    ``partition``, if given.  The graph ``G`` can be a directed or undirected
    graph with or without edge labellings.

    Observe the neither the vertex colorings nor the edge colorings are
    interchangeable.

    INPUT:

    - ``G`` -- a Sage graph

    - ``partition`` -- ``list``(default: ``None``); a partition of the vertices
      of ``G`` into color classes. Defaults to ``None``, which is equivalent to
      a partition of size 1.

    - ``use_edge_labels`` -- boolean (default: ``True``); whether to consider edge
      labels

    EXAMPLES::

        sage: from sage.graphs.bliss import automorphism_group                  # optional - bliss

    Computing the automorphism group of a graph or digraph::

        sage: G = graphs.CompleteMultipartiteGraph([1, 1, 1, 2])                # optional - bliss
        sage: automorphism_group(G).cardinality()                               # optional - bliss
        12
        sage: D = DiGraph(G.edges())                                            # optional - bliss
        sage: automorphism_group(D).cardinality()                               # optional - bliss
        2

    Observe that the order 12 is given by permuting the first three vertices, or the last two
    in the case of a graph, while only the latter two are possible in the case of a directed
    graph.

    Partitioning the vertices into classes::

        sage: G = graphs.CompleteMultipartiteGraph([3, 2])                      # optional - bliss
        sage: automorphism_group(G).cardinality()                               # optional - bliss
        12
        sage: automorphism_group(G,partition=[[0],[1],[2],[3,4]]).cardinality() # optional - bliss
        2
        sage: automorphism_group(G,partition=[[0],[1,2],[3,4]]).cardinality()   # optional - bliss
        4

        sage: automorphism_group(G,partition=[[1,2],[0,3],[4]]).cardinality()   # optional - bliss
        2

    Partitioning the edges into classes::

        sage: G = Graph(graphs.CompleteMultipartiteGraph([8, 2]), sparse=True)  # optional - bliss
        sage: for i,j in G.edges(labels=False, sort=False):                     # optional - bliss
        ....:     if 0 <= i < 3:                                                # optional - bliss
        ....:         G.set_edge_label(i, j, "A")                               # optional - bliss
        ....:     if 3 <= i < 6:                                                # optional - bliss
        ....:         G.set_edge_label(i, j, "B")                               # optional - bliss
        ....:     if 6 <= i < 8:                                                # optional - bliss
        ....:         G.set_edge_label(i, j, "C")                               # optional - bliss

        sage: factor(automorphism_group(G).cardinality())                       # optional - bliss
        2^4 * 3^2
        sage: automorphism_group(G,[[0],[1],[2,3],[4,5],[6,7],[8],[9]]).cardinality()   # optional - bliss
        4

    TESTS::

        sage: from sage.graphs.bliss import automorphism_group                  # optional - bliss
        sage: G = graphs.PetersenGraph()                                        # optional - bliss
        sage: automorphism_group(G).is_isomorphic(G.automorphism_group())       # optional - bliss
        True

        sage: G = graphs.HeawoodGraph()                                         # optional - bliss
        sage: p = G.bipartite_sets()                                            # optional - bliss
        sage: A = G.automorphism_group(partition=[list(p[0]), list(p[1])])      # optional - bliss
        sage: automorphism_group(G, partition=p).is_isomorphic(A)               # optional - bliss
        True

        sage: G = graphs.CompleteMultipartiteGraph([5,7,11])
        sage: B = automorphism_group(G)                                         # optional - bliss
        sage: B.cardinality() == prod(factorial(n) for n in [5,7,11])           # optional - bliss
        True

        sage: G = Graph(graphs.CompleteMultipartiteGraph([8,8,8,5]),sparse=True)# optional - bliss
        sage: for i,j in G.edges(labels=False, sort=False):                     # optional - bliss
        ....:     if 0 <= i < 3:                                                # optional - bliss
        ....:         G.set_edge_label(i, j, "A")                               # optional - bliss
        ....:     if 3 <= i < 6:                                                # optional - bliss
        ....:         G.set_edge_label(i, j, "B")                               # optional - bliss
        ....:     if 6 <= i < 8:                                                # optional - bliss
        ....:         G.set_edge_label(i, j, "C")                               # optional - bliss
        ....:
        sage: automorphism_group(G).cardinality() == prod( factorial(n) for n in [3,3,2,8,8,5,2] )  # optional - bliss
        True
        sage: automorphism_group(G, use_edge_labels=False).cardinality() == prod( factorial(n) for n in [8,8,8,5,3] )  # optional - bliss
        True
        sage: automorphism_group(G,[[0 .. 7],[8 .. 11],[12 .. 28]]).cardinality() == prod( factorial(n) for n in [3,3,2,4,4,8,5] )  # optional - bliss
        True

        sage: G = Graph()                                                       # optional - bliss
        sage: G.add_edges((i,j,"A") for i in range(0, 2) for j in range(14,20)) # optional - bliss
        sage: G.add_edges((i,j,"B") for i in range(2, 5) for j in range(14,20)) # optional - bliss
        sage: G.add_edges((i,j,"C") for i in range(5, 9) for j in range(14,20)) # optional - bliss
        sage: G.add_edges((i,j,"D") for i in range(9,14) for j in range(14,20)) # optional - bliss
        sage: A = automorphism_group(G)                                         # optional - bliss
        sage: print(A.gens())                                                   # random, optional - bliss
        [(9,13), (18,19), (17,18), (16,17), (15,16), (14,15), (12,9), (11,12), (10,11), (7,8), (6,7), (5,6), (3,4), (2,3), (0,1)]
        sage: A.cardinality() == prod(factorial(n) for n in [2,3,4,5,6])        # optional - bliss
        True

        sage: alpha = "abcdefghijklmnopqrstuvwxyz"

        sage: G = Graph()                                                       # optional - bliss
        sage: G.add_edges((alpha[i],alpha[j],"A") for i in range(0, 2) for j in range(14,20))   # optional - bliss
        sage: G.add_edges((alpha[i],alpha[j],"B") for i in range(2, 5) for j in range(14,20))   # optional - bliss
        sage: G.add_edges((alpha[i],alpha[j],"C") for i in range(5, 9) for j in range(14,20))   # optional - bliss
        sage: G.add_edges((alpha[i],alpha[j],"D") for i in range(9,14) for j in range(14,20))   # optional - bliss
        sage: A = automorphism_group(G)                                         # optional - bliss
        sage: print(A.gens())                                                   # random, optional - bliss
        [('r','t'), ('s','r'), ('p','s'), ('q','p'), ('o','q'), ('l','n'), ('m','l'), ('j','m'), ('k','j'), ('i','h'), ('f','i'), ('g','f'), ('e','d'), ('c','e'), ('a','b')]
        sage: A.cardinality() == prod(factorial(n) for n in [2,3,4,5,6])        # optional - bliss
        True

        sage: gg = graphs.CompleteGraph(5)                                      # optional - bliss
        sage: gg.allow_loops(True)                                              # optional - bliss
        sage: gg.add_edge(0,0)                                                  # optional - bliss
        sage: gg.add_edge(1,1)                                                  # optional - bliss
        sage: automorphism_group(gg).cardinality()                              # optional - bliss
        12
        sage: automorphism_group(gg,[[0],[1,2,3,4]]).cardinality()              # optional - bliss
        6
    """
    # We need this to convert the numbers from <unsigned int> to
    # <long>. This assertion should be true simply for memory reasons.
    cdef unsigned long Vnr = G.order()
    assert Vnr <= <unsigned long>LONG_MAX

    cdef bint directed = G.is_directed()

    cdef int labInd
    cdef list Vout   = []
    cdef list Vin    = []
    cdef list labels = []

    cdef list int2vert
    cdef dict vert2int
    cdef list edge_labels = []
    cdef int Lnr = 0 if use_edge_labels else 1

    if partition:
        from itertools import chain
        int2vert = list(chain(*partition))
    else:
        int2vert = list(G)
    vert2int = {v: i for i, v in enumerate(int2vert)}
    if partition:
        partition = [[vert2int[i] for i in part] for part in partition]

    # Create 3 lists to represent edges
    # - Vout[i] : source of the ith edge
    # - Vin[i] : destination of the ith edge
    # - labels[i] : label of the ith edge if use_edge_labels is True
    # On the way, assign a unique integer to each distinct label
    for x,y,lab in G.edge_iterator(labels=True):
        Vout.append(vert2int[x])
        Vin.append(vert2int[y])
        if use_edge_labels:
            try:
                labInd = edge_labels.index(lab)
            except ValueError:
                labInd = Lnr
                Lnr += 1
                edge_labels.append(lab)
            labels.append(labInd)

    gens = automorphism_group_gens_from_edge_list(Vnr, Vout, Vin, Lnr, labels, int2vert, partition, directed)

    from sage.groups.perm_gps.permgroup import PermutationGroup
    return PermutationGroup(gens, domain=int2vert[:G.order()])


#####################################################
# old direct interactions graphs <-> bliss graphs
#####################################################

cdef Graph *bliss_graph(G, partition, vert2int, int2vert):
    r"""
    Return a bliss copy of a graph G

    INPUT:

    - ``G`` -- a Sage Graph

    - ``partition`` -- ``list``; a partition of the vertex set

    - ``vert2int, int2vert`` -- a empty ``dict`` and a empty ``list``; the
      entries of the dictionary are later set to record the labeling of our
      graph. They are taken as arguments to avoid technicalities of returning
      Python objects in Cython functions.
    """
    cdef Graph *g = new Graph(G.order())

    if not g:
        raise MemoryError("allocation failed")

    for i, v in enumerate(G):
        vert2int[v] = i
        int2vert[i] = v

    for x,y in G.edge_iterator(labels=False):
       g.add_edge(vert2int[x], vert2int[y])

    if partition:
        for i in range(1, len(partition)):
            for v in partition[i]:
                g.change_color(vert2int[v], i)
    return g

cdef Digraph *bliss_digraph(G, partition, vert2int, int2vert):
    r"""
    Return a bliss copy of a digraph G

    INPUT:

    - ``G`` -- a Sage DiGraph

    - ``partition`` -- ``list``; a partition of the vertex set

    - ``vert2int, int2vert`` -- a empty ``dict`` and a empty ``list``; the
      entries of the dictionary are later set to record the labeling of our
      graph. They are taken as arguments to avoid technicalities of returning
      Python objects in Cython functions.
    """
    cdef Digraph *g = new Digraph(G.order())

    if not g:
        raise MemoryError("allocation failed")

    for i, v in enumerate(G):
        vert2int[v] = i
        int2vert[i] = v

    for x,y in G.edge_iterator(labels=False):
        g.add_edge(vert2int[x], vert2int[y])

    if partition:
        for i in range(1, len(partition)):
            for v in partition[i]:
                g.change_color(vert2int[v], i)
    return g<|MERGE_RESOLUTION|>--- conflicted
+++ resolved
@@ -47,32 +47,16 @@
     cdef cppclass Graph(AbstractGraph):
         Graph(const unsigned int)
         void add_edge(const unsigned int, const unsigned int)
-<<<<<<< HEAD
-        void change_color(const unsigned int, const unsigned int);
+        void change_color(const unsigned int, const unsigned int)
         const unsigned int* canonical_form(Stats&)
 
 cdef extern from "bliss/digraph.hh" namespace "bliss":
-=======
-        void find_automorphisms(Stats&, void (*)(void* , unsigned int,
-                    const unsigned int*), void*)
-        void change_color(const unsigned int, const unsigned int)
-        const unsigned int* canonical_form(Stats&, void (*)(void*,unsigned int,
-                    const unsigned int*), void*)
->>>>>>> 1e8ba0aa
 
     cdef cppclass Digraph(AbstractGraph):
         Digraph(const unsigned int)
         void add_edge(const unsigned int, const unsigned int)
-<<<<<<< HEAD
-        void change_color(const unsigned int, const unsigned int);
+        void change_color(const unsigned int, const unsigned int)
         const unsigned int* canonical_form(Stats&)
-=======
-        void find_automorphisms(Stats&, void (*)(void* , unsigned int,
-                    const unsigned int*), void*)
-        void change_color(const unsigned int, const unsigned int)
-        const unsigned int* canonical_form(Stats&, void (*)(void*,unsigned int,
-                    const unsigned int*), void*)
->>>>>>> 1e8ba0aa
         unsigned int get_hash()
 
 cdef extern from "bliss_find_automorphisms.h":
