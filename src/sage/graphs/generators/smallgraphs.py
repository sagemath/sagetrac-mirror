# -*- coding: utf-8 -*-
r"""
Small graphs

The methods defined here appear in :mod:`sage.graphs.graph_generators`.
"""
#*****************************************************************************
#           Copyright (C) 2006 Robert L. Miller <rlmillster@gmail.com>
#                              and Emily A. Kirkman
#           Copyright (C) 2009 Michael C. Yurko <myurko@gmail.com>
#
#  Distributed under the terms of the GNU General Public License (GPL)
#  as published by the Free Software Foundation; either version 2 of
#  the License, or (at your option) any later version.
#                  http://www.gnu.org/licenses/
#*****************************************************************************


# import from Sage library
from sage.graphs.graph import Graph
from math import sin, cos, pi
from sage.graphs.graph_plot import _circle_embedding, _line_embedding

#######################################################################
#   Named Graphs
#######################################################################

def HarborthGraph():
    r"""
    Return the Harborth Graph

    The Harborth graph has 104 edges and 52 vertices, and is the smallest known
    example of a 4-regular matchstick graph. For more information, see the
    :wikipedia:`Harborth_graph`.

    EXAMPLES::

        sage: g = graphs.HarborthGraph(); g
        Harborth Graph: Graph on 52 vertices
        sage: g.is_regular(4)
        True

    """
    g = Graph(':s_OGKI?@_?g[QABAo__YEFCp@?iIEbqHWuWLbbh?}[OfcXpGhNHdYPY_SgdYX]'+
              'pZkfJPuo[lfZHys^mFcDs}`pG{UNNgoHC}DIgrI[qjMhTyDQrQlVydrBYmWkn',
              loops=False, multiedges=False)

    g.set_pos({ 0: ( 51.5, 400.0),  1: ( 90.6, 308.0),  2: ( 90.6, 492.0),
                3: (129.8, 216.0),  4: (129.8, 584.0),  5: (150.7, 387.9),
                6: (150.7, 412.1),  7: (169.0, 124.0),  8: (169.0, 676.0),
                9: (189.9, 295.9), 10: (189.9, 504.1), 11: (229.1, 203.9),
               12: (229.1, 596.1), 13: (250.0, 400.0), 14: (251.4, 180.6),
               15: (251.4, 619.4), 16: (256.1, 300.2), 17: (256.1, 499.8),
               18: (259.3, 080.9), 19: (259.3, 719.1), 20: (333.8, 237.2),
               21: (333.8, 562.8), 22: (341.7, 137.5), 23: (341.7, 662.5),
               24: (350.0, 037.9), 25: (350.0, 336.0), 26: (350.0, 464.0),
               27: (350.0, 762.1), 28: (358.3, 137.5), 29: (358.3, 662.5),
               30: (366.2, 237.2), 31: (366.2, 562.8), 32: (440.7, 080.9),
               33: (440.7, 719.1), 34: (443.9, 300.2), 35: (443.9, 499.8),
               36: (448.6, 180.6), 37: (448.6, 619.4), 38: (450.0, 400.0),
               39: (470.9, 203.9), 40: (470.9, 596.1), 41: (510.1, 295.9),
               42: (510.1, 504.1), 43: (531.0, 124.0), 44: (531.0, 676.0),
               45: (549.3, 387.9), 46: (549.3, 412.1), 47: (570.2, 216.0),
               48: (570.2, 584.0), 49: (609.4, 308.0), 50: (609.4, 492.0),
               51: (648.5, 400.0)})
    g.name("Harborth Graph")
    return g


def HarriesGraph(embedding=1):
    r"""
    Returns the Harries Graph.

    The Harries graph is a Hamiltonian 3-regular graph on 70
    vertices. See the :wikipedia:`Wikipedia page on the Harries
    graph <Harries_graph>`.

    The default embedding here is to emphasize the graph's 4 orbits.
    This graph actually has a funny construction. The following
    procedure gives an idea of it, though not all the adjacencies
    are being properly defined.

    #. Take two disjoint copies of a :meth:`Petersen graph
       <PetersenGraph>`. Their vertices will form an orbit of the
       final graph.

    #. Subdivide all the edges once, to create 15+15=30 new
       vertices, which together form another orbit.

    #. Create 15 vertices, each of them linked to 2 corresponding
       vertices of the previous orbit, one in each of the two
       subdivided Petersen graphs. At the end of this step all
       vertices from the previous orbit have degree 3, and the only
       vertices of degree 2 in the graph are those that were just
       created.

    #. Create 5 vertices connected only to the ones from the
       previous orbit so that the graph becomes 3-regular.

    INPUT:

    - ``embedding`` -- two embeddings are available, and can be
      selected by setting ``embedding`` to 1 or 2.

    EXAMPLES::

        sage: g = graphs.HarriesGraph()
        sage: g.order()
        70
        sage: g.size()
        105
        sage: g.girth()
        10
        sage: g.diameter()
        6
        sage: g.show(figsize=[10, 10])   # long time
        sage: graphs.HarriesGraph(embedding=2).show(figsize=[10, 10])   # long time

    TESTS::

        sage: graphs.HarriesGraph(embedding=3)
        Traceback (most recent call last):
        ...
        ValueError: The value of embedding must be 1 or 2.

    """
    from sage.graphs.generators.families import LCFGraph
    g = LCFGraph(70, [-29, -19, -13, 13, 21, -27, 27, 33, -13, 13,
                             19, -21, -33, 29], 5)
    g.name("Harries Graph")

    if embedding == 1:
        gpos = g.get_pos()
        ppos = PetersenGraph().get_pos()

        # The graph's four orbits
        o = [None]*4
        o[0] = [0, 2, 6, 8, 14, 16, 20, 22, 28, 30, 34, 36, 42, 44, 48, 50,
                56, 58, 62, 64]
        o[1] = [1, 3, 5, 7, 9, 13, 15, 17, 19, 21, 23, 27, 29, 31, 33, 35,
                37, 41, 43, 45, 47, 49, 51, 55, 57, 59, 61, 63, 65, 69]
        o[2] = [60, 10, 12, 4, 24, 26, 18, 38, 40, 32, 52, 54, 46, 66, 68]
        o[3] = [11, 25, 39, 53, 67]

        # Correspondence between the vertices of one of the two Petersen
        # graphs on o[0] and the vertices of a standard Petersen graph
        # object
        g_to_p = {0: 0, 2: 1, 42: 5, 44: 8, 14: 7, 16: 2, 56: 9, 58: 6,
                  28: 4, 30: 3}

        # Correspondence between the vertices of the other Petersen graph
        # on o[0] and the vertices of the first one
        g_to_g = {64: 44, 34: 0, 36: 28, 6: 2, 8: 58, 48: 16, 50: 30,
                  20: 14, 22: 56, 62: 42}

        # Position for the vertices from the first copy
        for v, i in g_to_p.iteritems():
            gpos[v] = ppos[i]

        # Position for the vertices in the second copy. Moves the first,
        # too.
        offset = 3.5
        for v, i in g_to_g.iteritems():
            x, y = gpos[i]
            gpos[v] = (x + offset*0.5, y)
            gpos[i] = (x - offset*0.5, y)

        # Vertices from o[1]. These are actually the "edges" of the
        # copies of Petersen.
        for v in o[1]:
            p1, p2 = [gpos[x] for x in g.neighbors(v) if x in o[0]]
            gpos[v] = ((p1[0] + p2[0])/2, (p1[1] + p2[1])/2)

        # 15 vertices from o[2]
        for i, v in enumerate(o[2]):
            gpos[v] = (-1.75 + i*.25, 2)

        # 5 vertices from o[3]
        for i, v in enumerate(o[3]):
            gpos[v] = (-1 + i*.5, 2.5)

        return g

    elif embedding == 2:
        return g
    else:
        raise ValueError("The value of embedding must be 1 or 2.")

def HarriesWongGraph(embedding=1):
    r"""
    Returns the Harries-Wong Graph.

    See the :wikipedia:`Wikipedia page on the Harries-Wong graph
    <Harries-Wong_graph>`.

    *About the default embedding:*

    The default embedding is an attempt to emphasize the graph's
    8 (!!!) different orbits. In order to understand this better,
    one can picture the graph as being built in the following way:

        #. One first creates a 3-dimensional cube (8 vertices, 12
           edges), whose vertices define the first orbit of the
           final graph.

        #. The edges of this graph are subdivided once, to create 12
           new vertices which define a second orbit.

        #. The edges of the graph are subdivided once more, to
           create 24 new vertices giving a third orbit.

        #. 4 vertices are created and made adjacent to the vertices
           of the second orbit so that they have degree
           3. These 4 vertices also define a new orbit.

        #. In order to make the vertices from the third orbit
           3-regular (they all miss one edge), one creates a binary
           tree on 1 + 3 + 6 + 12 vertices. The leaves of this new
           tree are made adjacent to the 12 vertices of the third
           orbit, and the graph is now 3-regular. This binary tree
           contributes 4 new orbits to the Harries-Wong graph.

    INPUT:

    - ``embedding`` -- two embeddings are available, and can be
      selected by setting ``embedding`` to 1 or 2.

    EXAMPLES::

        sage: g = graphs.HarriesWongGraph()
        sage: g.order()
        70
        sage: g.size()
        105
        sage: g.girth()
        10
        sage: g.diameter()
        6
        sage: orbits = g.automorphism_group(orbits=True)[-1]
        sage: g.show(figsize=[15, 15], partition=orbits)   # long time

    Alternative embedding::

        sage: graphs.HarriesWongGraph(embedding=2).show()

    TESTS::

        sage: graphs.HarriesWongGraph(embedding=3)
        Traceback (most recent call last):
        ...
        ValueError: The value of embedding must be 1 or 2.
    """

    L = [9, 25, 31, -17, 17, 33, 9, -29, -15, -9, 9, 25, -25, 29, 17, -9,
         9, -27, 35, -9, 9, -17, 21, 27, -29, -9, -25, 13, 19, -9, -33,
         -17, 19, -31, 27, 11, -25, 29, -33, 13, -13, 21, -29, -21, 25,
         9, -11, -19, 29, 9, -27, -19, -13, -35, -9, 9, 17, 25, -9, 9, 27,
         -27, -21, 15, -9, 29, -29, 33, -9, -25]

    from sage.graphs.generators.families import LCFGraph
    g = LCFGraph(70, L, 1)
    g.name("Harries-Wong graph")

    if embedding == 1:
        d = g.get_pos()

        # Binary tree (left side)
        d[66] = (-9.5, 0)
        _line_embedding(g, [37, 65, 67], first=(-8, 2.25),
                last=(-8, -2.25))
        _line_embedding(g, [36, 38, 64, 24, 68, 30], first=(-7, 3),
                last=(-7, -3))
        _line_embedding(g, [35, 39, 63, 25, 59, 29, 11, 5, 55, 23, 69, 31],
                first=(-6, 3.5), last=(-6, -3.5))

        # Cube, corners: [9, 15, 21, 27, 45, 51, 57, 61]
        _circle_embedding(g, [61, 9], center=(0, -1.5), shift=.2,
                radius=4)
        _circle_embedding(g, [27, 15], center=(0, -1.5), shift=.7,
                radius=4*.707)
        _circle_embedding(g, [51, 21], center=(0, 2.5), shift=.2,
                radius=4)
        _circle_embedding(g, [45, 57], center=(0, 2.5), shift=.7,
                radius=4*.707)

        # Cube, subdivision
        _line_embedding(g, [21, 22, 43, 44, 45], first=d[21], last=d[45])
        _line_embedding(g, [21, 4, 3, 56, 57], first=d[21], last=d[57])
        _line_embedding(g, [57, 12, 13, 14, 15], first=d[57], last=d[15])
        _line_embedding(g, [15, 6, 7, 8, 9], first=d[15], last=d[9])
        _line_embedding(g, [9, 10, 19, 20, 21], first=d[9], last=d[21])
        _line_embedding(g, [45, 54, 53, 52, 51], first=d[45], last=d[51])
        _line_embedding(g, [51, 50, 49, 58, 57], first=d[51], last=d[57])
        _line_embedding(g, [51, 32, 33, 34, 61], first=d[51], last=d[61])
        _line_embedding(g, [61, 62, 41, 40, 27], first=d[61], last=d[27])
        _line_embedding(g, [9, 0, 1, 26, 27], first=d[9], last=d[27])
        _line_embedding(g, [27, 28, 47, 46, 45], first=d[27], last=d[45])
        _line_embedding(g, [15, 16, 17, 60, 61], first=d[15], last=d[61])

        # Top vertices
        _line_embedding(g, [2, 18, 42, 48], first=(-1, 7), last=(3, 7))

        return g

    elif embedding == 2:
        return g
    else:
        raise ValueError("The value of embedding must be 1 or 2.")

def WellsGraph():
    r"""
    Returns the Wells graph.

    For more information on the Wells graph (also called Armanios-Wells graph),
    see `this page <http://www.win.tue.nl/~aeb/graphs/Wells.html>`_.

    The implementation follows the construction given on page 266 of
    [BCN89]_. This requires to create intermediate graphs and run a small
    isomorphism test, while everything could be replaced by a pre-computed list
    of edges : I believe that it is better to keep "the recipe" in the code,
    however, as it is quite unlikely that this could become the most
    time-consuming operation in any sensible algorithm, and .... "preserves
    knowledge", which is what open-source software is meant to do.

    EXAMPLES::

        sage: g = graphs.WellsGraph(); g
        Wells graph: Graph on 32 vertices
        sage: g.order()
        32
        sage: g.size()
        80
        sage: g.girth()
        5
        sage: g.diameter()
        4
        sage: g.chromatic_number()
        4
        sage: g.is_regular(k=5)
        True

    REFERENCES:

    .. [BCN89] A. E. Brouwer, A. M. Cohen, A. Neumaier,
      Distance-Regular Graphs,
      Springer, 1989.
    """
    from platonic_solids import DodecahedralGraph
    from basic import CompleteBipartiteGraph

    # Following the construction from the book "Distance-regular graphs"
    dodecahedron = DodecahedralGraph()

    # Vertices at distance 3 in the Dodecahedron
    distance3 = dodecahedron.distance_graph([3])

    # Building the graph whose line graph is the dodecahedron.
    b = CompleteBipartiteGraph(5,5)
    b.delete_edges([(0,5), (1,6), (2,7), (3,8), (4,9)])

    # Computing the isomorphism between the two
    b = b.line_graph(labels = False)
    _, labels = distance3.is_isomorphic(b, certify = True)

    # The relabeling that the books claims to exist.
    for v,new_name in labels.items():
        x,y = new_name
        labels[v] = (x%5,y%5)

    dodecahedron.relabel(labels)

    # Checking that the above computations indeed produces a good labeling.
    for u in dodecahedron:
        for v in dodecahedron:
            if u == v:
                continue

            if (u[0] != v[0]) and (u[1] != v[1]):
                continue

            if dodecahedron.distance(u,v) != 3:
                raise ValueError("There is something wrong going on !")

    # The graph we will return, starting from the dodecahedron
    g = dodecahedron

    # Good ! Now adding 12 new vertices
    for i in range(5):
        g.add_edge((i,'+'),('inf','+'))
        g.add_edge((i,'-'),('inf','-'))
        for k in range(5):
            if k == i:
                continue
            g.add_edge((i,'+'),(i,k))
            g.add_edge((i,'-'),(k,i))

    g.name("Wells graph")

    # Giving our graph a "not-so-bad" layout
    g.relabel({
            (1, 3): 8, (3, 0): 18, (3, '+'): 22, (2, 1): 13,
            (1, '+'): 10, (0, 3): 2, (2, '+'): 16, ('inf', '-'): 31,
            (4, 0): 24, (1, 2): 7, (4, '+'): 28, (0, '-'): 5,
            (0, 4): 3, (4, 1): 25, (2, '-'): 17, (3, 2): 20,
            (3, '-'): 23, (1, '-'): 11, (1, 4): 9, (2, 3): 14,
            ('inf', '+'): 30, (4, 2): 26, (1, 0): 6, (0, 1): 0,
            (3, 1): 19, (0, 2): 1, (2, 0): 12, (4, '-'): 29,
            (0, '+'): 4, (4, 3): 27, (3, 4): 21, (2, 4): 15})

    p = [(1, 29, 20, 13, 12, 28, 14, 7),
         (2, 5, 30, 23, 18, 4, 31, 22),
         (3, 17, 21, 9, 24, 16, 27, 25),
         (6, 10, 8, 15, 0, 11, 19, 26)]

    from sage.graphs.graph_plot import _circle_embedding
    _circle_embedding(g, p[0], radius = 1)
    _circle_embedding(g, p[1], radius = .9)
    _circle_embedding(g, p[2], radius = .8)
    _circle_embedding(g, p[3], radius = .7)

    return g

def Cell600(embedding=1):
    r"""
    Returns the 600-Cell graph

    This is the adjacency graph of the 600-cell. It has 120 vertices and 720
    edges. For more information, see the :wikipedia:`600-cell`.

    INPUT:

    - ``embedding`` (1 (default) or 2) -- two different embeddings for a plot.

    EXAMPLES::

        sage: g = graphs.Cell600()      # long time
        sage: g.size()                  # long time
        720
        sage: g.is_regular(12)          # long time
        True
        sage: g.is_vertex_transitive()  # long time
        True
    """
    from sage.rings.rational_field import QQ
    from sage.rings.polynomial.polynomial_ring import polygen
    from sage.rings.number_field.number_field import NumberField
    from sage.modules.free_module import VectorSpace
    from sage.groups.perm_gps.permgroup_named import AlternatingGroup

    x = polygen(QQ, 'x')
    K = NumberField(x ** 2 - x - 1, 'f')
    f = K.gen()
    K4 = VectorSpace(K, 4)

    # first 96 vertices
    step = [[a * f / 2, b * K(1) / 2, c * (f - 1) / 2, 0]
            for a in [-1, 1] for b in [-1, 1] for c in [-1, 1]]
    vert96 = [K4([v[s(1) - 1], v[s(2) - 1], v[s(3) - 1], v[s(4) - 1]])
              for v in step for s in AlternatingGroup(4)]

    # 16 more vertices
    vert16 = [K4([K(a) / 2, K(b) / 2, K(c) / 2, K(d) / 2])
              for a in [-1, 1] for b in [-1, 1]
              for c in [-1, 1] for d in [-1, 1]]

    # 8 last vertices
    vert8 = [K4([1, 0, 0, 0]), K4([-1, 0, 0, 0]),
             K4([0, 1, 0, 0]), K4([0, -1, 0, 0]),
             K4([0, 0, 1, 0]), K4([0, 0, -1, 0]),
             K4([0, 0, 0, 1]), K4([0, 0, 0, -1])]

    # all vertices together
    U = vert96 + vert16 + vert8

    g = Graph([range(120), lambda i, j: U[i].inner_product(U[j]) == f / 2])

    # Embedding
    from sage.graphs.graph_plot import _circle_embedding
    if embedding == 1:
        pos = [0, 1, 3, 13, 78, 90, 93, 110, 29, 104, 11, 48, 107, 83, 92, 55,
               32, 16, 117, 24, 26, 56, 52, 47, 75, 72, 66, 112, 27, 115, 21,
               33, 118, 79, 91, 37, 2, 5, 96, 31, 82, 88, 94, 74, 50, 28, 20,
               105, 45, 99, 70, 25, 101, 54, 46, 51, 17, 35, 98, 41, 84, 85,
               87, 73, 18, 6, 9, 97, 65, 103, 95, 36, 100, 23, 8, 43, 68, 76,
               116, 60, 62, 44, 40, 59, 15, 12, 30, 113, 63, 114, 81, 69, 119,
               19, 7, 49, 86, 89, 111, 67, 22, 4, 10, 14, 38, 64, 80, 102, 57,
               108, 34, 61, 106, 42, 58, 39, 77, 71, 109, 53]
    else:
        pos = [0, 1, 2, 3, 4, 6, 7, 8, 10, 13, 14, 21, 37, 103, 36, 65, 113,
               25, 80, 26, 12, 78, 24, 83, 54, 66, 114, 46, 63, 101, 109, 93,
               79, 75, 51, 44, 31, 119, 43, 5, 57, 100, 11, 108, 34, 41, 69,
               96, 82, 116, 68, 64, 47, 102, 52, 35, 17, 76, 110, 38, 84, 85,
               86, 87, 88, 90, 91, 92, 94, 73, 74, 81, 49, 104, 48, 29, 112,
               61, 20, 62, 72, 18, 60, 23, 42, 30, 115, 58, 27, 106, 98, 9, 19,
               15, 39, 56, 67, 118, 55, 89, 45, 107, 95, 99, 70, 53, 33, 111,
               22, 117, 32, 28, 59, 105, 40, 71, 77, 16, 97, 50]

    _circle_embedding(g, pos)

    return g

def Cell120():
    r"""
    Returns the 120-Cell graph

    This is the adjacency graph of the 120-cell. It has 600 vertices and 1200
    edges. For more information, see the :wikipedia:`120-cell`.

    EXAMPLES::

        sage: g = graphs.Cell120()      # long time
        sage: g.size()                  # long time
        1200
        sage: g.is_regular(4)           # long time
        True
        sage: g.is_vertex_transitive()  # long time
        True
    """
    from sage.rings.rational_field import QQ
    from sage.rings.polynomial.polynomial_ring import polygen
    from sage.rings.number_field.number_field import NumberField
    from sage.modules.free_module import VectorSpace
    from sage.groups.perm_gps.permgroup_named import AlternatingGroup
    from sage.combinat.permutation import Permutations

    x = polygen(QQ, 'x')
    K = NumberField(x ** 2 - x - 1, 'f')
    f = K.gen()
    K4 = VectorSpace(K, 4)

    # first 216 vertices
    step = [(0, 0, K(a) * 2, K(b) * 2)
            for a in [-1, 1] for b in [-1, 1]]
    step += [(a * K(1), b * K(1), c * K(1), d * (2 * f - 1))
            for a in [-1, 1] for b in [-1, 1]
            for c in [-1, 1] for d in [-1, 1]]
    step += [(a * (2 - f), b * f, c * f, d * f)
             for a in [-1, 1] for b in [-1, 1]
             for c in [-1, 1] for d in [-1, 1]]
    step += [(a * (f - 1), b * (f - 1), c * (f - 1), d * (f + 1))
             for a in [-1, 1] for b in [-1, 1]
             for c in [-1, 1] for d in [-1, 1]]
    ens1 = frozenset([(v[s(1) - 1], v[s(2) - 1], v[s(3) - 1], v[s(4) - 1])
                      for v in step for s in Permutations(4)])
    vert1 = [K4(w) for w in ens1]

    # 384 more vertices
    step = [(0, a * (2 - f), b * K(1), c * (f + 1))
            for a in [-1, 1] for b in [-1, 1] for c in [-1, 1]]
    step += [(0, a * (f - 1), b * f, c * (2 * f - 1))
            for a in [-1, 1] for b in [-1, 1] for c in [-1, 1]]
    step += [(a * (f - 1), b * K(1), c * f, d * K(2))
             for a in [-1, 1] for b in [-1, 1]
             for c in [-1, 1] for d in [-1, 1]]
    vert2 = [K4([v[s(1) - 1], v[s(2) - 1], v[s(3) - 1], v[s(4) - 1]])
              for v in step for s in AlternatingGroup(4)]

    # all vertices together
    U = vert1 + vert2

    g = Graph([range(600), lambda i, j: U[i].inner_product(U[j]) == 6*f-2])

    from sage.graphs.graph_plot import _circle_embedding
    pos = [0, 1, 3, 5, 6, 7, 8, 9, 11, 12, 14, 15, 16, 17, 20, 21, 23, 24, 25,
           27, 33, 40, 47, 49, 76, 77, 216, 217, 218, 219, 220, 222, 224, 225,
           226, 230, 231, 232, 233, 235, 238, 241, 242, 245, 247, 249, 251, 253,
           260, 261, 211, 66, 26, 307, 598, 305, 187, 374, 311, 205, 296, 108,
           366, 172, 255, 89, 229, 81, 529, 548, 439, 382, 166, 496, 313, 484,
           402, 234, 530, 256, 358, 406, 553, 577, 583, 401, 334, 417, 257, 438,
           373, 544, 509, 365, 378, 487, 377, 390, 349, 325, 65, 78, 184, 13,
           185, 18, 210, 84, 145, 83, 180, 158, 118, 109, 103, 130, 105, 51,
           178, 155, 110, 85, 206, 95, 204, 190, 514, 513, 515, 466, 467, 441,
           442, 587, 585, 576, 565, 564, 566, 540, 506, 436, 435, 424, 507, 543,
           545, 547, 582, 440, 169, 63, 29, 575, 237, 549, 37, 375, 430, 159,
           457, 61, 331, 208, 498, 39, 578, 48, 244, 486, 411, 364, 73, 455,
           321, 240, 381, 542, 243, 500, 343, 333, 271, 518, 552, 357, 314, 299,
           499, 412, 376, 596, 561, 319, 400, 264, 388, 362, 355, 386, 87, 186,
           52, 99, 125, 113, 36, 121, 41, 127, 149, 100, 31, 137, 177, 43, 32,
           45, 62, 191, 188, 106, 195, 141, 142, 96, 489, 491, 490, 475, 474,
           447, 448, 589, 588, 517, 472, 473, 471, 450, 419, 519, 521, 468, 562,
           594, 595, 488, 554, 413, 167, 116, 4, 557, 504, 536, 170, 389, 410,
           128, 559, 203, 348, 147, 477, 22, 516, 162, 423, 266, 274, 320, 144,
           246, 395, 437, 363, 452, 425, 478, 315, 312, 428, 288, 270, 344, 323,
           493, 479, 275, 387, 286, 284, 347, 359, 462, 336, 368, 392, 324, 44,
           75, 69, 46, 57, 138, 35, 80, 88, 199, 70, 152, 161, 181, 34, 207,
           164, 71, 115, 55, 163, 72, 171, 93, 165, 124, 300, 301, 302, 303,
           304, 306, 308, 309, 310, 290, 291, 292, 293, 295, 298, 277, 278, 281,
           283, 285, 287, 265, 272, 273, 19, 10, 107, 223, 418, 221, 67, 338,
           227, 196, 236, 91, 354, 154, 267, 30, 289, 215, 469, 464, 571, 346,
           151, 508, 397, 520, 318, 294, 470, 268, 370, 322, 445, 421, 427, 317,
           394, 597, 269, 570, 337, 460, 497, 353, 342, 523, 341, 330, 361, 385,
           126, 92, 94, 176, 135, 117, 114, 197, 214, 179, 60, 42, 198, 202,
           102, 101, 174, 104, 146, 90, 38, 111, 122, 157, 153, 133, 502, 501,
           503, 550, 551, 573, 574, 431, 429, 420, 433, 432, 434, 456, 494, 568,
           567, 580, 495, 459, 461, 463, 426, 572, 182, 58, 82, 443, 297, 465,
           86, 339, 586, 209, 541, 140, 391, 143, 510, 28, 422, 213, 280, 522,
           591, 352, 120, 563, 405, 276, 345, 458, 279, 512, 379, 393, 259, 482,
           444, 369, 398, 239, 511, 592, 340, 416, 453, 403, 316, 252, 328, 350,
           367, 326, 2, 175, 97, 139, 74, 131, 173, 134, 193, 192, 132, 79, 50,
           200, 64, 150, 201, 194, 212, 183, 54, 56, 98, 123, 112, 156, 525,
           527, 526, 535, 534, 555, 556, 409, 408, 481, 532, 533, 531, 558, 599,
           483, 485, 528, 454, 414, 415, 524, 446, 593, 160, 59, 68, 449, 492,
           476, 148, 329, 590, 119, 451, 189, 360, 53, 537, 129, 480, 136, 579,
           254, 262, 404, 168, 282, 335, 569, 351, 560, 581, 538, 399, 396, 584,
           228, 258, 380, 407, 505, 539, 263, 327, 250, 248, 383, 371, 546, 372,
           356, 332, 384]
    _circle_embedding(g, pos)

    return g

def SuzukiGraph():
    r"""
    Return the Suzuki Graph

    The Suzuki graph has 1782 vertices, and is strongly regular with parameters
    `(1782,416,100,96)`. Known as S.15 in [Hu75]_.

    .. NOTE::

        It takes approximately 50 seconds to build this graph. Do not be too
        impatient.

    EXAMPLE::

        sage: g = graphs.SuzukiGraph(); g            # optional database_gap internet # not tested
        Suzuki graph: Graph on 1782 vertices
        sage: g.is_strongly_regular(parameters=True) # optional database_gap internet # not tested
        (1782, 416, 100, 96)
    """
    from sage.groups.perm_gps.permgroup_named import SuzukiSporadicGroup
    g = Graph()
    g.add_edges(SuzukiSporadicGroup().orbit((1,2),"OnSets"))
    g.relabel()
    g.name("Suzuki graph")
    return g

def HallJankoGraph(from_string=True):
    r"""
    Returns the Hall-Janko graph.

    For more information on the Hall-Janko graph, see its
    :wikipedia:`Wikipedia page <Hall-Janko_graph>`.

    The construction used to generate this graph in Sage is by
    a 100-point permutation representation of the Janko group `J_2`,
    as described in version 3 of the ATLAS of Finite Group
    representations, in particular on the page `ATLAS: J2
    -- Permutation representation on 100 points
    <http://brauer.maths.qmul.ac.uk/Atlas/v3/permrep/J2G1-p100B0>`_.

    INPUT:

    - ``from_string`` (boolean) -- whether to build the graph from
      its sparse6 string or through GAP. The two methods return the
      same graph though doing it through GAP takes more time. It is
      set to ``True`` by default.

    EXAMPLES::

        sage: g = graphs.HallJankoGraph()
        sage: g.is_regular(36)
        True
        sage: g.is_vertex_transitive()
        True

    Is it really strongly regular with parameters 14, 12? ::

        sage: nu = set(g.neighbors(0))
        sage: for v in range(1, 100):
        ....:     if v in nu:
        ....:         expected = 14
        ....:     else:
        ....:         expected = 12
        ....:     nv = set(g.neighbors(v))
        ....:     nv.discard(0)
        ....:     if len(nu & nv) != expected:
        ....:         print "Something is wrong here!!!"
        ....:         break

    Some other properties that we know how to check::

        sage: g.diameter()
        2
        sage: g.girth()
        3
        sage: factor(g.characteristic_polynomial())
        (x - 36) * (x - 6)^36 * (x + 4)^63

    TESTS::

        sage: gg = graphs.HallJankoGraph(from_string=False) # long time
        sage: g == gg # long time
        True
    """

    string = (":~?@c__E@?g?A?w?A@GCA_?CA`OWF`W?EAW?@?_OD@_[GAgcIaGGB@OcIA"
              "wCE@o_K_?GB@?WGAouC@OsN_?GB@O[GB`A@@_e?@OgLB_{Q_?GC@O[GAOs"
              "OCWGBA?kKBPA@?_[KB_{OCPKT`o_RD`]A?o[HBOwODW?DA?cIB?wRDP[X`"
              "ogKB_{QD@]B@o_KBPWXE`mC@o_JB?{PDPq@?oWGA_{OCPKTDp_YEwCA@_c"
              "IBOwOC`OX_OGB@?WPDPcYFg?C@_gKBp?SE@cYF`{_`?SGAOoOC`_\\FwCE"
              "A?gKBO{QD@k[FqI??_OFA_oQE@k\\Fq?`GgCB@pGRD@_XFP{a_?SE@ocIA"
              "ooNCPOUEqU@?oODA?cJB_{UEqYC@_kLC@CREPk]GAGbHgCA@?SMBpCSD`["
              "YFq?`Ga]BA?gPC`KSD`_\\Fa?cHWGB@?[IAooPD`[WF@s^HASeIg?@@OcP"
              "C`KYF@w^GQ[h`O[HAooMC@CQCpSVEPk\\GaSeIG?FA?kLB_{OC`OVE@cYG"
              "QUA@?WLBp?PC`KVEqKgJg?DA?sMBpCSDP[WEQKfIay@?_KD@_[GC`SUE@k"
              "[FaKdHa[k_?OLC@CRD@WVEpo^HAWfIAciIqoo_?CB@?kMCpOUE`o\\GAKg"
              "IQgq_?GD@_[GB?{OCpWVE@cYFACaHAWhJR?q_?CC@_kKBpC\\GACdHa[kJ"
              "a{o_?CA?oOFBpGRD@o\\GaKdIQonKrOt_?WHA`?PC`KTD`k]FqSeIaolJr"
              "CqLWCA@OkKCPGRDpcYGAKdIAgjJAsmJr?t__OE@ogJB_{XEps`HA[gIQwn"
              "KWKGAOoMBpGUE`k[Fa?aHqckJbSuLw?@?_SHA_kLC@OTFPw^GaOkLg?B@?"
              "[HA_{PDP_XFaCbHa[gIqooKRWx_?CFBpOTE@cZFPw^GACcHQgoKrSvMwWG"
              "BOwQCp_YFP{`HASfJAwnKRSx_OSSDP[WEq?aGqSfIQsoKR_zNWCE@o_HA_"
              "sREPg^GAGcHQWfIAciKbOxNg?A@__IAooMC`KTD`g\\GAKcIasoKrOtLb["
              "wMbyCA?cKBp?TD`[WE`s^GQGbHqcjJrK{NRw~_oODA?sNC@CQCpOZF@s]G"
              "QOfIaolJrGsLbk}_?OFA_sRD@SVE`k[HQcjJa{qLb[xMb|?_OOFA?cIAos"
              "RDP_ZFa?aGqOfIAsuMbk{Ns@@OsQAA_sPDPWXE`o\\FqKdIQkkJrCuLr_x"
              "Mro}NsDAPG?@@OWFApKUE@o`IQolKRKsLrc|NsQC@OWGAOgJCpOWE`o_GQ"
              "KiIqwnKr_~OcLCPS]A?oWHA_oMBpKSDP[\\FagjKBWxMbk{OSQ@@O_IAoo"
              "LBpCSD`g\\FaGbHQWgIQgmKRKwMRl?PgGC@OWHB@KSE@c[FqCaGqSeIAkk"
              "KBCqLBSuMBpGQWCA@?cKBOwRDPWVE@k^GqOfJr?pKbKtLrs}OSHDQwKIBO"
              "wPD@WWEQ?`HQWfIQglKBOtLbo}Ns@@OsTE_?kLCpWWHA[gIqomKBGwMRgz"
              "NBw~OSPDPc\\H_?CFAOoLCPSVE`o\\GAOeJAwpKbKtMrx?Qcq??OKFA?gJ"
              "B`?QDpcYEpo]FqKfIAgjJB?qKr_{NS@A__SE@o_HBO{PC`OTD`{_HaciIq"
              "{vMbt?OcPFQCeB@?SKBOwRD@SXE`k[FPw`HQ_lKRKxNRxBPC\\HQclK_?K"
              "EB?sOC`OTDa?`GqWgJRCrNBw~OSHFQStMRtDQ_?KC@OoQE`k_GaOdHa[gI"
              "q{tMBg|Nb|?OcPMSDDQSwCB@_cJB_{OCpOVFP{dHa[jJQwqKrk}NsHBQCd"
              "MRtMA?oSEA_wPDp_YEpo]GAOeIq{pLBk}NsLEQCtNTDU??OKEA_oLC@[[G"
              "aKnKBOtLbk~OCPFQStNSDLSTgGKC@GSD`[WEpw_GQGcIAciJAwpKb_xMbk"
              "~QShJRc|R`_wNCPcZF@s^GAGbHA_hJR?qKrOvMRg|NsDEPsxTTgCB@?gJB"
              "?sMC@CUDp_]FqCaHQcjJQwtLrhCPS\\IRCtQTw?B@?SHA_wPC`_aGqOiJa"
              "{oKRKvMRpFQChKRtXVUTi??ocNC@KUE@cYFaGdHa_mJrKsLb[yMro|OcXI"
              "RdPTTddZaOgJB@?UEPk[FQCfIaolJrSvMBczNR|AOsXFQCtOTtaB@?WGAP"
              "?TEPo\\GAGdHqgmKBCqLR[xMb|?PC`HQs|TTt`XUtu@?o[HB?sNCPGXF@{"
              "_GQKcIqolJb_yNCLDPs`MRtDRTTdYUwSEA?kLB`CWF@s]FqGgIqooLRgzN"
              "RxFQSlMSDDQTDXVUTi@?_KDAOoLBpKUEQOfIa{oLB_xMrt?Os\\HQcpMST"
              "HSTtl[VT}A@ocJBOwSD`_XEpo_Ha_mJrKtLbgzNSTGQspLRtDUUDp\\WG["
              "HB`CQCp[WFQGgIQgkJQ{rLbc{Nc@APsdLRt@PSt\\WUtt_Wn")

    if from_string:
        g = Graph(string, loops = False, multiedges = False)
    else:

        # The following construction is due to version 3 of the ATLAS of
        # Finite Group Representations, specifically the page at
        # http://brauer.maths.qmul.ac.uk/Atlas/v3/permrep/J2G1-p100B0 .

        from sage.interfaces.gap import gap
        gap.eval("g1 := (1,84)(2,20)(3,48)(4,56)(5,82)(6,67)(7,55)(8,41)"
                 "(9,35)(10,40)(11,78)(12,100)(13,49)(14,37)(15,94)(16,76)"
                 "(17,19)(18,44)(21,34)(22,85)(23,92)(24,57)(25,75)(26,28)"
                 "(27,64)(29,90)(30,97)(31,38)(32,68)(33,69)(36,53)(39,61)"
                 "(42,73)(43,91)(45,86)(46,81)(47,89)(50,93)(51,96)(52,72)"
                 "(54,74)(58,99)(59,95)(60,63)(62,83)(65,70)(66,88)(71,87)"
                 "(77,98)(79,80);")

        gap.eval("g2 := (1,80,22)(2,9,11)(3,53,87)(4,23,78)(5,51,18)"
                 "(6,37,24)(8,27,60)(10,62,47)(12,65,31)(13,64,19)"
                 "(14,61,52)(15,98,25)(16,73,32)(17,39,33)(20,97,58)"
                 "(21,96,67)(26,93,99)(28,57,35)(29,71,55)(30,69,45)"
                 "(34,86,82)(38,59,94)(40,43,91)(42,68,44)(46,85,89)"
                 "(48,76,90)(49,92,77)(50,66,88)(54,95,56)(63,74,72)"
                 "(70,81,75)(79,100,83);")

        gap.eval("G := Group([g1,g2]);")
        edges = gap('Orbit(G,[1,5],OnSets)').sage()
        g = Graph([(int(u), int(v)) for u,v in edges])
        g.relabel()

    _circle_embedding(g, range(100))
    g.name("Hall-Janko graph")
    return g

def Balaban10Cage(embedding=1):
    r"""
    Returns the Balaban 10-cage.

    The Balaban 10-cage is a 3-regular graph with 70 vertices and
    105 edges. See its :wikipedia:`Wikipedia page
    <Balaban_10-cage>`.

    The default embedding gives a deeper understanding of the
    graph's automorphism group. It is divided into 4 layers (each
    layer being a set of points at equal distance from the drawing's
    center). From outside to inside:

    - L1: The outer layer (vertices which are the furthest from the
      origin) is actually the disjoint union of two cycles of length
      10.

    - L2: The second layer is an independent set of 20 vertices.

    - L3: The third layer is a matching on 10 vertices.

    - L4: The inner layer (vertices which are the closest from the
      origin) is also the disjoint union of two cycles of length 10.

    This graph is not vertex-transitive, and its vertices are
    partitioned into 3 orbits: L2, L3, and the union of L1 of L4
    whose elements are equivalent.

    INPUT:

    - ``embedding`` -- two embeddings are available, and can be
      selected by setting ``embedding`` to be either 1 or 2.

    EXAMPLES::

        sage: g = graphs.Balaban10Cage()
        sage: g.girth()
        10
        sage: g.chromatic_number()
        2
        sage: g.diameter()
        6
        sage: g.is_hamiltonian()
        True
        sage: g.show(figsize=[10,10])   # long time

    TESTS::

        sage: graphs.Balaban10Cage(embedding='foo')
        Traceback (most recent call last):
        ...
        ValueError: The value of embedding must be 1 or 2.
    """

    L = [-9, -25, -19, 29, 13, 35, -13, -29, 19, 25, 9, -29, 29, 17, 33,
          21, 9,-13, -31, -9, 25, 17, 9, -31, 27, -9, 17, -19, -29, 27,
          -17, -9, -29, 33, -25,25, -21, 17, -17, 29, 35, -29, 17, -17,
          21, -25, 25, -33, 29, 9, 17, -27, 29, 19, -17, 9, -27, 31, -9,
          -17, -25, 9, 31, 13, -9, -21, -33, -17, -29, 29]

    from sage.graphs.generators.families import LCFGraph
    g = LCFGraph(70, L, 1)
    g.name("Balaban 10-cage")

    if embedding == 2:
        return g
    elif embedding != 1:
        raise ValueError("The value of embedding must be 1 or 2.")

    L3 = [5, 24, 35, 46, 29, 40, 51, 34, 45, 56]
    _circle_embedding(g, L3, center=(0,0), radius = 4.3)

    L2  = [6, 4, 23, 25, 60, 36, 1, 47, 28, 30, 39, 41, 50, 52, 33, 9, 44,
            20, 55, 57]
    _circle_embedding(g, L2, center=(0,0), radius = 5, shift=-.5)


    L1a = [69, 68, 67, 66, 65, 64, 63, 62, 61, 0]
    L1b = [19, 18, 17, 16, 15, 14, 13, 12, 11, 10]
    _circle_embedding(g, L1a, center=(0,0), radius = 6, shift = 3.25)
    _circle_embedding(g, L1b, center=(0,0), radius = 6, shift = -1.25)

    L4a = [37, 2, 31, 38, 53, 32, 21, 54, 3, 22]
    _circle_embedding(g, L4a, center=(0,0), radius = 3, shift = 1.9)

    L4b = [26, 59, 48, 27, 42, 49, 8, 43, 58, 7]
    _circle_embedding(g, L4b, center=(0,0), radius = 3, shift = 1.1)

    return g

def Balaban11Cage(embedding = 1):
    r"""
    Returns the Balaban 11-cage.

    For more information, see this :wikipedia:`Wikipedia article on
    the Balaban 11-cage <Balaban_11-cage>`.

    INPUT:

    - ``embedding`` -- three embeddings are available, and can be
      selected by setting ``embedding`` to be 1, 2, or 3.

      - The first embedding is the one appearing on page 9 of the
        Fifth Annual Graph Drawing Contest report [FAGDC]_. It
        separates vertices based on their eccentricity (see
        :meth:`eccentricity()
        <sage.graphs.generic_graph.GenericGraph.eccentricity>`).

      - The second embedding has been produced just for Sage and is
        meant to emphasize the automorphism group's 6 orbits.

      - The last embedding is the default one produced by the
        :meth:`LCFGraph` constructor.

    .. NOTE::

        The vertex labeling changes according to the value of
        ``embedding=1``.

    EXAMPLES:

    Basic properties::

        sage: g = graphs.Balaban11Cage()
        sage: g.order()
        112
        sage: g.size()
        168
        sage: g.girth()
        11
        sage: g.diameter()
        8
        sage: g.automorphism_group().cardinality()
        64

    Our many embeddings::

        sage: g1 = graphs.Balaban11Cage(embedding=1)
        sage: g2 = graphs.Balaban11Cage(embedding=2)
        sage: g3 = graphs.Balaban11Cage(embedding=3)
        sage: g1.show(figsize=[10,10])   # long time
        sage: g2.show(figsize=[10,10])   # long time
        sage: g3.show(figsize=[10,10])   # long time

    Proof that the embeddings are the same graph::

        sage: g1.is_isomorphic(g2) # g2 and g3 are obviously isomorphic
        True

    TESTS::

        sage: graphs.Balaban11Cage(embedding='xyzzy')
        Traceback (most recent call last):
        ...
        ValueError: The value of embedding must be 1, 2, or 3.

    REFERENCES:

    .. [FAGDC] Fifth Annual Graph Drawing Contest
       P. Eaded, J. Marks, P.Mutzel, S. North
       http://www.merl.com/papers/docs/TR98-16.pdf
    """
    if embedding == 1:
        pos_dict = {}
        for j in range(8):
            for i in range(8):
                pos_dict[str(j) + str(i)]= [
                        0.8 * float(cos(2*((8*j + i)*pi/64 + pi/128))),
                        0.8 * float(sin(2*((8*j + i)*pi/64 + pi/128)))
                ]
            for i in range(4):
                pos_dict['1' + str(j) + str(i)] = [
                        1.1 * float(cos(2*((4*j + i)*pi/32 + pi/64))),
                        1.1 * float(sin(2*((4*j + i)*pi/32 + pi/64)))
                ]
            for i in range(2):
                pos_dict['1' + str(j) + str(i + 4)] = [
                        1.4 * float(cos(2*((2*j + i)*pi/16 + pi/32))),
                        1.4 * float(sin(2*((2*j + i)*pi/16 + pi/32)))
                ]

        edge_dict = {
            "00": ["11"], "01": ["10"],   "02": ["53"], "03": ["52"],
            "11": ["20"], "10": ["21"],   "53": ["22"], "52": ["23"],
            "20": ["31"], "21": ["30"],   "22": ["33"], "23": ["32"],
            "31": ["40"], "30": ["41"],   "33": ["43"], "32": ["42"],
            "40": ["50"], "41": ["51"],   "43": ["12"], "42": ["13"],
            "50": ["61"], "51": ["60"],   "12": ["63"], "13": ["62"],
            "61": ["70"], "60": ["71"],   "63": ["72"], "62": ["73"],
            "70": ["01"], "71": ["00"],   "72": ["03"], "73": ["02"],

            "04": ["35"], "05": ["34"],   "06": ["37"], "07": ["36"],
            "35": ["64"], "34": ["65"],   "37": ["66"], "36": ["67"],
            "64": ["55"], "65": ["54"],   "66": ["17"], "67": ["16"],
            "55": ["45"], "54": ["44"],   "17": ["46"], "16": ["47"],
            "45": ["74"], "44": ["75"],   "46": ["76"], "47": ["77"],
            "74": ["25"], "75": ["24"],   "76": ["27"], "77": ["26"],
            "25": ["14"], "24": ["15"],   "27": ["56"], "26": ["57"],
            "14": ["05"], "15": ["04"],   "56": ["07"], "57": ["06"],

            "100": ["03", "04"],   "110": ["10", "12"],
            "101": ["01", "06"],   "111": ["11", "13"],
            "102": ["00", "07"],   "112": ["14", "16"],
            "103": ["02", "05"],   "113": ["15", "17"],

            "120": ["22", "24"],   "130": ["33", "36"],
            "121": ["20", "26"],   "131": ["32", "37"],
            "122": ["21", "27"],   "132": ["31", "34"],
            "123": ["23", "25"],   "133": ["30", "35"],

            "140": ["43", "45"],   "150": ["50", "52"],
            "141": ["40", "46"],   "151": ["51", "53"],
            "142": ["41", "47"],   "152": ["54", "56"],
            "143": ["42", "44"],   "153": ["55", "57"],

            "160": ["60", "66"],   "170": ["73", "76"],
            "161": ["63", "65"],   "171": ["72", "77"],
            "162": ["62", "64"],   "172": ["71", "74"],
            "163": ["61", "67"],   "173": ["70", "75"],

            "104": ["100", "102", "105"],   "114": ["110", "111", "115"],
            "105": ["101", "103", "104"],   "115": ["112", "113", "114"],

            "124": ["120", "121", "125"],   "134": ["130", "131", "135"],
            "125": ["122", "123", "124"],   "135": ["132", "133", "134"],

            "144": ["140", "141", "145"],   "154": ["150", "151", "155"],
            "145": ["142", "143", "144"],   "155": ["152", "153", "154"],

            "164": ["160", "161", "165"],   "174": ["170", "171", "175"],
            "165": ["162", "163", "164"],   "175": ["172", "173", "174"]
        }

        return Graph(edge_dict, pos=pos_dict, name="Balaban 11-cage")

    elif embedding == 2 or embedding == 3:
        L = [44, 26, -47, -15, 35, -39, 11, -27, 38, -37, 43, 14, 28, 51,
             -29, -16, 41, -11, -26, 15, 22, -51, -35, 36, 52, -14, -33,
             -26, -46, 52, 26, 16, 43, 33, -15, 17, -53, 23, -42, -35, -28,
             30, -22, 45, -44, 16, -38, -16, 50, -55, 20, 28, -17, -43,
             47, 34, -26, -41, 11, -36, -23, -16, 41, 17, -51, 26, -33,
             47, 17, -11, -20, -30, 21, 29, 36, -43, -52, 10, 39, -28, -17,
             -52, 51, 26, 37, -17, 10, -10, -45, -34, 17, -26, 27, -21,
             46, 53, -10, 29, -50, 35, 15, -47, -29, -41, 26, 33, 55, -17,
             42, -26, -36, 16]

        from sage.graphs.generators.families import LCFGraph
        g = LCFGraph(112, L, 1)
        g.name("Balaban 11-cage")

        if embedding == 3:
            return g

        v1 = [34, 2, 54, 43, 66, 20, 89, 100, 72, 76, 6, 58, 16, 78, 74,
              70, 36, 94, 27, 25, 10, 8, 45, 60, 14, 64, 80, 82, 109, 107,
              49, 98]
        v2 = [88, 3, 19, 55, 67, 42, 101, 33, 77, 5, 17, 57, 69, 71, 73,
              75, 11, 61, 28, 9, 37, 26, 46, 95, 13, 63, 81, 83, 108, 106,
              48, 97]
        l1 = [35, 93, 1, 24, 53, 7, 44, 59, 15, 65, 79, 21, 110, 90, 50,
              99]
        l2 = [87, 4, 18, 56, 68, 41, 102, 32, 12, 62, 29, 84, 38, 105, 47,
              96]

        d = g.get_pos()
        for i,v in enumerate(v1):
            d[v] = (-2, 16.5-i)

        for i,v in enumerate(l1):
            d[v] = (-10, 8-i)

        for i,v in enumerate(l2):
            d[v] = (10, 8.5-i)

        for i,v in enumerate(v2):
            d[v] = (2, 16.5-i)

        for i,v in enumerate([0, 111, 92, 91, 52, 51, 23, 22]):
            d[v] = (-20, 14.5-4*i)

        for i,v in enumerate([104, 103, 86, 85, 40, 39, 31, 30]):
            d[v] = (20, 14.5-4*i)

        return g

    else:
        raise ValueError("The value of embedding must be 1, 2, or 3.")

def BidiakisCube():
    r"""
    Returns the Bidiakis cube.

    For more information, see this
    `Wikipedia article on the Bidiakis cube <http://en.wikipedia.org/wiki/Bidiakis_cube>`_.

    EXAMPLES:

    The Bidiakis cube is a 3-regular graph having 12 vertices and 18
    edges. This means that each vertex has a degree of 3. ::

        sage: g = graphs.BidiakisCube(); g
        Bidiakis cube: Graph on 12 vertices
        sage: g.show()  # long time
        sage: g.order()
        12
        sage: g.size()
        18
        sage: g.is_regular(3)
        True

    It is a Hamiltonian graph with diameter 3 and girth 4::

        sage: g.is_hamiltonian()
        True
        sage: g.diameter()
        3
        sage: g.girth()
        4

    It is a planar graph with characteristic polynomial
    `(x - 3) (x - 2) (x^4) (x + 1) (x + 2) (x^2 + x - 4)^2` and
    chromatic number 3::

        sage: g.is_planar()
        True
        sage: bool(g.characteristic_polynomial() == expand((x - 3) * (x - 2) * (x^4) * (x + 1) * (x + 2) * (x^2 + x - 4)^2))
        True
        sage: g.chromatic_number()
        3
    """
    edge_dict = {
        0:[1,6,11], 1:[2,5], 2:[3,10], 3:[4,9], 4:[5,8],
        5:[6], 6:[7], 7:[8,11], 8:[9], 9:[10], 10:[11]}
    pos_dict = {
        0: [0, 1],
        1: [0.5, 0.866025403784439],
        2: [0.866025403784439, 0.500000000000000],
        3: [1, 0],
        4: [0.866025403784439, -0.5],
        5: [0.5, -0.866025403784439],
        6: [0, -1],
        7: [-0.5, -0.866025403784439],
        8: [-0.866025403784439, -0.5],
        9: [-1, 0],
        10: [-0.866025403784439, 0.5],
        11: [-0.5, 0.866025403784439]}
    return Graph(edge_dict, pos=pos_dict, name="Bidiakis cube")

def BiggsSmithGraph(embedding=1):
    r"""
    Returns the Biggs-Smith graph.

    For more information, see this :wikipedia:`Wikipedia article on
    the Biggs-Smith graph <Biggs-Smith_graph>`.

    INPUT:

    - ``embedding`` -- two embeddings are available, and can be
      selected by setting ``embedding`` to be 1 or 2.

    EXAMPLES:

    Basic properties::

        sage: g = graphs.BiggsSmithGraph()
        sage: g.order()
        102
        sage: g.size()
        153
        sage: g.girth()
        9
        sage: g.diameter()
        7
        sage: g.automorphism_group().cardinality()
        2448
        sage: g.show(figsize=[10, 10])   # long time

    The other embedding::

        sage: graphs.BiggsSmithGraph(embedding=2).show()

    TESTS::

        sage: graphs.BiggsSmithGraph(embedding='xyzzy')
        Traceback (most recent call last):
        ...
        ValueError: The value of embedding must be 1 or 2.

    """
    L = [16, 24, -38, 17, 34, 48, -19, 41, -35, 47, -20, 34, -36,
         21, 14, 48, -16, -36, -43, 28, -17, 21, 29, -43, 46, -24,
         28, -38, -14, -50, -45, 21, 8, 27, -21, 20, -37, 39, -34,
         -44, -8, 38, -21, 25, 15, -34, 18, -28, -41, 36, 8, -29,
         -21, -48, -28, -20, -47, 14, -8, -15, -27, 38, 24, -48, -18,
         25, 38, 31, -25, 24, -46, -14, 28, 11, 21, 35, -39, 43, 36,
         -38, 14, 50, 43, 36, -11, -36, -24, 45, 8, 19, -25, 38, 20,
         -24, -14, -21, -8, 44, -31, -38, -28, 37]

    from sage.graphs.generators.families import LCFGraph
    g = LCFGraph(102, L, 1)
    g.name("Biggs-Smith graph")

    if embedding == 1:

        orbs = [[1, 2, 3, 4, 5, 6, 7, 8, 9, 10, 11, 12, 13, 14, 15, 16, 0],
                [17, 101, 25, 66, 20, 38, 53, 89, 48, 75, 56, 92, 45, 78,
                 34, 28, 63],
                [18, 36, 26, 65, 19, 37, 54, 90, 47, 76, 55, 91, 46, 77,
                 35, 27, 64],
                [21, 39, 52, 88, 49, 74, 57, 93, 44, 79, 33, 29, 62, 83,
                 100, 24, 67],
                [22, 97, 51, 96, 50, 95, 58, 94, 59, 80, 60, 81, 61, 82,
                 99, 23, 98],
                [30, 86, 84, 72, 70, 68, 42, 40, 31, 87, 85, 73, 71, 69,
                 43, 41, 32]]

        # central orbits
        _circle_embedding(g, orbs[1], center=(-.4, 0), radius=.2)
        _circle_embedding(g, orbs[3], center=(.4, 0), radius=.2, shift=4)

        # lower orbits
        _circle_embedding(g, orbs[0], center=(-.9, -.5), radius=.3,
                shift=2)
        _circle_embedding(g, orbs[2], center=(-.9, .5), radius=.3)

        # upper orbits
        _circle_embedding(g, orbs[4], center=(.9, -.5), radius=.3, shift=4)
        _circle_embedding(g, orbs[5], center=(.9, .5), radius=.3, shift=-2)

    elif embedding == 2:
        pass
    else:
        raise ValueError("The value of embedding must be 1 or 2.")

    return g

def BlanusaFirstSnarkGraph():
    r"""
    Returns the first Blanusa Snark Graph.

    The Blanusa graphs are two snarks on 18 vertices and 27 edges. For more
    information on them, see the :wikipedia:`Blanusa_snarks`.

    .. SEEALSO::

        * :meth:`~sage.graphs.graph_generators.GraphGenerators.BlanusaSecondSnarkGraph`.

    EXAMPLES::

        sage: g = graphs.BlanusaFirstSnarkGraph()
        sage: g.order()
        18
        sage: g.size()
        27
        sage: g.diameter()
        4
        sage: g.girth()
        5
        sage: g.automorphism_group().cardinality()
        8
    """
    g = Graph({17:[4,7,1],0:[5],
               3:[8],13:[9],12:[16],
               10:[15],11:[6],14:[2]},
              name="Blanusa First Snark Graph")

    g.add_cycle(range(17))
    _circle_embedding(g, range(17), shift=0.25)
    g.get_pos()[17] = (0,0)
    return g

def BlanusaSecondSnarkGraph():
    r"""
    Returns the second Blanusa Snark Graph.

    The Blanusa graphs are two snarks on 18 vertices and 27 edges. For more
    information on them, see the :wikipedia:`Blanusa_snarks`.

    .. SEEALSO::

        * :meth:`~sage.graphs.graph_generators.GraphGenerators.BlanusaFirstSnarkGraph`.

    EXAMPLES::

        sage: g = graphs.BlanusaSecondSnarkGraph()
        sage: g.order()
        18
        sage: g.size()
        27
        sage: g.diameter()
        4
        sage: g.girth()
        5
        sage: g.automorphism_group().cardinality()
        4
    """
    g = Graph({0:[(0,0),(1,4),1],1:[(0,3),(1,1)],(0,2):[(0,5)],
               (0,6):[(0,4)],(0,7):[(0,1)],(1,7):[(1,2)],
               (1,0):[(1,6)],(1,3):[(1,5)]},
              name="Blanusa Second Snark Graph")

    g.add_cycle([(0,i) for i in range(5)])
    g.add_cycle([(1,i) for i in range(5)])
    g.add_cycle([(0,5),(0,6),(0,7),(1,5),(1,6),(1,7)])

    _circle_embedding(g,
                      [(0,(2*i)%5) for i in range(5)],
                      center = (-1.5,0),
                      shift = .5)
    _circle_embedding(g,
                      [(1,(2*i)%5) for i in range(5)],
                      center = (1.5,0))

    _circle_embedding(g,
                      [(0,i) for i in range(5,8)]+[0]*4,
                      center = (-1.2,0),
                      shift = 2.5,
                      radius = 2.2)
    _circle_embedding(g,
                      [(1,i) for i in range(5,8)]+[0]*4,
                      center = (1.2,0),
                      shift = -1,
                      radius = 2.2)

    _circle_embedding(g,[0,1], shift=.5)
    g.relabel()
    return g

def BrinkmannGraph():
    r"""
    Returns the Brinkmann graph.

    For more information, see the
    `Wikipedia article on the Brinkmann graph <http://en.wikipedia.org/wiki/Brinkmann_graph>`_.

    EXAMPLES:

    The Brinkmann graph is a 4-regular graph having 21 vertices and 42
    edges. This means that each vertex has degree 4. ::

        sage: G = graphs.BrinkmannGraph(); G
        Brinkmann graph: Graph on 21 vertices
        sage: G.show()  # long time
        sage: G.order()
        21
        sage: G.size()
        42
        sage: G.is_regular(4)
        True

    It is an Eulerian graph with radius 3, diameter 3, and girth 5. ::

        sage: G.is_eulerian()
        True
        sage: G.radius()
        3
        sage: G.diameter()
        3
        sage: G.girth()
        5

    The Brinkmann graph is also Hamiltonian with chromatic number 4::

        sage: G.is_hamiltonian()
        True
        sage: G.chromatic_number()
        4

    Its automorphism group is isomorphic to `D_7`::

        sage: ag = G.automorphism_group()
        sage: ag.is_isomorphic(DihedralGroup(7))
        True
    """
    edge_dict = {
        0: [2,5,7,13],
        1: [3,6,7,8],
        2: [4,8,9],
        3: [5,9,10],
        4: [6,10,11],
        5: [11,12],
        6: [12,13],
        7: [15,20],
        8: [14,16],
        9: [15,17],
        10: [16,18],
        11: [17,19],
        12: [18,20],
        13: [14,19],
        14: [17,18],
        15: [18,19],
        16: [19,20],
        17: [20]}
    pos_dict = {
        0: [0, 4],
        1: [3.12732592987212, 2.49395920743493],
        2: [3.89971164872729, -0.890083735825258],
        3: [1.73553495647023, -3.60387547160968],
        4: [-1.73553495647023, -3.60387547160968],
        5: [-3.89971164872729, -0.890083735825258],
        6: [-3.12732592987212, 2.49395920743493],
        7: [0.867767478235116, 1.80193773580484],
        8: [1.94985582436365, 0.445041867912629],
        9: [1.56366296493606, -1.24697960371747],
        10: [0, -2],
        11: [-1.56366296493606, -1.24697960371747],
        12: [-1.94985582436365, 0.445041867912629],
        13: [-0.867767478235116, 1.80193773580484],
        14: [0.433883739117558, 0.900968867902419],
        15: [0.974927912181824, 0.222520933956314],
        16: [0.781831482468030, -0.623489801858733],
        17: [0, -1],
        18: [-0.781831482468030, -0.623489801858733],
        19: [-0.974927912181824, 0.222520933956315],
        20: [-0.433883739117558, 0.900968867902419]}
    return Graph(edge_dict, pos=pos_dict, name="Brinkmann graph")

def BrouwerHaemersGraph():
    r"""
    Returns the Brouwer-Haemers Graph.

    The Brouwer-Haemers is the only strongly regular graph of parameters
    `(81,20,1,6)`. It is build in Sage as the Affine Orthogonal graph
    `VO^-(6,3)`. For more information on this graph, see its `corresponding page
    on Andries Brouwer's website
    <http://www.win.tue.nl/~aeb/graphs/Brouwer-Haemers.html>`_.

    EXAMPLE::

        sage: g = graphs.BrouwerHaemersGraph()
        sage: g
        Brouwer-Haemers: Graph on 81 vertices

    It is indeed strongly regular with parameters `(81,20,1,6)`::

        sage: g.is_strongly_regular(parameters = True) # long time
        (81, 20, 1, 6)

    Its has as eigenvalues `20,2` and `-7`::

        sage: set(g.spectrum()) == {20,2,-7}
        True
    """
    from sage.rings.finite_rings.constructor import FiniteField
    from sage.modules.free_module import VectorSpace
    from sage.matrix.constructor import Matrix
    from sage.matrix.constructor import identity_matrix

    d = 4
    q = 3
    F = FiniteField(q,"x")
    V = VectorSpace(F,d)
    M = Matrix(F,identity_matrix(d))
    M[1,1]=-1
    G = Graph([[tuple(_) for _ in V], lambda x,y:(V(x)-V(y))*(M*(V(x)-V(y))) == 0], loops = False)
    G.relabel()
    ordering = [0, 1, 2, 3, 4, 5, 6, 7, 8, 9, 10, 11, 12, 13, 14, 15, 16, 17,
                18, 19, 20, 21, 22, 23, 24, 25, 26, 48, 49, 50, 51, 52, 53,
                45, 46, 47, 30, 31, 32, 33, 34, 35, 27, 28, 29, 39, 40, 41,
                42, 43, 44, 36, 37, 38, 69, 70, 71, 63, 64, 65, 66, 67, 68,
                78, 79, 80, 72, 73, 74, 75, 76, 77, 60, 61, 62, 54, 55, 56,
                57, 58, 59]
    _circle_embedding(G, ordering)
    G.name("Brouwer-Haemers")
    return G

def BuckyBall():
    r"""
    Create the Bucky Ball graph.

    This graph is a 3-regular 60-vertex planar graph. Its vertices
    and edges correspond precisely to the carbon atoms and bonds
    in buckminsterfullerene.  When embedded on a sphere, its 12
    pentagon and 20 hexagon faces are arranged exactly as the
    sections of a soccer ball.

    EXAMPLES:

    The Bucky Ball is planar. ::

        sage: g = graphs.BuckyBall()
        sage: g.is_planar()
        True

    The Bucky Ball can also be created by extracting the 1-skeleton
    of the Bucky Ball polyhedron, but this is much slower. ::

        sage: g = polytopes.buckyball().vertex_graph()
        sage: g.remove_loops()
        sage: h = graphs.BuckyBall()
        sage: g.is_isomorphic(h)
        True

    The graph is returned along with an attractive embedding. ::

        sage: g = graphs.BuckyBall()
        sage: g.plot(vertex_labels=False, vertex_size=10).show() # long time
    """
    edges = [(0, 2), (0, 48), (0, 59), (1, 3), (1, 9), (1, 58),
             (2, 3), (2, 36), (3, 17), (4, 6), (4, 8), (4, 12),
             (5, 7), (5, 9), (5, 16), (6, 7), (6, 20), (7, 21),
             (8, 9), (8, 56), (10, 11), (10, 12), (10, 20), (11, 27),
             (11, 47), (12, 13), (13, 46), (13, 54), (14, 15), (14, 16),
             (14, 21), (15, 25), (15, 41), (16, 17), (17, 40), (18, 19),
             (18, 20), (18, 26), (19, 21), (19, 24), (22, 23), (22, 31),
             (22, 34), (23, 25), (23, 38), (24, 25), (24, 30), (26, 27),
             (26, 30), (27, 29), (28, 29), (28, 31), (28, 35), (29, 44),
             (30, 31), (32, 34), (32, 39), (32, 50), (33, 35), (33, 45),
             (33, 51), (34, 35), (36, 37), (36, 40), (37, 39), (37, 52),
             (38, 39), (38, 41), (40, 41), (42, 43), (42, 46), (42, 55),
             (43, 45), (43, 53), (44, 45), (44, 47), (46, 47), (48, 49),
             (48, 52), (49, 53), (49, 57), (50, 51), (50, 52), (51, 53),
             (54, 55), (54, 56), (55, 57), (56, 58), (57, 59), (58, 59)
             ]
    g = Graph()
    g.add_edges(edges)
    g.name("Bucky Ball")

    pos = {
        0 :  (1.00000000000000, 0.000000000000000),
        1 :  (-1.00000000000000, 0.000000000000000),
        2 :  (0.500000000000000, 0.866025403784439),
        3 :  (-0.500000000000000, 0.866025403784439),
        4 :  (-0.252886764483159, -0.146004241548845),
        5 :  (-0.368953972399043, 0.0928336233191176),
        6 :  (-0.217853192651371, -0.0480798425451855),
        7 :  (-0.255589950938772, 0.0495517623332213),
        8 :  (-0.390242139418333, -0.225306404242310),
        9 :  (-0.586398703939125, -0.0441575936410641),
        10:  (-0.113926229169631, -0.101751920396670),
        11:  (-0.0461308635969359, -0.0928422349110366),
        12:  (-0.150564961379772, -0.164626477859040),
        13:  (-0.0848818904865275, -0.246123271631605),
        14:  (-0.170708060452244, 0.196571509298384),
        15:  (-0.0672882312715990, 0.212706320404226),
        16:  (-0.264873262319233, 0.273106701265196),
        17:  (-0.254957754106411, 0.529914971178085),
        18:  (-0.103469165775548, 0.00647061768205703),
        19:  (-0.113590051906687, 0.0655812470455896),
        20:  (-0.145082862532183, -0.0477870484199328),
        21:  (-0.179962687765901, 0.103901506225732),
        22:  (0.0573383021786124, 0.0863716172289798),
        23:  (0.0311566333625530, 0.149538968816603),
        24:  (-0.0573383021786121, 0.0863716172289799),
        25:  (-0.0311566333625527, 0.149538968816603),
        26:  (-0.0517345828877740, 0.00161765442051429),
        27:  (-0.0244663616211774, -0.0456122902452611),
        28:  (0.0517345828877743, 0.00161765442051431),
        29:  (0.0244663616211777, -0.0456122902452611),
        30:  (-0.0272682212665964, 0.0439946358247470),
        31:  (0.0272682212665968, 0.0439946358247470),
        32:  (0.179962687765901, 0.103901506225732),
        33:  (0.145082862532184, -0.0477870484199329),
        34:  (0.113590051906687, 0.0655812470455895),
        35:  (0.103469165775548, 0.00647061768205698),
        36:  (0.254957754106411, 0.529914971178085),
        37:  (0.264873262319233, 0.273106701265196),
        38:  (0.0672882312715993, 0.212706320404226),
        39:  (0.170708060452245, 0.196571509298384),
        40:  (1.59594559789866e-16, 0.450612808484620),
        41:  (2.01227923213310e-16, 0.292008483097691),
        42:  (0.0848818904865278, -0.246123271631605),
        43:  (0.150564961379773, -0.164626477859040),
        44:  (0.0461308635969362, -0.0928422349110366),
        45:  (0.113926229169631, -0.101751920396670),
        46:  (1.66533453693773e-16, -0.207803012451463),
        47:  (1.80411241501588e-16, -0.131162494091179),
        48:  (0.586398703939126, -0.0441575936410641),
        49:  (0.390242139418333, -0.225306404242310),
        50:  (0.255589950938772, 0.0495517623332212),
        51:  (0.217853192651372, -0.0480798425451855),
        52:  (0.368953972399044, 0.0928336233191175),
        53:  (0.252886764483159, -0.146004241548845),
        54:  (-0.104080710079810, -0.365940324584313),
        55:  (0.104080710079811, -0.365940324584313),
        56:  (-0.331440949832714, -0.485757377537020),
        57:  (0.331440949832715, -0.485757377537021),
        58:  (-0.500000000000000, -0.866025403784438),
        59:  (0.500000000000000, -0.866025403784439)
    }

    g.set_pos(pos)

    return g

def GossetGraph():
    r"""
    Return the Gosset graph.

    The Gosset graph is the skeleton of the
    :meth:`~sage.geometry.polyhedron.library.Polytopes.Gosset_3_21` polytope. It
    has with 56 vertices and degree 27. For more information, see the
    :wikipedia:`Gosset_graph`.

    EXAMPLE::

        sage: g = graphs.GossetGraph(); g
        Gosset Graph: Graph on 56 vertices

        sage: g.order(), g.size()
        (56, 756)

    TESTS::

        sage: g.is_isomorphic(polytopes.Gosset_3_21().graph()) # not tested (~16s)
        True
    """
    string = ('w~~~~rt{~Z\\ZxnvYZYmlfrb}|hDuhLlcmmMNf_^zzQGNYcP\\kcRZbaJjoNBx{'+
              '?N~o^}?A`}F_Kbbm_[QZ\\_]Cj\\oN_dm{BzB{?]WIMM@tPQRYBYRPIuAyJgQv?'+
              '|Bxb_M[kWIR@jTQcciDjShXCkFMgpwqBKxeKoS`TYqdTCcKtkdKwWQXrbEZ@OdU'+
              'mITZ@_e[{KXn?YPABzvY?IcO`zvYg@caC\\zlf?BaGR]zb{?@wOjv`~w??N_n_~'+
              '~w???^_^~~{')

    G = Graph(string,name="Gosset Graph")

    ordering = [0, 2, 4, 6, 43, 23, 50, 18, 28, 9, 8, 7, 44, 3, 26, 35, 16, 14,
                33, 15, 54, 30, 17, 21, 10, 13, 36, 31, 55, 53, 51, 49, 12, 32,
                5, 37, 27, 46, 47, 48, 11, 52, 29, 20, 39, 41, 22, 40, 1, 25, 38,
                34, 45, 42, 19, 24]

    _circle_embedding(G,ordering)

    return G

def DoubleStarSnark():
    r"""
    Returns the double star snark.

    The double star snark is a 3-regular graph on 30 vertices. See
    the :wikipedia:`Wikipedia page on the double star snark
    <Double-star_snark>`.

    EXAMPLES::

        sage: g = graphs.DoubleStarSnark()
        sage: g.order()
        30
        sage: g.size()
        45
        sage: g.chromatic_number()
        3
        sage: g.is_hamiltonian()
        False
        sage: g.automorphism_group().cardinality()
        80
        sage: g.show()
    """

    d = { 0: [1, 14, 15]
        , 1: [0, 2, 11]
        , 2: [1, 3, 7]
        , 3: [2, 4, 18]
        , 4: [3, 5, 14]
        , 5: [10, 4, 6]
        , 6: [5, 21, 7]
        , 7: [8, 2, 6]
        , 8: [9, 13, 7]
        , 9: [24, 8, 10]
        , 10: [9, 11, 5]
        , 11: [1, 10, 12]
        , 12: [11, 27, 13]
        , 13: [8, 12, 14]
        , 14: [0, 4, 13]
        , 15: [0, 16, 29]
        , 16: [15, 20, 23]
        , 17: [25, 18, 28]
        , 18: [3, 17, 19]
        , 19: [18, 26, 23]
        , 20: [16, 28, 21]
        , 21: [20, 6, 22]
        , 22: [26, 21, 29]
        , 23: [16, 24, 19]
        , 24: [25, 9, 23]
        , 25: [24, 17, 29]
        , 26: [27, 19, 22]
        , 27: [12, 26, 28]
        , 28: [17, 27, 20]
        , 29: [25, 22, 15]
        }

    g = Graph(d, pos={}, name="Double star snark")
    _circle_embedding(g, range(15), radius=2)
    _circle_embedding(g, range(15, 30), radius=1.4)

    return g

def MeredithGraph():
    r"""
    Returns the Meredith Graph

    The Meredith Graph is a 4-regular 4-connected non-hamiltonian graph. For
    more information on the Meredith Graph, see the :wikipedia:`Meredith_graph`.

    EXAMPLES::

        sage: g = graphs.MeredithGraph()
        sage: g.is_regular(4)
        True
        sage: g.order()
        70
        sage: g.size()
        140
        sage: g.radius()
        7
        sage: g.diameter()
        8
        sage: g.girth()
        4
        sage: g.chromatic_number()
        3
        sage: g.is_hamiltonian() # long time
        False
    """
    g = Graph(name="Meredith Graph")
    g.add_vertex(0)

    # Edges between copies of K_{4,3}
    for i in range(5):
        g.add_edge(('outer',i,3),('outer',(i+1)%5,0))
        g.add_edge(('inner',i,3),('inner',(i+2)%5,0))
        g.add_edge(('outer',i,1),('inner',i      ,1))
        g.add_edge(('outer',i,2),('inner',i      ,2))

    # Edges inside of the K_{4,3}s.
    for i in range(5):
        for j in range(4):
            for k in range(3):
                g.add_edge(('inner',i,j),('inner',i,k+4))
                g.add_edge(('outer',i,j),('outer',i,k+4))

    _circle_embedding(g, sum([[('outer',i,j) for j in range(4)]+10*[0] for i in range(5)],[]), radius = 1, shift = 2)
    _circle_embedding(g, sum([[('outer',i,j) for j in range(4,7)]+10*[0] for i in range(5)],[]), radius = 1.2, shift = 2.2)
    _circle_embedding(g, sum([[('inner',i,j) for j in range(4)]+7*[0] for i in range(5)],[]), radius = .6, shift = 1.24)
    _circle_embedding(g, sum([[('inner',i,j) for j in range(4,7)]+5*[0] for i in range(5)],[]), radius = .4, shift = 1.05)

    g.delete_vertex(0)
    g.relabel()
    return g

def KittellGraph():
    r"""
    Returns the Kittell Graph.

    For more information, see the `Wolfram page about the Kittel Graph
    <http://mathworld.wolfram.com/KittellGraph.html>`_.

    EXAMPLES::

        sage: g = graphs.KittellGraph()
        sage: g.order()
        23
        sage: g.size()
        63
        sage: g.radius()
        3
        sage: g.diameter()
        4
        sage: g.girth()
        3
        sage: g.chromatic_number()
        4
    """
    g = Graph({0: [1, 2, 4, 5, 6, 7], 1: [0, 2, 7, 10, 11, 13],
               2: [0, 1, 11, 4, 14], 3: [16, 12, 4, 5, 14], 4: [0, 2, 3, 5, 14],
               5: [0, 16, 3, 4, 6], 6: [0, 5, 7, 15, 16, 17, 18],
               7: [0, 1, 6, 8, 13, 18], 8: [9, 18, 19, 13, 7],
               9: [8, 10, 19, 20, 13], 10: [1, 9, 11, 13, 20, 21],
               11: [1, 2, 10, 12, 14, 15, 21], 12: [11, 16, 3, 14, 15],
               13: [8, 1, 10, 9, 7], 14: [11, 12, 2, 3, 4],
               15: [6, 11, 12, 16, 17, 21, 22],
               16: [3, 12, 5, 6, 15], 17: [18, 19, 22, 6, 15],
               18: [8, 17, 19, 6, 7], 19: [8, 9, 17, 18, 20, 22],
               20: [9, 10, 19, 21, 22], 21: [10, 11, 20, 22, 15],
               22: [17, 19, 20, 21, 15]},
              name = "Kittell Graph")

    _circle_embedding(g, range(3), shift=.75)
    _circle_embedding(g, range(3,13), radius = .4)
    _circle_embedding(g, range(15,22), radius = .2, shift=-.15)
    pos = g.get_pos()
    pos[13] = (-.65,-.35)
    pos[14] = (.65,-.35)
    pos[22] = (0,0)

    return g

def CameronGraph():
    r"""
    Returns the Cameron graph.

    The Cameron graph is strongly regular with parameters `v = 231, k = 30,
    \lambda = 9, \mu = 3`.

    For more information on the Cameron graph, see
    `<http://www.win.tue.nl/~aeb/graphs/Cameron.html>`_.

    EXAMPLES::

        sage: g = graphs.CameronGraph()
        sage: g.order()
        231
        sage: g.size()
        3465
        sage: g.is_strongly_regular(parameters = True) # long time
        (231, 30, 9, 3)

    """
    from sage.groups.perm_gps.permgroup_named import MathieuGroup
    from itertools import combinations
    g = Graph(name="Cameron Graph")
    sets = MathieuGroup(22).orbit((1,2,3,7,10,20), action = "OnSets")
    for s in sets:
        for a,b,c,d in combinations(set(s),4):
            g.add_edges([((a,b),(c,d)),((a,c),(b,d)), ((a,d),(b,c))])

    g.relabel()
    ordering = [0, 1, 2, 3, 4, 5, 6, 7, 8, 9, 10, 11, 12, 14, 15, 18, 19, 20,
                21, 24, 25, 26, 27, 29, 31, 34, 35, 38, 39, 96, 97, 101, 105,
                51, 117, 198, 32, 196, 201, 131, 167, 199, 197, 86, 102, 195,
                200, 186, 144, 202, 177, 44, 53, 58, 45, 48, 54, 43, 57, 50,
                46, 59, 133, 169, 104, 188, 118, 208, 157, 52, 207, 209, 132,
                204, 13, 187, 33, 203, 70, 145, 103, 168, 178, 87, 124, 123,
                125, 111, 120, 116, 119, 112, 95, 114, 115, 137, 218, 213, 108,
                76, 77, 74, 62, 64, 67, 63, 68, 69, 61, 41, 75, 73, 66, 71, 72,
                60, 22, 230, 151, 184, 138, 193, 109, 228, 174, 214, 219, 93,
                126, 143, 150, 146, 224, 181, 16, 223, 171, 90, 135, 106, 205,
                211, 121, 148, 160, 216, 222, 190, 36, 55, 185, 175, 94, 139,
                110, 215, 152, 220, 229, 194, 40, 128, 99, 141, 173, 154, 82,
                156, 164, 159, 28, 127, 158, 65, 162, 163, 153, 161, 155, 140,
                98, 47, 113, 84, 180, 30, 129, 179, 183, 165, 176, 142, 100,
                49, 134, 210, 170, 147, 91, 37, 206, 182, 191, 56, 136, 225,
                221, 149, 227, 217, 17, 107, 172, 212, 122, 226, 23, 85, 42,
                80, 92, 81, 89, 78, 83, 88, 79, 130, 192, 189, 166]

    _circle_embedding(g, ordering)
    return g

def ChvatalGraph():
    r"""
    Returns the Chvatal graph.

    Chvatal graph is one of the few known graphs to satisfy Grunbaum's
    conjecture that for every m, n, there is an m-regular,
    m-chromatic graph of girth at least n. For more information, see this
    `Wikipedia article on the Chvatal graph <http://en.wikipedia.org/wiki/Chv%C3%A1tal_graph>`_.

    EXAMPLES:

    The Chvatal graph has 12 vertices and 24 edges. It is a 4-regular,
    4-chromatic graph with radius 2, diameter 2, and girth 4. ::

        sage: G = graphs.ChvatalGraph(); G
        Chvatal graph: Graph on 12 vertices
        sage: G.order(); G.size()
        12
        24
        sage: G.degree()
        [4, 4, 4, 4, 4, 4, 4, 4, 4, 4, 4, 4]
        sage: G.chromatic_number()
        4
        sage: G.radius(); G.diameter(); G.girth()
        2
        2
        4

    TEST::

        sage: import networkx
        sage: G = graphs.ChvatalGraph()
        sage: G.is_isomorphic(Graph(networkx.chvatal_graph()))
        True
    """
    edges = {0:[1, 4, 6, 9], 1:[2, 5, 7], 2:[3, 6, 8], 3:[4, 7, 9], 4:[5, 8],
             5:[10, 11], 6:[10, 11], 7:[8, 11], 8:[10], 9:[10, 11]}
    pos_dict = {}
    for i in range(5, 10):
        x = float(cos((pi / 2) + ((2 * pi) / 5) * i))
        y = float(sin((pi / 2) + ((2 * pi) / 5) * i))
        pos_dict[i] = (x, y)
    for i in range(5):
        x = float(2 * (cos((pi / 2) + ((2 * pi) / 5) * (i - 5))))
        y = float(2 * (sin((pi / 2) + ((2 * pi) / 5) * (i - 5))))
        pos_dict[i] = (x, y)
    pos_dict[10] = (0.5, 0)
    pos_dict[11] = (-0.5, 0)

    return Graph(edges, pos=pos_dict, name="Chvatal graph")

def ClebschGraph():
    r"""
    Return the Clebsch graph.

    EXAMPLES::

        sage: g = graphs.ClebschGraph()
        sage: g.automorphism_group().cardinality()
        1920
        sage: g.girth()
        4
        sage: g.chromatic_number()
        4
        sage: g.diameter()
        2
        sage: g.show(figsize=[10, 10]) # long time
    """
    g = Graph(pos={})
    x = 0
    for i in range(8):
        g.add_edge(x % 16, (x + 1) % 16)
        g.add_edge(x % 16, (x + 6) % 16)
        g.add_edge(x % 16, (x + 8) % 16)
        x += 1
        g.add_edge(x % 16, (x + 3) % 16)
        g.add_edge(x % 16, (x + 2) % 16)
        g.add_edge(x % 16, (x + 8) % 16)
        x += 1

    _circle_embedding(g, range(16), shift=.5)
    g.name("Clebsch graph")

    return g

def CoxeterGraph():
    r"""
    Return the Coxeter graph.

    See the :wikipedia:`Wikipedia page on the Coxeter graph
    <Coxeter_graph>`.

    EXAMPLES::

        sage: g = graphs.CoxeterGraph()
        sage: g.automorphism_group().cardinality()
        336
        sage: g.girth()
        7
        sage: g.chromatic_number()
        3
        sage: g.diameter()
        4
        sage: g.show(figsize=[10, 10]) # long time
    """
    g = Graph({
            27: [6, 22, 14],
            24: [0, 7, 18],
            25: [8, 15, 2],
            26: [10, 16, 23],
            }, pos={})

    g.add_cycle(range(24))
    g.add_edges([(5, 11), (9, 20), (12, 1), (13, 19), (17, 4), (3, 21)])

    _circle_embedding(g, range(24))
    _circle_embedding(g, [24, 25, 26], radius=.5)
    g.get_pos()[27] = (0, 0)

    g.name("Coxeter Graph")

    return g

def DejterGraph():
    r"""
    Return the Dejter graph.

    The Dejter graph is obtained from the binary 7-cube by deleting a copy of
    the Hamming code of length 7. It is 6-regular, with 112 vertices and 336
    edges. For more information, see the :wikipedia:`Dejter_graph`.

    EXAMPLES::

        sage: g = graphs.DejterGraph(); g
        Dejter Graph: Graph on 112 vertices
        sage: g.is_regular(k=6)
        True
        sage: g.girth()
        4
    """
    from sage.graphs.generators.families import CubeGraph
    from sage.coding.code_constructions import HammingCode
    from sage.rings.finite_rings.constructor import FiniteField

    from string import join
    g = CubeGraph(7)
    g.delete_vertices([join(map(str,x),"")
                       for x in HammingCode(3, FiniteField(2))])
    g.name("Dejter Graph")
    return g

def DesarguesGraph():
    """
    Returns the Desargues graph.

    PLOTTING: The layout chosen is the same as on the cover of [1].

    EXAMPLE::

        sage: D = graphs.DesarguesGraph()
        sage: L = graphs.LCFGraph(20,[5,-5,9,-9],5)
        sage: D.is_isomorphic(L)
        True
        sage: D.show()  # long time

    REFERENCE:

    - [1] Harary, F. Graph Theory. Reading, MA: Addison-Wesley,
      1994.
    """
    from sage.graphs.generators.families import GeneralizedPetersenGraph
    G = GeneralizedPetersenGraph(10,3)
    G.name("Desargues Graph")
    return G

def DurerGraph():
    r"""
    Returns the Dürer graph.

    For more information, see this
    `Wikipedia article on the Dürer graph <http://en.wikipedia.org/wiki/D%C3%BCrer_graph>`_.

    EXAMPLES:

    The Dürer graph is named after Albrecht Dürer. It is a planar graph
    with 12 vertices and 18 edges. ::

        sage: G = graphs.DurerGraph(); G
        Durer graph: Graph on 12 vertices
        sage: G.is_planar()
        True
        sage: G.order()
        12
        sage: G.size()
        18

    The Dürer graph has chromatic number 3, diameter 4, and girth 3. ::

        sage: G.chromatic_number()
        3
        sage: G.diameter()
        4
        sage: G.girth()
        3

    Its automorphism group is isomorphic to `D_6`. ::

        sage: ag = G.automorphism_group()
        sage: ag.is_isomorphic(DihedralGroup(6))
        True
    """
    edge_dict = {
        0: [1,5,6],
        1: [2,7],
        2: [3,8],
        3: [4,9],
        4: [5,10],
        5: [11],
        6: [8,10],
        7: [9,11],
        8: [10],
        9: [11]}
    pos_dict = {
        0: [2, 0],
        1: [1, 1.73205080756888],
        2: [-1, 1.73205080756888],
        3: [-2, 0],
        4: [-1, -1.73205080756888],
        5: [1, -1.73205080756888],
        6: [1, 0],
        7: [0.5, 0.866025403784439],
        8: [-0.5, 0.866025403784439],
        9: [-1, 0],
        10: [-0.5, -0.866025403784439],
        11: [0.5, -0.866025403784439]}
    return Graph(edge_dict, pos=pos_dict, name="Durer graph")

def DyckGraph():
    """
    Returns the Dyck graph.

    For more information, see the `MathWorld article on the Dyck graph
    <http://mathworld.wolfram.com/DyckGraph.html>`_ or the `Wikipedia
    article on the Dyck graph <http://en.wikipedia.org/wiki/Dyck_graph>`_.

    EXAMPLES:

    The Dyck graph was defined by Walther von Dyck in 1881. It has `32`
    vertices and `48` edges, and is a cubic graph (regular of degree `3`)::

        sage: G = graphs.DyckGraph(); G
        Dyck graph: Graph on 32 vertices
        sage: G.order()
        32
        sage: G.size()
        48
        sage: G.is_regular()
        True
        sage: G.is_regular(3)
        True

    It is non-planar and Hamiltonian, as well as bipartite (making it a
    bicubic graph)::

        sage: G.is_planar()
        False
        sage: G.is_hamiltonian()
        True
        sage: G.is_bipartite()
        True

    It has radius `5`, diameter `5`, and girth `6`::

        sage: G.radius()
        5
        sage: G.diameter()
        5
        sage: G.girth()
        6

    Its chromatic number is `2` and its automorphism group is of order
    `192`::

        sage: G.chromatic_number()
        2
        sage: G.automorphism_group().cardinality()
        192

    It is a non-integral graph as it has irrational eigenvalues::

        sage: G.characteristic_polynomial().factor()
        (x - 3) * (x + 3) * (x - 1)^9 * (x + 1)^9 * (x^2 - 5)^6

    It is a toroidal graph, and its embedding on a torus is dual to an
    embedding of the Shrikhande graph (:meth:`ShrikhandeGraph
    <GraphGenerators.ShrikhandeGraph>`).
    """
    pos_dict = {}
    for i in range(8):
        pos_dict[i] = [float(cos((2*i) * pi/8)),
                       float(sin((2*i) * pi/8))]
        pos_dict[8 + i]  = [0.75 * pos_dict[i][0],
                            0.75 * pos_dict[i][1]]
        pos_dict[16 + i] = [0.50 * pos_dict[i][0],
                            0.50 * pos_dict[i][1]]
        pos_dict[24 + i] = [0.25 * pos_dict[i][0],
                            0.25 * pos_dict[i][1]]

    edge_dict = {
        0O00: [0O07, 0O01,   0O10], 0O10: [0O00,   0O27, 0O21],
        0O01: [0O00, 0O02,   0O11], 0O11: [0O01,   0O20, 0O22],
        0O02: [0O01, 0O03,   0O12], 0O12: [0O02,   0O21, 0O23],
        0O03: [0O02, 0O04,   0O13], 0O13: [0O03,   0O22, 0O24],
        0O04: [0O03, 0O05,   0O14], 0O14: [0O04,   0O23, 0O25],
        0O05: [0O04, 0O06,   0O15], 0O15: [0O05,   0O24, 0O26],
        0O06: [0O05, 0O07,   0O16], 0O16: [0O06,   0O25, 0O27],
        0O07: [0O06, 0O00,   0O17], 0O17: [0O07,   0O26, 0O20],

        0O20: [0O17, 0O11,   0O30], 0O30: [0O20,   0O35, 0O33],
        0O21: [0O10, 0O12,   0O31], 0O31: [0O21,   0O36, 0O34],
        0O22: [0O11, 0O13,   0O32], 0O32: [0O22,   0O37, 0O35],
        0O23: [0O12, 0O14,   0O33], 0O33: [0O23,   0O30, 0O36],
        0O24: [0O13, 0O15,   0O34], 0O34: [0O24,   0O31, 0O37],
        0O25: [0O14, 0O16,   0O35], 0O35: [0O25,   0O32, 0O30],
        0O26: [0O15, 0O17,   0O36], 0O36: [0O26,   0O33, 0O31],
        0O27: [0O16, 0O10,   0O37], 0O37: [0O27,   0O34, 0O32],
    }

    return Graph(edge_dict, pos=pos_dict, name="Dyck graph")

def HortonGraph():
    r"""
    Returns the Horton Graph.

    The Horton graph is a cubic 3-connected non-hamiltonian graph. For more
    information, see the :wikipedia:`Horton_graph`.

    EXAMPLES::

        sage: g = graphs.HortonGraph()
        sage: g.order()
        96
        sage: g.size()
        144
        sage: g.radius()
        10
        sage: g.diameter()
        10
        sage: g.girth()
        6
        sage: g.automorphism_group().cardinality()
        96
        sage: g.chromatic_number()
        2
        sage: g.is_hamiltonian() # not tested -- veeeery long
        False
    """
    g = Graph(name = "Horton Graph")

    # Each group of the 6 groups of vertices is based on the same 3-regular
    # graph.
    from sage.graphs.generators.families import LCFGraph
    lcf = LCFGraph(16,[5,-5],8)
    lcf.delete_edge(15,0)
    lcf.delete_edge(7,8)

    for i in range(6):
        for u,v in lcf.edges(labels=False):
            g.add_edge((i,u),(i,v))

    # Modifying the groups and linking them together
    for i in range(3):
        g.add_edge((2*i,0),(2*i+1,7))
        g.add_edge((2*i+1,8),(2*i,7))
        g.add_edge((2*i,15),(2*i+1,0))
        g.add_edge((2*i,8),1)
        g.add_edge((2*i+1,14),2)
        g.add_edge((2*i+1,10),0)

    # Embedding
    for i in range(6):
        _circle_embedding(g, [(i,j) for j in range(16)], center=(cos(2*i*pi/6),sin(2*i*pi/6)), radius=.3)

    for i in range(3):
        g.delete_vertex((2*i+1,15))

    _circle_embedding(g, range(3), radius=.2, shift=-0.75)

    g.relabel()

    return g

def EllinghamHorton54Graph():
    r"""
    Returns the Ellingham-Horton 54-graph.

    For more information, see the :wikipedia:`Wikipedia page on the
    Ellingham-Horton graphs <Ellingham-Horton_graph>`

    EXAMPLE:

    This graph is 3-regular::

        sage: g = graphs.EllinghamHorton54Graph()
        sage: g.is_regular(k=3)
        True

    It is 3-connected and bipartite::

        sage: g.vertex_connectivity() # not tested - too long
        3
        sage: g.is_bipartite()
        True

    It is not Hamiltonian::

        sage: g.is_hamiltonian() # not tested - too long
        False

    ... and it has a nice drawing ::

        sage: g.show(figsize=[10, 10]) # not tested - too long

    TESTS::

        sage: g.show() # long time
    """
    from sage.graphs.generators.basic import CycleGraph
    up = CycleGraph(16)
    low = 2*CycleGraph(6)

    for v in range(6):
        low.add_edge(v, v + 12)
        low.add_edge(v + 6, v + 12)
    low.add_edge(12, 15)
    low.delete_edge(1, 2)
    low.delete_edge(8, 7)
    low.add_edge(1, 8)
    low.add_edge(7, 2)


    # The set of vertices on top is 0..15
    # Bottom left is 16..33
    # Bottom right is 34..52
    # The two other vertices are 53, 54
    g = up + 2*low
    g.name("Ellingham-Horton 54-graph")
    g.set_pos({})

    g.add_edges([(15, 4), (3, 8), (7, 12), (11, 0), (2, 13), (5, 10)])
    g.add_edges([(30, 6), (29, 9), (48, 14), (47, 1)])
    g.add_edge(32, 52)
    g.add_edge(50, 52)
    g.add_edge(33, 53)
    g.add_edge(51, 53)
    g.add_edge(52, 53)

    # Top
    _circle_embedding(g, range(16), center=(0, .5), shift=.5, radius=.5)

    # Bottom-left
    _circle_embedding(g, range(16, 22), center=(-1.5, -1))
    _circle_embedding(g, range(22, 28), center=(-1.5, -1), radius=.5)
    _circle_embedding(g, range(28, 34), center=(-1.5, -1), radius=.7)

    # Bottom right
    _circle_embedding(g, range(34, 40), center=(1.5, -1))
    _circle_embedding(g, range(40, 46), center=(1.5, -1), radius=.5)
    _circle_embedding(g, range(46, 52), center=(1.5, -1), radius=.7)

    d = g.get_pos()
    d[52] = (-.3, -2.5)
    d[53] = (.3, -2.5)
    d[31] = (-2.2, -.9)
    d[28] = (-.8, -.9)
    d[46] = (2.2, -.9)
    d[49] = (.8, -.9)


    return g

def EllinghamHorton78Graph():
    r"""
    Returns the Ellingham-Horton 78-graph.

    For more information, see the :wikipedia:`Wikipedia page on the
    Ellingham-Horton graphs
    <http://en.wikipedia.org/wiki/Ellingham%E2%80%93Horton_graph>`

    EXAMPLE:

    This graph is 3-regular::

        sage: g = graphs.EllinghamHorton78Graph()
        sage: g.is_regular(k=3)
        True

    It is 3-connected and bipartite::

        sage: g.vertex_connectivity() # not tested - too long
        3
        sage: g.is_bipartite()
        True

    It is not Hamiltonian::

        sage: g.is_hamiltonian() # not tested - too long
        False

    ... and it has a nice drawing ::

        sage: g.show(figsize=[10,10]) # not tested - too long

    TESTS::

        sage: g.show(figsize=[10, 10]) # not tested - too long
    """
    g = Graph({
            0: [1, 5, 60], 1: [2, 12], 2: [3, 7], 3: [4, 14], 4: [5, 9],
            5: [6], 6: [7, 11], 7: [15], 8: [9, 13, 22], 9: [10],
            10: [11, 72], 11: [12], 12: [13], 13: [14], 14: [72],
            15: [16, 20], 16: [17, 27], 17: [18, 22], 18: [19, 29],
            19: [20, 24], 20: [21], 21: [22, 26], 23: [24, 28, 72],
            24: [25], 25: [26, 71], 26: [27], 27: [28], 28: [29],
            29: [69], 30: [31, 35, 52], 31: [32, 42], 32: [33, 37],
            33: [34, 43], 34: [35, 39], 35: [36], 36: [41, 63],
            37: [65, 66], 38: [39, 59, 74], 39: [40], 40: [41, 44],
            41: [42], 42: [74], 43: [44, 74], 44: [45], 45: [46, 50],
            46: [47, 57], 47: [48, 52], 48: [49, 75], 49: [50, 54],
            50: [51], 51: [52, 56], 53: [54, 58, 73], 54: [55],
            55: [56, 59], 56: [57], 57: [58], 58: [75], 59: [75],
            60: [61, 64], 61: [62, 71], 62: [63, 77], 63: [67],
            64: [65, 69], 65: [77], 66: [70, 73], 67: [68, 73],
            68: [69, 76], 70: [71, 76], 76: [77]}, pos={})

    _circle_embedding(g, range(15), center=(-2.5, 1.5))
    _circle_embedding(g, range(15, 30), center=(-2.5, -1.5))
    _circle_embedding(g, [30, 31, 32, 33, 34, 35, 36, 37, 38, 39, 40, 41,
        42, 74, 43, 44], center=(2.5, 1.5))
    _circle_embedding(g, [45, 46, 47, 48, 49, 50, 51, 52, 53, 54, 55, 56,
        57, 58, 75, 59], center=(2.5, -1.5))

    d = g.get_pos()

    d[76] = (-.2, -.1)
    d[77] = (.2, .1)
    d[38] = (2.2, .1)
    d[52] = (2.3, -.1)
    d[15] = (-2.1, -.1)
    d[72] = (-2.1, .1)

    _line_embedding(g, [60, 61, 62, 63], first=(-1, 2), last=(1, 2))
    _line_embedding(g, [64, 65, 37], first=(-.5, 1.5), last=(1.2, 1.5))
    _line_embedding(g, [66, 73, 67, 68, 69], first=(1.2, -2),
            last=(-.8, -2))
    _line_embedding(g, [66, 70, 71], first=(.7, -1.5), last=(-1, -1.5))

    g.name("Ellingham-Horton 78-graph")

    return g

def ErreraGraph():
    r"""
    Returns the Errera graph.

    For more information, see this
    `Wikipedia article on the Errera graph <http://en.wikipedia.org/wiki/Errera_graph>`_.

    EXAMPLES:

    The Errera graph is named after Alfred Errera. It is a planar graph
    on 17 vertices and having 45 edges. ::

        sage: G = graphs.ErreraGraph(); G
        Errera graph: Graph on 17 vertices
        sage: G.is_planar()
        True
        sage: G.order()
        17
        sage: G.size()
        45

    The Errera graph is Hamiltonian with radius 3, diameter 4, girth 3,
    and chromatic number 4. ::

        sage: G.is_hamiltonian()
        True
        sage: G.radius()
        3
        sage: G.diameter()
        4
        sage: G.girth()
        3
        sage: G.chromatic_number()
        4

    Each vertex degree is either 5 or 6. That is, if `f` counts the
    number of vertices of degree 5 and `s` counts the number of vertices
    of degree 6, then `f + s` is equal to the order of the Errera
    graph. ::

        sage: D = G.degree_sequence()
        sage: D.count(5) + D.count(6) == G.order()
        True

    The automorphism group of the Errera graph is isomorphic to the
    dihedral group of order 20. ::

        sage: ag = G.automorphism_group()
        sage: ag.is_isomorphic(DihedralGroup(10))
        True
    """
    edge_dict = {
        0: [1,7,14,15,16],
        1: [2,9,14,15],
        2: [3,8,9,10,14],
        3: [4,9,10,11],
        4: [5,10,11,12],
        5: [6,11,12,13],
        6: [7,8,12,13,16],
        7: [13,15,16],
        8: [10,12,14,16],
        9: [11,13,15],
        10: [12],
        11: [13],
        13: [15],
        14: [16]}
    return Graph(edge_dict, name="Errera graph")

def F26AGraph():
    r"""
    Return the F26A graph.

    The F26A graph is a symmetric bipartite cubic graph with 26 vertices and 39
    edges. For more information, see the :wikipedia:`F26A_graph`.

    EXAMPLE::

        sage: g = graphs.F26AGraph(); g
        F26A Graph: Graph on 26 vertices
        sage: g.order(),g.size()
        (26, 39)
        sage: g.automorphism_group().cardinality()
        78
        sage: g.girth()
        6
        sage: g.is_bipartite()
        True
        sage: g.characteristic_polynomial().factor()
        (x - 3) * (x + 3) * (x^4 - 5*x^2 + 3)^6
    """
    from sage.graphs.generators.families import LCFGraph
    g= LCFGraph(26, [7,-7],13)
    g.name("F26A Graph")
    return g

def FlowerSnark():
    """
    Returns a Flower Snark.

    A flower snark has 20 vertices. It is part of the class of
    biconnected cubic graphs with edge chromatic number = 4, known as
    snarks. (i.e.: the Petersen graph). All snarks are not Hamiltonian,
    non-planar and have Petersen graph graph minors.

    PLOTTING: Upon construction, the position dictionary is filled to
    override the spring-layout algorithm. By convention, the nodes are
    drawn 0-14 on the outer circle, and 15-19 in an inner pentagon.

    REFERENCES:

    - [1] Weisstein, E. (1999). "Flower Snark - from Wolfram
      MathWorld". [Online] Available:
      http://mathworld.wolfram.com/FlowerSnark.html [2007, February 17]

    EXAMPLES: Inspect a flower snark::

        sage: F = graphs.FlowerSnark()
        sage: F
        Flower Snark: Graph on 20 vertices
        sage: F.graph6_string()
        'ShCGHC@?GGg@?@?Gp?K??C?CA?G?_G?Cc'

    Now show it::

        sage: F.show() # long time
    """
    pos_dict = {}
    for i in range(15):
        x = float(2.5*(cos((pi/2) + ((2*pi)/15)*i)))
        y = float(2.5*(sin((pi/2) + ((2*pi)/15)*i)))
        pos_dict[i] = (x,y)
    for i in range(15,20):
        x = float(cos((pi/2) + ((2*pi)/5)*i))
        y = float(sin((pi/2) + ((2*pi)/5)*i))
        pos_dict[i] = (x,y)
    return Graph({0:[1,14,15],1:[2,11],2:[3,7],3:[2,4,16],4:[5,14], \
                        5:[6,10],6:[5,7,17],8:[7,9,13],9:[10,18],11:[10,12], \
                        12:[13,19],13:[14],15:[19],16:[15,17],18:[17,19]}, \
                        pos=pos_dict, name="Flower Snark")


def FolkmanGraph():
    """
    Returns the Folkman graph.

    See the :wikipedia:`Wikipedia page on the Folkman Graph
    <Folkman_graph>`.

    EXAMPLE::

        sage: g = graphs.FolkmanGraph()
        sage: g.order()
        20
        sage: g.size()
        40
        sage: g.diameter()
        4
        sage: g.girth()
        4
        sage: g.charpoly().factor()
        (x - 4) * (x + 4) * x^10 * (x^2 - 6)^4
        sage: g.chromatic_number()
        2
        sage: g.is_eulerian()
        True
        sage: g.is_hamiltonian()
        True
        sage: g.is_vertex_transitive()
        False
        sage: g.is_bipartite()
        True
    """
    from sage.graphs.generators.families import LCFGraph
    g= LCFGraph(20, [5, -7, -7, 5], 5)
    g.name("Folkman Graph")
    return g


def FosterGraph():
    """
    Returns the Foster graph.

    See the :wikipedia:`Wikipedia page on the Foster Graph
    <Foster_graph>`.

    EXAMPLE::

        sage: g = graphs.FosterGraph()
        sage: g.order()
        90
        sage: g.size()
        135
        sage: g.diameter()
        8
        sage: g.girth()
        10
        sage: g.automorphism_group().cardinality()
        4320
        sage: g.is_hamiltonian()
        True
    """
    from sage.graphs.generators.families import LCFGraph
    g= LCFGraph(90, [17, -9, 37, -37, 9, -17], 15)
    g.name("Foster Graph")
    return g


def FranklinGraph():
    r"""
    Returns the Franklin graph.

    For more information, see this
    `Wikipedia article on the Franklin graph <http://en.wikipedia.org/wiki/Franklin_graph>`_.

    EXAMPLES:

    The Franklin graph is named after Philip Franklin. It is a
    3-regular graph on 12 vertices and having 18 edges. ::

        sage: G = graphs.FranklinGraph(); G
        Franklin graph: Graph on 12 vertices
        sage: G.is_regular(3)
        True
        sage: G.order()
        12
        sage: G.size()
        18

    The Franklin graph is a Hamiltonian, bipartite graph with radius 3,
    diameter 3, and girth 4. ::

        sage: G.is_hamiltonian()
        True
        sage: G.is_bipartite()
        True
        sage: G.radius()
        3
        sage: G.diameter()
        3
        sage: G.girth()
        4

    It is a perfect, triangle-free graph having chromatic number 2. ::

        sage: G.is_perfect()
        True
        sage: G.is_triangle_free()
        True
        sage: G.chromatic_number()
        2
    """
    edge_dict = {
        0: [1,5,6],
        1: [2,7],
        2: [3,8],
        3: [4,9],
        4: [5,10],
        5: [11],
        6: [7,9],
        7: [10],
        8: [9,11],
        10: [11]}
    pos_dict = {
        0: [2, 0],
        1: [1, 1.73205080756888],
        2: [-1, 1.73205080756888],
        3: [-2, 0],
        4: [-1, -1.73205080756888],
        5: [1, -1.73205080756888],
        6: [1, 0],
        7: [0.5, 0.866025403784439],
        8: [-0.5, 0.866025403784439],
        9: [-1, 0],
        10: [-0.5, -0.866025403784439],
        11: [0.5, -0.866025403784439]}
    return Graph(edge_dict, pos=pos_dict, name="Franklin graph")

def FruchtGraph():
    """
    Returns a Frucht Graph.

    A Frucht graph has 12 nodes and 18 edges. It is the smallest cubic
    identity graph. It is planar and it is Hamiltonian.

    PLOTTING: Upon construction, the position dictionary is filled to
    override the spring-layout algorithm. By convention, the first
    seven nodes are on the outer circle, with the next four on an inner
    circle and the last in the center.

    REFERENCES:

    - [1] Weisstein, E. (1999). "Frucht Graph - from Wolfram
      MathWorld". [Online] Available:
      http://mathworld.wolfram.com/FruchtGraph.html [2007, February 17]

    EXAMPLES::

        sage: FRUCHT = graphs.FruchtGraph()
        sage: FRUCHT
        Frucht graph: Graph on 12 vertices
        sage: FRUCHT.graph6_string()
        'KhCKM?_EGK?L'
        sage: (graphs.FruchtGraph()).show() # long time

    TEST::

        sage: import networkx
        sage: G = graphs.FruchtGraph()
        sage: G.is_isomorphic(Graph(networkx.frucht_graph()))
        True
    """
    edges = {0:[1, 6, 7], 1:[2, 7], 2:[3, 8], 3:[4, 9], 4:[5, 9],
             5:[6, 10], 6:[10], 7:[11], 8:[9, 11], 10:[11]}
    pos_dict = {}
    for i in range(7):
        x = float(2*(cos((pi/2) + ((2*pi)/7)*i)))
        y = float(2*(sin((pi/2) + ((2*pi)/7)*i)))
        pos_dict[i] = (x,y)
    pos_dict[7] = (0,1)
    pos_dict[8] = (-1,0)
    pos_dict[9] = (0,-1)
    pos_dict[10] = (1,0)
    pos_dict[11] = (0,0)
    return Graph(edges, pos=pos_dict, name="Frucht graph")

def GoldnerHararyGraph():
    r"""
    Return the Goldner-Harary graph.

    For more information, see this
    `Wikipedia article on the Goldner-Harary graph <http://en.wikipedia.org/wiki/Goldner%E2%80%93Harary_graph>`_.

    EXAMPLES:

    The Goldner-Harary graph is named after A. Goldner and Frank Harary.
    It is a planar graph having 11 vertices and 27 edges. ::

        sage: G = graphs.GoldnerHararyGraph(); G
        Goldner-Harary graph: Graph on 11 vertices
        sage: G.is_planar()
        True
        sage: G.order()
        11
        sage: G.size()
        27

    The Goldner-Harary graph is chordal with radius 2, diameter 2, and
    girth 3. ::

        sage: G.is_chordal()
        True
        sage: G.radius()
        2
        sage: G.diameter()
        2
        sage: G.girth()
        3

    Its chromatic number is 4 and its automorphism group is isomorphic to
    the dihedral group `D_6`. ::

        sage: G.chromatic_number()
        4
        sage: ag = G.automorphism_group()
        sage: ag.is_isomorphic(DihedralGroup(6))
        True
    """
    edge_dict = {
        0: [1,3,4],
        1: [2,3,4,5,6,7,10],
        2: [3,7],
        3: [7,8,9,10],
        4: [3,5,9,10],
        5: [10],
        6: [7,10],
        7: [8,10],
        8: [10],
        9: [10]}

    pos = {
        0: (-2, 0),
        1: (0, 1.5),
        2: (2, 0),
        3: (0, -1.5),
        4: (-1.5, 0),
        5: (-0.5, 0.5),
        6: (0.5, 0.5),
        7: (1.5, 0),
        8: (0.5, -0.5),
        9: (-0.5, -0.5),
        10: (0, 0)}

    return Graph(edge_dict, pos = pos, name="Goldner-Harary graph")

def GrayGraph(embedding=1):
    r"""
    Returns the Gray graph.

    See the :wikipedia:`Wikipedia page on the Gray Graph
    <Gray_graph>`.

    INPUT:

    - ``embedding`` -- two embeddings are available, and can be
      selected by setting ``embedding`` to 1 or 2.

    EXAMPLES::

        sage: g = graphs.GrayGraph()
        sage: g.order()
        54
        sage: g.size()
        81
        sage: g.girth()
        8
        sage: g.diameter()
        6
        sage: g.show(figsize=[10, 10])   # long time
        sage: graphs.GrayGraph(embedding = 2).show(figsize=[10, 10])   # long time

    TESTS::

        sage: graphs.GrayGraph(embedding = 3)
        Traceback (most recent call last):
        ...
        ValueError: The value of embedding must be 1, 2, or 3.
    """

    from sage.graphs.generators.families import LCFGraph
    g = LCFGraph(54, [-25,7,-7,13,-13,25], 9)
    g.name("Gray graph")

    if embedding == 1:
        o = g.automorphism_group(orbits=True)[-1]
        _circle_embedding(g, o[0], center=(0, 0), radius=1)
        _circle_embedding(g, o[1], center=(0, 0), radius=.6, shift=-.5)

    elif embedding != 2:
        raise ValueError("The value of embedding must be 1, 2, or 3.")

    return g

def GrotzschGraph():
    r"""
    Returns the Grötzsch graph.

    The Grötzsch graph is an example of a triangle-free graph with
    chromatic number equal to 4. For more information, see this
    `Wikipedia article on Grötzsch graph <http://en.wikipedia.org/wiki/Gr%C3%B6tzsch_graph>`_.

    REFERENCE:

    - [1] Weisstein, Eric W. "Grotzsch Graph."
      From MathWorld--A Wolfram Web Resource.
      http://mathworld.wolfram.com/GroetzschGraph.html

    EXAMPLES:

    The Grötzsch graph is named after Herbert Grötzsch. It is a
    Hamiltonian graph with 11 vertices and 20 edges. ::

        sage: G = graphs.GrotzschGraph(); G
        Grotzsch graph: Graph on 11 vertices
        sage: G.is_hamiltonian()
        True
        sage: G.order()
        11
        sage: G.size()
        20

    The Grötzsch graph is triangle-free and having radius 2, diameter 2,
    and girth 4. ::

        sage: G.is_triangle_free()
        True
        sage: G.radius()
        2
        sage: G.diameter()
        2
        sage: G.girth()
        4

    Its chromatic number is 4 and its automorphism group is isomorphic
    to the dihedral group `D_5`. ::

        sage: G.chromatic_number()
        4
        sage: ag = G.automorphism_group()
        sage: ag.is_isomorphic(DihedralGroup(5))
        True
    """
    g = Graph()
    g.add_vertices(range(11))

    edges = [];
    for u in range(1,6):
        edges.append( (0,u) )

    edges.append( (10,6) )

    for u in range(6,10):
        edges.append( (u,u+1) )
        edges.append( (u,u-4) )

    edges.append( (10,1) )

    for u in range(7,11):
        edges.append( (u,u-6) )

    edges.append((6,5))

    g.add_edges(edges)

    pos = {}
    pos[0] = (0,0)
    for u in range(1,6):
        theta = (u-1)*2*pi/5
        pos[u] = (float(5*sin(theta)),float(5*cos(theta)))
        pos[u+5] = (2*pos[u][0], 2*pos[u][1])

    g.set_pos(pos)
    g.name("Grotzsch graph")
    return g

def HeawoodGraph():
    """
    Returns a Heawood graph.

    The Heawood graph is a cage graph that has 14 nodes. It is a cubic
    symmetric graph. (See also the Moebius-Kantor graph). It is
    nonplanar and Hamiltonian. It has diameter = 3, radius = 3, girth =
    6, chromatic number = 2. It is 4-transitive but not 5-transitive.

    PLOTTING: Upon construction, the position dictionary is filled to
    override the spring-layout algorithm. By convention, the nodes are
    positioned in a circular layout with the first node appearing at
    the top, and then continuing counterclockwise.

    REFERENCES:

    - [1] Weisstein, E. (1999). "Heawood Graph - from Wolfram
      MathWorld". [Online] Available:
      http://mathworld.wolfram.com/HeawoodGraph.html [2007, February 17]

    EXAMPLES::

        sage: H = graphs.HeawoodGraph()
        sage: H
        Heawood graph: Graph on 14 vertices
        sage: H.graph6_string()
        'MhEGHC@AI?_PC@_G_'
        sage: (graphs.HeawoodGraph()).show() # long time

    TEST::

        sage: import networkx
        sage: G = graphs.HeawoodGraph()
        sage: G.is_isomorphic(Graph(networkx.heawood_graph()))
        True
    """
    edges = {0:[1, 5, 13], 1:[2, 10], 2:[3, 7], 3:[4, 12], 4:[5, 9], 5:[6],
             6:[7, 11], 7:[8], 8:[9, 13], 9:[10], 10:[11], 11:[12], 12:[13]}
    pos_dict = {}
    for i in range(14):
        x = float(cos((pi/2) + (pi/7)*i))
        y = float(sin((pi/2) + (pi/7)*i))
        pos_dict[i] = (x,y)
    return Graph(edges, pos=pos_dict, name="Heawood graph")

def HerschelGraph():
    r"""
    Returns the Herschel graph.

    For more information, see this
    `Wikipedia article on the Herschel graph <http://en.wikipedia.org/wiki/Herschel_graph>`_.

    EXAMPLES:

    The Herschel graph is named after Alexander Stewart Herschel. It is
    a planar, bipartite graph with 11 vertices and 18 edges. ::

        sage: G = graphs.HerschelGraph(); G
        Herschel graph: Graph on 11 vertices
        sage: G.is_planar()
        True
        sage: G.is_bipartite()
        True
        sage: G.order()
        11
        sage: G.size()
        18

    The Herschel graph is a perfect graph with radius 3, diameter 4, and
    girth 4. ::

        sage: G.is_perfect()
        True
        sage: G.radius()
        3
        sage: G.diameter()
        4
        sage: G.girth()
        4

    Its chromatic number is 2 and its automorphism group is
    isomorphic to the dihedral group `D_6`. ::

        sage: G.chromatic_number()
        2
        sage: ag = G.automorphism_group()
        sage: ag.is_isomorphic(DihedralGroup(6))
        True
    """
    edge_dict = {
        0: [1,3,4],
        1: [2,5,6],
        2: [3,7],
        3: [8,9],
        4: [5,9],
        5: [10],
        6: [7,10],
        7: [8],
        8: [10],
        9: [10]}
    pos_dict = {
        0: [2, 0],
        1: [0, 2],
        2: [-2, 0],
        3: [0, -2],
        4: [1, 0],
        5: [0.5, 0.866025403784439],
        6: [-0.5, 0.866025403784439],
        7: [-1, 0],
        8: [-0.5, -0.866025403784439],
        9: [0.5, -0.866025403784439],
        10: [0, 0]}
    return Graph(edge_dict, pos=pos_dict, name="Herschel graph")

def HigmanSimsGraph(relabel=True):
    r"""
    The Higman-Sims graph is a remarkable strongly regular
    graph of degree 22 on 100 vertices.  For example, it can
    be split into two sets of 50 vertices each, so that each
    half induces a subgraph isomorphic to the
    Hoffman-Singleton graph
    (:meth:`~HoffmanSingletonGraph`).
    This can be done in 352 ways (see [BROUWER-HS-2009]_).

    Its most famous property is that the automorphism
    group has an index 2 subgroup which is one of the
    26 sporadic groups. [HIGMAN1968]_

    The construction used here follows [HAFNER2004]_.

    INPUT:

    - ``relabel`` - default: ``True``.  If ``True`` the
      vertices will be labeled with consecutive integers.
      If ``False`` the labels are strings that are three
      digits long. "xyz" means the vertex is in group
      x (zero through three), pentagon or pentagram y
      (zero through four), and is vertex z (zero
      through four) of that pentagon or pentagram.
      See [HAFNER2004]_ for more.

    OUTPUT:

    The Higman-Sims graph.

    EXAMPLES:

    A split into the first 50 and last 50 vertices
    will induce two copies of the Hoffman-Singleton graph,
    and we illustrate another such split, which is obvious
    based on the construction used. ::

        sage: H = graphs.HigmanSimsGraph()
        sage: A = H.subgraph(range(0,50))
        sage: B = H.subgraph(range(50,100))
        sage: K = graphs.HoffmanSingletonGraph()
        sage: K.is_isomorphic(A) and K.is_isomorphic(B)
        True
        sage: C = H.subgraph(range(25,75))
        sage: D = H.subgraph(range(0,25)+range(75,100))
        sage: K.is_isomorphic(C) and K.is_isomorphic(D)
        True

    The automorphism group contains only one nontrivial
    proper normal subgroup, which is of index 2 and is
    simple.  It is known as the Higman-Sims group.  ::

        sage: H = graphs.HigmanSimsGraph()
        sage: G = H.automorphism_group()
        sage: g=G.order(); g
        88704000
        sage: K = G.normal_subgroups()[1]
        sage: K.is_simple()
        True
        sage: g//K.order()
        2

    REFERENCES:

        .. [BROUWER-HS-2009] `Higman-Sims graph
           <http://www.win.tue.nl/~aeb/graphs/Higman-Sims.html>`_.
           Andries E. Brouwer, accessed 24 October 2009.
        .. [HIGMAN1968] A simple group of order 44,352,000,
           Math.Z. 105 (1968) 110-113. D.G. Higman & C. Sims.
        .. [HAFNER2004] `On the graphs of Hoffman-Singleton and
           Higman-Sims
           <http://www.combinatorics.org/Volume_11/PDF/v11i1r77.pdf>`_.
           The Electronic Journal of Combinatorics 11 (2004), #R77,
           Paul R. Hafner, accessed 24 October 2009.

    AUTHOR:

        - Rob Beezer (2009-10-24)
    """
    HS = Graph()
    HS.name('Higman-Sims graph')

    # Four groups of either five pentagons, or five pentagrams
    # 4 x 5 x 5 = 100 vertices
    # First digit is "group", second is "penta{gon|gram}", third is "vertex"
    vlist = ['%d%d%d'%(g,p,v)
                    for g in range(4) for p in range(5) for v in range(5)]
    for avertex in vlist:
        HS.add_vertex(avertex)

    # Edges: Within groups 0 and 2, joined as pentagons
    # Edges: Within groups 1 and 3, joined as pentagrams
    for g in range(4):
        shift = 1
        if g in [1,3]:
            shift += 1
        for p in range(5):
            for v in range(5):
                HS.add_edge(('%d%d%d'%(g,p,v), '%d%d%d'%(g,p,(v+shift)%5)))

    # Edges: group 0 to group 1
    for x in range(5):
        for m in range(5):
            for c in range(5):
                y = (m*x+c)%5
                HS.add_edge(('0%d%d'%(x,y), '1%d%d'%(m,c)))

    # Edges: group 1 to group 2
    for m in range(5):
        for A in range(5):
            for B in range(5):
                c = (2*(m-A)*(m-A)+B)%5
                HS.add_edge(('1%d%d'%(m,c), '2%d%d'%(A,B)))

    # Edges: group 2 to group 3
    for A in range(5):
        for a in range(5):
            for b in range(5):
                B = (2*A*A+3*a*A-a*a+b)%5
                HS.add_edge(('2%d%d'%(A,B), '3%d%d'%(a,b)))

    # Edges: group 3 to group 0
    for a in range(5):
        for b in range(5):
            for x in range(5):
                y = ((x-a)*(x-a)+b)%5
                HS.add_edge(('3%d%d'%(a,b), '0%d%d'%(x,y)))

    # Edges: group 0 to group 2
    for x in range(5):
        for A in range(5):
            for B in range(5):
                y = (3*x*x+A*x+B+1)%5
                HS.add_edge(('0%d%d'%(x,y), '2%d%d'%(A,B)))
                y = (3*x*x+A*x+B-1)%5
                HS.add_edge(('0%d%d'%(x,y), '2%d%d'%(A,B)))

    # Edges: group 1 to group 3
    for m in range(5):
        for a in range(5):
            for b in range(5):
                c = (m*(m-a)+b+2)%5
                HS.add_edge(('1%d%d'%(m,c), '3%d%d'%(a,b)))
                c = (m*(m-a)+b-2)%5
                HS.add_edge(('1%d%d'%(m,c), '3%d%d'%(a,b)))

    # Rename to integer vertex labels, creating dictionary
    # Or not, and create identity mapping
    if relabel:
        vmap = HS.relabel(return_map=True)
    else:
        vmap={}
        for v in vlist:
            vmap[v] = v
    # Layout vertices in a circle
    # In the order given in vlist
    # Using labels from vmap
    pos_dict = {}
    for i in range(100):
        x = float(cos((pi/2) + ((2*pi)/100)*i))
        y = float(sin((pi/2) + ((2*pi)/100)*i))
        pos_dict[vmap[vlist[i]]] = (x,y)
    HS.set_pos(pos_dict)
    return HS

def HoffmanSingletonGraph():
    r"""
    Returns the Hoffman-Singleton graph.

    The Hoffman-Singleton graph is the Moore graph of degree 7,
    diameter 2 and girth 5. The Hoffman-Singleton theorem states that
    any Moore graph with girth 5 must have degree 2, 3, 7 or 57. The
    first three respectively are the pentagon, the Petersen graph, and
    the Hoffman-Singleton graph. The existence of a Moore graph with
    girth 5 and degree 57 is still open.

    A Moore graph is a graph with diameter `d` and girth
    `2d + 1`. This implies that the graph is regular, and
    distance regular.

    PLOTTING: Upon construction, the position dictionary is filled to
    override the spring-layout algorithm. A novel algorithm written by
    Tom Boothby gives a random layout which is pleasing to the eye.

    REFERENCES:

    .. [GodsilRoyle] Godsil, C. and Royle, G. Algebraic Graph Theory.
      Springer, 2001.

    EXAMPLES::

        sage: HS = graphs.HoffmanSingletonGraph()
        sage: Set(HS.degree())
        {7}
        sage: HS.girth()
        5
        sage: HS.diameter()
        2
        sage: HS.num_verts()
        50

    Note that you get a different layout each time you create the graph.
    ::

        sage: HS.layout()[1]
        (-0.844..., 0.535...)
        sage: graphs.HoffmanSingletonGraph().layout()[1]
        (-0.904..., 0.425...)

    """
    H = Graph({ \
    'q00':['q01'], 'q01':['q02'], 'q02':['q03'], 'q03':['q04'], 'q04':['q00'], \
    'q10':['q11'], 'q11':['q12'], 'q12':['q13'], 'q13':['q14'], 'q14':['q10'], \
    'q20':['q21'], 'q21':['q22'], 'q22':['q23'], 'q23':['q24'], 'q24':['q20'], \
    'q30':['q31'], 'q31':['q32'], 'q32':['q33'], 'q33':['q34'], 'q34':['q30'], \
    'q40':['q41'], 'q41':['q42'], 'q42':['q43'], 'q43':['q44'], 'q44':['q40'], \
    'p00':['p02'], 'p02':['p04'], 'p04':['p01'], 'p01':['p03'], 'p03':['p00'], \
    'p10':['p12'], 'p12':['p14'], 'p14':['p11'], 'p11':['p13'], 'p13':['p10'], \
    'p20':['p22'], 'p22':['p24'], 'p24':['p21'], 'p21':['p23'], 'p23':['p20'], \
    'p30':['p32'], 'p32':['p34'], 'p34':['p31'], 'p31':['p33'], 'p33':['p30'], \
    'p40':['p42'], 'p42':['p44'], 'p44':['p41'], 'p41':['p43'], 'p43':['p40']})
    for j in range(5):
        for i in range(5):
            for k in range(5):
                con = (i+j*k)%5
                H.add_edge(('q%d%d'%(k,con),'p%d%d'%(j,i)))
    H.name('Hoffman-Singleton graph')
    from sage.combinat.permutation import Permutations
    from sage.misc.prandom import randint
    P = Permutations([1,2,3,4])
    qpp = [0] + list(P[randint(0,23)])
    ppp = [0] + list(P[randint(0,23)])
    qcycle = lambda i,s : ['q%s%s'%(i,(j+s)%5) for j in qpp]
    pcycle = lambda i,s : ['p%s%s'%(i,(j+s)%5) for j in ppp]
    l = 0
    s = 0
    D = []
    while l < 5:
        for q in qcycle(l,s):
            D.append(q)
        vv = 'p%s'%q[1]
        s = int([v[-1] for v in H.neighbors(q) if v[:2] == vv][0])
        for p in pcycle(l,s):
            D.append(p)
        vv = 'q%s'%(int(p[1])+1)
        v = [v[-1] for v in H.neighbors(p) if v[:2] == vv]
        if len(v):
            s = int(v[0])
        l+=1
    map = H.relabel(return_map=True)
    pos_dict = {}
    for i in range(50):
        x = float(cos((pi/2) + ((2*pi)/50)*i))
        y = float(sin((pi/2) + ((2*pi)/50)*i))
        pos_dict[map[D[i]]] = (x,y)
    H.set_pos(pos_dict)
    return H

def HoffmanGraph():
    r"""
    Returns the Hoffman Graph.

    See the :wikipedia:`Wikipedia page on the Hoffman graph
    <Hoffman_graph>`.

    EXAMPLES::

        sage: g = graphs.HoffmanGraph()
        sage: g.is_bipartite()
        True
        sage: g.is_hamiltonian() # long time
        True
        sage: g.radius()
        3
        sage: g.diameter()
        4
        sage: g.automorphism_group().cardinality()
        48
    """
    g = Graph({
            0: [1, 7, 8, 13],
            1: [2, 9, 14],
            2: [3, 8, 10],
            3: [4, 9, 15],
            4: [5, 10, 11],
            5: [6, 12, 14],
            6: [7, 11, 13],
            7: [12, 15],
            8: [12, 14],
            9: [11, 13],
            10: [12, 15],
            11: [14],
            13: [15]})
    g.set_pos({})
    _circle_embedding(g, range(8))
    _circle_embedding(g, range(8, 14), radius=.7, shift=.5)
    _circle_embedding(g, [14, 15], radius=.1)

    g.name("Hoffman Graph")

    return g

def HoltGraph():
    r"""
    Returns the Holt graph (also called the Doyle graph)

    See the :wikipedia:`Wikipedia page on the Holt graph
    <Holt_graph>`.

    EXAMPLES::

        sage: g = graphs.HoltGraph();g
        Holt graph: Graph on 27 vertices
        sage: g.is_regular()
        True
        sage: g.is_vertex_transitive()
        True
        sage: g.chromatic_number()
        3
        sage: g.is_hamiltonian() # long time
        True
        sage: g.radius()
        3
        sage: g.diameter()
        3
        sage: g.girth()
        5
        sage: g.automorphism_group().cardinality()
        54
    """
    g = Graph(loops=False, name = "Holt graph", pos={})
    for x in range(9):
        for y in range(3):
            g.add_edge((x,y),((4*x+1)%9,(y-1)%3))
            g.add_edge((x,y),((4*x-1)%9,(y-1)%3))
            g.add_edge((x,y),((7*x+7)%9,(y+1)%3))
            g.add_edge((x,y),((7*x-7)%9,(y+1)%3))

    for j in range(0,6,2):
        _line_embedding(g, [(x,j/2) for x in range(9)],
                        first=(cos(2*j*pi/6),sin(2*j*pi/6)),
                        last=(cos(2*(j+1)*pi/6),sin(2*(j+1)*pi/6)))

    return g

def KrackhardtKiteGraph():
    """
    Returns a Krackhardt kite graph with 10 nodes.

    The Krackhardt kite graph was originally developed by David
    Krackhardt for the purpose of studying social networks. It is used
    to show the distinction between: degree centrality, betweeness
    centrality, and closeness centrality. For more information read the
    plotting section below in conjunction with the example.

    REFERENCES:

    - [1] Kreps, V. (2002). "Social Network Analysis".  [Online] Available:
      http://www.orgnet.com/sna.html

    PLOTTING: Upon construction, the position dictionary is filled to
    override the spring-layout algorithm. By convention, the graph is
    drawn left to right, in top to bottom row sequence of [2, 3, 2, 1,
    1, 1] nodes on each row. This places the fourth node (3) in the
    center of the kite, with the highest degree. But the fourth node
    only connects nodes that are otherwise connected, or those in its
    clique (i.e.: Degree Centrality). The eighth (7) node is where the
    kite meets the tail. It has degree = 3, less than the average, but
    is the only connection between the kite and tail (i.e.: Betweenness
    Centrality). The sixth and seventh nodes (5 and 6) are drawn in the
    third row and have degree = 5. These nodes have the shortest path
    to all other nodes in the graph (i.e.: Closeness Centrality).
    Please execute the example for visualization.

    EXAMPLE: Construct and show a Krackhardt kite graph

    ::

        sage: g = graphs.KrackhardtKiteGraph()
        sage: g.show() # long time

    TEST::

        sage: import networkx
        sage: G = graphs.KrackhardtKiteGraph()
        sage: G.is_isomorphic(Graph(networkx.krackhardt_kite_graph()))
        True
    """
    edges = {0:[1, 2, 3, 5], 1:[3, 4, 6], 2:[3, 5], 3:[4, 5, 6],
             4:[6], 5:[6, 7], 6:[7], 7:[8], 8:[9]}
    pos_dict = {0:(-1,4),1:(1,4),2:(-2,3),3:(0,3),4:(2,3),5:(-1,2),6:(1,2),7:(0,1),8:(0,0),9:(0,-1)}
    return Graph(edges, pos=pos_dict, name="Krackhardt Kite Graph")

def Klein3RegularGraph():
    r"""
    Return the Klein 3-regular graph.

    The cubic Klein graph has 56 vertices and can be embedded on a surface of
    genus 3. It is the dual of
    :meth:`~sage.graphs.graph_generators.GraphGenerators.Klein7RegularGraph`. For
    more information, see the :wikipedia:`Klein_graphs`.

    EXAMPLE::

        sage: g = graphs.Klein3RegularGraph(); g
        Klein 3-regular Graph: Graph on 56 vertices
        sage: g.order(), g.size()
        (56, 84)
        sage: g.girth()
        7
        sage: g.automorphism_group().cardinality()
        336
        sage: g.chromatic_number()
        3
    """
    from sage.graphs.graph_plot import _circle_embedding
    g3 = Graph(':w`_GKWDBap`CMWFCpWsQUNdBwwuXPHrg`U`RIqypehVLqgHupYcFJyAv^Prk]'+
               'EcarHwIVHAKh|\\tLVUxT]`ZDTJ{Af[o_AuKs{r_?ef',
               loops=False, multiedges=False)
    _circle_embedding(g3,[0, 2, 3, 4, 6, 8, 14, 1, 37, 30, 34, 48, 55, 43, 40,
                          45, 18, 20, 47, 42, 23, 17, 16, 10, 41, 11, 49, 25,
                          51, 26, 54, 9, 22, 15, 21, 12, 24, 7, 52, 31, 32, 36,
                          46, 35, 29, 50, 27, 19, 28, 5, 33, 13, 53, 39, 38, 44])
    g3.name("Klein 3-regular Graph")
    return g3

def Klein7RegularGraph():
    r"""
    Return the Klein 7-regular graph.

    The 7-valent Klein graph has 24 vertices and can be embedded on a surface of
    genus 3. It is the dual of
    :meth:`~sage.graphs.graph_generators.GraphGenerators.Klein3RegularGraph`. For
    more information, see the :wikipedia:`Klein_graphs`.

    EXAMPLE::

        sage: g = graphs.Klein7RegularGraph(); g
        Klein 7-regular Graph: Graph on 24 vertices
        sage: g.order(), g.size()
        (24, 84)
        sage: g.girth()
        3
        sage: g.automorphism_group().cardinality()
        336
        sage: g.chromatic_number()
        4
    """
    from sage.graphs.graph_plot import _circle_embedding
    g7 = Graph(':W__@`AaBbC_CDbDcE`F_AG_@DEH_IgHIJbFGIKaFHILeFGHMdFKN_EKOPaCNP'+
               'Q`HOQRcGLRS`BKMSTdJKLPTU',loops=False,multiedges=False)
    _circle_embedding(g7,[0, 2, 3, 1, 9, 16, 20, 21, 4, 19, 17, 7, 15,
                          10, 8, 13, 11, 5, 23, 22, 14, 12, 18, 6])
    g7.name("Klein 7-regular Graph")
    return g7

def LocalMcLaughlinGraph():
    r"""
    Return the local McLaughlin graph

    The local McLaughlin graph is a strongly regular graph with parameters
    `(162,56,10,24)`. It can be obtained from
    :meth:`~sage.graphs.graph_generators.GraphGenerators.McLaughlinGraph` by
    considering the stabilizer of a point: one of its orbits has cardinality
    162.

    EXAMPLES::

        sage: g = graphs.LocalMcLaughlinGraph(); g   # long time # optional - gap_packages
        Local McLaughlin Graph: Graph on 162 vertices
        sage: g.is_strongly_regular(parameters=True) # long time # optional - gap_packages
        (162, 56, 10, 24)
    """
    g = McLaughlinGraph()
    orbits = g.automorphism_group().stabilizer(1).orbits()
    orbit = [x for x in orbits if len(x) == 162][0]
    g = g.subgraph(vertices=orbit)
    g.relabel()
    g.name("Local McLaughlin Graph")
    return g

def LjubljanaGraph(embedding=1):
    r"""
    Returns the Ljubljana Graph.

    The Ljubljana graph is a bipartite 3-regular graph on 112
    vertices and 168 edges. It is not vertex-transitive as it has
    two orbits which are also independent sets of size 56. See the
    :wikipedia:`Wikipedia page on the Ljubljana Graph
    <Ljubljana_graph>`.

    The default embedding is obtained from the Heawood graph.

    INPUT:

    - ``embedding`` -- two embeddings are available, and can be
      selected by setting ``embedding`` to 1 or 2.

    EXAMPLES::

        sage: g = graphs.LjubljanaGraph()
        sage: g.order()
        112
        sage: g.size()
        168
        sage: g.girth()
        10
        sage: g.diameter()
        8
        sage: g.show(figsize=[10, 10])   # long time
        sage: graphs.LjubljanaGraph(embedding=2).show(figsize=[10, 10])   # long time

    TESTS::

        sage: graphs.LjubljanaGraph(embedding=3)
        Traceback (most recent call last):
        ...
        ValueError: The value of embedding must be 1 or 2.
    """

    L = [47, -23, -31, 39, 25, -21, -31, -41, 25, 15, 29, -41, -19, 15,
         -49, 33, 39, -35, -21, 17, -33, 49, 41, 31, -15, -29, 41, 31,
         -15, -25, 21, 31, -51, -25, 23, 9, -17, 51, 35, -29, 21, -51,
         -39, 33, -9, -51, 51, -47, -33, 19, 51, -21, 29, 21, -31, -39]

    from sage.graphs.generators.families import LCFGraph
    g = LCFGraph(112, L, 2)
    g.name("Ljubljana graph")

    if embedding == 1:
        dh = HeawoodGraph().get_pos()

        # Correspondence between the vertices of the Heawood Graph and
        # 8-sets of the Ljubljana Graph.

        d = {
            0: [1, 21, 39, 57, 51, 77, 95, 107],
            1: [2, 22, 38, 58, 50, 78, 94, 106],
            2: [3, 23, 37, 59, 49, 79, 93, 105],
            3: [4, 24, 36, 60, 48, 80, 92, 104],
            4: [5, 25, 35, 61, 15, 81, 91, 71],
            9: [6, 26, 44, 62, 16, 82, 100, 72],
            10: [7, 27, 45, 63, 17, 83, 101, 73],
            11: [8, 28, 46, 64, 18, 84, 102, 74],
            12: [9, 29, 47, 65, 19, 85, 103, 75],
            13: [10, 30, 0, 66, 20, 86, 56, 76],
            8: [11, 31, 111, 67, 99, 87, 55, 43],
            7: [12, 32, 110, 68, 98, 88, 54, 42],
            6: [13, 33, 109, 69, 97, 89, 53, 41],
            5: [14, 34, 108, 70, 96, 90, 52, 40]
            }

        # The vertices of each 8-set are plotted on a circle, and the
        # circles are slowly shifted to obtain a symmetric drawing.

        for i, (u, vertices) in enumerate(d.iteritems()):
            _circle_embedding(g, vertices, center=dh[u], radius=.1,
                    shift=8.*i/14)

        return g

    elif embedding == 2:
        return g

    else:
        raise ValueError("The value of embedding must be 1 or 2.")

def LivingstoneGraph():
    r"""
    Returns the Livingstone Graph.

    The Livingstone graph is a distance-transitive graph on 266 vertices whose
    automorphism group is the :class:`J1 group
    <sage.groups.perm_gps.permgroup_named.JankoGroup>`. For more information,
    see the :wikipedia:`Livingstone_graph`.

    EXAMPLES::

        sage: g = graphs.LivingstoneGraph() # optional - gap_packages internet
        sage: g.order()                     # optional - gap_packages internet
        266
        sage: g.size()                      # optional - gap_packages internet
        1463
        sage: g.girth()                     # optional - gap_packages internet
        5
        sage: g.is_vertex_transitive()      # optional - gap_packages internet
        True
        sage: g.is_distance_regular()       # optional - gap_packages internet
        True
    """
    from sage.groups.perm_gps.permgroup_named import JankoGroup
    from sage.graphs.graph import Graph
    G = JankoGroup(1)
    edges = map(tuple,G.orbit((1,24),action="OnSets"))
    return Graph(edges,name="Livingstone Graph")

def M22Graph():
    r"""
    Returns the M22 graph.

    The `M_{22}` graph is the unique strongly regular graph with parameters
    `v = 77, k = 16, \lambda = 0, \mu = 4`.

    For more information on the `M_{22}` graph, see
    `<http://www.win.tue.nl/~aeb/graphs/M22.html>`_.

    EXAMPLES::

        sage: g = graphs.M22Graph()
        sage: g.order()
        77
        sage: g.size()
        616
        sage: g.is_strongly_regular(parameters = True)
        (77, 16, 0, 4)
    """
    from sage.groups.perm_gps.permgroup_named import MathieuGroup
    sets = [tuple(_) for _ in MathieuGroup(22).orbit((1,2,3,7,10,20), action = "OnSets")]
    g = Graph([sets, lambda x,y : not any(xx in y for xx in x)], name="M22 Graph")
    g.relabel()
    ordering = [0, 1, 3, 4, 5, 6, 7, 10, 12, 19, 20, 31, 2, 24, 35, 34, 22, 32,
                36, 23, 27, 25, 40, 26, 16, 71, 61, 63, 50, 68, 39, 52, 48, 44,
                69, 28, 9, 64, 60, 17, 38, 49, 45, 65, 14, 70, 72, 21, 43, 56,
                33, 73, 58, 55, 41, 29, 66, 54, 76, 46, 67, 11, 51, 47, 62, 53,
                15, 8, 18, 13, 59, 37, 30, 57, 75, 74, 42]

    _circle_embedding(g, ordering)

    return g

def MarkstroemGraph():
    r"""
    Returns the Markström Graph.

    The Markström Graph is a cubic planar graph with no cycles of length 4 nor
    8, but containing cycles of length 16. For more information, see the
    `Wolfram page about the Markström Graph
    <http://mathworld.wolfram.com/MarkstroemGraph.html>`_.

    EXAMPLES::

        sage: g = graphs.MarkstroemGraph()
        sage: g.order()
        24
        sage: g.size()
        36
        sage: g.is_planar()
        True
        sage: g.is_regular(3)
        True
        sage: g.subgraph_search(graphs.CycleGraph(4)) is None
        True
        sage: g.subgraph_search(graphs.CycleGraph(8)) is None
        True
        sage: g.subgraph_search(graphs.CycleGraph(16))
        Subgraph of (Markstroem Graph): Graph on 16 vertices
    """
    g = Graph(name="Markstroem Graph")

    g.add_cycle(range(9))
    g.add_path([0,9,10,11,2,1,11])
    g.add_path([3,12,13,14,5,4,14])
    g.add_path([6,15,16,17,8,7,17])
    g.add_cycle([10,9,18])
    g.add_cycle([12,13,19])
    g.add_cycle([15,16,20])
    g.add_cycle([21,22,23])
    g.add_edges([(19,22),(18,21),(20,23)])

    _circle_embedding(g, sum([[9+3*i+j for j in range(3)]+[0]*2 for i in range(3)],[]), radius=.6, shift=.7)
    _circle_embedding(g, [18,19,20], radius=.35, shift=.25)
    _circle_embedding(g, [21,22,23], radius=.15, shift=.25)
    _circle_embedding(g, range(9))

    return g

def McGeeGraph(embedding=2):
    r"""
    Returns the McGee Graph.

    See the :wikipedia:`Wikipedia page on the McGee Graph
    <McGee_graph>`.

    INPUT:

    - ``embedding`` -- two embeddings are available, and can be
      selected by setting ``embedding`` to 1 or 2.

    EXAMPLES::

        sage: g = graphs.McGeeGraph()
        sage: g.order()
        24
        sage: g.size()
        36
        sage: g.girth()
        7
        sage: g.diameter()
        4
        sage: g.show()
        sage: graphs.McGeeGraph(embedding=1).show()

    TESTS::

        sage: graphs.McGeeGraph(embedding=3)
        Traceback (most recent call last):
        ...
        ValueError: The value of embedding must be 1 or 2.
    """

    L = [47, -23, -31, 39, 25, -21, -31, -41, 25, 15, 29, -41, -19, 15,
         -49, 33, 39, -35, -21, 17, -33, 49, 41, 31, -15, -29, 41, 31,
         -15, -25, 21, 31, -51, -25, 23, 9, -17, 51, 35, -29, 21, -51,
         -39, 33, -9, -51, 51, -47, -33, 19, 51, -21, 29, 21, -31, -39]

    from sage.graphs.generators.families import LCFGraph
    g = LCFGraph(24, [12, 7, -7], 8)
    g.name('McGee graph')

    if embedding == 1:
        return g

    elif embedding == 2:

        o = [[7, 2, 13, 8, 19, 14, 1, 20],
             [5, 4, 11, 10, 17, 16, 23, 22],
             [3, 12, 9, 18, 15, 0, 21, 6]]

        _circle_embedding(g, o[0], radius=1.5)
        _circle_embedding(g, o[1], radius=3, shift=-.5)
        _circle_embedding(g, o[2], radius=2.25, shift=.5)

        return g

    else:
        raise ValueError("The value of embedding must be 1 or 2.")

def McLaughlinGraph():
    r"""
    Returns the McLaughlin Graph.

    The McLaughlin Graph is the unique strongly regular graph of parameters
    `(275, 112, 30, 56)`.

    For more information on the McLaughlin Graph, see its web page on `Andries
    Brouwer's website <http://www.win.tue.nl/~aeb/graphs/McL.html>`_ which gives
    the definition that this method implements.

    .. NOTE::

        To create this graph you must have the gap_packages spkg installed.

    EXAMPLES::

        sage: g = graphs.McLaughlinGraph()           # optional gap_packages
        sage: g.is_strongly_regular(parameters=True) # optional gap_packages
        (275, 112, 30, 56)
        sage: set(g.spectrum()) == {112, 2, -28}     # optional gap_packages
        True
    """
    from sage.combinat.designs.block_design import WittDesign
    from itertools import combinations
    from sage.sets.set import Set

    blocks = [Set(_) for _ in WittDesign(23).blocks()]

    B = [b for b in blocks if 0     in b]
    C = [b for b in blocks if 0 not in b]
    g = Graph()
    for b in B:
        for x in range(1,23):
            if not x in b:
                g.add_edge(b, x)

    for b in C:
        for x in b:
            g.add_edge(b, x)

    for b, bb in combinations(B, 2):
        if len(b & bb) == 1:
            g.add_edge(b, bb)

    for c, cc in combinations(C, 2):
        if len(c & cc) == 1:
            g.add_edge(c, cc)

    for b in B:
        for c in C:
            if len(b & c) == 3:
                g.add_edge(b, c)

    # Here we relabel the elements of g in an architecture-independent way
    g.relabel({v:i for i,v in enumerate(range(1,23)+sorted(blocks,key=sorted))})
    g.name("McLaughlin")
    return g

def MoebiusKantorGraph():
    """
    Returns a Moebius-Kantor Graph.

    A Moebius-Kantor graph is a cubic symmetric graph. (See also the
    Heawood graph). It has 16 nodes and 24 edges. It is nonplanar and
    Hamiltonian. It has diameter = 4, girth = 6, and chromatic number =
    2. It is identical to the Generalized Petersen graph, P[8,3].

    PLOTTING: See the plotting section for the generalized Petersen graphs.

    REFERENCES:

    - [1] Weisstein, E. (1999). "Moebius-Kantor Graph - from
      Wolfram MathWorld". [Online] Available:
      http://mathworld.wolfram.com/Moebius-KantorGraph.html [2007,
      February 17]

    EXAMPLES::

        sage: MK = graphs.MoebiusKantorGraph()
        sage: MK
        Moebius-Kantor Graph: Graph on 16 vertices
        sage: MK.graph6_string()
        'OhCGKE?O@?ACAC@I?Q_AS'
        sage: (graphs.MoebiusKantorGraph()).show() # long time
    """
    from sage.graphs.generators.families import GeneralizedPetersenGraph
    G=GeneralizedPetersenGraph(8,3)
    G.name("Moebius-Kantor Graph")
    return G

def MoserSpindle():
    r"""
    Returns the Moser spindle.

    For more information, see this
    `MathWorld article on the Moser spindle <http://mathworld.wolfram.com/MoserSpindle.html>`_.

    EXAMPLES:

    The Moser spindle is a planar graph having 7 vertices and 11 edges. ::

        sage: G = graphs.MoserSpindle(); G
        Moser spindle: Graph on 7 vertices
        sage: G.is_planar()
        True
        sage: G.order()
        7
        sage: G.size()
        11

    It is a Hamiltonian graph with radius 2, diameter 2, and girth 3. ::

        sage: G.is_hamiltonian()
        True
        sage: G.radius()
        2
        sage: G.diameter()
        2
        sage: G.girth()
        3

    The Moser spindle has chromatic number 4 and its automorphism
    group is isomorphic to the dihedral group `D_4`. ::

        sage: G.chromatic_number()
        4
        sage: ag = G.automorphism_group()
        sage: ag.is_isomorphic(DihedralGroup(4))
        True
    """
    edge_dict = {
        0: [1,4,5,6],
        1: [2,5],
        2: [3,5],
        3: [4,6],
        4: [6]}
    pos_dict = {
        0: [0, 2],
        1: [-1.90211303259031, 0.618033988749895],
        2: [-1.17557050458495, -1.61803398874989],
        3: [1.17557050458495, -1.61803398874989],
        4: [1.90211303259031, 0.618033988749895],
        5: [1, 0],
        6: [-1, 0]}
    return Graph(edge_dict, pos=pos_dict, name="Moser spindle")


def NauruGraph(embedding=2):
    """
    Returns the Nauru Graph.

    See the :wikipedia:`Wikipedia page on the Nauru Graph
    <Nauru_graph>`.

    INPUT:

    - ``embedding`` -- two embeddings are available, and can be
      selected by setting ``embedding`` to 1 or 2.

    EXAMPLES::

        sage: g = graphs.NauruGraph()
        sage: g.order()
        24
        sage: g.size()
        36
        sage: g.girth()
        6
        sage: g.diameter()
        4
        sage: g.show()
        sage: graphs.NauruGraph(embedding=1).show()

    TESTS::

        sage: graphs.NauruGraph(embedding=3)
        Traceback (most recent call last):
        ...
        ValueError: The value of embedding must be 1 or 2.
        sage: graphs.NauruGraph(embedding=1).is_isomorphic(g)
        True
    """

    if embedding == 1:
        from sage.graphs.generators.families import LCFGraph
        g = LCFGraph(24, [5, -9, 7, -7, 9, -5], 4)
        g.name('Nauru Graph')
        return g
    elif embedding == 2:
        from sage.graphs.generators.families import GeneralizedPetersenGraph
        g = GeneralizedPetersenGraph(12, 5)
        g.name("Nauru Graph")
        return g
    else:
        raise ValueError("The value of embedding must be 1 or 2.")

def PappusGraph():
    """
    Returns the Pappus graph, a graph on 18 vertices.

    The Pappus graph is cubic, symmetric, and distance-regular.

    EXAMPLES::

        sage: G = graphs.PappusGraph()
        sage: G.show()  # long time
        sage: L = graphs.LCFGraph(18, [5,7,-7,7,-7,-5], 3)
        sage: L.show()  # long time
        sage: G.is_isomorphic(L)
        True
    """
    pos_dict = {}
    for i in range(6):
        pos_dict[i] = [float(cos(pi/2 + ((2*pi)/6)*i)),\
                       float(sin(pi/2 + ((2*pi)/6)*i))]
        pos_dict[6 + i] = [(2/3.0)*float(cos(pi/2 + ((2*pi)/6)*i)),\
                           (2/3.0)*float(sin(pi/2 + ((2*pi)/6)*i))]
        pos_dict[12 + i] = [(1/3.0)*float(cos(pi/2 + ((2*pi)/6)*i)),\
                            (1/3.0)*float(sin(pi/2 + ((2*pi)/6)*i))]
    return Graph({0:[1,5,6],1:[2,7],2:[3,8],3:[4,9],4:[5,10],\
                        5:[11],6:[13,17],7:[12,14],8:[13,15],9:[14,16],\
                        10:[15,17],11:[12,16],12:[15],13:[16],14:[17]},\
                       pos=pos_dict, name="Pappus Graph")

def PoussinGraph():
    r"""
    Returns the Poussin Graph.

    For more information on the Poussin Graph, see its corresponding `Wolfram
    page <http://mathworld.wolfram.com/PoussinGraph.html>`_.

    EXAMPLES::

        sage: g = graphs.PoussinGraph()
        sage: g.order()
        15
        sage: g.is_planar()
        True
    """
    g = Graph({2:[7,8,3,4],1:[7,6],0:[6,5,4],3:[5]},name="Poussin Graph")

    g.add_cycle(range(3))
    g.add_cycle(range(3,9))
    g.add_cycle(range(9,14))
    g.add_path([8,12,7,11,6,10,5,9,3,13,8,12])
    g.add_edges([(14,i) for i in range(9,14)])
    _circle_embedding(g, range(3), shift=.75)
    _circle_embedding(g, range(3,9), radius=.4, shift=0)
    _circle_embedding(g, range(9,14), radius=.2, shift=.4)
    g.get_pos()[14] = (0,0)

    return g

def PetersenGraph():
    """
    The Petersen Graph is a named graph that consists of 10 vertices
    and 15 edges, usually drawn as a five-point star embedded in a
    pentagon.

    The Petersen Graph is a common counterexample. For example, it is
    not Hamiltonian.

    PLOTTING: See the plotting section for the generalized Petersen graphs.

    EXAMPLES: We compare below the Petersen graph with the default
    spring-layout versus a planned position dictionary of [x,y]
    tuples::

        sage: petersen_spring = Graph({0:[1,4,5], 1:[0,2,6], 2:[1,3,7], 3:[2,4,8], 4:[0,3,9], 5:[0,7,8], 6:[1,8,9], 7:[2,5,9], 8:[3,5,6], 9:[4,6,7]})
        sage: petersen_spring.show() # long time
        sage: petersen_database = graphs.PetersenGraph()
        sage: petersen_database.show() # long time
    """
    from sage.graphs.generators.families import GeneralizedPetersenGraph
    P=GeneralizedPetersenGraph(5,2)
    P.name("Petersen graph")
    return P

def PerkelGraph():
    r"""
    Return the Perkel Graph.

    The Perkel Graph is a 6-regular graph with `57` vertices and `171` edges. It
    is the unique distance-regular graph with intersection array
    `(6,5,2;1,1,3)`. For more information, see the :wikipedia:`Perkel_graph` or
    http://www.win.tue.nl/~aeb/graphs/Perkel.html.

    EXAMPLE::

        sage: g = graphs.PerkelGraph(); g
        Perkel Graph: Graph on 57 vertices
        sage: g.is_distance_regular(parameters=True)
        ([6, 5, 2, None], [None, 1, 1, 3])
    """
    g = Graph(name="Perkel Graph")
    for i in range(19):
        g.add_edges(((0, i), (1, (i + j) % 19)) for j in [2, 5, 7])
        g.add_edges(((0, i), (2, (i + j) % 19)) for j in [5, -4, -8])
        g.add_edges(((1, i), (2, (i + j) % 19)) for j in [7, -4, -5])
    g.relabel()
    _circle_embedding(g,[0, 2, 3, 35, 8, 33, 45, 5, 53, 51, 18, 50, 29, 46, 30,
                         48, 40, 17, 20, 27, 43, 16, 7, 14, 6, 4, 15, 41, 24, 37,
                         28, 9, 55, 38, 19, 34, 39, 36, 54, 52, 44, 23, 12, 22,
                         32, 10, 13, 26, 1, 21, 42, 56, 49, 31, 47, 11, 25])
    return g

def RobertsonGraph():
    """
    Returns the Robertson graph.

    See the :wikipedia:`Wikipedia page on the Robertson Graph
    <Robertson_graph>`.

    EXAMPLE::

        sage: g = graphs.RobertsonGraph()
        sage: g.order()
        19
        sage: g.size()
        38
        sage: g.diameter()
        3
        sage: g.girth()
        5
        sage: g.charpoly().factor()
        (x - 4) * (x - 1)^2 * (x^2 + x - 5) * (x^2 + x - 1) * (x^2 - 3)^2 * (x^2 + x - 4)^2 * (x^2 + x - 3)^2
        sage: g.chromatic_number()
        3
        sage: g.is_hamiltonian()
        True
        sage: g.is_vertex_transitive()
        False
    """
    from sage.graphs.generators.families import LCFGraph
    lcf = [8, 4, 7, 4, 8, 5, 7, 4, 7, 8, 4, 5, 7, 8, 4, 8, 4, 8, 4]
    g = LCFGraph(19, lcf, 1)
    g.name("Robertson Graph")
    return g


def SchlaefliGraph():
    r"""
    Returns the Schläfli graph.

    The Schläfli graph is the only strongly regular graphs of parameters
    `(27,16,10,8)` (see [GodsilRoyle]_).

    For more information, see the :wikipedia:`Wikipedia article on the
    Schläfli graph <Schläfli_graph>`.

    .. SEEALSO::

        :meth:`Graph.is_strongly_regular` -- tests whether a graph is strongly
        regular and/or returns its parameters.

    .. TODO::

        Find a beautiful layout for this beautiful graph.

    EXAMPLE:

    Checking that the method actually returns the Schläfli graph::

        sage: S = graphs.SchlaefliGraph()
        sage: S.is_strongly_regular(parameters = True)
        (27, 16, 10, 8)

    The graph is vertex-transitive::

        sage: S.is_vertex_transitive()
        True

    The neighborhood of each vertex is isomorphic to the complement of the
    Clebsch graph::

        sage: neighborhood = S.subgraph(vertices = S.neighbors(0))
        sage: graphs.ClebschGraph().complement().is_isomorphic(neighborhood)
        True
    """
    from sage.graphs.graph import Graph
    G = Graph('ZBXzr|}^z~TTitjLth|dmkrmsl|if}TmbJMhrJX]YfFyTbmsseztKTvyhDvw')
    order = [1,8,5,10,2,6,11,15,17,13,18,12,9,24,25,3,26,7,16,20,23,0,21,14,22,4,19]
    _circle_embedding(G, order)
    G.name("Schläfli graph")
    return G

def ShrikhandeGraph():
    """
    Returns the Shrikhande graph.

    For more information, see the `MathWorld article on the Shrikhande graph
    <http://mathworld.wolfram.com/ShrikhandeGraph.html>`_ or the
    :wikipedia:`Wikipedia article on the Shrikhande graph <Shrikhande_graph>`.

    .. SEEALSO::

        :meth:`Graph.is_strongly_regular` -- tests whether a graph is strongly
        regular and/or returns its parameters.

    EXAMPLES:

    The Shrikhande graph was defined by S. S. Shrikhande in 1959. It has
    `16` vertices and `48` edges, and is strongly regular of degree `6` with
    parameters `(2,2)`::

        sage: G = graphs.ShrikhandeGraph(); G
        Shrikhande graph: Graph on 16 vertices
        sage: G.order()
        16
        sage: G.size()
        48
        sage: G.is_regular(6)
        True
        sage: set([ len([x for x in G.neighbors(i) if x in G.neighbors(j)])
        ....:     for i in range(G.order())
        ....:     for j in range(i) ])
        {2}

    It is non-planar, and both Hamiltonian and Eulerian::

        sage: G.is_planar()
        False
        sage: G.is_hamiltonian()
        True
        sage: G.is_eulerian()
        True

    It has radius `2`, diameter `2`, and girth `3`::

        sage: G.radius()
        2
        sage: G.diameter()
        2
        sage: G.girth()
        3

    Its chromatic number is `4` and its automorphism group is of order
    `192`::

        sage: G.chromatic_number()
        4
        sage: G.automorphism_group().cardinality()
        192

    It is an integral graph since it has only integral eigenvalues::

        sage: G.characteristic_polynomial().factor()
        (x - 6) * (x - 2)^6 * (x + 2)^9

    It is a toroidal graph, and its embedding on a torus is dual to an
    embedding of the Dyck graph (:meth:`DyckGraph <GraphGenerators.DyckGraph>`).
    """
    pos_dict = {}
    for i in range(8):
        pos_dict[i] = [float(cos((2*i) * pi/8)),
                       float(sin((2*i) * pi/8))]
        pos_dict[8 + i] = [0.5 * pos_dict[i][0],
                           0.5 * pos_dict[i][1]]
    edge_dict = {
        0O00: [0O06, 0O07, 0O01, 0O02,   0O11, 0O17],
        0O01: [0O07, 0O00, 0O02, 0O03,   0O12, 0O10],
        0O02: [0O00, 0O01, 0O03, 0O04,   0O13, 0O11],
        0O03: [0O01, 0O02, 0O04, 0O05,   0O14, 0O12],
        0O04: [0O02, 0O03, 0O05, 0O06,   0O15, 0O13],
        0O05: [0O03, 0O04, 0O06, 0O07,   0O16, 0O14],
        0O06: [0O04, 0O05, 0O07, 0O00,   0O17, 0O15],
        0O07: [0O05, 0O06, 0O00, 0O01,   0O10, 0O16],

        0O10: [0O12, 0O13, 0O15, 0O16,   0O07, 0O01],
        0O11: [0O13, 0O14, 0O16, 0O17,   0O00, 0O02],
        0O12: [0O14, 0O15, 0O17, 0O10,   0O01, 0O03],
        0O13: [0O15, 0O16, 0O10, 0O11,   0O02, 0O04],
        0O14: [0O16, 0O17, 0O11, 0O12,   0O03, 0O05],
        0O15: [0O17, 0O10, 0O12, 0O13,   0O04, 0O06],
        0O16: [0O10, 0O11, 0O13, 0O14,   0O05, 0O07],
        0O17: [0O11, 0O12, 0O14, 0O15,   0O06, 0O00]
    }

    return Graph(edge_dict, pos=pos_dict, name="Shrikhande graph")

def SylvesterGraph():
    """
    Returns the Sylvester Graph.

    This graph is obtained from the Hoffman Singleton graph by considering the
    graph induced by the vertices at distance two from the vertices of an (any)
    edge.

    For more information on the Sylvester graph, see
    `<http://www.win.tue.nl/~aeb/graphs/Sylvester.html>`_.

    .. SEEALSO::

        * :meth:`~sage.graphs.graph_generators.GraphGenerators.HoffmanSingletonGraph`.

    EXAMPLE::

        sage: g = graphs.SylvesterGraph(); g
        Sylvester Graph: Graph on 36 vertices
        sage: g.order()
        36
        sage: g.size()
        90
        sage: g.is_regular(k=5)
        True
    """
    g = HoffmanSingletonGraph()
    e = next(g.edge_iterator(labels = False))
    g.delete_vertices(g.neighbors(e[0]) + g.neighbors(e[1]))
    g.relabel()
    ordering = [0, 1, 2, 4, 5, 9, 16, 35, 15, 18, 20, 30, 22, 6, 33, 32, 14,
                10, 28, 29, 7, 24, 23, 26, 19, 12, 13, 21, 11, 31, 3, 27, 25,
                17, 8, 34]
    _circle_embedding(g,ordering, shift=.5)
    g.name("Sylvester Graph")
    return g

def SimsGewirtzGraph():
    """
    Returns the Sims-Gewirtz Graph.

    This graph is obtained from the Higman Sims graph by considering the graph
    induced by the vertices at distance two from the vertices of an (any)
    edge. It is the only strongly regular graph with parameters `v = 56, k = 10,
    \lambda = 0, \mu = 2`

    For more information on the Sylvester graph, see
    `<http://www.win.tue.nl/~aeb/graphs/Sims-Gewirtz.html>`_ or its
    :wikipedia:`Wikipedia page <Gewirtz graph>`.

    .. SEEALSO::

        * :meth:`~sage.graphs.graph_generators.GraphGenerators.HigmanSimsGraph`.

    EXAMPLE::

        sage: g = graphs.SimsGewirtzGraph(); g
        Sims-Gewirtz Graph: Graph on 56 vertices
        sage: g.order()
        56
        sage: g.size()
        280
        sage: g.is_strongly_regular(parameters = True)
        (56, 10, 0, 2)

    """
    g = HigmanSimsGraph()
    e = next(g.edge_iterator(labels = False))
    g.delete_vertices(g.neighbors(e[0]) + g.neighbors(e[1]))
    g.relabel()
    ordering = [0, 2, 3, 4, 6, 7, 8, 17, 1, 41, 49, 5, 22, 26, 11, 27, 15, 47,
                53, 52, 38, 43, 44, 18, 20, 32, 19, 42, 54, 36, 51, 30, 33, 35,
                37, 28, 34, 12, 29, 23, 55, 25, 40, 24, 9, 14, 48, 39, 45, 16,
                13, 21, 31, 50, 10, 46]
    _circle_embedding(g,ordering)
    g.name("Sims-Gewirtz Graph")
    return g

def SousselierGraph():
    r"""
    Returns the Sousselier Graph.

    The Sousselier graph is a hypohamiltonian graph on 16 vertices and 27
    edges. For more information, see the corresponding `Wikipedia page (in
    French) <http://fr.wikipedia.org/wiki/Graphe_de_Sousselier>`_.

    EXAMPLES::

        sage: g = graphs.SousselierGraph()
        sage: g.order()
        16
        sage: g.size()
        27
        sage: g.radius()
        2
        sage: g.diameter()
        3
        sage: g.automorphism_group().cardinality()
        2
        sage: g.is_hamiltonian()
        False
        sage: g.delete_vertex(g.random_vertex())
        sage: g.is_hamiltonian()
        True
    """
    g = Graph(name="Sousselier Graph")

    g.add_cycle(range(15))
    g.add_path([12,8,3,14])
    g.add_path([9,5,0,11])
    g.add_edge(6,2)
    g.add_edges([(15,i) for i in range(15) if i%3==1])

    _circle_embedding(g, range(15), shift=-.25)
    g.get_pos()[15] = (0,0)

    return g

def SzekeresSnarkGraph():
    r"""
    Returns the Szekeres Snark Graph.

    The Szekeres graph is a snark with 50 vertices and 75 edges. For more
    information on this graph, see the :wikipedia:`Szekeres_snark`.

    EXAMPLES::

        sage: g = graphs.SzekeresSnarkGraph()
        sage: g.order()
        50
        sage: g.size()
        75
        sage: g.chromatic_number()
        3
    """
    g = Graph(name="Szekeres Snark Graph")

    for i in range(5):
        g.add_cycle([(i,j) for j in range(9)])
        g.delete_edge((i,0),(i,8))
        g.add_edge((i,1),i)
        g.add_edge((i,4),i)
        g.add_edge((i,7),i)
        g.add_edge((i,0),(i,5))
        g.add_edge((i,8),(i,3))

        g.add_edge((i,0),((i+1)%5,8))
        g.add_edge((i,6),((i+2)%5,2))
        _circle_embedding(g, [(i,j) for j in range(9)],
                          radius=.3,
                          center=(cos(2*(i+.25)*pi/5),sin(2*(i+.25)*pi/5)),
                          shift=5.45+1.8*i)

    _circle_embedding(g, range(5), radius=1, shift=.25)

    g.relabel()
    return g


def ThomsenGraph():
    """
    Returns the Thomsen Graph.

    The Thomsen Graph is actually a complete bipartite graph with `(n1, n2) =
    (3, 3)`. It is also called the Utility graph.

    PLOTTING: See CompleteBipartiteGraph.

    EXAMPLES::

        sage: T = graphs.ThomsenGraph()
        sage: T
        Thomsen graph: Graph on 6 vertices
        sage: T.graph6_string()
        'EFz_'
        sage: (graphs.ThomsenGraph()).show() # long time
    """
    edges = {0:[3, 4, 5], 1:[3, 4, 5], 2:[3, 4, 5]}
    pos_dict = {0:(-1,1),1:(0,1),2:(1,1),3:(-1,0),4:(0,0),5:(1,0)}
    return Graph(edges, pos=pos_dict, name="Thomsen graph")

def TietzeGraph():
    r"""
    Returns the Tietze Graph.

    For more information on the Tietze Graph, see the
    :wikipedia:`Tietze's_graph`.

    EXAMPLES::

        sage: g = graphs.TietzeGraph()
        sage: g.order()
        12
        sage: g.size()
        18
        sage: g.diameter()
        3
        sage: g.girth()
        3
        sage: g.automorphism_group().cardinality()
        12
        sage: g.automorphism_group().is_isomorphic(groups.permutation.Dihedral(6))
        True
    """
    g = Graph([(0,9),(3,10),(6,11),(1,5),(2,7),(4,8)], name="Tietze Graph")
    g.add_cycle(range(9))
    g.add_cycle([9,10,11])
    _circle_embedding(g,range(9))
    _circle_embedding(g,[9,10,11],radius=.5)

    return g

def TruncatedIcosidodecahedralGraph():
    r"""
    Return the truncated icosidodecahedron.

    The truncated icosidodecahedron is an Archimedean solid with 30 square
    faces, 20 regular hexagonal faces, 12 regular decagonal faces, 120 vertices
    and 180 edges. For more information, see the
    :wikipedia:`Truncated_icosidodecahedron`.

    EXAMPLE::

        sage: g = graphs.TruncatedIcosidodecahedralGraph(); g
        Truncated Icosidodecahedron: Graph on 120 vertices
        sage: g.order(), g.size()
        (120, 180)
    """
    from sage.geometry.polyhedron.library import polytopes
    G = polytopes.icosidodecahedron(exact=False).edge_truncation().graph()
    G.name("Truncated Icosidodecahedron")
    return G

def TruncatedTetrahedralGraph():
    r"""
    Return the truncated tetrahedron.

    The truncated tetrahedron is an Archimedean solid with 12 vertices and 18
    edges. For more information, see the :wikipedia:`Truncated_tetrahedron`.

    EXAMPLE::

        sage: g = graphs.TruncatedTetrahedralGraph(); g
        Truncated Tetrahedron: Graph on 12 vertices
        sage: g.order(), g.size()
        (12, 18)
        sage: g.is_isomorphic(polytopes.simplex(3).edge_truncation().graph())
        True
    """
    g = Graph(':K`ESwC_EOyDl\\MCi', loops=False, multiedges=False)
    _circle_embedding(g, range(6), radius=1)
    _circle_embedding(g, range(6,9), radius=.6, shift=.25)
    _circle_embedding(g, range(9,12), radius=.2, shift=.25)
    g.name("Truncated Tetrahedron")
    return g

def Tutte12Cage():
    r"""
    Returns Tutte's 12-Cage.

    See the :wikipedia:`Wikipedia page on the Tutte 12-Cage
    <Tutte_12-cage>`.

    EXAMPLES::

        sage: g = graphs.Tutte12Cage()
        sage: g.order()
        126
        sage: g.size()
        189
        sage: g.girth()
        12
        sage: g.diameter()
        6
        sage: g.show()
    """
    L = [17, 27, -13, -59, -35, 35, -11, 13, -53, 53, -27, 21, 57, 11,
         -21, -57, 59, -17]

    from sage.graphs.generators.families import LCFGraph
    g = LCFGraph(126, L, 7)
    g.name("Tutte 12-Cage")
    return g

def TutteCoxeterGraph(embedding=2):
    r"""
    Returns the Tutte-Coxeter graph.

    See the :wikipedia:`Wikipedia page on the Tutte-Coxeter Graph
    <Tutte-Coxeter_graph>`.

    INPUT:

    - ``embedding`` -- two embeddings are available, and can be
      selected by setting ``embedding`` to 1 or 2.

    EXAMPLES::

        sage: g = graphs.TutteCoxeterGraph()
        sage: g.order()
        30
        sage: g.size()
        45
        sage: g.girth()
        8
        sage: g.diameter()
        4
        sage: g.show()
        sage: graphs.TutteCoxeterGraph(embedding=1).show()

    TESTS::

        sage: graphs.TutteCoxeterGraph(embedding=3)
        Traceback (most recent call last):
        ...
        ValueError: The value of embedding must be 1 or 2.
    """

    from sage.graphs.generators.families import LCFGraph
    g = LCFGraph(30, [-13, -9, 7, -7, 9, 13], 5)
    g.name("Tutte-Coxeter graph")

    if embedding == 1:
        d = {
            0: [1, 3, 5, 7, 29],
            1: [2, 4, 6, 28, 0],
            2: [8, 18, 26, 22, 12],
            3: [9, 13, 23, 27, 17],
            4: [11, 15, 21, 25, 19],
            5: [10, 14, 24, 20, 16]
            }

        _circle_embedding(g, d[0], center=(-1, 1), radius=.25)
        _circle_embedding(g, d[1], center=(1, 1), radius=.25)
        _circle_embedding(g, d[2], center=(-.8, 0), radius=.25, shift=2.5)
        _circle_embedding(g, d[3], center=(1.2, 0), radius=.25)
        _circle_embedding(g, d[4], center=(-1, -1), radius=.25, shift=2)
        _circle_embedding(g, d[5], center=(1, -1), radius=.25)

        return g

    elif embedding == 2:
        return g

    else:
        raise ValueError("The value of embedding must be 1 or 2.")

def TutteGraph():
    r"""
    Returns the Tutte Graph.

    The Tutte graph is a 3-regular, 3-connected, and planar non-hamiltonian
    graph. For more information on the Tutte Graph, see the
    :wikipedia:`Tutte_graph`.

    EXAMPLES::

        sage: g = graphs.TutteGraph()
        sage: g.order()
        46
        sage: g.size()
        69
        sage: g.is_planar()
        True
        sage: g.vertex_connectivity() # long
        3
        sage: g.girth()
        4
        sage: g.automorphism_group().cardinality()
        3
        sage: g.is_hamiltonian()
        False
    """
    g = Graph(name="Tutte Graph")
    from sage.graphs.graph_plot import _circle_embedding

    g.add_cycle([(i,j) for i in range(3) for j in range(3) ])
    for i in range(3):
        g.add_cycle([(i,j) for j in range(9)])
        g.add_cycle([(i,j) for j in range(9,14)])
        g.add_edge((i,5),0)
        g.add_edge((i,13),(i,3))
        g.add_edge((i,12),(i,1))
        g.add_edge((i,11),(i,8))
        g.add_edge((i,10),(i,7))
        g.add_edge((i,6),(i,14))
        g.add_edge((i,4),(i,14))
        g.add_edge((i,9),(i,14))

    _circle_embedding(g, [(i,j) for i in range(3)  for j in range(6)], shift=.5)
    _circle_embedding(g, [(i,14) for i in range(3) ], radius=.3,shift=.25)

    for i in range(3):
        _circle_embedding(g, [(i,j) for j in range(3,9)]+[0]*5,
                          shift=3.7*(i-2)+.75,
                          radius=.4,
                          center=(.6*cos(2*(i+.25)*pi/3),.6*sin(2*(i+.25)*pi/3)))
        _circle_embedding(g, [(i,j) for j in range(9,14)],
                          shift=1.7*(i-2)+1,
                          radius=.2,
                          center=(.6*cos(2*(i+.25)*pi/3),.6*sin(2*(i+.25)*pi/3)))

    g.get_pos()[0] = (0,0)

    return g

def WagnerGraph():
    """
    Returns the Wagner Graph.

    See the :wikipedia:`Wikipedia page on the Wagner Graph
    <Wagner_graph>`.

    EXAMPLES::

        sage: g = graphs.WagnerGraph()
        sage: g.order()
        8
        sage: g.size()
        12
        sage: g.girth()
        4
        sage: g.diameter()
        2
        sage: g.show()
    """
    from sage.graphs.generators.families import LCFGraph
    g = LCFGraph(8, [4], 8)
    g.name("Wagner Graph")
    return g

def WatkinsSnarkGraph():
    r"""
    Returns the Watkins Snark Graph.

    The Watkins Graph is a snark with 50 vertices and 75 edges. For more
    information, see the :wikipedia:`Watkins_snark`.

    EXAMPLES::

        sage: g = graphs.WatkinsSnarkGraph()
        sage: g.order()
        50
        sage: g.size()
        75
        sage: g.chromatic_number()
        3
    """
    g = Graph(name="Watkins Snark Graph")

    for i in range(5):
        g.add_cycle([(i,j) for j in range(9)])
        _circle_embedding(g,
                          [(i,j) for j in range(4)]+[0]*2+[(i,4)]+[0]*2+[(i,j) for j in range(5,9)],
                          radius=.3,
                          center=(cos(2*(i+.25)*pi/5),sin(2*(i+.25)*pi/5)),
                          shift=2.7*i+7.55)
        g.add_edge((i,5),((i+1)%5,0))
        g.add_edge((i,8),((i+2)%5,3))
        g.add_edge((i,1),i)
        g.add_edge((i,7),i)
        g.add_edge((i,4),i)
        g.add_edge((i,6),(i,2))

    _circle_embedding(g, range(5), shift=.25, radius=1.1)
    return g

def WienerArayaGraph():
    r"""
    Returns the Wiener-Araya Graph.

    The Wiener-Araya Graph is a planar hypohamiltonian graph on 42 vertices and
    67 edges. For more information, see the `Wolfram Page on the Wiener-Araya
    Graph <http://mathworld.wolfram.com/Wiener-ArayaGraph.html>`_ or its
    `(french) Wikipedia page
    <http://fr.wikipedia.org/wiki/Graphe_de_Wiener-Araya>`_.

    EXAMPLES::

        sage: g = graphs.WienerArayaGraph()
        sage: g.order()
        42
        sage: g.size()
        67
        sage: g.girth()
        4
        sage: g.is_planar()
        True
        sage: g.is_hamiltonian() # not tested -- around 30s long
        False
        sage: g.delete_vertex(g.random_vertex())
        sage: g.is_hamiltonian()
        True
    """
    g = Graph(name="Wiener-Araya Graph")
    from sage.graphs.graph_plot import _circle_embedding

    g.add_cycle([(0,i) for i in range(4)])
    g.add_cycle([(1,i) for i in range(12)])
    g.add_cycle([(2,i) for i in range(20)])
    g.add_cycle([(3,i) for i in range(6)])
    _circle_embedding(g, [(0,i) for i in range(4)], shift=.5)
    _circle_embedding(g,
                      sum([[(1,3*i),(1,3*i+1)]+[0]*3+[(1,3*i+2)]+[0]*3 for i in range(4)],[]),
                      shift=4,
                      radius=.65)
    _circle_embedding(g, [(2,i) for i in range(20)], radius=.5)
    _circle_embedding(g, [(3,i) for i in range(6)], radius=.3, shift=.5)

    for i in range(4):
        g.delete_edge((1,3*i),(1,3*i+1))
        g.add_edge((1,3*i),(0,i))
        g.add_edge((1,3*i+1),(0,i))
        g.add_edge((2,5*i+2),(1,3*i))
        g.add_edge((2,5*i+3),(1,3*i+1))
        g.add_edge((2,(5*i+5)%20),(1,3*i+2))
        g.add_edge((2,(5*i+1)%20),(3,i+(i>=1)+(i>=3)))
        g.add_edge((2,(5*i+4)%20),(3,i+(i>=1)+(i>=3)))

    g.delete_edge((3,1),(3,0))
    g.add_edge((3,1),(2,4))
    g.delete_edge((3,4),(3,3))
    g.add_edge((3,4),(2,14))
    g.add_edge((3,1),(3,4))

    g.get_pos().pop(0)
    g.relabel()
    return g

def _EllipticLinesProjectivePlaneScheme(k):
    r"""
    Pseudo-cyclic association scheme for action of `O(3,2^k)` on elliptic lines

    The group `O(3,2^k)` acts naturally on the `q(q-1)/2` lines of `PG(2,2^k)`
    skew to the conic preserved by it, see Sect. 12.7.B of [BCN89]_ and Sect. 6.D
    in [BvL84]_. Compute the orbitals of this action and return them.

    This is a helper for :func:`sage.graphs.generators.smallgraphs.MathonStronglyRegularGraph`.

    INPUT:

    - ``k`` (integer) -- the exponent of 2 to get the field size

    TESTS::

        sage: from sage.graphs.generators.smallgraphs import _EllipticLinesProjectivePlaneScheme
        sage: _EllipticLinesProjectivePlaneScheme(2)
        [
        [1 0 0 0 0 0]  [0 1 1 1 1 0]  [0 0 0 0 0 1]
        [0 1 0 0 0 0]  [1 0 1 1 0 1]  [0 0 0 0 1 0]
        [0 0 1 0 0 0]  [1 1 0 0 1 1]  [0 0 0 1 0 0]
        [0 0 0 1 0 0]  [1 1 0 0 1 1]  [0 0 1 0 0 0]
        [0 0 0 0 1 0]  [1 0 1 1 0 1]  [0 1 0 0 0 0]
        [0 0 0 0 0 1], [0 1 1 1 1 0], [1 0 0 0 0 0]
        ]
    """
    from sage.libs.gap.libgap import libgap
    from sage.matrix.constructor import matrix
    from itertools import product
    q = 2**k
    g0 = libgap.GeneralOrthogonalGroup(3,q) # invariant form x0^2+x1*x2
    g = libgap.Group(libgap.List(g0.GeneratorsOfGroup(),libgap.TransposedMat))
    W = libgap.FullRowSpace(libgap.GF(q), 3)
    l=sum(libgap.Elements(libgap.Basis(W)))
    gp = libgap.Action(g,libgap.Orbit(g,l,libgap.OnLines),libgap.OnLines)
    orbitals = gp.Orbits(list(product(gp.Orbit(1),gp.Orbit(1))),libgap.OnTuples)
    mats = map(lambda o: map(lambda x: (int(x[0])-1,int(x[1])-1), o), orbitals)
    return map(lambda x: matrix(q*(q-1)/2, lambda i,j: 1 if (i,j) in x else 0), mats)


def MathonStronglyRegularGraph(t):
    r"""
    return one of Mathon's graphs on 784 vertices

    INPUT:

    - ``t`` (integer) -- the number of the graph, from 0 to 2.

    EXAMPLE::

        sage: from sage.graphs.generators.smallgraphs import MathonStronglyRegularGraph
        sage: G = MathonStronglyRegularGraph(0)        # long time
        sage: G.is_strongly_regular(parameters=True)   # long time
        (784, 243, 82, 72)

    TESTS::

        sage: G = graphs.MathonStronglyRegularGraph(1)        # long time
        sage: G.is_strongly_regular(parameters=True)   # long time
        (784, 270, 98, 90)
        sage: G = graphs.MathonStronglyRegularGraph(2)        # long time
        sage: G.is_strongly_regular(parameters=True)   # long time
        (784, 297, 116, 110)

    """
    from sage.graphs.generators.families import MathonPseudocyclicMergingGraph
    ES = _EllipticLinesProjectivePlaneScheme(3)
    return MathonPseudocyclicMergingGraph(ES, t)

def JankoKharaghaniGraph(v):
    r"""
    Returns a (936, 375, 150, 150)-srg or a (1800, 1029, 588, 588)-srg

    This functions returns a strongly regular graph for the two sets of
    parameters shown to be realizable in [JK02]_. The paper also uses a
    construction from [GM87]_.

    INPUT:

    - ``v`` (integer) -- one of 936 or 1800.

    EXAMPLE::

        sage: g = graphs.JankoKharaghaniGraph(936)   # long time
        sage: g.is_strongly_regular(parameters=True) # long time
        (936, 375, 150, 150)

        sage: g = graphs.JankoKharaghaniGraph(1800)  # not tested (30s)
        sage: g.is_strongly_regular(parameters=True) # not tested (30s)
        (1800, 1029, 588, 588)

    REFERENCES:

    .. [JK02] Janko, Kharaghani,
       A block negacyclic Bush-type Hadamard matrix and two strongly regular graphs.
       J. Combin. Theory Ser. A 98 (2002), no. 1, 118–126.
       http://dx.doi.org/10.1006/jcta.2001.3231

    .. [GM87] Gibbons, Mathon,
       Construction methods for Bhaskar Rao and related designs,
       J. Austral. Math. Soc. Ser. A 42 (1987), no. 1, 5–30.
       http://journals.cambridge.org/article_S1446788700033929

    """
    from sage.rings.finite_rings.constructor import FiniteField as GF
    from sage.matrix.constructor import matrix

    # The notations of [JK02] are rather tricky, and so this code attempts to
    # stick as much as possible to the paper's variable names.

    assert v in [1800,936]

    J = matrix.ones
    I = matrix.identity

    # Definition of the 36x36 matrix H ([JK02], section 2)
    A = J(6)
    B = ("111---","1---11","1--1-1","--111-","-1-11-","-11--1")
    C = ("-1-1-1","1---11","--11-1","1-1-1-","-1-11-","111---")
    D = ("--1-11","-11-1-","11-1--","--11-1","11---1","1--11-")
    E = ("-1--11","1-1--1","-11-1-","---111","1-11--","11-1--")
    F = ("-1-1-1","11--1-","--111-","1-11--","-11--1","1---11")
    B,C,D,E,F = [matrix([map({'1':1,'-':-1}.get,r) for r in m])
                 for m in [B,C,D,E,F]]

    H = [A,B,C,D,E,F]
    H = [[-x for x in H[6-i:]] + H[:6-i] for i in range(6)]
    H = matrix.block(H)

    # Definition of the BGW matrix W with the cyclotomic method
    # ([JK02] Lemma 1, and [GM87] Construction 1)
    m = 12
    t = (2 if v == 936 else 4)
    k = m
    q = m*t+1
    K = GF(q,'alpha')
    a = K.primitive_element()
    Ci= [[K(0)]] + map(set,[[a**(k*j+i) for j in range(t)] for i in range(m)])
    Kelem_to_Ci = {v:i for i,s in enumerate(Ci) for v in s} # maps v to [0,...,12]

    W = ([[0]+ [1]*(len(K))] +
         [[1]+[Kelem_to_Ci[aj-ai] for aj in K] for ai in K])

    # The nonzero elements of W are considered as elements of C_12, generated by
    # a matrix Omega of order 12
    n = 18
    U = matrix.circulant([int(i==1) for i in range(2*n)])
    N = matrix.diagonal([1 if i else -1 for i in range(2*n)])
    Omega = (U*N)**6
    assert Omega**12 == I(36)

    # The value w_{ij} is understood in the paper as matrix generated by Omega
    # acting on the left of a matrix L, which we now define.
    M = H-I(6).tensor_product(J(6))
    L = matrix(list(reversed(I(6).rows()))).tensor_product(I(6))

    # w_ij represents in the paper the matrix w_{ij}*L. We perform this action while
    # computing what is noted '[ M w_{ij} ]' in the paper.
    D = [[M*0 if w == 0 else M*(Omega**w)*L for w in R]
        for R in W]
    D = matrix.block(D)

    # for v=1800 the construction is slightly different, and we must add to D a
    # matrix which we now compute.
    if v == 1800:
        abs = lambda M: matrix([[1 if x else 0 for x in R] for R in M.rows()])

        M = (J(6)+I(6)).tensor_product(J(6)) # we define M = (J(6)+I(6)) x J(6)
        D2 = [[M*0 if w == 0 else M*abs((Omega**w)*L) for w in R] # '[ (J(6)+I(6)) x J(6) |w_{ij}| ]'
              for R in W]
        D = (D+matrix.block(D2))/2

    return Graph([e for e,v in D.dict().iteritems() if v == 1],
                 multiedges=False,
<<<<<<< HEAD
                 name="Janko-Kharaghani")
=======
                 name="Janko-Kharaghani")

def JankoKharaghaniTonchevGraph():
    r"""
    Returns a (324,153,72,72)-strongly regular graph from [JKT01]_

    Build the graph using the description given in [JKT01]_, taking
    sets B1 and B163 in the text as adjacencies of vertices 1 and 163,
    respectively, and taking the edge orbits of the group `G` provided.

    EXAMPLES::

        sage: Gamma=graphs.JankoKharaghaniTonchevGraph()  # long time
        sage: Gamma.is_strongly_regular(parameters=True)  # long time
        (324, 153, 72, 72)

    REFERENCES:

    .. [JKT01] Z.Janko, H.Kharaghani, V.D.Tonchev
       The existence of a Bush-type Hadamard matrix of order 324
       and two new infinite classes of symmetric designs.
       Des. Codes Cryptogr. 24(2001), 225-232

    """
    from itertools import product
    from sage.misc.misc_c import prod
    from sage.combinat.permutation import Permutation as P
    from sage.libs.gap.libgap import libgap

    m1=prod([P((9*x+k,9*x+k+3,9*x+k+6)) for k,x in product(xrange(1,4),xrange(36))])
    m2=prod([P((3*x+1,3*x+2,3*x+3)) for x in xrange(108)])
    t=prod(prod(map(P,[(9*x+2,9*x+3),(9*x+4,9*x+7),(9*x+5,9*x+9),(9*x+6,9*x+8)])) for
        x in xrange(36))
    n1=prod(prod(map(P,[(1+x,19+x,37+x),(55+x,73+x,91+x),(109+x,127+x,145+x),
                (163+x,181+x,199+x),(217+x,235+x,253+x),(271+x,289+x,307+x)]))
                 for x in xrange(18))
    n2=prod(prod(map(P,[(1+x,55+x,109+x),(19+x,73+x,127+x),(37+x,91+x,145+x),
                (163+x,217+x,271+x),(181+x,235+x,289+x),(199+x,253+x,307+x)]))
                 for x in xrange(18))
    s=prod(prod(map(P,[(19+x,37+x),(55+x,109+x),(73+x,145+x),(91+x,127+x),
                (181+x,199+x),(217+x,271+x),(235+x,307+x),(253+x,289+x)]))
                 for x in xrange(18))
    k=prod(prod(map(P,[(18*x+1,18*x+10),(18*x+2,18*x+11),(18*x+3,18*x+12),
                (18*x+4,18*x+13),(18*x+5,18*x+14),(18*x+6,18*x+15),(18*x+7,18*x+16),
                (18*x+8,18*x+17),(18*x+9,18*x+18)]))
                 for x in xrange(18))
    G=libgap.Group(map(lambda p: libgap.PermList(p), [m1,m2,t,n1,n2,s,k]))
    st=libgap.Group(map(lambda p: libgap.PermList(p), [t,s]))
    B1=(19,22,25,29,30,31,33,34,35,37,40,43,47,48,49,51,52,53,55,56,57,65,
        66,67,68,70,72,76,77,78,79,80,81,82,86,90,92,93,95,96,98,99,100,105,107,
        109,110,111,119,120,121,122,124,126,128,129,131,132,134,135,136,141,143,
        148,149,150,151,152,153,154,158,162,167,168,170,171,172,176,177,179,180,
        184,186,187,188,190,191,192,193,196,202,204,205,206,208,209,210,211,214,
        218,219,221,225,226,227,228,229,232,236,237,238,241,244,245,246,249,251,
        254,255,256,259,262,265,266,268,270,272,273,275,279,280,281,282,283,286,
        290,291,292,295,298,301,302,304,306,308,309,310,313,316,317,318,321,323)
    B163=(5,6,8,9,10,14,15,17,18,22,24,25,26,28,29,30,31,34,40,42,43,44,46,
        47,48,49,52,56,57,59,63,64,65,66,67,70,74,75,76,79,82,83,84,87,89,92,93,
        94,97,100,103,104,106,108,110,111,113,117,118,119,120,121,124,128,129,
        130,133,136,139,140,142,144,146,147,148,151,154,155,156,159,161,181,185,
        189,191,192,194,195,197,198,199,203,207,209,210,212,213,215,216,217,222,
        224,229,230,231,232,233,234,236,237,238,240,241,242,244,245,246,254,255,
        256,257,259,261,262,265,268,271,276,278,283,284,285,286,287,288,290,291,
        292,293,295,297,298,301,304,308,309,310,312,313,314,316,317,318)
    Gamma=Graph(multiedges=False,name='Janko-Kharaghani-Tonchev')
    for i,b in ((1,B1),(163,B163)):
        for j in map(lambda x: x[0], st.OrbitsDomain(b)):
            Gamma.add_edges(map(tuple,G.Orbit(libgap.Set([i,j]), libgap.OnSets)))
    Gamma.relabel()
    return Gamma
>>>>>>> d941d8d0
<|MERGE_RESOLUTION|>--- conflicted
+++ resolved
@@ -4929,9 +4929,6 @@
 
     return Graph([e for e,v in D.dict().iteritems() if v == 1],
                  multiedges=False,
-<<<<<<< HEAD
-                 name="Janko-Kharaghani")
-=======
                  name="Janko-Kharaghani")
 
 def JankoKharaghaniTonchevGraph():
@@ -5001,5 +4998,4 @@
         for j in map(lambda x: x[0], st.OrbitsDomain(b)):
             Gamma.add_edges(map(tuple,G.Orbit(libgap.Set([i,j]), libgap.OnSets)))
     Gamma.relabel()
-    return Gamma
->>>>>>> d941d8d0
+    return Gamma