--- conflicted
+++ resolved
@@ -165,10 +165,7 @@
 
     return G
 
-<<<<<<< HEAD
-=======
-
->>>>>>> e0ed0c4e
+
 def USAMap(continental=False):
     """
     Return states of USA as a graph of common border.
