--- conflicted
+++ resolved
@@ -25,87 +25,6 @@
 from sage.graphs import graph
 from math import sin, cos, pi
 
-<<<<<<< HEAD
-def IntervalGraph(intervals):
-    r"""
-    Returns the graph corresponding to the given intervals.
-
-    An interval graph is built from a list `(a_i,b_i)_{1\leq i \leq n}`
-    of intervals : to each interval of the list is associated one
-    vertex, two vertices being adjacent if the two corresponding
-    (closed) intervals intersect.
-
-    INPUT:
-
-    - ``intervals`` -- the list of pairs `(a_i,b_i)`
-      defining the graph.
-
-    .. NOTE::
-
-        * The vertices are named 0, 1, 2, and so on. The
-          intervals used to create the graph are saved with the
-          graph and can be recovered using ``get_vertex()`` or
-          ``get_vertices()``.
-
-        * The intervals `(a_i,b_i)` need not verify `a_i<b_i`.
-
-    EXAMPLE:
-
-    The following line creates the sequence of intervals
-    `(i, i+2)` for i in `[0, ..., 8]`::
-
-        sage: intervals = [(i,i+2) for i in range(9)]
-
-    In the corresponding graph... ::
-
-        sage: g = graphs.IntervalGraph(intervals)
-        sage: g.get_vertex(3)
-        (3, 5)
-        sage: neigh = g.neighbors(3)
-        sage: for v in neigh: print g.get_vertex(v)
-        (1, 3)
-        (2, 4)
-        (4, 6)
-        (5, 7)
-
-    The is_interval() method verifies that this graph is an interval
-    graph. ::
-
-        sage: g.is_interval()
-        True
-
-    The intervals in the list need not be distinct. ::
-
-        sage: intervals = [ (1,2), (1,2), (1,2), (2,3), (3,4) ]
-        sage: g = graphs.IntervalGraph(intervals)
-        sage: g.clique_maximum()
-        [0, 1, 2, 3]
-        sage: g.get_vertices()
-        {0: (1, 2), 1: (1, 2), 2: (1, 2), 3: (2, 3), 4: (3, 4)}
-
-    """
-
-    n = len(intervals)
-    g = graph.Graph(n)
-
-    edges = []
-
-    for i in range(n-1):
-        I = intervals[i]
-        for j in range(i+1,n):
-            J = intervals[j]
-            if max(I) < min(J) or max(J) < min(I): continue
-            edges.append((i,j))
-
-    g.add_edges(edges)
-
-    rep = dict( zip(range(n),intervals) )
-    g.set_vertices(rep)
-
-    return g
-
-=======
->>>>>>> 6452f9d3
 def JohnsonGraph(n, k):
     r"""
     Returns the Johnson graph with parameters `n, k`.
