--- conflicted
+++ resolved
@@ -1040,64 +1040,6 @@
     G.add_edges( (i,i+n) for i in range(n) )
     return G
 
-<<<<<<< HEAD
-def LollipopGraph(n1, n2):
-    """
-    Returns a lollipop graph with n1+n2 nodes.
-
-    A lollipop graph is a path graph (order n2) connected to a complete
-    graph (order n1). (A barbell graph minus one of the bells).
-
-    PLOTTING: Upon construction, the position dictionary is filled to
-    override the spring-layout algorithm. By convention, the complete
-    graph will be drawn in the lower-left corner with the (n1)th node
-    at a 45 degree angle above the right horizontal center of the
-    complete graph, leading directly into the path graph.
-
-    EXAMPLES: Construct and show a lollipop graph Candy = 13, Stick =
-    4
-
-    ::
-
-        sage: g = graphs.LollipopGraph(13,4)
-        sage: g.show() # long time
-
-    Create several lollipop graphs in a Sage graphics array
-
-    ::
-
-        sage: g = []
-        sage: j = []
-        sage: for i in range(6):
-        ....:     k = graphs.LollipopGraph(i+3,4)
-        ....:     g.append(k)
-        sage: for i in range(2):
-        ....:     n = []
-        ....:     for m in range(3):
-        ....:         n.append(g[3*i + m].plot(vertex_size=50, vertex_labels=False))
-        ....:     j.append(n)
-        sage: G = sage.plot.graphics.GraphicsArray(j)
-        sage: G.show() # long time
-    """
-    pos_dict = {}
-
-    for i in range(n1):
-        x = float(cos((pi/4) - ((2*pi)/n1)*i) - n2/2 - 1)
-        y = float(sin((pi/4) - ((2*pi)/n1)*i) - n2/2 - 1)
-        j = n1-1-i
-        pos_dict[j] = (x,y)
-    for i in range(n1, n1+n2):
-        x = float(i - n1 - n2/2 + 1)
-        y = float(i - n1 - n2/2 + 1)
-        pos_dict[i] = (x,y)
-    G = graph.Graph({i: list(range(i+1,n1)) for i in range(n1)},
-                    pos=pos_dict, name="Lollipop Graph")
-    G.add_vertices(range(n1+n2))
-    G.add_path(list(range(n1-1, n1+n2)))
-    return G
-=======
->>>>>>> e2afdfac
-
 
 def PathGraph(n, pos=None):
     """
