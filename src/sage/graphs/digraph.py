# -*- coding: utf-8 -*-
r"""
Directed graphs

This module implements functions and operations involving directed
graphs. Here is what they can do

**Graph basic operations:**

.. csv-table::
    :class: contentstable
    :widths: 30, 70
    :delim: |

    :meth:`~DiGraph.layout_acyclic_dummy` | Compute a (dummy) ranked layout so that all edges point upward.
    :meth:`~DiGraph.layout_acyclic` | Compute a ranked layout so that all edges point upward.
    :meth:`~DiGraph.reverse` | Return a copy of digraph with edges reversed in direction.
    :meth:`~DiGraph.reverse_edge` | Reverse an edge.
    :meth:`~DiGraph.reverse_edges` | Reverse a list of edges.
    :meth:`~DiGraph.out_degree_sequence` | Return the outdegree sequence.
    :meth:`~DiGraph.out_degree_iterator` | Same as degree_iterator, but for out degree.
    :meth:`~DiGraph.out_degree` | Same as degree, but for out degree.
    :meth:`~DiGraph.in_degree_sequence` | Return the indegree sequence of this digraph.
    :meth:`~DiGraph.in_degree_iterator` | Same as degree_iterator, but for in degree.
    :meth:`~DiGraph.in_degree` | Same as degree, but for in-degree.
    :meth:`~DiGraph.neighbors_out` | Return the list of the out-neighbors of a given vertex.
    :meth:`~DiGraph.neighbor_out_iterator` | Return an iterator over the out-neighbors of a given vertex.
    :meth:`~DiGraph.neighbors_in` | Return the list of the in-neighbors of a given vertex.
    :meth:`~DiGraph.neighbor_in_iterator` | Return an iterator over the in-neighbors of vertex.
    :meth:`~DiGraph.outgoing_edges` | Return a list of edges departing from vertices.
    :meth:`~DiGraph.outgoing_edge_iterator` | Return an iterator over all departing edges from vertices
    :meth:`~DiGraph.incoming_edges` | Return a list of edges arriving at vertices.
    :meth:`~DiGraph.incoming_edge_iterator` | Return an iterator over all arriving edges from vertices
    :meth:`~DiGraph.sources` | Return the list of all sources (vertices without incoming edges) of this digraph.
    :meth:`~DiGraph.sinks` | Return the list of all sinks (vertices without outgoing edges) of this digraph.
    :meth:`~DiGraph.to_undirected` | Return an undirected version of the graph.
    :meth:`~DiGraph.to_directed` | Since the graph is already directed, simply returns a copy of itself.
    :meth:`~DiGraph.is_directed` | Since digraph is directed, returns True.
    :meth:`~DiGraph.dig6_string` | Return the ``dig6`` representation of the digraph as an ASCII string.

**Paths and cycles:**

.. csv-table::
    :class: contentstable
    :widths: 30, 70
    :delim: |

    :meth:`~DiGraph.all_paths_iterator` | Return an iterator over the paths of ``self``.
    :meth:`~DiGraph.all_simple_paths` | Return a list of all the simple paths of ``self`` starting with one of the given vertices.
    :meth:`~DiGraph.all_cycles_iterator` | Return an iterator over all the cycles of ``self`` starting with one of the given vertices.
    :meth:`~DiGraph.all_simple_cycles` | Return a list of all simple cycles of ``self``.

**Representation theory:**

.. csv-table::
    :class: contentstable
    :widths: 30, 70
    :delim: |

    :meth:`~DiGraph.path_semigroup` | Return the (partial) semigroup formed by the paths of the digraph.

**Connectivity:**

.. csv-table::
    :class: contentstable
    :widths: 30, 70
    :delim: |

    :meth:`~DiGraph.is_strongly_connected` | Check whether the current ``DiGraph`` is strongly connected.
    :meth:`~DiGraph.strongly_connected_components_digraph` | Return the digraph of the strongly connected components
    :meth:`~DiGraph.strongly_connected_components_subgraphs` | Return the strongly connected components as a list of subgraphs.
    :meth:`~DiGraph.strongly_connected_component_containing_vertex` | Return the strongly connected component containing a given vertex
    :meth:`~DiGraph.strongly_connected_components` | Return the list of strongly connected components.
    :meth:`~DiGraph.immediate_dominators` | Return the immediate dominators of all vertices reachable from `root`.
    :meth:`~DiGraph.strong_articulation_points` | Return the strong articulation points of this digraph.


**Acyclicity:**

.. csv-table::
    :class: contentstable
    :widths: 30, 70
    :delim: |

    :meth:`~DiGraph.is_directed_acyclic` | Check whether the digraph is acyclic or not.
    :meth:`~DiGraph.is_transitive` | Check whether the digraph is transitive or not.
    :meth:`~DiGraph.is_aperiodic` | Check whether the digraph is aperiodic or not.
    :meth:`~DiGraph.is_tournament` | Check whether the digraph is a tournament.
    :meth:`~DiGraph.period` | Return the period of the digraph.
    :meth:`~DiGraph.level_sets` | Return the level set decomposition of the digraph.
    :meth:`~DiGraph.topological_sort_generator` | Return a list of all topological sorts of the digraph if it is acyclic
    :meth:`~DiGraph.topological_sort` | Return a topological sort of the digraph if it is acyclic

**Hard stuff:**

.. csv-table::
    :class: contentstable
    :widths: 30, 70
    :delim: |

    :meth:`~DiGraph.feedback_edge_set` | Compute the minimum feedback edge (arc) set of a digraph

**Miscellanous:**

.. csv-table::
    :class: contentstable
    :widths: 30, 70
    :delim: |

    :meth:`~DiGraph.flow_polytope` | Compute the flow polytope of a digraph
    :meth:`~DiGraph.degree_polynomial` | Return the generating polynomial of degrees of vertices in ``self``.

Methods
-------
"""

# ****************************************************************************
#       Copyright (C) 2010      Alexandre Blondin Masse <alexandre.blondin.masse at gmail.com>
#                               Carl Witty <cwitty@newtonlabs.com>
#                               Gregory McWhirter <gmcwhirt@uci.edu>
#                               Minh Van Nguyen <nguyenminh2@gmail.com>
#                     2010-2011 Robert L. Miller <rlm@rlmiller.org>
#                     2010-2015 Nathann Cohen <nathann.cohen@gmail.com>
#                               Nicolas M. Thiery <nthiery@users.sf.net>
#                     2011      Johannes Klaus Fichte <fichte@kr.tuwien.ac.at>
#                     2012      Javier López Peña <vengoroso@gmail.com>
#                     2012      Jim Stark <jstarx@gmail.com>
#                     2012      Karl-Dieter Crisman <kcrisman@gmail.com>
#                     2012      Keshav Kini <keshav.kini@gmail.com>
#                     2012      Lukas Lansky <lansky@kam.mff.cuni.cz>
#                     2012-2015 Volker Braun <vbraun.name@gmail.com>
#                     2012-2017 Jeroen Demeyer <jdemeyer@cage.ugent.be>
#                     2012-2018 David Coudert <david.coudert@inria.fr>
#                     2013      Emily Gunawan <egunawan@umn.edu>
#                     2013      Gregg Musiker <musiker@math.mit.edu>
#                     2013      Mathieu Guay-Paquet <mathieu.guaypaquet@gmail.com>
#                     2013-2014 Simon King <simon.king@uni-jena.de>
#                     2014      Clemens Heuberger <clemens.heuberger@aau.at>
#                               Erik Massop <e.massop@hccnet.nl>
#                               R. Andrew Ohana <andrew.ohana@gmail.com>
#                               Wilfried Luebbe <wluebbe@gmail.com>
#                     2014-2015 André Apitzsch <andre.apitzsch@etit.tu-chemnitz.de>
#                               Darij Grinberg <darijgrinberg@gmail.com>
#                               Travis Scrimshaw <tscrim at ucdavis.edu>
#                               Vincent Delecroix <20100.delecroix@gmail.com>
#                     2014-2017 Frédéric Chapoton <chapoton@math.univ-lyon1.fr>
#                     2015      Michele Borassi <michele.borassi@imtlucca.it>
#                     2015-2017 John H. Palmieri <palmieri@math.washington.edu>
#                               Jori Mäntysalo <jori.mantysalo@uta.fi>
#                     2016      Dima Pasechnik <dimpase@gmail.com>
#                     2018      Meghana M Reddy <mreddymeghana@gmail.com>
#                               Julian Rüth <julian.rueth@fsfe.org>
#
# This program is free software: you can redistribute it and/or modify
# it under the terms of the GNU General Public License as published by
# the Free Software Foundation, either version 2 of the License, or
# (at your option) any later version.
#                  https://www.gnu.org/licenses/
# ****************************************************************************
from __future__ import print_function, absolute_import

from copy import copy
from sage.rings.integer import Integer
from sage.rings.integer_ring import ZZ
from sage.misc.superseded import deprecation
import sage.graphs.generic_graph_pyx as generic_graph_pyx
from sage.graphs.generic_graph import GenericGraph
from sage.graphs.dot2tex_utils import have_dot2tex


class DiGraph(GenericGraph):
    r"""
    Directed graph.

    A digraph or directed graph is a set of vertices connected by oriented
    edges. See also the :wikipedia:`Directed_graph`. For a collection of
    pre-defined digraphs, see the :mod:`~sage.graphs.digraph_generators` module.

    A :class:`DiGraph` object has many methods whose list can be obtained by
    typing ``g.<tab>`` (i.e. hit the 'tab' key) or by reading the documentation
    of :mod:`~sage.graphs.digraph`, :mod:`~sage.graphs.generic_graph`, and
    :mod:`~sage.graphs.graph`.

    INPUT:

    By default, a :class:`DiGraph` object is simple (i.e. no *loops* nor
    *multiple edges*) and unweighted. This can be easily tuned with the
    appropriate flags (see below).

    - ``data`` -- can be any of the following (see the ``format`` argument):

      #. ``DiGraph()`` -- build a digraph on 0 vertices

      #. ``DiGraph(5)`` -- return an edgeless digraph on the 5 vertices 0,...,4

      #. ``DiGraph([list_of_vertices, list_of_edges])`` -- return a digraph with
         given vertices/edges

         To bypass auto-detection, prefer the more explicit
         ``DiGraph([V, E], format='vertices_and_edges')``.

      #. ``DiGraph(list_of_edges)`` -- return a digraph with a given list of
         edges (see documentation of
         :meth:`~sage.graphs.generic_graph.GenericGraph.add_edges`).

         To bypass auto-detection, prefer the more explicit
         ``DiGraph(L, format='list_of_edges')``.

      #. ``DiGraph({1: [2,3,4], 3: [4]})`` -- return a digraph by associating to
         each vertex the list of its out-neighbors.

         To bypass auto-detection, prefer the more explicit
         ``DiGraph(D, format='dict_of_lists')``.

      #. ``DiGraph({1: {2: 'a', 3: 'b'}, 3: {2: 'c'}})`` -- return a digraph by
         associating a list of out-neighbors to each vertex and providing its
         edge label.

         To bypass auto-detection, prefer the more explicit
         ``DiGraph(D, format='dict_of_dicts')``.

         For digraphs with multiple edges, you can provide a list of labels
         instead, e.g.: ``DiGraph({1: {2: ['a1', 'a2'], 3:['b']},
         3:{2:['c']}})``.

      #. ``DiGraph(a_matrix)`` -- return a digraph with given (weighted)
         adjacency matrix (see documentation of
         :meth:`~sage.graphs.generic_graph.GenericGraph.adjacency_matrix`).

         To bypass auto-detection, prefer the more explicit ``DiGraph(M,
         format='adjacency_matrix')``. To take weights into account, use
         ``format='weighted_adjacency_matrix'`` instead.

      #. ``DiGraph(a_nonsquare_matrix)`` -- return a digraph with given
         incidence matrix (see documentation of
         :meth:`~sage.graphs.generic_graph.GenericGraph.incidence_matrix`).

         To bypass auto-detection, prefer the more explicit ``DiGraph(M,
         format='incidence_matrix')``.

      #. ``DiGraph([V, f])`` -- return a digraph with a vertex set ``V`` and an
         edge `u,v` whenever `f(u, v)` is ``True``. Example: ``DiGraph([
         [1..10], lambda x,y: abs(x - y).is_square()])``

      #. ``DiGraph('FOC@?OC@_?')`` -- return a digraph from a ``dig6`` string
         (see documentation of :meth:`~dig6_string`).

      #. ``DiGraph(another_digraph)`` -- return a digraph from a Sage (di)graph,
         `pygraphviz <https://pygraphviz.github.io/>`__ digraph, `NetworkX
         <https://networkx.github.io/>`__ digraph, or `igraph
         <http://igraph.org/python/>`__ digraph.

    - ``pos`` -- dict (default: ``None``); a positioning dictionary. For
      example, the spring layout from NetworkX for the 5-cycle is::

         {0: [-0.91679746, 0.88169588],
          1: [ 0.47294849, 1.125     ],
          2: [ 1.125     ,-0.12867615],
          3: [ 0.12743933,-1.125     ],
          4: [-1.125     ,-0.50118505]}

    - ``name`` -- string (default: ``None``); gives the graph a name (e.g.,
      name="complete")

    - ``loops`` -- boolean (default: ``None``); whether to allow loops (ignored
      if data is an instance of the DiGraph class)

    - ``multiedges`` -- boolean (default: ``None``); whether to allow multiple
      edges (ignored if data is an instance of the DiGraph class)

    - ``weighted`` -- boolean (default: ``None``); whether digraph thinks of
      itself as weighted or not. See ``self.weighted()``

    - ``format`` -- string (default: ``None``); if set to ``None``,
      :class:`DiGraph` tries to guess input's format. To avoid this possibly
      time-consuming step, one of the following values can be specified (see
      description above): ``"int"``, ``"dig6"``, ``"rule"``,
      ``"list_of_edges"``, ``"dict_of_lists"``, ``"dict_of_dicts"``,
      ``"adjacency_matrix"``, ``"weighted_adjacency_matrix"``,
      ``"incidence_matrix"``, ``"NX"``, ``"igraph"``.

    - ``sparse`` -- boolean (default: ``True``); ``sparse=True`` is an alias for
      ``data_structure="sparse"``, and ``sparse=False`` is an alias for
      ``data_structure="dense"``

    - ``data_structure`` -- string (default: ``"sparse"``); one of the following
      (for more information, see :mod:`~sage.graphs.base.overview`):

      * ``"dense"`` -- selects the :mod:`~sage.graphs.base.dense_graph` backend

      * ``"sparse"`` -- selects the :mod:`~sage.graphs.base.sparse_graph`
        backend

      * ``"static_sparse"`` -- selects the
        :mod:`~sage.graphs.base.static_sparse_backend` (this backend is faster
        than the sparse backend and smaller in memory, and it is immutable, so
        that the resulting graphs can be used as dictionary keys).

    - ``immutable`` -- boolean (default: ``False``); whether to create a
      immutable digraph. Note that ``immutable=True`` is actually a shortcut for
      ``data_structure='static_sparse'``.

    - ``vertex_labels`` -- boolean (default: ``True``); whether to allow any
      object as a vertex (slower), or only the integers `0,...,n-1`, where `n`
      is the number of vertices.

    - ``convert_empty_dict_labels_to_None`` -- boolean (default: ``None``); this
      arguments sets the default edge labels used by NetworkX (empty
      dictionaries) to be replaced by ``None``, the default Sage edge label. It
      is set to ``True`` iff a NetworkX graph is on the input.

    EXAMPLES:

    #. A dictionary of dictionaries::

            sage: g = DiGraph({0: {1: 'x', 2: 'z', 3: 'a'}, 2: {5: 'out'}}); g
            Digraph on 5 vertices

       The labels ('x', 'z', 'a', 'out') are labels for edges. For example,
       'out' is the label for the edge from 2 to 5. Labels can be used as
       weights, if all the labels share some common parent.

    #. A dictionary of lists (or iterables)::

            sage: g = DiGraph({0: [1, 2, 3], 2: [4]}); g
            Digraph on 5 vertices
            sage: g = DiGraph({0: (1, 2, 3), 2: (4,)}); g
            Digraph on 5 vertices

    #. A list of vertices and a function describing adjacencies. Note that the
       list of vertices and the function must be enclosed in a list (i.e.,
       ``[list of vertices, function]``).

       We construct a graph on the integers 1 through 12 such that there is a
       directed edge from `i` to `j` if and only if `i` divides `j`::

            sage: g = DiGraph([[1..12], lambda i,j: i != j and i.divides(j)])
            sage: g.vertices()
            [1, 2, 3, 4, 5, 6, 7, 8, 9, 10, 11, 12]
            sage: g.adjacency_matrix()
            [0 1 1 1 1 1 1 1 1 1 1 1]
            [0 0 0 1 0 1 0 1 0 1 0 1]
            [0 0 0 0 0 1 0 0 1 0 0 1]
            [0 0 0 0 0 0 0 1 0 0 0 1]
            [0 0 0 0 0 0 0 0 0 1 0 0]
            [0 0 0 0 0 0 0 0 0 0 0 1]
            [0 0 0 0 0 0 0 0 0 0 0 0]
            [0 0 0 0 0 0 0 0 0 0 0 0]
            [0 0 0 0 0 0 0 0 0 0 0 0]
            [0 0 0 0 0 0 0 0 0 0 0 0]
            [0 0 0 0 0 0 0 0 0 0 0 0]
            [0 0 0 0 0 0 0 0 0 0 0 0]

    #. A Sage matrix: Note: If format is not specified, then Sage assumes a
       square matrix is an adjacency matrix, and a nonsquare matrix is an
       incidence matrix.

       - an adjacency matrix::

            sage: M = Matrix([[0, 1, 1, 1, 0],[0, 0, 0, 0, 0],[0, 0, 0, 0, 1],[0, 0, 0, 0, 0],[0, 0, 0, 0, 0]]); M
            [0 1 1 1 0]
            [0 0 0 0 0]
            [0 0 0 0 1]
            [0 0 0 0 0]
            [0 0 0 0 0]
            sage: DiGraph(M)
            Digraph on 5 vertices

            sage: M = Matrix([[0,1,-1],[-1,0,-1/2],[1,1/2,0]]); M
            [   0    1   -1]
            [  -1    0 -1/2]
            [   1  1/2    0]
            sage: G = DiGraph(M,sparse=True,weighted=True); G
            Digraph on 3 vertices
            sage: G.weighted()
            True

       - an incidence matrix::

            sage: M = Matrix(6, [-1,0,0,0,1, 1,-1,0,0,0, 0,1,-1,0,0, 0,0,1,-1,0, 0,0,0,1,-1, 0,0,0,0,0]); M
            [-1  0  0  0  1]
            [ 1 -1  0  0  0]
            [ 0  1 -1  0  0]
            [ 0  0  1 -1  0]
            [ 0  0  0  1 -1]
            [ 0  0  0  0  0]
            sage: DiGraph(M)
            Digraph on 6 vertices

    #. A ``dig6`` string: Sage automatically recognizes whether a string is in
       ``dig6`` format, which is a directed version of ``graph6``::

            sage: D = DiGraph('IRAaDCIIOWEOKcPWAo')
            sage: D
            Digraph on 10 vertices

            sage: D = DiGraph('IRAaDCIIOEOKcPWAo')
            Traceback (most recent call last):
            ...
            RuntimeError: the string (IRAaDCIIOEOKcPWAo) seems corrupt: for n = 10, the string is too short

            sage: D = DiGraph("IRAaDCI'OWEOKcPWAo")
            Traceback (most recent call last):
            ...
            RuntimeError: the string seems corrupt: valid characters are
            ?@ABCDEFGHIJKLMNOPQRSTUVWXYZ[\]^_`abcdefghijklmnopqrstuvwxyz{|}~

    #. A NetworkX XDiGraph::

            sage: import networkx
            sage: g = networkx.MultiDiGraph({0: [1, 2, 3], 2: [4]})
            sage: DiGraph(g)
            Digraph on 5 vertices


    #. A NetworkX digraph::

            sage: import networkx
            sage: g = networkx.DiGraph({0: [1, 2, 3], 2: [4]})
            sage: DiGraph(g)
            Digraph on 5 vertices

    #. An igraph directed Graph (see also
       :meth:`~sage.graphs.generic_graph.GenericGraph.igraph_graph`)::

           sage: import igraph                                  # optional - python_igraph
           sage: g = igraph.Graph([(0,1),(0,2)], directed=True) # optional - python_igraph
           sage: DiGraph(g)                                     # optional - python_igraph
           Digraph on 3 vertices

       If ``vertex_labels`` is ``True``, the names of the vertices are given by
       the vertex attribute ``'name'``, if available::

           sage: g = igraph.Graph([(0,1),(0,2)], directed=True, vertex_attrs={'name':['a','b','c']})  # optional - python_igraph
           sage: DiGraph(g).vertices()                                                                # optional - python_igraph
           ['a', 'b', 'c']
           sage: g = igraph.Graph([(0,1),(0,2)], directed=True, vertex_attrs={'label':['a','b','c']}) # optional - python_igraph
           sage: DiGraph(g).vertices()                                                                # optional - python_igraph
           [0, 1, 2]

       If the igraph Graph has edge attributes, they are used as edge labels::

           sage: g = igraph.Graph([(0,1),(0,2)], directed=True, edge_attrs={'name':['a','b'], 'weight':[1,3]}) # optional - python_igraph
           sage: DiGraph(g).edges()                                                                            # optional - python_igraph
           [(0, 1, {'name': 'a', 'weight': 1}), (0, 2, {'name': 'b', 'weight': 3})]


    TESTS::

        sage: DiGraph({0:[1,2,3], 2:[4]}).edges()
        [(0, 1, None), (0, 2, None), (0, 3, None), (2, 4, None)]
        sage: DiGraph({0:(1,2,3), 2:(4,)}).edges()
        [(0, 1, None), (0, 2, None), (0, 3, None), (2, 4, None)]
        sage: DiGraph({0:Set([1,2,3]), 2:Set([4])}).edges()
        [(0, 1, None), (0, 2, None), (0, 3, None), (2, 4, None)]

    Demonstrate that digraphs using the static backend are equal to mutable
    graphs but can be used as dictionary keys::

        sage: import networkx
        sage: g = networkx.DiGraph({0:[1,2,3], 2:[4]})
        sage: G = DiGraph(g)
        sage: G_imm = DiGraph(G, data_structure="static_sparse")
        sage: H_imm = DiGraph(G, data_structure="static_sparse")
        sage: H_imm is G_imm
        False
        sage: H_imm == G_imm == G
        True
        sage: {G_imm:1}[H_imm]
        1
        sage: {G_imm:1}[G]
        Traceback (most recent call last):
        ...
        TypeError: This graph is mutable, and thus not hashable. Create an
        immutable copy by `g.copy(immutable=True)`

    The error message states that one can also create immutable graphs by
    specifying the ``immutable`` optional argument (not only by
    ``data_structure='static_sparse'`` as above)::

        sage: J_imm = DiGraph(G, immutable=True)
        sage: J_imm == G_imm
        True
        sage: type(J_imm._backend) == type(G_imm._backend)
        True

    From a a list of vertices and a list of edges::

        sage: G = DiGraph([[1,2,3],[(1,2)]]); G
        Digraph on 3 vertices
        sage: G.edges()
        [(1, 2, None)]
    """
    _directed = True

    def __init__(self, data=None, pos=None, loops=None, format=None,
                 weighted=None, implementation='c_graph',
                 data_structure="sparse", vertex_labels=True, name=None,
                 multiedges=None, convert_empty_dict_labels_to_None=None,
                 sparse=True, immutable=False):
        """
        TESTS::

            sage: D = DiGraph()
            sage: loads(dumps(D)) == D
            True

            sage: a = matrix(2,2,[1,2,0,1])
            sage: DiGraph(a,sparse=True).adjacency_matrix() == a
            True

            sage: a = matrix(2,2,[3,2,0,1])
            sage: DiGraph(a,sparse=True).adjacency_matrix() == a
            True

        The positions are copied when the DiGraph is built from another DiGraph
        or from a Graph ::

            sage: g = DiGraph(graphs.PetersenGraph())
            sage: h = DiGraph(g)
            sage: g.get_pos() == h.get_pos()
            True
            sage: g.get_pos() == graphs.PetersenGraph().get_pos()
            True

        The position dictionary is not the input one (:trac:`22424`)::

            sage: my_pos = {0:(0,0), 1:(1,1)}
            sage: D = DiGraph([[0,1], [(0,1)]], pos=my_pos)
            sage: my_pos == D._pos
            True
            sage: my_pos is D._pos
            False

        Detection of multiple edges::

            sage: DiGraph({1:{2:[0,1]}})
            Multi-digraph on 2 vertices
            sage: DiGraph({1:{2:0}})
            Digraph on 2 vertices

        An empty list or dictionary defines a simple graph (:trac:`10441` and
        :trac:`12910`)::

            sage: DiGraph([])
            Digraph on 0 vertices
            sage: DiGraph({})
            Digraph on 0 vertices
            sage: # not "Multi-digraph on 0 vertices"

        Problem with weighted adjacency matrix (:trac:`13919`)::

            sage: B = {0:{1:2,2:5,3:4},1:{2:2,4:7},2:{3:1,4:4,5:3},3:{5:4},4:{5:1,6:5},5:{4:1,6:7,5:1}}
            sage: grafo3 = DiGraph(B, weighted=True)
            sage: matad = grafo3.weighted_adjacency_matrix()
            sage: grafo4 = DiGraph(matad, format="adjacency_matrix", weighted=True)
            sage: grafo4.shortest_path(0, 6, by_weight=True)
            [0, 1, 2, 5, 4, 6]

        Building a DiGraph with ``immutable=False`` returns a mutable graph::

            sage: g = graphs.PetersenGraph()
            sage: g = DiGraph(g.edges(), immutable=False)
            sage: g.add_edge("Hey", "Heyyyyyyy")
            sage: {g:1}[g]
            Traceback (most recent call last):
            ...
            TypeError: This graph is mutable, and thus not hashable. Create an immutable copy by `g.copy(immutable=True)`
            sage: copy(g) is g
            False
            sage: {g.copy(immutable=True):1}[g.copy(immutable=True)]
            1

        But building it with ``immutable=True`` returns an immutable graph::

            sage: g = DiGraph(graphs.PetersenGraph(), immutable=True)
            sage: g.add_edge("Hey", "Heyyyyyyy")
            Traceback (most recent call last):
            ...
            NotImplementedError
            sage: {g:1}[g]
            1
            sage: copy(g) is g    # copy is mutable again
            False

        Unknown input format::

            sage: DiGraph(4, format="HeyHeyHey")
            Traceback (most recent call last):
            ...
            ValueError: unknown input format 'HeyHeyHey'

        Sage DiGraph from igraph undirected graph::

            sage: import igraph           # optional - python_igraph
            sage: DiGraph(igraph.Graph()) # optional - python_igraph
            Traceback (most recent call last):
            ...
            ValueError: a *directed* igraph graph was expected. To build an undirected graph, call the Graph constructor
        """
        msg = ''
        GenericGraph.__init__(self)
        from sage.structure.element import is_Matrix

        if sparse is False:
            if data_structure != "sparse":
                raise ValueError("the 'sparse' argument is an alias for "
                                 "'data_structure', please do not define both")
            data_structure = "dense"

        # Choice of the backend

        if implementation != 'c_graph':
            from sage.misc.superseded import deprecation
            deprecation(18375,"The 'implementation' keyword is deprecated, "
                        "and the graphs has been stored as a 'c_graph'")

        if multiedges or weighted:
            if data_structure == "dense":
                raise RuntimeError("multiedge and weighted c_graphs must be sparse")

        if immutable:
            data_structure = 'static_sparse'

        # If the data structure is static_sparse, we first build a graph
        # using the sparse data structure, then reencode the resulting graph
        # as a static sparse graph.
        from sage.graphs.base.sparse_graph import SparseGraphBackend
        from sage.graphs.base.dense_graph import DenseGraphBackend
        if data_structure in ["sparse", "static_sparse"]:
            CGB = SparseGraphBackend
        elif data_structure == "dense":
             CGB = DenseGraphBackend
        else:
            raise ValueError("data_structure must be equal to 'sparse', "
                             "'static_sparse' or 'dense'")
        self._backend = CGB(0, directed=True)

        if format is None and isinstance(data, str):
            format = 'dig6'
            if data[:8] == ">>dig6<<":
                data = data[8:]
        if format is None and is_Matrix(data):
            if data.is_square():
                format = 'adjacency_matrix'
            else:
                format = 'incidence_matrix'
                msg += "Non-symmetric or non-square matrix assumed to be an incidence matrix: "
        if format is None and isinstance(data, DiGraph):
            format = 'DiGraph'
        from sage.graphs.all import Graph
        if format is None and isinstance(data, Graph):
            data = data.to_directed()
            format = 'DiGraph'
        if format is None and isinstance(data,list) and \
           len(data) >= 2 and callable(data[1]):
            format = 'rule'

        if (format is None            and
            isinstance(data, list)    and
            len(data) == 2            and
            isinstance(data[0], list) and # a list of two lists, the second of
            isinstance(data[1], list) and # which contains iterables (the edges)
            (not data[1] or callable(getattr(data[1][0], "__iter__", None)))):
            format = "vertices_and_edges"

        if format is None and isinstance(data, dict):
            if not data:
                format = 'dict_of_dicts'
            else:
                val = next(iter(data.values()))
                if isinstance(val, dict):
                    format = 'dict_of_dicts'
                else:
                    format = 'dict_of_lists'
        if format is None and hasattr(data, 'adj'):
            import networkx
            if isinstance(data, (networkx.Graph, networkx.MultiGraph)):
                data = data.to_directed()
                format = 'NX'
            elif isinstance(data, (networkx.DiGraph, networkx.MultiDiGraph)):
                format = 'NX'
        if (format is None          and
            hasattr(data, 'vcount') and
            hasattr(data, 'get_edgelist')):
            try:
                import igraph
            except ImportError:
                raise ImportError("the data seems to be a igraph object, but "
                                  "igraph is not installed in Sage. To install "
                                  "it, run 'sage -i python_igraph'")
            if format is None and isinstance(data, igraph.Graph):
                format = 'igraph'
        if format is None and isinstance(data, (int, Integer)):
            format = 'int'
        if format is None and data is None:
            format = 'int'
            data = 0

        # Input is a list of edges
        if format is None and isinstance(data,list):
            format = "list_of_edges"
            if weighted is None:
                    weighted = False

        if format == 'weighted_adjacency_matrix':
            if weighted is False:
                raise ValueError("format was weighted_adjacency_matrix but weighted was False")
            if weighted is None:
                weighted = True
            if multiedges is None:
                multiedges = False
            format = 'adjacency_matrix'

        if format is None:
            raise ValueError("This input cannot be turned into a graph")

        # At this point, format has been set. We build the graph

        if format == 'dig6':
            if weighted is None:
                self._weighted = False
            self.allow_loops(True if loops else False, check=False)
            self.allow_multiple_edges(True if multiedges else False, check=False)
            from .graph_input import from_dig6
            from_dig6(self, data)

        elif format == 'adjacency_matrix':
            from .graph_input import from_adjacency_matrix
            from_adjacency_matrix(self, data, loops=loops, multiedges=multiedges, weighted=weighted)

        elif format == 'incidence_matrix':
            from .graph_input import from_oriented_incidence_matrix
            from_oriented_incidence_matrix(self, data, loops=loops, multiedges=multiedges, weighted=weighted)

        elif format == 'DiGraph':
            if loops is None:
                loops = data.allows_loops()
            elif not loops and data.has_loops():
                raise ValueError("the digraph was built with loops=False but input data has a loop")
            if multiedges is None:
                multiedges = data.allows_multiple_edges()
            elif not multiedges:
                e = data.edges(labels=False, sort=False)
                if len(e) != len(set(e)):
                    raise ValueError("no multiple edges but input digraph"
                                     " has multiple edges")
            self.allow_multiple_edges(multiedges, check=False)
            self.allow_loops(loops, check=False)
            if weighted is None:
                weighted = data.weighted()
            if data.get_pos() is not None:
                pos = data.get_pos()
            self.add_vertices(data.vertex_iterator())
            self.add_edges(data.edge_iterator())
            self.name(data.name())
        elif format == 'rule':
            f = data[1]
            if loops is None:
                loops = any(f(v,v) for v in data[0])
            if weighted is None:
                weighted = False
            self.allow_multiple_edges(True if multiedges else False, check=False)
            self.allow_loops(loops,check=False)
            self.add_vertices(data[0])
            self.add_edges((u, v) for u in data[0] for v in data[0] if f(u, v))

        elif format == "vertices_and_edges":
            self.allow_multiple_edges(bool(multiedges), check=False)
            self.allow_loops(bool(loops), check=False)
            self.add_vertices(data[0])
            self.add_edges(data[1])

        elif format == 'dict_of_dicts':
            from .graph_input import from_dict_of_dicts
            from_dict_of_dicts(self, data, loops=loops, multiedges=multiedges, weighted=weighted,
                               convert_empty_dict_labels_to_None=False if convert_empty_dict_labels_to_None is None else convert_empty_dict_labels_to_None)

        elif format == 'dict_of_lists':
            from .graph_input import from_dict_of_lists
            from_dict_of_lists(self, data, loops=loops, multiedges=multiedges, weighted=weighted)

        elif format == 'NX':
            # adjust for empty dicts instead of None in NetworkX default edge labels
            if convert_empty_dict_labels_to_None is None:
                convert_empty_dict_labels_to_None = (format == 'NX')

            if weighted is None:
                if isinstance(data, networkx.DiGraph):
                    weighted = False
                    if multiedges is None:
                        multiedges = False
                    if loops is None:
                        loops = False
                else:
                    weighted = True
                    if multiedges is None:
                        multiedges = data.multiedges
                    if loops is None:
                        loops = data.selfloops
            if convert_empty_dict_labels_to_None:
                r = lambda x: None if x == {} else x
            else:
                r = lambda x: x

            self.allow_multiple_edges(multiedges, check=False)
            self.allow_loops(loops, check=False)
            self.add_vertices(data.nodes())
            self.add_edges((u, v, r(l)) for u, v, l in data.edges(data=True))
        elif format == 'igraph':
            if not data.is_directed():
                raise ValueError("a *directed* igraph graph was expected. To "
                                 "build an undirected graph, call the Graph "
                                 "constructor")

            self.add_vertices(range(data.vcount()))
            self.add_edges((e.source, e.target, e.attributes()) for e in data.es())

            if vertex_labels and 'name' in data.vertex_attributes():
                vs = data.vs()
                self.relabel({v: vs[v]['name'] for v in self})

        elif format == 'int':
            if weighted is None:
                weighted = False
            self.allow_loops(True if loops else False, check=False)
            self.allow_multiple_edges(True if multiedges else False, check=False)
            if data < 0:
                raise ValueError("the number of vertices cannot be strictly negative")
            elif data:
                self.add_vertices(range(data))
        elif format == 'list_of_edges':
            self.allow_multiple_edges(False if multiedges is False else True)
            self.allow_loops(False if loops is False else True)
            self.add_edges(data)
            if multiedges is not True and self.has_multiple_edges():
                from sage.misc.superseded import deprecation
                deprecation(15706, "You created a graph with multiple edges "
                            "from a list. Please set 'multiedges' to 'True' "
                            "when you do so, as in the future the default "
                            "behaviour will be to ignore those edges")
            elif multiedges is None:
                self.allow_multiple_edges(False)

            if loops is not True and self.has_loops():
                from sage.misc.superseded import deprecation
                deprecation(15706, "You created a graph with loops from a list. "+
                            "Please set 'loops' to 'True' when you do so, as in "+
                            "the future the default behaviour will be to ignore "+
                            "those edges")
            elif loops is None:
                self.allow_loops(False)
        else:
            raise ValueError("unknown input format '{}'".format(format))

        # weighted, multiedges, loops, verts and num_verts should now be set
        self._weighted = weighted

        self._pos = copy(pos)

        if format != 'DiGraph' or name is not None:
            self.name(name)

        if data_structure == "static_sparse":
            from sage.graphs.base.static_sparse_backend import StaticSparseBackend
            ib = StaticSparseBackend(self,
                                     loops = self.allows_loops(),
                                     multiedges = self.allows_multiple_edges())
            self._backend = ib
            self._immutable = True

    ### Formats
    def dig6_string(self):
        r"""
        Return the ``dig6`` representation of the digraph as an ASCII string.

        This is only valid for single (no multiple edges) digraphs on at most
        `2^{18} - 1 = 262143` vertices.

        .. NOTE::

            As the ``dig6`` format only handles graphs with vertex set `\{0,
            \ldots, n-1\}`, a :meth:`relabelled copy
            <sage.graphs.generic_graph.GenericGraph.relabel>` will be encoded,
            if necessary.

        .. SEEALSO::

            * :meth:`~sage.graphs.graph.Graph.graph6_string` -- a similar string
              format for undirected graphs

        EXAMPLES::

            sage: D = DiGraph({0: [1, 2], 1: [2], 2: [3], 3: [0]})
            sage: D.dig6_string()
            'CW`_'

        TESTS::

            sage: DiGraph().dig6_string()
            '?'
        """
        n = self.order()
        if n > 262143:
            raise ValueError('dig6 format supports graphs on 0 to 262143 vertices only')
        elif self.has_multiple_edges():
            raise ValueError('dig6 format does not support multiple edges')
        else:
            return generic_graph_pyx.small_integer_to_graph6(n) + generic_graph_pyx.binary_string_to_graph6(self._bit_vector())

    ### Attributes

    def is_directed(self):
        """
        Since digraph is directed, return ``True``.

        EXAMPLES::

            sage: DiGraph().is_directed()
            True
        """
        return True

    ### Properties

    def is_directed_acyclic(self, certificate=False):
        """
        Return whether the digraph is acyclic or not.

        A directed graph is acyclic if for any vertex `v`, there is no directed
        path that starts and ends at `v`. Every directed acyclic graph (DAG)
        corresponds to a partial ordering of its vertices, however multiple dags
        may lead to the same partial ordering.

        INPUT:

        - ``certificate`` -- boolean (default: ``False``); whether to return a
          certificate

        OUTPUT:

        * When ``certificate=False``, returns a boolean value.

        * When ``certificate=True``:

          * If the graph is acyclic, returns a pair ``(True, ordering)`` where
            ``ordering`` is a list of the vertices such that ``u`` appears
            before ``v`` in ``ordering`` if ``u, v`` is an edge.

          * Else, returns a pair ``(False, cycle)`` where ``cycle`` is a list of
            vertices representing a circuit in the graph.

        EXAMPLES:

        At first, the following graph is acyclic::

            sage: D = DiGraph({0:[1, 2, 3], 4:[2, 5], 1:[8], 2:[7], 3:[7], 5:[6,7], 7:[8], 6:[9], 8:[10], 9:[10]})
            sage: D.plot(layout='circular').show()
            sage: D.is_directed_acyclic()
            True

        Adding an edge from `9` to `7` does not change it::

            sage: D.add_edge(9, 7)
            sage: D.is_directed_acyclic()
            True

        We can obtain as a proof an ordering of the vertices such that `u`
        appears before `v` if `uv` is an edge of the graph::

            sage: D.is_directed_acyclic(certificate=True)
            (True, [4, 5, 6, 9, 0, 1, 2, 3, 7, 8, 10])

        Adding an edge from 7 to 4, though, makes a difference::

            sage: D.add_edge(7, 4)
            sage: D.is_directed_acyclic()
            False

        Indeed, it creates a circuit `7, 4, 5`::

            sage: D.is_directed_acyclic(certificate=True)
            (False, [7, 4, 5])

        Checking acyclic graphs are indeed acyclic ::

            sage: def random_acyclic(n, p):
            ....:  g = graphs.RandomGNP(n, p)
            ....:  h = DiGraph()
            ....:  h.add_edges(((u, v) if u < v else (v, u)) for u, v in g.edge_iterator(labels=False))
            ....:  return h
            ...
            sage: all(random_acyclic(100, .2).is_directed_acyclic()    # long time
            ....:      for i in range(50))                             # long time
            True

        TESTS:

        What about loops? ::

            sage: g = digraphs.ButterflyGraph(3)
            sage: g.allow_loops(True)
            sage: g.is_directed_acyclic()
            True
            sage: g.add_edge(0, 0)
            sage: g.is_directed_acyclic()
            False
        """
        return self._backend.is_directed_acyclic(certificate=certificate)

    def to_directed(self):
        """
        Since the graph is already directed, simply returns a copy of itself.

        EXAMPLES::

            sage: DiGraph({0: [1, 2, 3], 4: [5, 1]}).to_directed()
            Digraph on 6 vertices
        """
        return self.copy()

    def to_undirected(self, implementation='c_graph', data_structure=None,
                      sparse=None):
        """
        Return an undirected version of the graph.

        Every directed edge becomes an edge.

        INPUT:

         - ``data_structure`` -- string (default: ``None``); one of
           ``"sparse"``, ``"static_sparse"``, or ``"dense"``. See the
           documentation of :class:`Graph` or :class:`DiGraph`.

         - ``sparse`` -- boolean (default: ``None``); ``sparse=True`` is an
           alias for ``data_structure="sparse"``, and ``sparse=False`` is an
           alias for ``data_structure="dense"``.

        EXAMPLES::

            sage: D = DiGraph({0: [1, 2], 1: [0]})
            sage: G = D.to_undirected()
            sage: D.edges(labels=False)
            [(0, 1), (0, 2), (1, 0)]
            sage: G.edges(labels=False)
            [(0, 1), (0, 2)]

        TESTS:

        Immutable graphs yield immutable graphs (:trac:`17005`)::

            sage: DiGraph([[1, 2]], immutable=True).to_undirected()._backend
            <sage.graphs.base.static_sparse_backend.StaticSparseBackend object at ...>
        """
        if sparse is not None:
            if data_structure is not None:
                raise ValueError("the 'sparse' argument is an alias for "
                                 "'data_structure'. Please do not define both")
            data_structure = "sparse" if sparse else "dense"

        if data_structure is None:
            from sage.graphs.base.dense_graph import DenseGraphBackend
            from sage.graphs.base.sparse_graph import SparseGraphBackend
            if isinstance(self._backend, DenseGraphBackend):
                data_structure = "dense"
            elif isinstance(self._backend, SparseGraphBackend):
                data_structure = "sparse"
            else:
                data_structure = "static_sparse"
        from sage.graphs.all import Graph
        G = Graph(name           = self.name(),
                  pos            = self._pos,
                  multiedges     = self.allows_multiple_edges(),
                  loops          = self.allows_loops(),
                  implementation = implementation,
                  data_structure = (data_structure if data_structure!="static_sparse"
                                    else "sparse")) # we need a mutable copy first

        G.add_vertices(self.vertex_iterator())
        G.add_edges(self.edge_iterator())
        if hasattr(self, '_embedding'):
            G._embedding = copy(self._embedding)
        G._weighted = self._weighted

        if data_structure == "static_sparse":
            G = G.copy(data_structure=data_structure)

        return G

    ### Edge Handlers

    def incoming_edge_iterator(self, vertices, labels=True):
        """
        Return an iterator over all arriving edges from vertices.

        INPUT:

        - ``vertices`` -- a vertex or a list of vertices

        - ``labels`` -- boolean (default: ``True``); whether to return edges as
          pairs of vertices, or as triples containing the labels

        EXAMPLES::

            sage: D = DiGraph({0: [1,2,3], 1: [0,2], 2: [3], 3: [4], 4: [0,5], 5: [1]})
            sage: for a in D.incoming_edge_iterator([0]):
            ....:     print(a)
            (1, 0, None)
            (4, 0, None)
        """
        if vertices is None:
            vertices = self
        elif vertices in self:
            vertices = [vertices]
        else:
            vertices = [v for v in vertices if v in self]
        return self._backend.iterator_in_edges(vertices, labels)

    def incoming_edges(self, vertices, labels=True):
        """
        Return a list of edges arriving at vertices.

        INPUT:

        - ``vertices`` -- a vertex or a list of vertices

        - ``labels`` -- boolean (default: ``True``); whether to return edges as
          pairs of vertices, or as triples containing the labels.

        EXAMPLES::

            sage: D = DiGraph({0: [1,2,3], 1: [0,2], 2: [3], 3: [4], 4: [0,5], 5: [1]})
            sage: D.incoming_edges([0])
            [(1, 0, None), (4, 0, None)]
        """
        return list(self.incoming_edge_iterator(vertices, labels=labels))

    def outgoing_edge_iterator(self, vertices, labels=True):
        """
        Return an iterator over all departing edges from vertices.

        INPUT:

        - ``vertices`` -- a vertex or a list of vertices

        - ``labels`` -- boolean (default: ``True``); whether to return edges as
          pairs of vertices, or as triples containing the labels.

        EXAMPLES::

            sage: D = DiGraph({0: [1,2,3], 1: [0,2], 2: [3], 3: [4], 4: [0,5], 5: [1]})
            sage: for a in D.outgoing_edge_iterator([0]):
            ....:     print(a)
            (0, 1, None)
            (0, 2, None)
            (0, 3, None)
        """
        if vertices is None:
            vertices = self
        elif vertices in self:
            vertices = [vertices]
        else:
            vertices = [v for v in vertices if v in self]
        return self._backend.iterator_out_edges(vertices, labels)

    def outgoing_edges(self, vertices, labels=True):
        """
        Return a list of edges departing from vertices.

        INPUT:

        - ``vertices`` -- a vertex or a list of vertices

        - ``labels`` -- boolean (default: ``True``); whether to return edges as
          pairs of vertices, or as triples containing the labels.

        EXAMPLES::

            sage: D = DiGraph({0: [1,2,3], 1: [0,2], 2: [3], 3: [4], 4: [0,5], 5: [1]})
            sage: D.outgoing_edges([0])
            [(0, 1, None), (0, 2, None), (0, 3, None)]
        """
        return list(self.outgoing_edge_iterator(vertices, labels=labels))

    def neighbor_in_iterator(self, vertex):
        """
        Return an iterator over the in-neighbors of ``vertex``.

        An vertex `u` is an in-neighbor of a vertex `v` if `uv` in an edge.

        EXAMPLES::

            sage: D = DiGraph({0: [1,2,3], 1: [0,2], 2: [3], 3: [4], 4: [0,5], 5: [1]})
            sage: for a in D.neighbor_in_iterator(0):
            ....:     print(a)
            1
            4
        """
        return iter(set(self._backend.iterator_in_nbrs(vertex)))

    def neighbors_in(self, vertex):
        """
        Return the list of the in-neighbors of a given vertex.

        A vertex `u` is an in-neighbor of a vertex `v` if `uv` in an edge.

        EXAMPLES::

            sage: D = DiGraph({0: [1,2,3], 1: [0,2], 2: [3], 3: [4], 4: [0,5], 5: [1]})
            sage: D.neighbors_in(0)
            [1, 4]
        """
        return list(self.neighbor_in_iterator(vertex))

    def neighbor_out_iterator(self, vertex):
        """
        Return an iterator over the out-neighbors of a given vertex.

        A vertex `u` is an out-neighbor of a vertex `v` if `vu` in an edge.

        EXAMPLES::

            sage: D = DiGraph({0: [1,2,3], 1: [0,2], 2: [3], 3: [4], 4: [0,5], 5: [1]})
            sage: for a in D.neighbor_out_iterator(0):
            ....:     print(a)
            1
            2
            3
        """
        return iter(set(self._backend.iterator_out_nbrs(vertex)))

    def neighbors_out(self, vertex):
        """
        Return the list of the out-neighbors of a given vertex.

        A vertex `u` is an out-neighbor of a vertex `v` if `vu` in an edge.

        EXAMPLES::

            sage: D = DiGraph({0: [1,2,3], 1: [0,2], 2: [3], 3: [4], 4: [0,5], 5: [1]})
            sage: D.neighbors_out(0)
            [1, 2, 3]
        """
        return list(self.neighbor_out_iterator(vertex))

    ### Degree functions

    def in_degree(self, vertices=None, labels=False):
        """
        Same as degree, but for in degree.

        EXAMPLES::

            sage: D = DiGraph({0: [1,2,3], 1: [0,2], 2: [3], 3: [4], 4: [0,5], 5: [1]})
            sage: D.in_degree(vertices=[0, 1, 2], labels=True)
            {0: 2, 1: 2, 2: 2}
            sage: D.in_degree()
            [2, 2, 2, 2, 1, 1]
            sage: G = graphs.PetersenGraph().to_directed()
            sage: G.in_degree(0)
            3
        """
        if vertices in self:
            return self._backend.in_degree(vertices)
        elif labels:
            return {v: d for v, d in self.in_degree_iterator(vertices, labels=labels)}
        else:
            return list(self.in_degree_iterator(vertices, labels=labels))

    def in_degree_iterator(self, vertices=None, labels=False):
        """
        Same as degree_iterator, but for in degree.

        EXAMPLES::

            sage: D = graphs.Grid2dGraph(2,4).to_directed()
            sage: sorted(D.in_degree_iterator())
            [2, 2, 2, 2, 3, 3, 3, 3]
            sage: sorted(D.in_degree_iterator(labels=True))
            [((0, 0), 2),
             ((0, 1), 3),
             ((0, 2), 3),
             ((0, 3), 2),
             ((1, 0), 2),
             ((1, 1), 3),
             ((1, 2), 3),
             ((1, 3), 2)]
        """
        if vertices is None:
            vertices = self.vertex_iterator()
        if labels:
            for v in vertices:
                yield (v, self.in_degree(v))
        else:
            for v in vertices:
                yield self.in_degree(v)

    def in_degree_sequence(self):
        r"""
        Return the in-degree sequence.

        EXAMPLES:

        The in-degree sequences of two digraphs::

            sage: g = DiGraph({1: [2, 5, 6], 2: [3, 6], 3: [4, 6], 4: [6], 5: [4, 6]})
            sage: g.in_degree_sequence()
            [5, 2, 1, 1, 1, 0]

        ::

            sage: V = [2, 3, 5, 7, 8, 9, 10, 11]
            sage: E = [[], [8, 10], [11], [8, 11], [9], [], [], [2, 9, 10]]
            sage: g = DiGraph(dict(zip(V, E)))
            sage: g.in_degree_sequence()
            [2, 2, 2, 2, 1, 0, 0, 0]
        """
        return sorted(self.in_degree_iterator(), reverse=True)

    def out_degree(self, vertices=None, labels=False):
        """
        Same as degree, but for out degree.

        EXAMPLES::

            sage: D = DiGraph({0: [1,2,3], 1: [0,2], 2: [3], 3: [4], 4: [0,5], 5: [1]})
            sage: D.out_degree(vertices=[0, 1 ,2], labels=True)
            {0: 3, 1: 2, 2: 1}
            sage: D.out_degree()
            [3, 2, 1, 1, 2, 1]
            sage: D.out_degree(2)
            1
        """
        if vertices in self:
            return self._backend.out_degree(vertices)
        elif labels:
            return {v: d for v, d in self.out_degree_iterator(vertices, labels=labels)}
        else:
            return list(self.out_degree_iterator(vertices, labels=labels))

    def out_degree_iterator(self, vertices=None, labels=False):
        """
        Same as degree_iterator, but for out degree.

        EXAMPLES::

            sage: D = graphs.Grid2dGraph(2,4).to_directed()
            sage: sorted(D.out_degree_iterator())
            [2, 2, 2, 2, 3, 3, 3, 3]
            sage: sorted(D.out_degree_iterator(labels=True))
            [((0, 0), 2),
             ((0, 1), 3),
             ((0, 2), 3),
             ((0, 3), 2),
             ((1, 0), 2),
             ((1, 1), 3),
             ((1, 2), 3),
             ((1, 3), 2)]
        """
        if vertices is None:
            vertices = self.vertex_iterator()
        if labels:
            for v in vertices:
                yield (v, self.out_degree(v))
        else:
            for v in vertices:
                yield self.out_degree(v)

    def out_degree_sequence(self):
        r"""
        Return the outdegree sequence of this digraph.

        EXAMPLES:

        The outdegree sequences of two digraphs::

            sage: g = DiGraph({1: [2, 5, 6], 2: [3, 6], 3: [4, 6], 4: [6], 5: [4, 6]})
            sage: g.out_degree_sequence()
            [3, 2, 2, 2, 1, 0]

        ::

            sage: V = [2, 3, 5, 7, 8, 9, 10, 11]
            sage: E = [[], [8, 10], [11], [8, 11], [9], [], [], [2, 9, 10]]
            sage: g = DiGraph(dict(zip(V, E)))
            sage: g.out_degree_sequence()
            [3, 2, 2, 1, 1, 0, 0, 0]
        """
        return sorted(self.out_degree_iterator(), reverse=True)

    def sources(self):
        r"""
        Return a list of sources of the digraph.

        OUTPUT:

        - list of the vertices of the digraph that have no edges going into them

        EXAMPLES::

            sage: G = DiGraph({1: {3: ['a']}, 2: {3: ['b']}})
            sage: G.sources()
            [1, 2]
            sage: T = DiGraph({1: {}})
            sage: T.sources()
            [1]
        """
        return [x for x in self if not self.in_degree(x)]

    def sinks(self):
        """
        Return a list of sinks of the digraph.

        OUTPUT:

        - list of the vertices of the digraph that have no edges beginning at them

        EXAMPLES::

            sage: G = DiGraph({1: {3: ['a']}, 2: {3: ['b']}})
            sage: G.sinks()
            [3]
            sage: T = DiGraph({1: {}})
            sage: T.sinks()
            [1]
        """
        return [x for x in self if not self.out_degree(x)]

    def degree_polynomial(self):
        r"""
        Return the generating polynomial of degrees of vertices in ``self``.

        This is the sum

        .. MATH::

            \sum_{v \in G} x^{\operatorname{in}(v)} y^{\operatorname{out}(v)},

        where ``in(v)`` and ``out(v)`` are the number of incoming and outgoing
        edges at vertex `v` in the digraph `G`.

        Because this polynomial is multiplicative for Cartesian product of
        digraphs, it is useful to help see if the digraph can be isomorphic to a
        Cartesian product.

        .. SEEALSO::

            :meth:`num_verts` for the value at `(x, y) = (1, 1)`

        EXAMPLES::

            sage: G = posets.PentagonPoset().hasse_diagram()
            sage: G.degree_polynomial()
            x^2 + 3*x*y + y^2

            sage: G = posets.BooleanLattice(4).hasse_diagram()
            sage: G.degree_polynomial().factor()
            (x + y)^4
        """
        from sage.rings.polynomial.polynomial_ring_constructor import PolynomialRing
        R = PolynomialRing(ZZ, 'x,y')
        x, y = R.gens()
        return R.sum(x ** self.in_degree(v) * y ** self.out_degree(v) for v in self)

    def feedback_edge_set(self, constraint_generation=True, value_only=False, solver=None, verbose=0):
        r"""
        Compute the minimum feedback edge set of a digraph (also called
        feedback arc set).

        The minimum feedback edge set of a digraph is a set of edges that
        intersect all the circuits of the digraph.  Equivalently, a minimum
        feedback arc set of a DiGraph is a set `S` of arcs such that the digraph
        `G - S` is acyclic. For more information, see the
        :wikipedia:`Feedback_arc_set`.

        INPUT:

        - ``value_only`` -- boolean (default: ``False``)

          - When set to ``True``, only the minimum cardinal of a minimum edge
            set is returned.

          - When set to ``False``, the ``Set`` of edges of a minimal edge set is
            returned.

        - ``constraint_generation`` -- boolean (default: ``True``); whether to
          use constraint generation when solving the Mixed Integer Linear
          Program.

        - ``solver`` -- string (default: ``None``); specify a Linear Program
          (LP) solver to be used. If set to ``None``, the default one is
          used. For more information on LP solvers and which default solver is
          used, see the method :meth:`solve
          <sage.numerical.mip.MixedIntegerLinearProgram.solve>` of the class
          :class:`MixedIntegerLinearProgram
          <sage.numerical.mip.MixedIntegerLinearProgram>`.

        - ``verbose`` -- integer (default: ``0``); sets the level of
          verbosity. Set to 0 by default, which means quiet.

        ALGORITHM:

        This problem is solved using Linear Programming, in two different
        ways. The first one is to solve the following formulation:

        .. MATH::

            \mbox{Minimize : }&\sum_{(u,v)\in G} b_{(u,v)}\\
            \mbox{Such that : }&\\
            &\forall (u,v)\in G, d_u-d_v+ n \cdot b_{(u,v)}\geq 0\\
            &\forall u\in G, 0\leq d_u\leq |G|\\

        An explanation:

        An acyclic digraph can be seen as a poset, and every poset has a linear
        extension. This means that in any acyclic digraph the vertices can be
        ordered with a total order `<` in such a way that if `(u,v) \in G`, then
        `u < v`.

        Thus, this linear program is built in order to assign to each vertex `v`
        a number `d_v \in [0,\dots,n-1]` such that if there exists an edge
        `(u, v) \in G` such that `d_v < d_u`, then the edge `(u,v)` is removed.

        The number of edges removed is then minimized, which is the objective.

        (Constraint Generation)

        If the parameter ``constraint_generation`` is enabled, a more efficient
        formulation is used :

        .. MATH::

            \mbox{Minimize : }&\sum_{(u,v)\in G} b_{(u,v)}\\
            \mbox{Such that : }&\\
            &\forall C\text{ circuits }\subseteq G, \sum_{uv\in C}b_{(u,v)}\geq 1\\

        As the number of circuits contained in a graph is exponential, this LP
        is solved through constraint generation. This means that the solver is
        sequentially asked to solved the problem, knowing only a portion of the
        circuits contained in `G`, each time adding to the list of its
        constraints the circuit which its last answer had left intact.

        EXAMPLES:

        If the digraph is created from a graph, and hence is symmetric (if `uv`
        is an edge, then `vu` is an edge too), then obviously the cardinality of
        its feedback arc set is the number of edges in the first graph::

            sage: cycle=graphs.CycleGraph(5)
            sage: dcycle=DiGraph(cycle)
            sage: cycle.size()
            5
            sage: dcycle.feedback_edge_set(value_only=True)
            5

        And in this situation, for any edge `uv` of the first graph, `uv` of
        `vu` is in the returned feedback arc set::

           sage: g = graphs.RandomGNP(5,.3)
           sage: dg = DiGraph(g)
           sage: feedback = dg.feedback_edge_set()
           sage: u,v,l = next(g.edge_iterator())
           sage: (u,v) in feedback or (v,u) in feedback
           True

        TESTS:

        Comparing with/without constraint generation. Also double-checks ticket
        :trac:`12833`::

            sage: for i in range(20):
            ....:     g = digraphs.RandomDirectedGNP(10, .3)
            ....:     x = g.feedback_edge_set(value_only=True)
            ....:     y = g.feedback_edge_set(value_only=True,
            ....:            constraint_generation=False)
            ....:     if x != y:
            ....:         print("Oh my, oh my !")
            ....:         break

        Loops are part of the feedback edge set (:trac:`23989`)::

            sage: D = digraphs.DeBruijn(2, 2)
            sage: sorted(D.loops(labels=None))
            [('00', '00'), ('11', '11')]
            sage: FAS = D.feedback_edge_set(value_only=False)
            sage: all(l in FAS for l in D.loops(labels=None))
            True
            sage: FAS2 =  D.feedback_edge_set(value_only=False, constraint_generation=False)
            sage: len(FAS) == len(FAS2)
            True

        Check that multi-edges are properly taken into account::

            sage: cycle = graphs.CycleGraph(5)
            sage: dcycle = DiGraph(cycle)
            sage: dcycle.feedback_edge_set(value_only=True)
            5
            sage: dcycle.allow_multiple_edges(True)
            sage: dcycle.add_edges(dcycle.edges())
            sage: dcycle.feedback_edge_set(value_only=True)
            10
            sage: dcycle.feedback_edge_set(value_only=True, constraint_generation=False)
            10

        Strongly connected components are well handled (:trac:`23989`)::

            sage: g = digraphs.Circuit(3) * 2
            sage: g.add_edge(0, 3)
            sage: g.feedback_edge_set(value_only=True)
            2
        """
        # It would be a pity to start a LP if the digraph is already acyclic
        if self.is_directed_acyclic():
            return 0 if value_only else []

        if self.has_loops():
            # We solve the problem on a copy without loops of the digraph
            D = DiGraph(self.edges(sort=False), multiedges=self.allows_multiple_edges(), loops=True)
            D.allow_loops(False)
            FAS = D.feedback_edge_set(constraint_generation=constraint_generation,
                                          value_only=value_only, solver=solver, verbose=verbose)
            if value_only:
                return FAS + self.number_of_loops()
            else:
                return FAS + self.loops(labels=None)

        if not self.is_strongly_connected():
            # If the digraph is not strongly connected, we solve the problem on
            # each of its strongly connected components

            FAS = 0 if value_only else []

            for h in self.strongly_connected_components_subgraphs():
                if value_only:
                    FAS += h.feedback_edge_set(constraint_generation=constraint_generation,
                                                value_only=True, solver=solver, verbose=verbose)
                else:
                    FAS.extend( h.feedback_edge_set(constraint_generation=constraint_generation,
                                                    value_only=False, solver=solver, verbose=verbose) )
            return FAS


        from sage.numerical.mip import MixedIntegerLinearProgram

        ########################################
        # Constraint Generation Implementation #
        ########################################
        if constraint_generation:

            p = MixedIntegerLinearProgram(constraint_generation=True,
                                          maximization=False, solver=solver)

            # An variable for each edge
            b = p.new_variable(binary=True)

            # Variables are binary, and their coefficient in the objective is
            # the number of occurence of the corresponding edge, so 1 if the
            # graph is simple
            p.set_objective( p.sum(b[u,v] for u,v in self.edge_iterator(labels=False)))

            p.solve(log=verbose)

            # For as long as we do not break because the digraph is acyclic....
            while True:

                # Building the graph without the edges removed by the LP
                h = DiGraph()
                for u,v in self.edge_iterator(labels=False):
                    if p.get_values(b[u,v]) < .5:
                        h.add_edge(u,v)

                # Is the digraph acyclic ?
                isok, certificate = h.is_directed_acyclic(certificate=True)

                # If so, we are done !
                if isok:
                    break

                # There is a circuit left. Let's add the corresponding
                # constraint !
                while not isok:

                    if verbose:
                        print("Adding a constraint on circuit : {}".format(certificate))

                    edges = zip(certificate, certificate[1:] + [certificate[0]])
                    p.add_constraint(p.sum(b[u, v] for u, v in edges), min=1)

                    # Is there another edge disjoint circuit ?
                    # for python3, we need to recreate the zip iterator
                    edges = zip(certificate, certificate[1:] + [certificate[0]])
                    h.delete_edges(edges)
                    isok, certificate = h.is_directed_acyclic(certificate=True)

                obj = p.solve(log=verbose)

            if value_only:
                return Integer(round(obj))

            else:
                # listing the edges contained in the MFAS
                return [(u, v) for u, v in self.edge_iterator(labels=False)
                        if p.get_values(b[u, v]) > .5]

        ######################################
        # Ordering-based MILP Implementation #
        ######################################
        else:
            p = MixedIntegerLinearProgram(maximization=False, solver=solver)

            b = p.new_variable(binary=True)
            d = p.new_variable(integer=True, nonnegative=True)

            n = self.order()

            for u,v in self.edge_iterator(labels=None):
                p.add_constraint(d[u] - d[v] + n * b[u,v], min=1)

            for v in self:
                p.add_constraint(d[v] <= n)

            p.set_objective(p.sum(b[u,v] for u,v in self.edge_iterator(labels=None)))

            if value_only:
                return Integer(round(p.solve(objective_only=True, log=verbose)))
            else:
                p.solve(log=verbose)

                b_sol = p.get_values(b)

                return [(u,v) for u,v in self.edge_iterator(labels=None) if b_sol[u,v]==1]

    ### Construction

    def reverse(self):
        """
        Return a copy of digraph with edges reversed in direction.

        EXAMPLES::

            sage: D = DiGraph({0: [1,2,3], 1: [0,2], 2: [3], 3: [4], 4: [0,5], 5: [1]})
            sage: D.reverse()
            Reverse of (): Digraph on 6 vertices
        """
        H = DiGraph(multiedges=self.allows_multiple_edges(), loops=self.allows_loops())
        H.add_vertices(self)
        H.add_edges((v, u, d) for u, v, d in self.edge_iterator())
        name = self.name()
        if name is None:
            name = ''
        H.name("Reverse of (%s)"%name)
        return H

    def reverse_edge(self, u, v=None, label=None, inplace=True, multiedges=None):
        """
        Reverse the edge from `u` to `v`.

        INPUT:

        - ``inplace`` -- boolean (default: ``True``); if ``False``, a new
          digraph is created and returned as output, otherwise ``self`` is
          modified.

        - ``multiedges`` -- boolean (default: ``None``); how to decide what
          should be done in case of doubt (for instance when edge `(1,2)` is to
          be reversed in a graph while `(2,1)` already exists):

          - If set to ``True``, input graph will be forced to allow parallel
            edges if necessary and edge `(1,2)` will appear twice in the graph.

          - If set to ``False``, only one edge `(1,2)` will remain in the graph
            after `(2,1)` is reversed. Besides, the label of edge `(1,2)` will
            be overwritten with the label of edge `(2,1)`.

          The default behaviour (``multiedges = None``) will raise an exception
          each time a subjective decision (setting ``multiedges`` to ``True`` or
          ``False``) is necessary to perform the operation.

        The following forms are all accepted:

        - D.reverse_edge( 1, 2 )
        - D.reverse_edge( (1, 2) )
        - D.reverse_edge( [1, 2] )
        - D.reverse_edge( 1, 2, 'label' )
        - D.reverse_edge( ( 1, 2, 'label') )
        - D.reverse_edge( [1, 2, 'label'] )
        - D.reverse_edge( ( 1, 2), label='label' )

        EXAMPLES:

        If ``inplace`` is ``True`` (default value), ``self`` is modified::

            sage: D = DiGraph([(0, 1 ,2)])
            sage: D.reverse_edge(0, 1)
            sage: D.edges()
            [(1, 0, 2)]

        If ``inplace`` is ``False``, ``self`` is not modified and a new digraph
        is returned::

            sage: D = DiGraph([(0, 1, 2)])
            sage: re = D.reverse_edge(0, 1, inplace=False)
            sage: re.edges()
            [(1, 0, 2)]
            sage: D.edges()
            [(0, 1, 2)]

        If ``multiedges`` is ``True``, ``self`` will be forced to allow parallel
        edges when and only when it is necessary::

            sage: D = DiGraph([(1, 2, 'A'), (2, 1, 'A'), (2, 3, None)])
            sage: D.reverse_edge(1, 2, multiedges=True)
            sage: D.edges()
            [(2, 1, 'A'), (2, 1, 'A'), (2, 3, None)]
            sage: D.allows_multiple_edges()
            True

        Even if ``multiedges`` is ``True``, ``self`` will not be forced to allow
        parallel edges when it is not necessary::

            sage: D = DiGraph( [(1, 2, 'A'), (2, 1, 'A'), (2, 3, None)] )
            sage: D.reverse_edge(2, 3, multiedges=True)
            sage: D.edges()
            [(1, 2, 'A'), (2, 1, 'A'), (3, 2, None)]
            sage: D.allows_multiple_edges()
            False

        If user specifies ``multiedges = False``, ``self`` will not be forced to
        allow parallel edges and a parallel edge will get deleted::

            sage: D = DiGraph( [(1, 2, 'A'), (2, 1, 'A'), (2, 3, None)] )
            sage: D.edges()
            [(1, 2, 'A'), (2, 1, 'A'), (2, 3, None)]
            sage: D.reverse_edge(1, 2, multiedges=False)
            sage: D.edges()
            [(2, 1, 'A'), (2, 3, None)]

        Note that in the following graph, specifying ``multiedges = False`` will
        result in overwriting the label of `(1, 2)` with the label of `(2, 1)`::

            sage: D = DiGraph( [(1, 2, 'B'), (2, 1, 'A'), (2, 3, None)] )
            sage: D.edges()
            [(1, 2, 'B'), (2, 1, 'A'), (2, 3, None)]
            sage: D.reverse_edge(2, 1, multiedges=False)
            sage: D.edges()
            [(1, 2, 'A'), (2, 3, None)]

        If input edge in digraph has weight/label, then the weight/label should
        be preserved in the output digraph.  User does not need to specify the
        weight/label when calling function::

            sage: D = DiGraph([[0, 1, 2], [1, 2, 1]], weighted=True)
            sage: D.reverse_edge(0, 1)
            sage: D.edges()
            [(1, 0, 2), (1, 2, 1)]
            sage: re = D.reverse_edge([1, 2], inplace=False)
            sage: re.edges()
            [(1, 0, 2), (2, 1, 1)]

        If ``self`` has multiple copies (parallel edges) of the input edge, only
        1 of the parallel edges is reversed::

            sage: D = DiGraph([(0, 1, '01'), (0, 1, '01'), (0, 1, 'cat'), (1, 2, '12')], weighted=True, multiedges=True)
            sage: re = D.reverse_edge([0, 1, '01'], inplace=False)
            sage: re.edges()
            [(0, 1, '01'), (0, 1, 'cat'), (1, 0, '01'), (1, 2, '12')]

        If ``self`` has multiple copies (parallel edges) of the input edge but
        with distinct labels and no input label is specified, only 1 of the
        parallel edges is reversed (the edge that is labeled by the first label
        on the list returned by :meth:`.edge_label`)::

            sage: D = DiGraph([(0, 1, 'A'), (0, 1, 'B'), (0, 1, 'mouse'), (0, 1, 'cat')], multiedges=true)
            sage: D.edge_label(0, 1)
            ['cat', 'mouse', 'B', 'A']
            sage: D.reverse_edge(0, 1)
            sage: D.edges()
            [(0, 1, 'A'), (0, 1, 'B'), (0, 1, 'mouse'), (1, 0, 'cat')]

        Finally, an exception is raised when Sage does not know how to choose
        between allowing multiple edges and losing some data::

            sage: D = DiGraph([(0, 1, 'A'), (1, 0, 'B')])
            sage: D.reverse_edge(0, 1)
            Traceback (most recent call last):
            ...
            ValueError: reversing the given edge is about to create two parallel
            edges but input digraph doesn't allow them - User needs to specify
            multiedges is True or False.

        The following syntax is supported, but note that you must use the
        ``label`` keyword::

            sage: D = DiGraph()
            sage: D.add_edge((1, 2), label='label')
            sage: D.edges()
            [(1, 2, 'label')]
            sage: D.reverse_edge((1, 2), label='label')
            sage: D.edges()
            [(2, 1, 'label')]
            sage: D.add_edge((1, 2), 'label')
            sage: D.edges(sort=False)
            [((1, 2), 'label', None), (2, 1, 'label')]
            sage: D.reverse_edge((1, 2), 'label')
            sage: D.edges(sort=False)
            [('label', (1, 2), None), (2, 1, 'label')]

        TESTS::

            sage: D = DiGraph([(0, 1, None)])
            sage: D.reverse_edge(0, 1, 'mylabel')
            Traceback (most recent call last):
            ...
            ValueError: input edge must exist in the digraph
        """
        # Assigns the expected values to u,v, and label depending on the input.
        if label is None:
            if v is None:
                try:
                    u, v, label = u
                except Exception:
                    try:
                        u, v = u
                    except Exception:
                        pass
        else:
            if v is None:
                try:
                    u, v = u
                except Exception:
                    pass

        if not self.has_edge(u,v,label):
            raise ValueError("input edge must exist in the digraph")

        tempG = self if inplace else copy(self)

        if label is None:
            if not tempG.allows_multiple_edges():
                label = tempG.edge_label(u, v)
            else:
                # If digraph has parallel edges for input edge, pick the first
                # from the labels on the list
                label = tempG.edge_label(u, v)[0]

        if ((not tempG.allows_multiple_edges()) and (tempG.has_edge(v, u))):
            # If user wants to force digraph to allow parallel edges
            if multiedges:
                tempG.allow_multiple_edges(True)
                tempG.delete_edge(u, v, label)
                tempG.add_edge(v, u, label)

            # If user does not want to force digraph to allow parallel edges, we
            # delete edge u to v and overwrite v,u with the label of u,v
            elif multiedges is False:
                tempG.delete_edge(u,v,label)
                tempG.set_edge_label(v,u,label)

            # User is supposed to specify multiedges True or False
            else:
                raise ValueError("reversing the given edge is about to "
                                 "create two parallel edges but input digraph "
                                 "doesn't allow them - User needs to specify "
                                 "multiedges is True or False.")
        else:
            tempG.delete_edge(u, v, label)
            tempG.add_edge(v, u, label)

        if not inplace:
            return tempG

    def reverse_edges(self, edges, inplace=True, multiedges=None):
        """
        Reverse a list of edges.

        INPUT:

        - ``edges`` -- a list of edges in the DiGraph.

        - ``inplace`` -- boolean (default: ``True``); if ``False``, a new
          digraph is created and returned as output, otherwise ``self`` is
          modified.

        - ``multiedges`` -- boolean (default: ``None``); if ``True``, input
          graph will be forced to allow parallel edges when necessary (for more
          information see the documentation of :meth:`~DiGraph.reverse_edge`)

        .. SEEALSO::

            :meth:`~DiGraph.reverse_edge` - Reverses a single edge.

        EXAMPLES:

        If ``inplace`` is ``True`` (default value), ``self`` is modified::

            sage: D = DiGraph({ 0: [1, 1, 3], 2: [3, 3], 4: [1, 5]}, multiedges=true)
            sage: D.reverse_edges([[0, 1], [0, 3]])
            sage: D.reverse_edges([(2, 3), (4, 5)])
            sage: D.edges()
            [(0, 1, None), (1, 0, None), (2, 3, None), (3, 0, None),
             (3, 2, None), (4, 1, None), (5, 4, None)]

        If ``inplace`` is ``False``, ``self`` is not modified and a new digraph
        is returned::

            sage: D = DiGraph([(0, 1, 'A'), (1, 0, 'B'), (1, 2, 'C')])
            sage: re = D.reverse_edges([(0, 1), (1, 2)],
            ....:                       inplace=False,
            ....:                       multiedges=True)
            sage: re.edges()
            [(1, 0, 'A'), (1, 0, 'B'), (2, 1, 'C')]
            sage: D.edges()
            [(0, 1, 'A'), (1, 0, 'B'), (1, 2, 'C')]
            sage: D.allows_multiple_edges()
            False
            sage: re.allows_multiple_edges()
            True

        If ``multiedges`` is ``True``, ``self`` will be forced to allow parallel
        edges when and only when it is necessary::

            sage: D = DiGraph([(1, 2, 'A'), (2, 1, 'A'), (2, 3, None)])
            sage: D.reverse_edges([(1, 2), (2, 3)], multiedges=True)
            sage: D.edges()
            [(2, 1, 'A'), (2, 1, 'A'), (3, 2, None)]
            sage: D.allows_multiple_edges()
            True

        Even if ``multiedges`` is ``True``, ``self`` will not be forced to allow
        parallel edges when it is not necessary::

            sage: D = DiGraph([(1, 2, 'A'), (2, 1, 'A'), (2, 3, None)])
            sage: D.reverse_edges([(2, 3)], multiedges=True)
            sage: D.edges()
            [(1, 2, 'A'), (2, 1, 'A'), (3, 2, None)]
            sage: D.allows_multiple_edges()
            False

        If ``multiedges`` is ``False``, ``self`` will not be forced to allow
        parallel edges and an edge will get deleted::

            sage: D = DiGraph([(1, 2), (2, 1)])
            sage: D.edges()
            [(1, 2, None), (2, 1, None)]
            sage: D.reverse_edges([(1, 2)], multiedges=False)
            sage: D.edges()
            [(2, 1, None)]

        If input edge in digraph has weight/label, then the weight/label should
        be preserved in the output digraph.  User does not need to specify the
        weight/label when calling function::

            sage: D = DiGraph([(0, 1, '01'), (1, 2, 1), (2, 3, '23')], weighted=True)
            sage: D.reverse_edges([(0, 1, '01'), (1, 2), (2, 3)])
            sage: D.edges()
            [(1, 0, '01'), (2, 1, 1), (3, 2, '23')]

        TESTS::

            sage: D = digraphs.Circuit(6)
            sage: D.reverse_edges(D.edges(), inplace=False).edges()
            [(0, 5, None), (1, 0, None), (2, 1, None),
             (3, 2, None), (4, 3, None), (5, 4, None)]

            sage: D = digraphs.Kautz(2, 3)
            sage: Dr = D.reverse_edges(D.edges(), inplace=False, multiedges=True)
            sage: Dr.edges() == D.reverse().edges()
            True
        """
        tempG = self if inplace else copy(self)
        for e in edges:
            tempG.reverse_edge(e,inplace=True,multiedges=multiedges)
        if not inplace:
            return tempG

    ### Paths and cycles iterators

    def _all_paths_iterator(self, vertex, ending_vertices=None,
                            simple=False, max_length=None, trivial=False):
        r"""
        Return an iterator over the paths of ``self`` starting with the
        given vertex.

        If ``self`` has multiple edges, a path will be yielded as many
        times as the product of the multiplicity of the edges along that path.

        INPUT:

        - ``vertex`` -- the starting vertex of the paths

        - ``ending_vertices`` -- iterable (default: ``None``); allowed ending
          vertices of the paths. If ``None``, then all vertices are allowed.

        - ``simple`` -- boolean (default: ``False``); if set to ``True``, then
          only simple paths are considered. Simple paths are paths in which no
          two arcs share a head or share a tail, i.e. every vertex in the path
          is entered at most once and exited at most once.

        - ``max_length`` -- non negative integer (default: ``None``); the
          maximum length of the enumerated paths. If set to ``None``, then all
          lengths are allowed.

        - ``trivial`` - boolean (default: ``False``); if set to ``True``, then
          the empty paths are also enumerated.

        OUTPUT:

            iterator

        EXAMPLES::

            sage: g = DiGraph({'a': ['a', 'b'], 'b': ['c'], 'c': ['d'], 'd': ['c']}, loops=True)
            sage: pi = g._all_paths_iterator('a')
            sage: for _ in range(5):   # py2
            ....:     print(next(pi))  # py2
            ['a', 'a']
            ['a', 'b']
            ['a', 'a', 'a']
            ['a', 'a', 'b']
            ['a', 'b', 'c']
            sage: pi = g._all_paths_iterator('a')
            sage: [len(next(pi)) - 1 for _ in range(5)]
            [1, 1, 2, 2, 2]

        ::

            sage: pi = g._all_paths_iterator('b')
            sage: for _ in range(5):
            ....:     print(next(pi))
            ['b', 'c']
            ['b', 'c', 'd']
            ['b', 'c', 'd', 'c']
            ['b', 'c', 'd', 'c', 'd']
            ['b', 'c', 'd', 'c', 'd', 'c']

        One may wish to enumerate simple paths, which are paths in which no two
        arcs share a head or share a tail, i.e. every vertex in the path is
        entered at most once and exited at most once. The result is always
        finite but may take a long time to compute::

            sage: pi = g._all_paths_iterator('a', simple=True)
            sage: sorted(pi)
            [['a', 'a'], ['a', 'b'], ['a', 'b', 'c'], ['a', 'b', 'c', 'd']]
            sage: pi = g._all_paths_iterator('d', simple=True)
            sage: sorted(pi)
            [['d', 'c'], ['d', 'c', 'd']]

        It is possible to specify the allowed ending vertices::

            sage: pi = g._all_paths_iterator('a', ending_vertices=['c'])
            sage: for _ in range(5):   # py2
            ....:     print(next(pi))  # py2
            ['a', 'b', 'c']
            ['a', 'a', 'b', 'c']
            ['a', 'a', 'a', 'b', 'c']
            ['a', 'b', 'c', 'd', 'c']
            ['a', 'a', 'a', 'a', 'b', 'c']
            sage: pi = g._all_paths_iterator('a', ending_vertices=['c'])
            sage: [len(next(pi)) - 1 for _ in range(5)]
            [2, 3, 4, 4, 5]
            sage: pi = g._all_paths_iterator('a', ending_vertices=['a', 'b'])
            sage: for _ in range(5):   # py2
            ....:     print(next(pi))  # py2
            ['a', 'a']
            ['a', 'b']
            ['a', 'a', 'a']
            ['a', 'a', 'b']
            ['a', 'a', 'a', 'a']
            sage: pi = g._all_paths_iterator('a', ending_vertices=['a', 'b'])
            sage: [len(next(pi)) - 1 for _ in range(5)]
            [1, 1, 2, 2, 3]

        One can bound the length of the paths::

            sage: pi = g._all_paths_iterator('d', max_length=3)
            sage: sorted(pi)
            [['d', 'c'], ['d', 'c', 'd'], ['d', 'c', 'd', 'c']]

        Or include the trivial empty path::

            sage: pi = g._all_paths_iterator('a', max_length=3, trivial=True)
            sage: sorted(list(pi), key=lambda x:(len(x), x))
            [['a'], ['a', 'a'], ['a', 'b'], ['a', 'a', 'a'], ['a', 'a', 'b'],
             ['a', 'b', 'c'], ['a', 'a', 'a', 'a'], ['a', 'a', 'a', 'b'],
             ['a', 'a', 'b', 'c'], ['a', 'b', 'c', 'd']]
            sage: pi = g._all_paths_iterator('a', max_length=3, trivial=True)
            sage: [len(p) - 1 for p in pi]
            [0, 1, 1, 2, 2, 2, 3, 3, 3, 3]
        """
        if ending_vertices is None:
            ending_vertices = self
        else:
            ending_vertices = frozenset(ending_vertices)
        if max_length is None:
            from sage.rings.infinity import Infinity
            max_length = Infinity
        if max_length < 1:
            return

        # Start with the empty path; we will try all extensions of it
        queue = []
        path = [vertex]

        if trivial and vertex in ending_vertices:
            yield path
        while True:
            # Build next generation of paths, one arc longer; max_length refers
            # to edges and not vertices, hence <= and not <
            if len(path) <= max_length:

                # We try all possible extensions
                if simple:
                    # We only keep simple extensions. An extension is simple iff
                    # the new vertex being entered has not previously occurred
                    # in the path, or has occurred but only been exited (i.e. is
                    # the first vertex in the path). In this latter case we must
                    # not exit the new vertex again, so we do not consider it
                    # for further extension, but just yield it immediately. See
                    # trac #12385.
                    frozen_path = frozenset(path)
                    for neighbor in self.neighbor_out_iterator(path[-1]):
                        if neighbor not in frozen_path:
<<<<<<< HEAD
                            queue.append(path + [neighbor])
=======
                            if self.has_multiple_edges():
                                for _ in range(len(self.edge_boundary([path[-1]], [neighbor]))):
                                    queue.append(path + [neighbor])    
                            else:
                                queue.append(path + [neighbor])
>>>>>>> a4070e19
                        elif ( neighbor == path[0] and
                               neighbor in ending_vertices ):
                            if self.has_multiple_edges():
                                for _ in range(len(self.edge_boundary([path[-1]], [neighbor]))):
                                    yield path + [neighbor]
                            else:
                                yield path + [neighbor]

                else:
                    # Non-simple paths requested: we add all of them
                    for neighbor in self.neighbor_out_iterator(path[-1]):
                        if self.has_multiple_edges():
                            for _ in range(len(self.edge_boundary([path[-1]], [neighbor]))):
                                queue.append(path + [neighbor])    
                        else:
                            queue.append(path + [neighbor])

            if not queue:
                break
            path = queue.pop(0)     # get the next path

            if path[-1] in ending_vertices:
                yield path      # yield good path


    def all_paths_iterator(self, starting_vertices=None, ending_vertices=None,
                           simple=False, max_length=None, trivial=False):
        r"""
        Return an iterator over the paths of ``self``.

        The paths are enumerated in increasing length order.

        If ``self`` has multiple edges, a path will be returned as many
        times as the product of the multiplicity of the edges along that path.

        INPUT:

        - ``starting_vertices`` -- iterable (default: ``None``); vertices from
          which the paths must start. If ``None``, then all vertices of the
          graph can be starting points.

        - ``ending_vertices`` -- iterable (default: ``None``); allowed ending
          vertices of the paths. If ``None``, then all vertices are allowed.

        - ``simple`` -- boolean (default: ``False``); if set to ``True``, then
          only simple paths are considered. Simple paths are paths in which no
          two arcs share a head or share a tail, i.e. every vertex in the path
          is entered at most once and exited at most once.

        - ``max_length`` -- non negative integer (default: ``None``); the
          maximum length of the enumerated paths. If set to ``None``, then all
          lengths are allowed.

        - ``trivial`` - boolean (default: ``False``); if set to ``True``, then
          the empty paths are also enumerated.

        OUTPUT:

            iterator

        AUTHOR:

            Alexandre Blondin Masse

        EXAMPLES::

            sage: g = DiGraph({'a': ['a', 'b'], 'b': ['c'], 'c': ['d'], 'd': ['c']}, loops=True)
            sage: pi = g.all_paths_iterator()
            sage: for _ in range(7):   # py2
            ....:     print(next(pi))  # py2
            ['a', 'a']
            ['a', 'b']
            ['b', 'c']
            ['c', 'd']
            ['d', 'c']
            ['a', 'a', 'a']
            ['a', 'a', 'b']
            sage: pi = g.all_paths_iterator()
            sage: [len(next(pi)) - 1 for _ in range(7)]
            [1, 1, 1, 1, 1, 2, 2]

        It is possible to precise the allowed starting and/or ending vertices::

            sage: pi = g.all_paths_iterator(starting_vertices=['a'])
            sage: for _ in range(5):   # py2
            ....:     print(next(pi))  # py2
            ['a', 'a']
            ['a', 'b']
            ['a', 'a', 'a']
            ['a', 'a', 'b']
            ['a', 'b', 'c']
            sage: pi = g.all_paths_iterator(starting_vertices=['a'])
            sage: [len(next(pi)) - 1 for _ in range(5)]
            [1, 1, 2, 2, 2]
            sage: pi = g.all_paths_iterator(starting_vertices=['a'], ending_vertices=['b'])
            sage: for _ in range(5):
            ....:     print(next(pi))
            ['a', 'b']
            ['a', 'a', 'b']
            ['a', 'a', 'a', 'b']
            ['a', 'a', 'a', 'a', 'b']
            ['a', 'a', 'a', 'a', 'a', 'b']

        One may prefer to enumerate only simple paths (see
        :meth:`all_simple_paths`)::

            sage: pi = g.all_paths_iterator(simple=True)
            sage: sorted(list(pi), key=lambda x:(len(x), x))
            [['a', 'a'], ['a', 'b'], ['b', 'c'], ['c', 'd'], ['d', 'c'],
             ['a', 'b', 'c'], ['b', 'c', 'd'], ['c', 'd', 'c'], ['d', 'c', 'd'],
             ['a', 'b', 'c', 'd']]
            sage: pi = g.all_paths_iterator(simple=True)
            sage: [len(p) - 1 for p in pi]
            [1, 1, 1, 1, 1, 2, 2, 2, 2, 3]

        Or simply bound the length of the enumerated paths::

            sage: pi = g.all_paths_iterator(starting_vertices=['a'], ending_vertices=['b', 'c'], max_length=6)
            sage: sorted(list(pi), key=lambda x:(len(x), x))
            [['a', 'b'], ['a', 'a', 'b'], ['a', 'b', 'c'], ['a', 'a', 'a', 'b'],
             ['a', 'a', 'b', 'c'], ['a', 'a', 'a', 'a', 'b'],
             ['a', 'a', 'a', 'b', 'c'], ['a', 'b', 'c', 'd', 'c'],
             ['a', 'a', 'a', 'a', 'a', 'b'], ['a', 'a', 'a', 'a', 'b', 'c'],
             ['a', 'a', 'b', 'c', 'd', 'c'],
             ['a', 'a', 'a', 'a', 'a', 'a', 'b'],
             ['a', 'a', 'a', 'a', 'a', 'b', 'c'],
             ['a', 'a', 'a', 'b', 'c', 'd', 'c'],
             ['a', 'b', 'c', 'd', 'c', 'd', 'c']]
            sage: pi = g.all_paths_iterator(starting_vertices=['a'], ending_vertices=['b', 'c'], max_length=6)
            sage: [len(p) - 1 for p in pi]
            [1, 2, 2, 3, 3, 4, 4, 4, 5, 5, 5, 6, 6, 6, 6]

        By default, empty paths are not enumerated, but it may be parametrized::

            sage: pi = g.all_paths_iterator(simple=True, trivial=True)
            sage: sorted(list(pi), key=lambda x:(len(x), x))
            [['a'], ['b'], ['c'], ['d'], ['a', 'a'], ['a', 'b'], ['b', 'c'],
             ['c', 'd'], ['d', 'c'], ['a', 'b', 'c'], ['b', 'c', 'd'],
             ['c', 'd', 'c'], ['d', 'c', 'd'], ['a', 'b', 'c', 'd']]
            sage: pi = g.all_paths_iterator(simple=True, trivial=True)
            sage: [len(p) - 1 for p in pi]
            [0, 0, 0, 0, 1, 1, 1, 1, 1, 2, 2, 2, 2, 3]
            sage: pi = g.all_paths_iterator(simple=True, trivial=False)
            sage: sorted(list(pi), key=lambda x:(len(x), x))
            [['a', 'a'], ['a', 'b'], ['b', 'c'], ['c', 'd'], ['d', 'c'],
             ['a', 'b', 'c'], ['b', 'c', 'd'], ['c', 'd', 'c'], ['d', 'c', 'd'],
             ['a', 'b', 'c', 'd']]
            sage: pi = g.all_paths_iterator(simple=True, trivial=False)
            sage: [len(p) - 1 for p in pi]
            [1, 1, 1, 1, 1, 2, 2, 2, 2, 3]
        """
        if starting_vertices is None:
            starting_vertices = self
        # We create one paths iterator per vertex
        # This is necessary if we want to iterate over paths
        # with increasing length
        vertex_iterators = {v: self._all_paths_iterator(v, ending_vertices=ending_vertices,
                                                            simple=simple, max_length=max_length,
                                                            trivial=trivial) for v in starting_vertices}
        paths = []
        for vi in vertex_iterators.values():
            try:
                path = next(vi)
                paths.append((len(path), path))
            except(StopIteration):
                pass
        # Since we always extract a shortest path, using a heap
        # can speed up the algorithm
        from heapq import heapify, heappop, heappush
        heapify(paths)
        while paths:
            # We choose the shortest available path
            _, shortest_path = heappop(paths)
            yield shortest_path
            # We update the path iterator to its next available path if it exists
            try:
                path = next(vertex_iterators[shortest_path[0]])
                heappush(paths, (len(path), path))
            except(StopIteration):
                pass

    def all_simple_paths(self, starting_vertices=None, ending_vertices=None,
                         max_length=None, trivial=False):
        r"""
        Return a list of all the simple paths of ``self`` starting with one of
        the given vertices.

        Simple paths are paths in which no two arcs share a head or share a
        tail, i.e. every vertex in the path is entered at most once and exited
        at most once.

        If ``self`` has multiple edges, a path will be returned as many
        times as the product of the multiplicity of the edges along that path.

        INPUT:

        - ``starting_vertices`` -- list (default: ``None``); vertices from which
          the paths must start. If ``None``, then all vertices of the graph can
          be starting points.

        - ``ending_vertices`` -- iterable (default: ``None``); allowed ending
          vertices of the paths. If ``None``, then all vertices are allowed.

        - ``max_length`` -- non negative integer (default: ``None``); the
          maximum length of the enumerated paths. If set to ``None``, then all
          lengths are allowed.

        - ``trivial`` - boolean (default: ``False``); if set to ``True``, then
          the empty paths are also enumerated.

        OUTPUT:

            list

        .. NOTE::

            Although the number of simple paths of a finite graph is always
            finite, computing all its paths may take a very long time.

        EXAMPLES::

            sage: g = DiGraph({'a': ['a', 'b'], 'b': ['c'], 'c': ['d'], 'd': ['c']}, loops=True)
            sage: g.all_simple_paths()
            [['a', 'a'], ['a', 'b'], ['b', 'c'], ['c', 'd'], ['d', 'c'],
             ['a', 'b', 'c'], ['b', 'c', 'd'], ['c', 'd', 'c'],
             ['d', 'c', 'd'], ['a', 'b', 'c', 'd']]

        One may compute all paths having specific starting and/or ending
        vertices::

            sage: g.all_simple_paths(starting_vertices=['a'])
            [['a', 'a'], ['a', 'b'], ['a', 'b', 'c'], ['a', 'b', 'c', 'd']]
            sage: g.all_simple_paths(starting_vertices=['a'], ending_vertices=['c'])
            [['a', 'b', 'c']]
            sage: g.all_simple_paths(starting_vertices=['a'], ending_vertices=['b', 'c'])
            [['a', 'b'], ['a', 'b', 'c']]

        It is also possible to bound the length of the paths::

            sage: g.all_simple_paths(max_length=2)
            [['a', 'a'], ['a', 'b'], ['b', 'c'], ['c', 'd'], ['d', 'c'],
             ['a', 'b', 'c'], ['b', 'c', 'd'], ['c', 'd', 'c'],
             ['d', 'c', 'd']]

        By default, empty paths are not enumerated, but this can be
        parametrized::

            sage: g.all_simple_paths(starting_vertices=['a'], trivial=True)
            [['a'], ['a', 'a'], ['a', 'b'], ['a', 'b', 'c'],
             ['a', 'b', 'c', 'd']]
            sage: g.all_simple_paths(starting_vertices=['a'], trivial=False)
            [['a', 'a'], ['a', 'b'], ['a', 'b', 'c'], ['a', 'b', 'c', 'd']]

        In Graphs with multieges, the paths will be returned multiple times
        depending on the multiplicity of the edges in the paths::

            sage: G = DiGraph([(0, 1), (0, 1), (1, 2), (1, 2)], multiedges=True)
            sage: G.all_simple_paths(starting_vertices=[0], ending_vertices=[2])
            [[0, 1, 2], [0, 1, 2], [0, 1, 2], [0, 1, 2]]

        TESTS:

        Distingusing between multiedged paths (see :trac:`27504`)::

            sage: eg = DiGraph(multiedges=True)
            sage: eg.add_edge(0,1,1)
            sage: eg.add_edge(0,2,3)
            sage: eg.add_edge(1,4,3)
            sage: eg.add_edge(2,3,5)
            sage: eg.add_edge(2,4,15)
            sage: eg.add_edge(2,4,12)
            sage: eg.add_edge(4,5,7)
            sage: eg.add_edge(4,5,8)
            sage: eg.add_edge(5,6,2)
            sage: eg.all_simple_paths(starting_vertices=[0],ending_vertices=[6])
            [[0, 1, 4, 5, 6],
             [0, 1, 4, 5, 6],
             [0, 2, 4, 5, 6],
             [0, 2, 4, 5, 6],
             [0, 2, 4, 5, 6],
             [0, 2, 4, 5, 6]]
        """
        return list(self.all_paths_iterator(starting_vertices=starting_vertices,
                                                ending_vertices=ending_vertices,
                                                simple=True, max_length=max_length,
                                                trivial=trivial))

    def _all_cycles_iterator_vertex(self, vertex, starting_vertices=None, simple=False,
                                    rooted=False, max_length=None, trivial=False,
                                    remove_acyclic_edges=True):
        r"""
        Return an iterator over the cycles of ``self`` starting with the given
        vertex.

        INPUT:

        - ``vertex`` -- the starting vertex of the cycle

        - ``starting_vertices`` -- iterable (default: ``None``); vertices from
          which the cycles must start. If ``None``, then all vertices of the
          graph can be starting points. This argument is necessary if ``rooted``
          is set to ``True``.

        - ``simple`` -- boolean (default: ``False``); if set to ``True``, then
          only simple cycles are considered. A cycle is simple if the only
          vertex occuring twice in it is the starting and ending one.

        - ``rooted`` -- boolean (default: ``False``); if set to False, then
          cycles differing only by their starting vertex are considered the same
          (e.g. ``['a', 'b', 'c', 'a']`` and ``['b', 'c', 'a',
          'b']``). Otherwise, all cycles are enumerated.

        - ``max_length`` -- non negative integer (default: ``None``); the
          maximum length of the enumerated paths. If set to ``None``, then all
          lengths are allowed.

        - ``trivial`` - boolean (default: ``False``); if set to ``True``, then
          the empty paths are also enumerated.

        - ``remove_acyclic_edges`` -- boolean (default: ``True``); whether
          acyclic edges must be removed from the graph.  Used to avoid
          recomputing it for each vertex

        OUTPUT:

            iterator

        EXAMPLES::

            sage: g = DiGraph({'a': ['a', 'b'], 'b': ['c'], 'c': ['d'], 'd': ['c']}, loops=True)
            sage: it = g._all_cycles_iterator_vertex('a', simple=False, max_length=None)
            sage: for i in range(5): print(next(it))
            ['a', 'a']
            ['a', 'a', 'a']
            ['a', 'a', 'a', 'a']
            ['a', 'a', 'a', 'a', 'a']
            ['a', 'a', 'a', 'a', 'a', 'a']
            sage: it = g._all_cycles_iterator_vertex('c', simple=False, max_length=None)
            sage: for i in range(5): print(next(it))
            ['c', 'd', 'c']
            ['c', 'd', 'c', 'd', 'c']
            ['c', 'd', 'c', 'd', 'c', 'd', 'c']
            ['c', 'd', 'c', 'd', 'c', 'd', 'c', 'd', 'c']
            ['c', 'd', 'c', 'd', 'c', 'd', 'c', 'd', 'c', 'd', 'c']

            sage: it = g._all_cycles_iterator_vertex('d', simple=False, max_length=None)
            sage: for i in range(5): print(next(it))
            ['d', 'c', 'd']
            ['d', 'c', 'd', 'c', 'd']
            ['d', 'c', 'd', 'c', 'd', 'c', 'd']
            ['d', 'c', 'd', 'c', 'd', 'c', 'd', 'c', 'd']
            ['d', 'c', 'd', 'c', 'd', 'c', 'd', 'c', 'd', 'c', 'd']

        It is possible to set a maximum length so that the number of cycles is
        finite::

            sage: it = g._all_cycles_iterator_vertex('d', simple=False, max_length=6)
            sage: list(it)
            [['d', 'c', 'd'], ['d', 'c', 'd', 'c', 'd'], ['d', 'c', 'd', 'c', 'd', 'c', 'd']]

        When ``simple`` is set to True, the number of cycles is finite since no vertex
        but the first one can occur more than once::

            sage: it = g._all_cycles_iterator_vertex('d', simple=True, max_length=None)
            sage: list(it)
            [['d', 'c', 'd']]

        By default, the empty cycle is not enumerated::

            sage: it = g._all_cycles_iterator_vertex('d', simple=True, trivial=True)
            sage: list(it)
            [['d'], ['d', 'c', 'd']]
        """
        if starting_vertices is None:
            starting_vertices = [vertex]
        # First enumerate the empty cycle
        if trivial:
            yield [vertex]
        # First we remove vertices and edges that are not part of any cycle
        if remove_acyclic_edges:
            sccs = self.strongly_connected_components()
            d = {}
            for id, component in enumerate(sccs):
                for v in component:
                    d[v] = id
            h = copy(self)
            h.delete_edges((u, v) for u, v in h.edge_iterator(labels=False) if d[u] != d[v])
        else:
            h = self
        queue = [[vertex]]
        if max_length is None:
            from sage.rings.infinity import Infinity
            max_length = Infinity
        while queue:
            path = queue.pop(0)
            # Checks if a cycle has been found
            if len(path) > 1 and path[0] == path[-1]:
                yield path
            # Makes sure that the current cycle is not too long
            # Also if a cycle has been encountered and only simple cycles are allowed,
            # Then it discards the current path
            if len(path) <= max_length and (not simple or path.count(path[-1]) == 1):
                for neighbor in h.neighbor_out_iterator(path[-1]):
                    # If cycles are not rooted, makes sure to keep only the minimum
                    # cycle according to the lexicographic order
                    if rooted or neighbor not in starting_vertices or path[0] <= neighbor:
                        queue.append(path + [neighbor])

    def all_cycles_iterator(self, starting_vertices=None, simple=False,
                            rooted=False, max_length=None, trivial=False):
        r"""
        Return an iterator over all the cycles of ``self`` starting with one of
        the given vertices.

        The cycles are enumerated in increasing length order.

        INPUT:

        - ``starting_vertices`` -- iterable (default: ``None``); vertices from
          which the cycles must start. If ``None``, then all vertices of the
          graph can be starting points. This argument is necessary if ``rooted``
          is set to ``True``.

        - ``simple`` -- boolean (default: ``False``); if set to ``True``, then
          only simple cycles are considered. A cycle is simple if the only
          vertex occuring twice in it is the starting and ending one.

        - ``rooted`` -- boolean (default: ``False``); if set to False, then
          cycles differing only by their starting vertex are considered the same
          (e.g. ``['a', 'b', 'c', 'a']`` and ``['b', 'c', 'a',
          'b']``). Otherwise, all cycles are enumerated.

        - ``max_length`` -- non negative integer (default: ``None``); the
          maximum length of the enumerated paths. If set to ``None``, then all
          lengths are allowed.

        - ``trivial`` - boolean (default: ``False``); if set to ``True``, then
          the empty paths are also enumerated.

        OUTPUT:

            iterator

        .. SEEALSO::

            - :meth:`all_simple_cycles`

        AUTHOR:

            Alexandre Blondin Masse

        EXAMPLES::

            sage: g = DiGraph({'a': ['a', 'b'], 'b': ['c'], 'c': ['d'], 'd': ['c']}, loops=True)
            sage: it = g.all_cycles_iterator()
            sage: for _ in range(7): print(next(it))
            ['a', 'a']
            ['a', 'a', 'a']
            ['c', 'd', 'c']
            ['a', 'a', 'a', 'a']
            ['a', 'a', 'a', 'a', 'a']
            ['c', 'd', 'c', 'd', 'c']
            ['a', 'a', 'a', 'a', 'a', 'a']

        There are no cycles in the empty graph and in acyclic graphs::

            sage: g = DiGraph()
            sage: it = g.all_cycles_iterator()
            sage: list(it)
            []
            sage: g = DiGraph({0:[1]})
            sage: it = g.all_cycles_iterator()
            sage: list(it)
            []

        It is possible to restrict the starting vertices of the cycles::

            sage: g = DiGraph({'a': ['a', 'b'], 'b': ['c'], 'c': ['d'], 'd': ['c']}, loops=True)
            sage: it = g.all_cycles_iterator(starting_vertices=['b', 'c'])
            sage: for _ in range(3): print(next(it))
            ['c', 'd', 'c']
            ['c', 'd', 'c', 'd', 'c']
            ['c', 'd', 'c', 'd', 'c', 'd', 'c']

        Also, one can bound the length of the cycles::

            sage: it = g.all_cycles_iterator(max_length=3)
            sage: list(it)
            [['a', 'a'], ['a', 'a', 'a'], ['c', 'd', 'c'],
             ['a', 'a', 'a', 'a']]

        By default, cycles differing only by their starting point are not all
        enumerated, but this may be parametrized::

            sage: it = g.all_cycles_iterator(max_length=3, rooted=False)
            sage: list(it)
            [['a', 'a'], ['a', 'a', 'a'], ['c', 'd', 'c'],
             ['a', 'a', 'a', 'a']]
            sage: it = g.all_cycles_iterator(max_length=3, rooted=True)
            sage: list(it)
            [['a', 'a'], ['a', 'a', 'a'], ['c', 'd', 'c'], ['d', 'c', 'd'],
             ['a', 'a', 'a', 'a']]

        One may prefer to enumerate simple cycles, i.e. cycles such that the only
        vertex occuring twice in it is the starting and ending one (see also
        :meth:`all_simple_cycles`)::

            sage: it = g.all_cycles_iterator(simple=True)
            sage: list(it)
            [['a', 'a'], ['c', 'd', 'c']]
            sage: g = digraphs.Circuit(4)
            sage: list(g.all_cycles_iterator(simple=True))
            [[0, 1, 2, 3, 0]]
        """
        if starting_vertices is None:
            starting_vertices = self
        # Since a cycle is always included in a given strongly connected
        # component, we may remove edges from the graph
        sccs = self.strongly_connected_components()
        d = {}
        for id, component in enumerate(sccs):
            for v in component:
                d[v] = id
        h = copy(self)
        h.delete_edges((u, v) for u, v in h.edge_iterator(labels=False) if d[u] != d[v])
        # We create one cycles iterator per vertex. This is necessary if we
        # want to iterate over cycles with increasing length.
        vertex_iterators = {v :h._all_cycles_iterator_vertex(v
                                        , starting_vertices=starting_vertices
                                        , simple=simple
                                        , rooted=rooted
                                        , max_length=max_length
                                        , trivial=trivial
                                        , remove_acyclic_edges=False
                                        ) for v in starting_vertices}
        cycles = []
        for vi in vertex_iterators.values():
            try:
                cycle = next(vi)
                cycles.append((len(cycle), cycle))
            except(StopIteration):
                pass
        # Since we always extract a shortest path, using a heap
        # can speed up the algorithm
        from heapq import heapify, heappop, heappush
        heapify(cycles)
        while cycles:
            # We choose the shortest available cycle
            _, shortest_cycle = heappop(cycles)
            yield shortest_cycle
            # We update the cycle iterator to its next available cycle if it
            # exists
            try:
                cycle = next(vertex_iterators[shortest_cycle[0]])
                heappush(cycles, (len(cycle), cycle))
            except(StopIteration):
                pass

    def all_simple_cycles(self, starting_vertices=None, rooted=False,
                          max_length=None, trivial=False):
        r"""
        Return a list of all simple cycles of ``self``.

        INPUT:

        - ``starting_vertices`` -- iterable (default: ``None``); vertices from
          which the cycles must start. If ``None``, then all vertices of the
          graph can be starting points. This argument is necessary if ``rooted``
          is set to ``True``.

        - ``rooted`` -- boolean (default: ``False``); if set to False, then
          cycles differing only by their starting vertex are considered the same
          (e.g. ``['a', 'b', 'c', 'a']`` and ``['b', 'c', 'a',
          'b']``). Otherwise, all cycles are enumerated.

        - ``max_length`` -- non negative integer (default: ``None``); the
          maximum length of the enumerated paths. If set to ``None``, then all
          lengths are allowed.

        - ``trivial`` - boolean (default: ``False``); if set to ``True``, then
          the empty paths are also enumerated.

        OUTPUT:

            list

        .. NOTE::

            Although the number of simple cycles of a finite graph is always
            finite, computing all its cycles may take a very long time.

        EXAMPLES::

            sage: g = DiGraph({'a': ['a', 'b'], 'b': ['c'], 'c': ['d'], 'd': ['c']}, loops=True)
            sage: g.all_simple_cycles()
            [['a', 'a'], ['c', 'd', 'c']]

        The directed version of the Petersen graph::

            sage: g = graphs.PetersenGraph().to_directed()
            sage: g.all_simple_cycles(max_length=4)
            [[0, 1, 0], [0, 4, 0], [0, 5, 0], [1, 2, 1], [1, 6, 1], [2, 3, 2],
             [2, 7, 2], [3, 8, 3], [3, 4, 3], [4, 9, 4], [5, 8, 5], [5, 7, 5],
             [6, 8, 6], [6, 9, 6], [7, 9, 7]]
            sage: g.all_simple_cycles(max_length=6)
            [[0, 1, 0], [0, 4, 0], [0, 5, 0], [1, 2, 1], [1, 6, 1], [2, 3, 2],
             [2, 7, 2], [3, 8, 3], [3, 4, 3], [4, 9, 4], [5, 8, 5], [5, 7, 5],
             [6, 8, 6], [6, 9, 6], [7, 9, 7], [0, 1, 2, 3, 4, 0],
             [0, 1, 2, 7, 5, 0], [0, 1, 6, 8, 5, 0], [0, 1, 6, 9, 4, 0],
             [0, 4, 9, 6, 1, 0], [0, 4, 9, 7, 5, 0], [0, 4, 3, 8, 5, 0],
             [0, 4, 3, 2, 1, 0], [0, 5, 8, 3, 4, 0], [0, 5, 8, 6, 1, 0],
             [0, 5, 7, 9, 4, 0], [0, 5, 7, 2, 1, 0], [1, 2, 3, 8, 6, 1],
             [1, 2, 7, 9, 6, 1], [1, 6, 8, 3, 2, 1], [1, 6, 9, 7, 2, 1],
             [2, 3, 8, 5, 7, 2], [2, 3, 4, 9, 7, 2], [2, 7, 9, 4, 3, 2],
             [2, 7, 5, 8, 3, 2], [3, 8, 6, 9, 4, 3], [3, 4, 9, 6, 8, 3],
             [5, 8, 6, 9, 7, 5], [5, 7, 9, 6, 8, 5], [0, 1, 2, 3, 8, 5, 0],
             [0, 1, 2, 7, 9, 4, 0], [0, 1, 6, 8, 3, 4, 0],
             [0, 1, 6, 9, 7, 5, 0], [0, 4, 9, 6, 8, 5, 0],
             [0, 4, 9, 7, 2, 1, 0], [0, 4, 3, 8, 6, 1, 0],
             [0, 4, 3, 2, 7, 5, 0], [0, 5, 8, 3, 2, 1, 0],
             [0, 5, 8, 6, 9, 4, 0], [0, 5, 7, 9, 6, 1, 0],
             [0, 5, 7, 2, 3, 4, 0], [1, 2, 3, 4, 9, 6, 1],
             [1, 2, 7, 5, 8, 6, 1], [1, 6, 8, 5, 7, 2, 1],
             [1, 6, 9, 4, 3, 2, 1], [2, 3, 8, 6, 9, 7, 2],
             [2, 7, 9, 6, 8, 3, 2], [3, 8, 5, 7, 9, 4, 3],
             [3, 4, 9, 7, 5, 8, 3]]

        The complete graph (without loops) on `4` vertices::

            sage: g = graphs.CompleteGraph(4).to_directed()
            sage: g.all_simple_cycles()
            [[0, 1, 0], [0, 2, 0], [0, 3, 0], [1, 2, 1], [1, 3, 1], [2, 3, 2],
             [0, 1, 2, 0], [0, 1, 3, 0], [0, 2, 1, 0], [0, 2, 3, 0],
             [0, 3, 1, 0], [0, 3, 2, 0], [1, 2, 3, 1], [1, 3, 2, 1],
             [0, 1, 2, 3, 0], [0, 1, 3, 2, 0], [0, 2, 1, 3, 0],
             [0, 2, 3, 1, 0], [0, 3, 1, 2, 0], [0, 3, 2, 1, 0]]

        If the graph contains a large number of cycles, one can bound the length
        of the cycles, or simply restrict the possible starting vertices of the
        cycles::

            sage: g = graphs.CompleteGraph(20).to_directed()
            sage: g.all_simple_cycles(max_length=2)
            [[0, 1, 0], [0, 2, 0], [0, 3, 0], [0, 4, 0], [0, 5, 0], [0, 6, 0],
             [0, 7, 0], [0, 8, 0], [0, 9, 0], [0, 10, 0], [0, 11, 0],
             [0, 12, 0], [0, 13, 0], [0, 14, 0], [0, 15, 0], [0, 16, 0],
             [0, 17, 0], [0, 18, 0], [0, 19, 0], [1, 2, 1], [1, 3, 1],
             [1, 4, 1], [1, 5, 1], [1, 6, 1], [1, 7, 1], [1, 8, 1], [1, 9, 1],
             [1, 10, 1], [1, 11, 1], [1, 12, 1], [1, 13, 1], [1, 14, 1],
             [1, 15, 1], [1, 16, 1], [1, 17, 1], [1, 18, 1], [1, 19, 1],
             [2, 3, 2], [2, 4, 2], [2, 5, 2], [2, 6, 2], [2, 7, 2], [2, 8, 2],
             [2, 9, 2], [2, 10, 2], [2, 11, 2], [2, 12, 2], [2, 13, 2],
             [2, 14, 2], [2, 15, 2], [2, 16, 2], [2, 17, 2], [2, 18, 2],
             [2, 19, 2], [3, 4, 3], [3, 5, 3], [3, 6, 3], [3, 7, 3], [3, 8, 3],
             [3, 9, 3], [3, 10, 3], [3, 11, 3], [3, 12, 3], [3, 13, 3],
             [3, 14, 3], [3, 15, 3], [3, 16, 3], [3, 17, 3], [3, 18, 3],
             [3, 19, 3], [4, 5, 4], [4, 6, 4], [4, 7, 4], [4, 8, 4], [4, 9, 4],
             [4, 10, 4], [4, 11, 4], [4, 12, 4], [4, 13, 4], [4, 14, 4],
             [4, 15, 4], [4, 16, 4], [4, 17, 4], [4, 18, 4], [4, 19, 4],
             [5, 6, 5], [5, 7, 5], [5, 8, 5], [5, 9, 5], [5, 10, 5],
             [5, 11, 5], [5, 12, 5], [5, 13, 5], [5, 14, 5], [5, 15, 5],
             [5, 16, 5], [5, 17, 5], [5, 18, 5], [5, 19, 5], [6, 7, 6],
             [6, 8, 6], [6, 9, 6], [6, 10, 6], [6, 11, 6], [6, 12, 6],
             [6, 13, 6], [6, 14, 6], [6, 15, 6], [6, 16, 6], [6, 17, 6],
             [6, 18, 6], [6, 19, 6], [7, 8, 7], [7, 9, 7], [7, 10, 7],
             [7, 11, 7], [7, 12, 7], [7, 13, 7], [7, 14, 7], [7, 15, 7],
             [7, 16, 7], [7, 17, 7], [7, 18, 7], [7, 19, 7], [8, 9, 8],
             [8, 10, 8], [8, 11, 8], [8, 12, 8], [8, 13, 8], [8, 14, 8],
             [8, 15, 8], [8, 16, 8], [8, 17, 8], [8, 18, 8], [8, 19, 8],
             [9, 10, 9], [9, 11, 9], [9, 12, 9], [9, 13, 9], [9, 14, 9],
             [9, 15, 9], [9, 16, 9], [9, 17, 9], [9, 18, 9], [9, 19, 9],
             [10, 11, 10], [10, 12, 10], [10, 13, 10], [10, 14, 10],
             [10, 15, 10], [10, 16, 10], [10, 17, 10], [10, 18, 10],
             [10, 19, 10], [11, 12, 11], [11, 13, 11], [11, 14, 11],
             [11, 15, 11], [11, 16, 11], [11, 17, 11], [11, 18, 11],
             [11, 19, 11], [12, 13, 12], [12, 14, 12], [12, 15, 12],
             [12, 16, 12], [12, 17, 12], [12, 18, 12], [12, 19, 12],
             [13, 14, 13], [13, 15, 13], [13, 16, 13], [13, 17, 13],
             [13, 18, 13], [13, 19, 13], [14, 15, 14], [14, 16, 14],
             [14, 17, 14], [14, 18, 14], [14, 19, 14], [15, 16, 15],
             [15, 17, 15], [15, 18, 15], [15, 19, 15], [16, 17, 16],
             [16, 18, 16], [16, 19, 16], [17, 18, 17], [17, 19, 17],
             [18, 19, 18]]
            sage: g = graphs.CompleteGraph(20).to_directed()
            sage: g.all_simple_cycles(max_length=2, starting_vertices=[0])
            [[0, 1, 0], [0, 2, 0], [0, 3, 0], [0, 4, 0], [0, 5, 0], [0, 6, 0],
             [0, 7, 0], [0, 8, 0], [0, 9, 0], [0, 10, 0], [0, 11, 0],
             [0, 12, 0], [0, 13, 0], [0, 14, 0], [0, 15, 0], [0, 16, 0],
             [0, 17, 0], [0, 18, 0], [0, 19, 0]]

        One may prefer to distinguish equivalent cycles having distinct starting
        vertices (compare the following examples)::

            sage: g = graphs.CompleteGraph(4).to_directed()
            sage: g.all_simple_cycles(max_length=2, rooted=False)
            [[0, 1, 0], [0, 2, 0], [0, 3, 0], [1, 2, 1], [1, 3, 1], [2, 3, 2]]
            sage: g.all_simple_cycles(max_length=2, rooted=True)
            [[0, 1, 0], [0, 2, 0], [0, 3, 0], [1, 0, 1], [1, 2, 1], [1, 3, 1],
             [2, 0, 2], [2, 1, 2], [2, 3, 2], [3, 0, 3], [3, 1, 3], [3, 2, 3]]
        """
        return list(self.all_cycles_iterator(starting_vertices=starting_vertices,
                                                 simple=True, rooted=rooted,
                                                 max_length=max_length, trivial=trivial))

    def path_semigroup(self):
        """
        The partial semigroup formed by the paths of this quiver.

        EXAMPLES::

            sage: Q = DiGraph({1: {2: ['a', 'c']}, 2: {3: ['b']}})
            sage: F = Q.path_semigroup(); F
            Partial semigroup formed by the directed paths of Multi-digraph on 3 vertices
            sage: list(F)
            [e_1, e_2, e_3, a, c, b, a*b, c*b]

        """
        from sage.quivers.path_semigroup import PathSemigroup
        return PathSemigroup(self)

    ### Directed Acyclic Graphs (DAGs)

    def topological_sort(self, implementation="default"):
        """
        Return a topological sort of the digraph if it is acyclic.

        If the digraph contains a directed cycle, a ``TypeError`` is raised. As
        topological sorts are not necessarily unique, different implementations
        may yield different results.

        A topological sort is an ordering of the vertices of the digraph such
        that each vertex comes before all of its successors. That is, if `u`
        comes before `v` in the sort, then there may be a directed path from `u`
        to `v`, but there will be no directed path from `v` to `u`.

        INPUT:

        - ``implementation`` -- string (default: ``"default"``); either use the
          default Cython implementation, or the default NetworkX library
          (``implementation = "NetworkX"``)

        .. SEEALSO::

            - :meth:`is_directed_acyclic` -- Tests whether a directed graph is
              acyclic (can also join a certificate -- a topological sort or a
              circuit in the graph).

        EXAMPLES::

            sage: D = DiGraph({0: [1, 2, 3], 4: [2, 5], 1: [8], 2: [7], 3: [7],
            ....:   5: [6, 7], 7: [8], 6: [9], 8: [10], 9: [10]})
            sage: D.plot(layout='circular').show()
            sage: D.topological_sort()
            [4, 5, 6, 9, 0, 1, 2, 3, 7, 8, 10]

        ::

            sage: D.add_edge(9, 7)
            sage: D.topological_sort()
            [4, 5, 6, 9, 0, 1, 2, 3, 7, 8, 10]

        Using the NetworkX implementation ::

            sage: list(D.topological_sort(implementation="NetworkX"))
            [4, 5, 6, 9, 0, 3, 2, 7, 1, 8, 10]

        ::

            sage: D.add_edge(7, 4)
            sage: D.topological_sort()
            Traceback (most recent call last):
            ...
            TypeError: digraph is not acyclic; there is no topological sort

        TESTS:

        A wrong value for the ``implementation`` keyword::

            sage: D.topological_sort(implementation = "cloud-reading")
            Traceback (most recent call last):
            ...
            ValueError: implementation must be set to one of "default" or "NetworkX"
        """
        if implementation == "default":
            b, ordering = self._backend.is_directed_acyclic(certificate = True)
            if b:
                return ordering
            else:
                raise TypeError('digraph is not acyclic; there is no topological sort')

        elif implementation == "NetworkX":
            import networkx
            S = networkx.topological_sort(self.networkx_graph(copy=False))
            if S is None:
                raise TypeError('digraph is not acyclic; there is no topological sort')
            else:
                return S

        else:
            raise ValueError("implementation must be set to one of \"default\" or \"NetworkX\"")

    def topological_sort_generator(self):
        """
        Return an iterator over all topological sorts of the digraph if
        it is acyclic.

        If the digraph contains a directed cycle, a ``TypeError`` is raised.

        A topological sort is an ordering of the vertices of the digraph such
        that each vertex comes before all of its successors. That is, if u comes
        before v in the sort, then there may be a directed path from u to v, but
        there will be no directed path from v to u. See also
        :meth:`topological_sort`.

        AUTHORS:

        - Mike Hansen - original implementation

        - Robert L. Miller: wrapping, documentation

        REFERENCE:

        - [1] Pruesse, Gara and Ruskey, Frank. Generating Linear
          Extensions Fast. SIAM J. Comput., Vol. 23 (1994), no. 2, pp.
          373-386.

        EXAMPLES::

            sage: D = DiGraph({0: [1, 2], 1: [3], 2: [3, 4]})
            sage: D.plot(layout='circular').show()
            sage: list(D.topological_sort_generator())
            [[0, 1, 2, 3, 4], [0, 2, 1, 3, 4], [0, 2, 1, 4, 3], [0, 2, 4, 1, 3], [0, 1, 2, 4, 3]]

        ::

            sage: for sort in D.topological_sort_generator():
            ....:     for u, v in D.edge_iterator(labels=False):
            ....:         if sort.index(u) > sort.index(v):
            ....:             print("this should never happen")
        """
        from sage.combinat.posets.posets import Poset
        return Poset(self).linear_extensions()

    ### Visualization

    def layout_acyclic(self, rankdir="up", **options):
        """
        Return a ranked layout so that all edges point upward.

        To this end, the heights of the vertices are set according to the level
        set decomposition of the graph (see :meth:`.level_sets`).

        This is achieved by calling ``graphviz`` and ``dot2tex`` if available
        (see :meth:`.layout_graphviz`), and using a spring layout with fixed
        vertical placement of the vertices otherwise (see
        :meth:`.layout_acyclic_dummy` and
        :meth:`~sage.graphs.generic_graph.GenericGraph.layout_ranked`).

        Non acyclic graphs are partially supported by ``graphviz``, which then
        chooses some edges to point down.

        INPUT:

        - ``rankdir`` -- string (default: ``'up'``); indicates which direction
          the edges should point toward among ``'up'``, ``'down'``, ``'left'``,
          or ``'right'``

        - ``**options`` -- passed down to
          :meth:`~sage.graphs.generic_graph.GenericGraph.layout_ranked` or
          :meth:`~sage.graphs.generic_graph.GenericGraph.layout_graphviz`

        EXAMPLES::

            sage: H = DiGraph({0: [1, 2], 1: [3], 2: [3], 3: [], 5: [1, 6], 6: [2, 3]})

        The actual layout computed depends on whether dot2tex and graphviz are
        installed, so we don't test its relative values::

            sage: H.layout_acyclic()
            {0: [..., ...], 1: [..., ...], 2: [..., ...], 3: [..., ...], 5: [..., ...], 6: [..., ...]}

            sage: H = DiGraph({0: [1]})
            sage: pos = H.layout_acyclic(rankdir='up')
            sage: pos[1][1] > pos[0][1] + .5
            True
            sage: pos = H.layout_acyclic(rankdir='down')
            sage: pos[1][1] < pos[0][1] - .5
            True
            sage: pos = H.layout_acyclic(rankdir='right')
            sage: pos[1][0] > pos[0][0] + .5
            True
            sage: pos = H.layout_acyclic(rankdir='left')
            sage: pos[1][0] < pos[0][0] - .5
            True

        """
        if have_dot2tex():
            return self.layout_graphviz(rankdir=rankdir, **options)
        else:
            return self.layout_acyclic_dummy(rankdir=rankdir, **options)

    def layout_acyclic_dummy(self, heights=None, rankdir='up', **options):
        """
        Return a ranked layout so that all edges point upward.

        To this end, the heights of the vertices are set according to the level
        set decomposition of the graph (see :meth:`level_sets`). This is
        achieved by a spring layout with fixed vertical placement of the
        vertices otherwise (see :meth:`layout_acyclic_dummy` and
        :meth:`~sage.graphs.generic_graph.GenericGraph.layout_ranked`).

        INPUT:

        - ``rankdir`` -- string (default: ``'up'``); indicates which direction
          the edges should point toward among ``'up'``, ``'down'``, ``'left'``,
          or ``'right'``

        - ``**options`` -- passed down to
          :meth:`~sage.graphs.generic_graph.GenericGraph.layout_ranked`

        EXAMPLES::

            sage: H = DiGraph({0: [1, 2], 1: [3], 2: [3], 3: [], 5: [1, 6], 6: [2, 3]})
            sage: H.layout_acyclic_dummy()
            {0: [1.00..., 0], 1: [1.00..., 1], 2: [1.51..., 2], 3: [1.50..., 3], 5: [2.01..., 0], 6: [2.00..., 1]}

            sage: H = DiGraph({0: [1]})
            sage: H.layout_acyclic_dummy(rankdir='up')
            {0: [0.5..., 0], 1: [0.5..., 1]}
            sage: H.layout_acyclic_dummy(rankdir='down')
            {0: [0.5..., 1], 1: [0.5..., 0]}
            sage: H.layout_acyclic_dummy(rankdir='left')
            {0: [1, 0.5...], 1: [0, 0.5...]}
            sage: H.layout_acyclic_dummy(rankdir='right')
            {0: [0, 0.5...], 1: [1, 0.5...]}
            sage: H = DiGraph({0: [1, 2], 1: [3], 2: [3], 3: [1], 5: [1, 6], 6: [2, 3]})
            sage: H.layout_acyclic_dummy()
            Traceback (most recent call last):
            ...
            ValueError: `self` should be an acyclic graph

        """
        if heights is None:
            if not self.is_directed_acyclic():
                raise ValueError("`self` should be an acyclic graph")
            levels = self.level_sets()
            levels = [sorted(z) for z in levels]
            if rankdir=='down' or rankdir=='left':
                levels.reverse()
            heights = {i: levels[i] for i in range(len(levels))}
        positions = self.layout_ranked(heights=heights, **options)
        if rankdir == 'left' or rankdir == 'right':
            for coordinates in positions.values():
                coordinates.reverse()
        return positions

    def level_sets(self):
        r"""
        Return the level set decomposition of the digraph.

        OUTPUT:

        - a list of non empty lists of vertices of this graph

        The level set decomposition of the digraph is a list `l` such that the
        level `l[i]` contains all the vertices having all their predecessors in
        the levels `l[j]` for `j < i`, and at least one in level `l[i-1]`
        (unless `i = 0`).

        The level decomposition contains exactly the vertices not occuring in
        any cycle of the graph. In particular, the graph is acyclic if and only
        if the decomposition forms a set partition of its vertices, and we
        recover the usual level set decomposition of the corresponding poset.

        EXAMPLES::

            sage: H = DiGraph({0: [1, 2], 1: [3], 2: [3], 3: [], 5: [1, 6], 6: [2, 3]})
            sage: H.level_sets()
            [[0, 5], [1, 6], [2], [3]]

            sage: H = DiGraph({0: [1, 2], 1: [3], 2: [3], 3: [1], 5: [1, 6], 6: [2, 3]})
            sage: H.level_sets()
            [[0, 5], [6], [2]]

        This routine is mostly used for Hasse diagrams of posets::

            sage: from sage.combinat.posets.hasse_diagram import HasseDiagram
            sage: H = HasseDiagram({0: [1, 2], 1: [3], 2: [3], 3: []})
            sage: [len(x) for x in H.level_sets()]
            [1, 2, 1]

        ::

            sage: from sage.combinat.posets.hasse_diagram import HasseDiagram
            sage: H = HasseDiagram({0: [1, 2], 1: [3], 2: [4], 3: [4]})
            sage: [len(x) for x in H.level_sets()]
            [1, 2, 1, 1]

        Complexity: `O(n+m)` in time and `O(n)` in memory (besides the storage
        of the graph itself), where `n` and `m` are respectively the number of
        vertices and edges (assuming that appending to a list is constant time,
        which it is not quite).
        """
        in_degrees = self.in_degree(labels=True)
        level = [x for x in in_degrees if not in_degrees[x]]
        Levels = []
        while level:
            Levels.append(level)
            new_level = []
            for x in level:
                for y in self.neighbor_out_iterator(x):
                    in_degrees[y] -= 1
                    if not in_degrees[y]:
                        new_level.append(y)
            level = new_level
        return Levels


    def immediate_dominators(self, r, reverse=False):
        r"""
        Return the immediate dominators of all vertices reachable from `r`.

        A flowgraph `G = (V, A, r)` is a digraph where every vertex in `V` is
        reachable from a distinguished root vertex `r\in V`. In such digraph, a
        vertex `w` dominates a vertex `v` if every path from `r` to `v` includes
        `w`. Let `dom(v)` be the set of the vertices that dominate `v`.
        Obviously, `r` and `v`, the trivial dominators of `v`, are in
        `dom(v)`. For `v \neq r`, the immediate dominator of `v`, denoted by
        `d(v)`, is the unique vertex `w \neq v` that dominates `v` and is
        dominated by all the vertices in `dom(v)\setminus\{v\}`. The (immediate)
        dominator tree is a directed tree (or arborescence) rooted at `r` that
        is formed by the arcs `\{ (d(v), v)\mid v\in V\setminus\{r\}\}`.  See
        [Ge2005]_ for more details.

        This method implements the algorithm proposed in [CHK2001]_ which
        performs very well in practice, although its worst case time complexity
        is in `O(n^2)`.

        INPUT:

        - ``r`` -- a vertex of the digraph, the root of the immediate dominators
          tree

        - ``reverse`` -- boolean (default: ``False``); when set to ``True``, we
          consider the reversed digraph in which out-neighbors become the
          in-neighbors and vice-versa. This option is available only if the
          backend of the digraph is :mod:`~SparseGraphBackend`.

        OUTPUT: The (immediate) dominator tree rooted at `r`, encoded as a
        predecessor dictionary.

        EXAMPLES:

        The output encodes a tree rooted at `r`::

            sage: D = digraphs.Complete(4) * 2
            sage: D.add_edges([(0, 4), (7, 3)])
            sage: d = D.immediate_dominators(0)
            doctest:...: DeprecationWarning: immediate_dominators is now deprecated. Please use method dominator_tree instead.
            See https://trac.sagemath.org/25030 for details.
            sage: T = DiGraph([(d[u], u) for u in d if u != d[u]])
            sage: Graph(T).is_tree()
            True
            sage: all(T.in_degree(u) <= 1 for u in T)
            True

        In a strongly connected digraph, the result depends on the root::

            sage: D = digraphs.Circuit(5)
            sage: D.immediate_dominators(0)
            {0: 0, 1: 0, 2: 1, 3: 2, 4: 3}
            sage: D.immediate_dominators(1)
            {0: 4, 1: 1, 2: 1, 3: 2, 4: 3}

        The (immediate) dominator tree contains only reachable vertices::

            sage: P = digraphs.Path(5)
            sage: P.immediate_dominators(0)
            {0: 0, 1: 0, 2: 1, 3: 2, 4: 3}
            sage: P.immediate_dominators(3)
            {3: 3, 4: 3}

        Immediate dominators in the reverse digraph::

            sage: D = digraphs.Complete(5)+digraphs.Complete(4)
            sage: D.add_edges([(0, 5), (1, 6), (7, 2)])
            sage: idom = D.immediate_dominators(0, reverse=True)
            sage: idom
            {0: 0, 1: 0, 2: 0, 3: 0, 4: 0, 5: 7, 6: 7, 7: 2, 8: 7}
            sage: D_reverse = D.reverse()
            sage: D_reverse.immediate_dominators(0) == idom
            True

        .. SEEALSO::

            - :wikipedia:`Dominator_(graph_theory)`
            - :meth:`~DiGraph.strong_articulation_points`
            - :meth:`~DiGraph.strongly_connected_components`

        TESTS:

        When `r` is not in the digraph::

            sage: DiGraph().immediate_dominators(0)
            Traceback (most recent call last):
            ...
            ValueError: the given root must be in the digraph

        The reverse option is available only when the backend of the digraph is
        :mod:`~SparseGraphBackend`::

            sage: H = DiGraph(D.edges(), data_structure='static_sparse')
            sage: H.immediate_dominators(0, reverse=True)
            Traceback (most recent call last):
            ...
            ValueError: the reverse option is not available for this digraph

        Comparison with the NetworkX method::

            sage: import networkx
            sage: D = digraphs.RandomDirectedGNP(20, 0.1)
            sage: d = D.immediate_dominators(0)
            sage: dx = networkx.immediate_dominators(D.networkx_graph(), 0)
            sage: all(d[i] == dx[i] for i in d) and all(d[i] == dx[i] for i in dx)
            True
        """
        deprecation(25030, "immediate_dominators is now deprecated."
                           " Please use method dominator_tree instead.")
        if r not in self:
            raise ValueError("the given root must be in the digraph")

        idom = {r: r}
        n = self.order()
        if reverse:
            from sage.graphs.base.sparse_graph import SparseGraphBackend
            if isinstance(self._backend, SparseGraphBackend):
                pre_order = list(self._backend.depth_first_search(r, reverse=True))
                number = {u: n-i for i, u in enumerate(pre_order)}
                neighbor_iterator = self.neighbor_out_iterator
            else:
                raise ValueError("the reverse option is not available for this digraph")
        else:
            pre_order = list(self.depth_first_search(r))
            number = {u: n-i for i, u in enumerate(pre_order)}
            neighbor_iterator = self.neighbor_in_iterator
        pre_order.pop(0)

        def intersect(u, v):
            while u != v:
                while number[u] < number[v]:
                    u = idom[u]
                while number[u] > number[v]:
                    v = idom[v]
            return u

        changed = True
        while changed:
            changed = False
            for u in pre_order:
                pred = [v for v in neighbor_iterator(u) if v in idom]
                if not pred:
                    continue
                else:
                    new_idom = pred[0]
                    for v in pred[1:]:
                        new_idom = intersect(new_idom, v)
                if not u in idom or idom[u] != new_idom:
                    idom[u] = new_idom
                    changed = True

        return idom


    def is_aperiodic(self):
        r"""
        Return whether the current ``DiGraph`` is aperiodic.

        A directed graph is aperiodic if there is no integer `k > 1` that
        divides the length of every cycle in the graph. See the
        :wikipedia:`Aperiodic_graph` for more information.

        EXAMPLES:

        The following graph has period ``2``, so it is not aperiodic::

            sage: g = DiGraph({0: [1], 1: [0]})
            sage: g.is_aperiodic()
            False

        The following graph has a cycle of length 2 and a cycle of length 3,
        so it is aperiodic::

            sage: g = DiGraph({0: [1, 4], 1: [2], 2: [0], 4: [0]})
            sage: g.is_aperiodic()
            True

        .. SEEALSO::

            :meth:`period`
        """
        return self.period() == 1

    def period(self):
        r"""
        Return the period of the current ``DiGraph``.

        The period of a directed graph is the largest integer that divides the
        length of every cycle in the graph. See the :wikipedia:`Aperiodic_graph`
        for more information.

        EXAMPLES:

        The following graph has period ``2``::

            sage: g = DiGraph({0: [1], 1: [0]})
            sage: g.period()
            2

        The following graph has a cycle of length 2 and a cycle of length 3,
        so it has period ``1``::

            sage: g = DiGraph({0: [1, 4], 1: [2], 2: [0], 4: [0]})
            sage: g.period()
            1

        Here is an example of computing the period of a digraph which is not
        strongly connected. By definition, it is the :func:`gcd` of the periods
        of its strongly connected components::

            sage: g = DiGraph({-1: [-2], -2: [-3], -3: [-1],
            ....:     1: [2], 2: [1]})
            sage: g.period()
            1
            sage: sorted([s.period() for s
            ....:         in g.strongly_connected_components_subgraphs()])
            [2, 3]

        ALGORITHM:

        See the networkX implementation of ``is_aperiodic``, that is based on
        breadth first search.

        .. SEEALSO::

            :meth:`is_aperiodic`
        """
        from sage.arith.all import gcd

        g = 0

        for component in self.strongly_connected_components():
            levels = {s: None for s in component}
            vertices_in_scc = levels # considers level as a set
            s = component[0]
            levels[s] = 0
            this_level = [s]
            l = 1
            while this_level:
                next_level = []
                for u in this_level:
                    # we have levels[u] == l - 1
                    for v in self.neighbor_out_iterator(u):
                        # ignore edges leaving the component
                        if v not in vertices_in_scc:
                            continue
                        level_v = levels[v]
                        if level_v is not None: # Non-Tree Edge
                            g = gcd(g, l - level_v)
                            if g == 1:
                                return 1
                        else: # Tree Edge
                            next_level.append(v)
                            levels[v] = l
                this_level = next_level
                l += 1

        return g

    def flow_polytope(self, edges=None, ends=None):
        r"""
        Return the flow polytope of a digraph.

        The flow polytope of a directed graph is the polytope consisting of all
        nonnegative flows on the graph with a given set `S` of sources and a
        given set `T` of sinks.

        A *flow* on a directed graph `G` with a given set `S` of sources and a
        given set `T` of sinks means an assignment of a nonnegative real to each
        edge of `G` such that the flow is conserved in each vertex outside of
        `S` and `T`, and there is a unit of flow entering each vertex in `S` and
        a unit of flow leaving each vertex in `T`. These flows clearly form a
        polytope in the space of all assignments of reals to the edges of `G`.

        The polytope is empty unless the sets `S` and `T` are equinumerous.

        By default, `S` is taken to be the set of all sources (i.e., vertices of
        indegree `0`) of `G`, and `T` is taken to be the set of all sinks (i.e.,
        vertices of outdegree `0`) of `G`. If a different choice of `S` and `T`
        is desired, it can be specified using the optional ``ends`` parameter.

        The polytope is returned as a polytope in `\RR^m`, where `m` is the
        number of edges of the digraph ``self``. The `k`-th coordinate of a
        point in the polytope is the real assigned to the `k`-th edge of
        ``self``. The order of the edges is the one returned by
        ``self.edges()``. If a different order is desired, it can be specified
        using the optional ``edges`` parameter.

        The faces and volume of these polytopes are of interest. Examples of
        these polytopes are the Chan-Robbins-Yuen polytope and the
        Pitman-Stanley polytope [PitSta]_.

        INPUT:

        - ``edges`` -- (optional, default: ``self.edges()``) a list or tuple of
          all edges of ``self`` (each only once). This determines which
          coordinate of a point in the polytope will correspond to which edge of
          ``self``. It is also possible to specify a list which contains not all
          edges of ``self``; this results in a polytope corresponding to the
          flows which are `0` on all remaining edges. Notice that the edges
          entered here must be in the precisely same format as outputted by
          ``self.edges()``; so, if ``self.edges()`` outputs an edge in the form
          ``(1, 3, None)``, then ``(1, 3)`` will not do!

        - ``ends`` -- (optional, default: ``(self.sources(), self.sinks())``) a
          pair `(S, T)` of an iterable `S` and an iterable `T`.

        .. NOTE::

            Flow polytopes can also be built through the ``polytopes.<tab>``
            object::

                sage: polytopes.flow_polytope(digraphs.Path(5))
                A 0-dimensional polyhedron in QQ^4 defined as the convex hull of 1 vertex

        EXAMPLES:

        A commutative square::

            sage: G = DiGraph({1: [2, 3], 2: [4], 3: [4]})
            sage: fl = G.flow_polytope(); fl
            A 1-dimensional polyhedron in QQ^4 defined as the convex hull
            of 2 vertices
            sage: fl.vertices()
            (A vertex at (0, 1, 0, 1), A vertex at (1, 0, 1, 0))

        Using a different order for the edges of the graph::

            sage: fl = G.flow_polytope(edges=G.edges(key=lambda x: x[0] - x[1])); fl
            A 1-dimensional polyhedron in QQ^4 defined as the convex hull of 2 vertices
            sage: fl.vertices()
            (A vertex at (0, 1, 1, 0), A vertex at (1, 0, 0, 1))

        A tournament on 4 vertices::

            sage: H = digraphs.TransitiveTournament(4)
            sage: fl = H.flow_polytope(); fl
            A 3-dimensional polyhedron in QQ^6 defined as the convex hull
            of 4 vertices
            sage: fl.vertices()
            (A vertex at (0, 0, 1, 0, 0, 0),
             A vertex at (0, 1, 0, 0, 0, 1),
             A vertex at (1, 0, 0, 0, 1, 0),
             A vertex at (1, 0, 0, 1, 0, 1))

        Restricting to a subset of the edges::

            sage: fl = H.flow_polytope(edges=[(0, 1, None), (1, 2, None),
            ....:                             (2, 3, None), (0, 3, None)])
            sage: fl
            A 1-dimensional polyhedron in QQ^4 defined as the convex hull
            of 2 vertices
            sage: fl.vertices()
            (A vertex at (0, 0, 0, 1), A vertex at (1, 1, 1, 0))

        Using a different choice of sources and sinks::

            sage: fl = H.flow_polytope(ends=([1], [3])); fl
            A 1-dimensional polyhedron in QQ^6 defined as the convex hull
            of 2 vertices
            sage: fl.vertices()
            (A vertex at (0, 0, 0, 1, 0, 1), A vertex at (0, 0, 0, 0, 1, 0))
            sage: fl = H.flow_polytope(ends=([0, 1], [3])); fl
            The empty polyhedron in QQ^6
            sage: fl = H.flow_polytope(ends=([3], [0])); fl
            The empty polyhedron in QQ^6
            sage: fl = H.flow_polytope(ends=([0, 1], [2, 3])); fl
            A 3-dimensional polyhedron in QQ^6 defined as the convex hull
            of 5 vertices
            sage: fl.vertices()
            (A vertex at (0, 0, 1, 1, 0, 0),
             A vertex at (0, 1, 0, 0, 1, 0),
             A vertex at (1, 0, 0, 2, 0, 1),
             A vertex at (1, 0, 0, 1, 1, 0),
             A vertex at (0, 1, 0, 1, 0, 1))
            sage: fl = H.flow_polytope(edges=[(0, 1, None), (1, 2, None),
            ....:                             (2, 3, None), (0, 2, None),
            ....:                             (1, 3, None)],
            ....:                      ends=([0, 1], [2, 3])); fl
            A 2-dimensional polyhedron in QQ^5 defined as the convex hull
            of 4 vertices
            sage: fl.vertices()
            (A vertex at (0, 0, 0, 1, 1),
             A vertex at (1, 2, 1, 0, 0),
             A vertex at (1, 1, 0, 0, 1),
             A vertex at (0, 1, 1, 1, 0))

        A digraph with one source and two sinks::

            sage: Y = DiGraph({1: [2], 2: [3, 4]})
            sage: Y.flow_polytope()
            The empty polyhedron in QQ^3

        A digraph with one vertex and no edge::

            sage: Z = DiGraph({1: []})
            sage: Z.flow_polytope()
            A 0-dimensional polyhedron in QQ^0 defined as the convex hull
            of 1 vertex

        REFERENCES:

        .. [PitSta] Jim Pitman, Richard Stanley, "A polytope related to
           empirical distributions, plane trees, parking functions, and
           the associahedron", :arxiv:`math/9908029`
        """
        from sage.geometry.polyhedron.constructor import Polyhedron
        if edges is None:
            edges = self.edges(sort=False)
        ineqs = [[0] + [Integer(j == u) for j in edges]
                 for u in edges]

        eqs = []
        for u in self:
            ins = set(self.incoming_edge_iterator(u))
            outs = set(self.outgoing_edge_iterator(u))
            eq = [Integer(j in ins) - Integer(j in outs) for j in edges]

            const = 0
            if ends is None:
                if not ins:  # sources (indegree 0)
                    const += 1
                if not outs:  # sinks (outdegree 0)
                    const -= 1
            else:
                if u in ends[0]:  # chosen sources
                    const += 1
                if u in ends[1]:  # chosen sinks
                    const -= 1

            eq = [const] + eq
            eqs.append(eq)

        return Polyhedron(ieqs=ineqs, eqns=eqs)

    def is_tournament(self):
        r"""
        Check whether the digraph is a tournament.

        A tournament is a digraph in which each pair of distinct vertices is
        connected by a single arc.

        EXAMPLES::

            sage: g = digraphs.RandomTournament(6)
            sage: g.is_tournament()
            True
            sage: u,v = next(g.edge_iterator(labels=False))
            sage: g.add_edge(v, u)
            sage: g.is_tournament()
            False
            sage: g.add_edges([(u, v), (v, u)])
            sage: g.is_tournament()
            False

        .. SEEALSO::

            - :wikipedia:`Tournament_(graph_theory)`
            - :meth:`~sage.graphs.digraph_generators.DiGraphGenerators.RandomTournament`
            - :meth:`~sage.graphs.digraph_generators.DiGraphGenerators.TransitiveTournament`
        """
        self._scream_if_not_simple()

        if self.size() != self.order() * (self.order() - 1) // 2:
            return False

        import itertools
        return not any(self.has_edge(u, v) == self.has_edge(v, u)
                           for u,v in itertools.combinations(self, 2))

    # Aliases to functions defined in other modules
    from sage.graphs.comparability import is_transitive
    from sage.graphs.base.static_sparse_graph import tarjan_strongly_connected_components as strongly_connected_components
    from sage.graphs.connectivity import is_strongly_connected
    from sage.graphs.connectivity import strongly_connected_components_digraph
    from sage.graphs.connectivity import strongly_connected_components_subgraphs
    from sage.graphs.connectivity import strongly_connected_component_containing_vertex
    from sage.graphs.connectivity import strong_articulation_points<|MERGE_RESOLUTION|>--- conflicted
+++ resolved
@@ -2220,15 +2220,7 @@
                     frozen_path = frozenset(path)
                     for neighbor in self.neighbor_out_iterator(path[-1]):
                         if neighbor not in frozen_path:
-<<<<<<< HEAD
                             queue.append(path + [neighbor])
-=======
-                            if self.has_multiple_edges():
-                                for _ in range(len(self.edge_boundary([path[-1]], [neighbor]))):
-                                    queue.append(path + [neighbor])    
-                            else:
-                                queue.append(path + [neighbor])
->>>>>>> a4070e19
                         elif ( neighbor == path[0] and
                                neighbor in ending_vertices ):
                             if self.has_multiple_edges():
