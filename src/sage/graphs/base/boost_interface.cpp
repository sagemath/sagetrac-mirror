#ifndef BOOSTGRAPH
#define BOOSTGRAPH
#include <boost/graph/adjacency_list.hpp>
#include <boost/graph/edge_connectivity.hpp>
#include <boost/graph/exterior_property.hpp>
#include <boost/graph/clustering_coefficient.hpp>
<<<<<<< HEAD
=======
#include <boost/graph/dominator_tree.hpp>
>>>>>>> 8ff27a9f

#include <iostream>

using namespace std;
using namespace boost;

typedef int v_index;
typedef long e_index;

// This struct is the output of the edge connectivity Boost algorithm.
typedef struct {
    v_index ec; // The edge connectivity
    vector<v_index> edges; // The edges in a minimum cut, stored as a list of
                       // nodes. For instance, if the minimum cut is
                       // {(1,2),(3,4)}, the output vector will be (1,2,3,4).
} result_ec;


// This struct is the output of the clustering coefficient Boost algorithm.
typedef struct {
    double average_clustering_coefficient; // The average clustering coefficient
    vector<double> clust_of_v;             // The clustering coefficient of each node.
} result_cc;

template <class OutEdgeListS, // How neighbors are stored
          class VertexListS,  // How vertices are stored
          class DirectedS,    // The kind of graph (undirectedS, directedS, or bidirectionalS)
          class EdgeListS>    // How the list of edges is stored
class BoostGraph
/*
 * This generic class wraps a Boost graph, in order to make it Cython-friendly.
 *
 * In particular, it allows to "keep together" the Boost graph and the vector
 * *vertices: these two variables are generic, and Cython is not able to deal
 * with them properly, since it does not support generic classes.
 *
 * Vertices are numbers from 0 to n-1, where n is the total number of vertices:
 * this class takes care of the relation between number i and the corresponding
 * Boost vertex descriptor (which might be any object, depending on the value of
 * VertexListS). In particular, (*vertices)[i] contains the Boost vertex
 * corresponding to number i, while to transform a Boost vertex v into a number
 * we use vertex properties, and the syntax is (*graph)[v].
*/
{
    typedef typename boost::adjacency_list<OutEdgeListS, VertexListS, DirectedS,
    property<vertex_index_t, v_index>, no_property, no_property, EdgeListS> adjacency_list;
    typedef typename boost::graph_traits<adjacency_list>::vertex_descriptor vertex_descriptor;
    typedef typename boost::graph_traits<adjacency_list>::edge_descriptor edge_descriptor;
    typedef typename std::vector<edge_descriptor> edge_container;
    typedef typename boost::property_map<adjacency_list, boost::vertex_index_t>::type vertex_to_int_map;

public:
    adjacency_list *graph;
    vector<vertex_descriptor> *vertices;
    vertex_to_int_map index;

    BoostGraph() {
        graph = new adjacency_list();
        vertices = new vector<vertex_descriptor>();
    }

    ~BoostGraph() {
        delete graph;
        delete vertices;
    }

    v_index num_verts() {
        return num_vertices(*graph);
    }

    e_index num_edges() {
        return boost::num_edges(*graph);
    }

    void add_vertex() {
        (*vertices).push_back(boost::add_vertex((*vertices).size(), *graph));
    }

    void add_edge(v_index u, v_index v) {
        boost::add_edge((*vertices)[u], (*vertices)[v], *graph);
    }

    result_ec edge_connectivity() {
        result_ec to_return;
        edge_container disconnecting_set;
        back_insert_iterator<edge_container> inserter(disconnecting_set);
        to_return.ec = boost::edge_connectivity(*graph, inserter);

        for (v_index i = 0; i < disconnecting_set.size(); i++) {
            edge_descriptor edge = disconnecting_set[i];
            to_return.edges.push_back(index[boost::source(edge, *graph)]);
            to_return.edges.push_back(index[boost::target(edge, *graph)]);
        }
        return to_return;
    }

<<<<<<< HEAD
    double clustering_coeff(int v) {
=======
    double clustering_coeff(v_index v) {
>>>>>>> 8ff27a9f
        return clustering_coefficient(*graph, (*vertices)[v]);
    }

    result_cc clustering_coeff_all() {
        result_cc to_return;
<<<<<<< HEAD

        typedef typename exterior_vertex_property<adjacency_list, double>::container_type ClusteringContainer;
        typedef typename exterior_vertex_property<adjacency_list, double>::map_type ClusteringMap;

        ClusteringContainer coefs(num_vertices(*graph));
        ClusteringMap cm(coefs, *graph);

        to_return.average_clustering_coefficient = all_clustering_coefficients(*graph, cm);
        for (unsigned i = 0; i < num_verts(); i++) {
            to_return.clust_of_v.push_back(cm[(*graph)[i]]);
        }

        return to_return;
=======
        to_return.clust_of_v.resize(num_verts());
        to_return.average_clustering_coefficient = all_clustering_coefficients(*graph,
                        make_iterator_property_map(to_return.clust_of_v.begin(), index));
        return to_return;
    }

    vector<v_index> dominator_tree(v_index v) {
        vector<v_index> fathers(num_verts());
        vector<vertex_descriptor> fathers_descr(num_verts(),
                    boost::graph_traits<adjacency_list>::null_vertex());

        lengauer_tarjan_dominator_tree(*graph, (*vertices)[v],
                                       make_iterator_property_map(
                                           fathers_descr.begin(), index));

        for (v_index i = 0; i < num_verts(); i++) {
            vertex_descriptor v = fathers_descr[i];
            if (v == boost::graph_traits<adjacency_list>::null_vertex()) {
                fathers[i] = -1;
            } else {
                fathers[i] = index[v];
            }
        }
        return fathers;
>>>>>>> 8ff27a9f
    }
};



#endif // BOOSTGRAPH<|MERGE_RESOLUTION|>--- conflicted
+++ resolved
@@ -4,10 +4,7 @@
 #include <boost/graph/edge_connectivity.hpp>
 #include <boost/graph/exterior_property.hpp>
 #include <boost/graph/clustering_coefficient.hpp>
-<<<<<<< HEAD
-=======
 #include <boost/graph/dominator_tree.hpp>
->>>>>>> 8ff27a9f
 
 #include <iostream>
 
@@ -104,31 +101,12 @@
         return to_return;
     }
 
-<<<<<<< HEAD
-    double clustering_coeff(int v) {
-=======
     double clustering_coeff(v_index v) {
->>>>>>> 8ff27a9f
         return clustering_coefficient(*graph, (*vertices)[v]);
     }
 
     result_cc clustering_coeff_all() {
         result_cc to_return;
-<<<<<<< HEAD
-
-        typedef typename exterior_vertex_property<adjacency_list, double>::container_type ClusteringContainer;
-        typedef typename exterior_vertex_property<adjacency_list, double>::map_type ClusteringMap;
-
-        ClusteringContainer coefs(num_vertices(*graph));
-        ClusteringMap cm(coefs, *graph);
-
-        to_return.average_clustering_coefficient = all_clustering_coefficients(*graph, cm);
-        for (unsigned i = 0; i < num_verts(); i++) {
-            to_return.clust_of_v.push_back(cm[(*graph)[i]]);
-        }
-
-        return to_return;
-=======
         to_return.clust_of_v.resize(num_verts());
         to_return.average_clustering_coefficient = all_clustering_coefficients(*graph,
                         make_iterator_property_map(to_return.clust_of_v.begin(), index));
@@ -153,7 +131,6 @@
             }
         }
         return fathers;
->>>>>>> 8ff27a9f
     }
 };
 
