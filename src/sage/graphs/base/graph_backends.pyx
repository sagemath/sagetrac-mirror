--- conflicted
+++ resolved
@@ -59,11 +59,8 @@
 from .c_graph cimport CGraphBackend
 from .c_graph cimport CGraph
 
-<<<<<<< HEAD
-=======
 from six import itervalues
 
->>>>>>> 41f2a0ff
 
 cdef class GenericGraphBackend(SageObject):
     """
