--- conflicted
+++ resolved
@@ -1841,12 +1841,9 @@
             sage: g.size()
             10
         """
-<<<<<<< HEAD
-=======
         if not output in ['vertex', 'edge']:
             raise ValueError('output must be either vertex or edge')
 
->>>>>>> eb7b486c
         if self.order() == 0:
             return False
 
