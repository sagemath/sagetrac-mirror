r"""
Vertex separation

This module implements several algorithms to compute the vertex separation of a
digraph and the corresponding ordering of the vertices. It also implements tests
functions for evaluation the width of a linear ordering.

Given an ordering
`v_1,\cdots, v_n` of the vertices of `V(G)`, its *cost* is defined as:

.. MATH::

    c(v_1, ..., v_n) = \max_{1\leq i \leq n} c'(\{v_1, ..., v_i\})

Where

.. MATH::

    c'(S) = |N^+_G(S)\backslash S|

The *vertex separation* of a digraph `G` is equal to the minimum cost of an
ordering of its vertices.

**Vertex separation and pathwidth**

The vertex separation is defined on a digraph, but one can obtain from a graph
`G` a digraph `D` with the same vertex set, and in which each edge `uv` of `G`
is replaced by two edges `uv` and `vu` in `D`. The vertex separation of `D` is
equal to the pathwidth of `G`, and the corresponding ordering of the vertices of
`D`, also called a *layout*, encodes an optimal path-decomposition of `G`.
This is a result of Kinnersley [Kin92]_ and Bodlaender [Bod98]_.


**This module contains the following methods**

.. csv-table::
    :class: contentstable
    :widths: 30, 70
    :delim: |

    :meth:`path_decomposition` | Returns the pathwidth of the given graph and the ordering of the vertices resulting in a corresponding path decomposition
    :meth:`vertex_separation` | Returns an optimal ordering of the vertices and its cost for vertex-separation
    :meth:`vertex_separation_exp` | Computes the vertex separation of `G` using an exponential time and space algorithm
    :meth:`vertex_separation_MILP` | Computes the vertex separation of `G` and the optimal ordering of its vertices using an MILP formulation
    :meth:`vertex_separation_BAB` | Computes the vertex separation of `G` and the optimal ordering of its vertices using a branch and bound algorithm
    :meth:`lower_bound` | Returns a lower bound on the vertex separation of `G`
    :meth:`is_valid_ordering` | Test if the linear vertex ordering `L` is valid for (di)graph `G`
    :meth:`width_of_path_decomposition` | Returns the width of the path decomposition induced by the linear ordering `L` of the vertices of `G`


Exponential algorithm for vertex separation
-------------------------------------------

In order to find an optimal ordering of the vertices for the vertex separation,
this algorithm tries to save time by computing the function `c'(S)` **at most
once** once for each of the sets `S\subseteq V(G)`. These values are stored in
an array of size `2^n` where reading the value of `c'(S)` or updating it can be
done in constant (and small) time.

Assuming that we can compute the cost of a set `S` and remember it, finding an
optimal ordering is an easy task. Indeed, we can think of the sequence `v_1,
..., v_n` of vertices as a sequence of *sets* `\{v_1\}, \{v_1,v_2\}, ...,
\{v_1,...,v_n\}`, whose cost is precisely `\max c'(\{v_1\}), c'(\{v_1,v_2\}),
... , c'(\{v_1,...,v_n\})`. Hence, when considering the digraph on the `2^n`
sets `S\subseteq V(G)` where there is an arc from `S` to `S'` if `S'=S\cap
\{v\}` for some `v` (that is, if the sets `S` and `S'` can be consecutive in a
sequence), an ordering of the vertices of `G` corresponds to a *path* from
`\emptyset` to `\{v_1,...,v_n\}`. In this setting, checking whether there exists
a ordering of cost less than `k` can be achieved by checking whether there
exists a directed path `\emptyset` to `\{v_1,...,v_n\}` using only sets of cost
less than `k`. This is just a depth-first-search, for each `k`.

**Lazy evaluation of** `c'`

In the previous algorithm, most of the time is actually spent on the computation
of `c'(S)` for each set `S\subseteq V(G)` -- i.e. `2^n` computations of
neighborhoods. This can be seen as a huge waste of time when noticing that it is
useless to know that the value `c'(S)` for a set `S` is less than `k` if all the
paths leading to `S` have a cost greater than `k`. For this reason, the value of
`c'(S)` is computed lazily during the depth-first search. Explanation :

When the depth-first search discovers a set of size less than `k`, the costs of
its out-neighbors (the potential sets that could follow it in the optimal
ordering) are evaluated. When an out-neighbor is found that has a cost smaller
than `k`, the depth-first search continues with this set, which is explored with
the hope that it could lead to a path toward `\{v_1,...,v_n\}`. On the other
hand, if an out-neighbour has a cost larger than `k` it is useless to attempt to
build a cheap sequence going though this set, and the exploration stops
there. This way, a large number of sets will never be evaluated and *a lot* of
computational time is saved this way.

Besides, some improvement is also made by "improving" the values found by
`c'`. Indeed, `c'(S)` is a lower bound on the cost of a sequence containing the
set `S`, but if all out-neighbors of `S` have a cost of `c'(S) + 5` then one
knows that having `S` in a sequence means a total cost of at least `c'(S) +
5`. For this reason, for each set `S` we store the value of `c'(S)`, and replace
it by `\max (c'(S), \min_{\text{next}})` (where `\min_{\text{next}}` is the
minimum of the costs of the out-neighbors of `S`) once the costs of these
out-neighbors have been evaluated by the algrithm.

.. NOTE::

    Because of its current implementation, this algorithm only works on graphs
    on less than 32 vertices. This can be changed to 64 if necessary, but 32
    vertices already require 4GB of memory. Running it on 64 bits is not
    expected to be doable by the computers of the next decade `:-D`

**Lower bound on the vertex separation**

One can obtain a lower bound on the vertex separation of a graph in exponential
time but *small* memory by computing once the cost of each set `S`. Indeed, the
cost of a sequence `v_1, ..., v_n` corresponding to sets `\{v_1\}, \{v_1,v_2\},
..., \{v_1,...,v_n\}` is

.. MATH::

    \max c'(\{v_1\}),c'(\{v_1,v_2\}),...,c'(\{v_1,...,v_n\})\geq\max c'_1,...,c'_n

where `c_i` is the minimum cost of a set `S` on `i` vertices. Evaluating the
`c_i` can take time (and in particular more than the previous exact algorithm),
but it does not need much memory to run.


MILP formulation for the vertex separation
------------------------------------------

We describe below a mixed integer linear program (MILP) for determining an
optimal layout for the vertex separation of `G`, which is an improved version of
the formulation proposed in [SP10]_. It aims at building a sequence `S_t` of
sets such that an ordering `v_1, ..., v_n` of the vertices correspond to
`S_0=\{v_1\}, S_2=\{v_1,v_2\}, ..., S_{n-1}=\{v_1,...,v_n\}`.

**Variables:**


- `y_v^t` -- Variable set to 1 if `v\in S_t`, and 0 otherwise. The order of
  `v` in the layout is the smallest `t` such that `y_v^t==1`.

- `u_v^t` -- Variable set to 1 if `v\not \in S_t` and `v` has an in-neighbor in
  `S_t`. It is set to 0 otherwise.

- `x_v^t` -- Variable set to 1 if either `v\in S_t` or if `v` has an in-neighbor
  in `S_t`. It is set to 0 otherwise.

- `z` -- Objective value to minimize. It is equal to the maximum over all step
  `t` of the number of vertices such that `u_v^t==1`.

**MILP formulation:**

.. MATH::
    :nowrap:

    \begin{alignat}{2}
    \text{Minimize:}
    &z&\\
    \text{Such that:}
    x_v^t &\leq x_v^{t+1}& \forall v\in V,\ 0\leq t\leq n-2\\
    y_v^t &\leq y_v^{t+1}& \forall v\in V,\ 0\leq t\leq n-2\\
    y_v^t &\leq x_w^t& \forall v\in V,\ \forall w\in N^+(v),\ 0\leq t\leq n-1\\
    \sum_{v \in V} y_v^{t} &= t+1& 0\leq t\leq n-1\\
    x_v^t-y_v^t&\leq u_v^t & \forall v \in V,\ 0\leq t\leq n-1\\
    \sum_{v \in V} u_v^t &\leq z& 0\leq t\leq n-1\\
    0 \leq x_v^t &\leq 1& \forall v\in V,\ 0\leq t\leq n-1\\
    0 \leq u_v^t &\leq 1& \forall v\in V,\ 0\leq t\leq n-1\\
    y_v^t &\in \{0,1\}& \forall v\in V,\ 0\leq t\leq n-1\\
    0 \leq z &\leq n&
    \end{alignat}

The vertex separation of `G` is given by the value of `z`, and the order of
vertex `v` in the optimal layout is given by the smallest `t` for which
`y_v^t==1`.


Branch and Bound algorithm for the vertex separation
----------------------------------------------------

We describe below the principle of a branch and bound algorithm (BAB) for
determining an optimal ordering for the vertex separation of `G`, as proposed in
[CMN14]_.

**Greedy steps:**

Let us denote `{\cal L}(S)` the set of all possible orderings of the vertices in
`S`, and let `{\cal L}_P(S)\subseteq {\cal L}(S)` be the orderings starting with
a prefix `P`. Let also `c(L)` be the cost of the ordering `L\in{\cal L}(V)` as
defined above.

Given a digraph `D=(V,A)`, a set `S\subset V`, and a prefix `P`, it has been
proved in [CMN14]_ that `\min_{L\in{\cal L}_P(V)} c(L) = \min_{L\in{\cal
L}_{P+v}(V)} c(L)` holds in two (non exhaustive) cases:

.. MATH::

    \text{or} \begin{cases}
    N^+(v)\subseteq S\cup N^+(S)\\
    v\in N^+(S)\text{ and }N^+(v)\setminus(S\cup N^+(S)) = \{w\}
    \end{cases}

In other words, if we find a vertex `v` satisfying the above conditions, the best
possible ordering with prefix `P` has the same cost as the best possible
ordering with prefix `P+v`. So we can greedily extend the prefix with vertices
satisfying the conditions which results in a significant reduction of the search
space.


**The algorithm:**

Given the current prefix `P` and the current upper bound `UB` (either an input
upper bound or the cost of the best solution found so far), apply the following
steps:

- Extend the prefix `P` into a prefix `P'` using the greedy steps as described
  above.

- Sort the vertices `v\in V\setminus P'` by increasing values of `|N^+(P+v)|`,
  and prune the vertices with a value larger or equal to `UB`. Let `\Delta` be
  the resulting sorted list.

- Repeat with prefix `P'+v` for all `v\in\Delta` and keep the best found
  solution.

If a lower bound is passed to the algorithm, it will stop as soon as a solution
with cost equal to that lower bound is found.


**Storing prefixes:**

If for a prefix `P` we have `c(P)<\min_{L\in{\cal L}_P(V)} c(L)=C`, then for any
permutation `P'` of `P` we have `\min_{L\in{\cal L}_{P'}(V)} c(L)\geq C`.

Thus, given such a prefix `P` there is no need to explore any of the orderings
starting with one of its permutations. To do so, we store `P` (as a set of
vertices) to cut branches later. See [CMN14]_ for more details.

Since the number of stored sets can get very large, one can control the maximum
length and the maximum number of stored prefixes.


REFERENCES
----------

.. [Bod98] *A partial k-arboretum of graphs with bounded treewidth*, Hans
  L. Bodlaender, Theoretical Computer Science 209(1-2):1-45, 1998.

.. [Kin92] *The vertex separation number of a graph equals its path-width*,
  Nancy G. Kinnersley, Information Processing Letters 42(6):345-350, 1992.

.. [SP10] *Lightpath Reconfiguration in WDM networks*, Fernando Solano and
  Michal Pioro, IEEE/OSA Journal of Optical Communication and Networking
  2(12):1010-1021, 2010.

.. [CMN14] *Experimental Evaluation of a Branch and Bound Algorithm for
  computing Pathwidth*, David Coudert, Dorian Mazauric, and Nicolas Nisse. In
  Symposium on Experimental Algorithms (SEA), volume 8504 of LNCS, Copenhagen,
  Denmark, pages 46-58, June 2014,
  http://hal.inria.fr/hal-00943549/document

Authors
-------

- Nathann Cohen (2011-10): Initial version and exact exponential algorithm

- David Coudert (2012-04): MILP formulation and tests functions

- David Coudert (2015-01): BAB formulation and tests functions


Methods
-------
"""

include 'sage/ext/stdsage.pxi'
include 'sage/ext/interrupt.pxi'
include 'sage/ext/cdefs.pxi'
from sage.graphs.graph_decompositions.fast_digraph cimport FastDigraph, compute_out_neighborhood_cardinality, popcount32
from libc.stdint cimport uint8_t, int8_t
include "sage/data_structures/binary_matrix.pxi"
from sage.graphs.base.static_dense_graph cimport dense_graph_init

#*****************************************************************************
#          Copyright (C) 2011 Nathann Cohen <nathann.cohen@gmail.com>
#
# Distributed  under  the  terms  of  the  GNU  General  Public  License (GPL)
#                         http://www.gnu.org/licenses/
#*****************************************************************************

###############
# Lower Bound #
###############

def lower_bound(G):
    r"""
    Returns a lower bound on the vertex separation of `G`

    INPUT:

    - ``G`` -- a Graph or a DiGraph

    OUTPUT:

    A lower bound on the vertex separation of `D` (see the module's
    documentation).

    .. NOTE::

        This method runs in exponential time but has no memory constraint.


    EXAMPLE:

    On a circuit::

        sage: from sage.graphs.graph_decompositions.vertex_separation import lower_bound
        sage: g = digraphs.Circuit(6)
        sage: lower_bound(g)
        1

    TEST:

    Given anything else than a Graph or a DiGraph::

        sage: from sage.graphs.graph_decompositions.vertex_separation import lower_bound
        sage: lower_bound(range(2))
        Traceback (most recent call last):
        ...
        ValueError: The parameter must be a Graph or a DiGraph.

    Given a too large graph::

        sage: from sage.graphs.graph_decompositions.vertex_separation import lower_bound
        sage: lower_bound(graphs.PathGraph(50))
        Traceback (most recent call last):
        ...
        ValueError: The (di)graph can have at most 31 vertices.

    """
    from sage.graphs.graph import Graph
    from sage.graphs.digraph import DiGraph
    if not isinstance(G, Graph) and not isinstance(G, DiGraph):
        raise ValueError("The parameter must be a Graph or a DiGraph.")

    if G.order() >= 32:
        raise ValueError("The (di)graph can have at most 31 vertices.")

    cdef FastDigraph FD = FastDigraph(G)
    cdef int * g = FD.graph
    cdef int n = FD.n

    # minimums[i] is means to store the value of c'_{i+1}
    minimums = <uint8_t *> sage_malloc(sizeof(uint8_t)* n)
    cdef unsigned int i

    # They are initialized to n
    for 0<= i< n:
        minimums[i] = n

    cdef uint8_t tmp, tmp_count

    # We go through all sets
    for 1<= i< <unsigned int> (1<<n):
        tmp_count = <uint8_t> popcount32(i)
        tmp = <uint8_t> compute_out_neighborhood_cardinality(FD, i)

        # And update the costs
        minimums[tmp_count-1] = minimum(minimums[tmp_count-1], tmp)

    # We compute the maximum of all those values
    for 1<= i< n:
        minimums[0] = maximum(minimums[0], minimums[i])

    cdef int min = minimums[0]

    sage_free(minimums)

    return min

##################################################################
# Front end methods for path decomposition and vertex separation #
##################################################################

def path_decomposition(G, algorithm = "BAB", cut_off=None, upper_bound=None, verbose = False,
                       max_prefix_length=20, max_prefix_number=10**6):
    r"""
    Returns the pathwidth of the given graph and the ordering of the vertices
    resulting in a corresponding path decomposition.

    INPUT:

    - ``G`` -- a Graph

    - ``algorithm`` -- (default: ``"BAB"``) Specify the algorithm to use among

      - ``"BAB"`` -- Use a branch-and-bound algorithm. This algorithm has no
        size restriction but could take a very long time on large graphs. It can
        also be used to test is the input (di)graph has vertex separation at
        most ``upper_bound`` or to return the first found solution with vertex
        separation less or equal to a ``cut_off`` value.

      - ``exponential`` -- Use an exponential time and space algorithm. This
        algorithm only works of graphs on less than 32 vertices.

      - ``MILP`` -- Use a mixed integer linear programming formulation. This
        algorithm has no size restriction but could take a very long time.

    - ``upper_bound`` -- (default: ``None``) This is parameter is used by the
      ``"BAB"`` algorithm. If specified, the algorithm searches for a solution
      with ``width < upper_bound``. It helps cutting branches.  However, if the
      given upper bound is too low, the algorithm may not be able to find a
      solution.

    - ``cut_off`` -- (default: None) This is parameter is used by the ``"BAB"``
      algorithm. This bound allows us to stop the search as soon as a solution
      with width at most ``cut_off`` is found, if any. If this bound cannot be
      reached, the best solution found is returned, unless a too low
      ``upper_bound`` is given.

    - ``verbose`` (boolean) -- whether to display information on the
      computations.

    - ``max_prefix_length`` -- (default: 20) limits the length of the stored
      prefixes to prevent storing too many prefixes. This parameter is used only
      when ``algorithm=="BAB"``.

    - ``max_prefix_number`` -- (default: 10**6) upper bound on the number of
      stored prefixes used to prevent using too much memory. This parameter is
      used only when ``algorithm=="BAB"``.

    OUTPUT:

    A pair ``(cost, ordering)`` representing the optimal ordering of the
    vertices and its cost.

    .. SEEALSO::

        * :meth:`Graph.treewidth` -- computes the treewidth of a graph

    EXAMPLE:

    The pathwidth of a cycle is equal to 2::

        sage: from sage.graphs.graph_decompositions.vertex_separation import path_decomposition
        sage: g = graphs.CycleGraph(6)
        sage: pw, L = path_decomposition(g, algorithm = "BAB"); pw
        2
        sage: pw, L = path_decomposition(g, algorithm = "exponential"); pw
        2
        sage: pw, L = path_decomposition(g, algorithm = "MILP"); pw
        2

    TEST:

    Given anything else than a Graph::

        sage: from sage.graphs.graph_decompositions.vertex_separation import path_decomposition
        sage: path_decomposition(DiGraph())
        Traceback (most recent call last):
        ...
        ValueError: The parameter must be a Graph.

    Given a wrong algorithm::

        sage: from sage.graphs.graph_decompositions.vertex_separation import path_decomposition
        sage: path_decomposition(Graph(), algorithm="SuperFast")
        Traceback (most recent call last):
        ...
        ValueError: Algorithm "SuperFast" has not been implemented yet. Please contribute.

    """
    from sage.graphs.graph import Graph
    if not isinstance(G, Graph):
        raise ValueError("The parameter must be a Graph.")

    return vertex_separation(G, algorithm=algorithm, cut_off=cut_off, upper_bound=upper_bound,
                             verbose=verbose, max_prefix_length=max_prefix_length,
                             max_prefix_number=max_prefix_number)


def vertex_separation(G, algorithm = "BAB", cut_off=None, upper_bound=None, verbose = False,
                      max_prefix_length=20, max_prefix_number=10**6):
    r"""
    Returns an optimal ordering of the vertices and its cost for
    vertex-separation.

    INPUT:

    - ``G`` -- a Graph or a DiGraph

    - ``algorithm`` -- (default: ``"BAB"``) Specify the algorithm to use among

      - ``"BAB"`` -- Use a branch-and-bound algorithm. This algorithm has no
        size restriction but could take a very long time on large graphs. It can
        also be used to test is the input (di)graph has vertex separation at
        most ``upper_bound`` or to return the first found solution with vertex
        separation less or equal to a ``cut_off`` value.

      - ``exponential`` -- Use an exponential time and space algorithm. This
        algorithm only works of graphs on less than 32 vertices.

      - ``MILP`` -- Use a mixed integer linear programming formulation. This
        algorithm has no size restriction but could take a very long time.

    - ``upper_bound`` -- (default: ``None``) This is parameter is used by the
      ``"BAB"`` algorithm. If specified, the algorithm searches for a solution
      with ``width < upper_bound``. It helps cutting branches.  However, if the
      given upper bound is too low, the algorithm may not be able to find a
      solution.

    - ``cut_off`` -- (default: None) This is parameter is used by the ``"BAB"``
      algorithm. This bound allows us to stop the search as soon as a solution
      with width at most ``cut_off`` is found, if any. If this bound cannot be
      reached, the best solution found is returned, unless a too low
      ``upper_bound`` is given.

    - ``verbose`` (boolean) -- whether to display information on the
      computations.

    - ``max_prefix_length`` -- (default: 20) limits the length of the stored
      prefixes to prevent storing too many prefixes. This parameter is used only
      when ``algorithm=="BAB"``.

    - ``max_prefix_number`` -- (default: 10**6) upper bound on the number of
      stored prefixes used to prevent using too much memory. This parameter is
      used only when ``algorithm=="BAB"``.

    OUTPUT:

    A pair ``(cost, ordering)`` representing the optimal ordering of the
    vertices and its cost.

    EXAMPLES:

    Comparison of methods::

        sage: from sage.graphs.graph_decompositions.vertex_separation import vertex_separation
        sage: G = digraphs.DeBruijn(2,3)
        sage: vs,L = vertex_separation(G, algorithm="BAB"); vs
        2
        sage: vs,L = vertex_separation(G, algorithm="exponential"); vs
        2
        sage: vs,L = vertex_separation(G, algorithm="MILP"); vs
        2
        sage: G = graphs.Grid2dGraph(3,3)
        sage: vs,L = vertex_separation(G, algorithm="BAB"); vs
        3
        sage: vs,L = vertex_separation(G, algorithm="exponential"); vs
        3
        sage: vs,L = vertex_separation(G, algorithm="MILP"); vs
        3

    Digraphs with multiple strongly connected components::

        sage: from sage.graphs.graph_decompositions.vertex_separation import vertex_separation
        sage: D = digraphs.Path(8)
        sage: print vertex_separation(D)
        (0, [7, 6, 5, 4, 3, 2, 1, 0])
        sage: D = DiGraph( random_DAG(30) )
        sage: vs,L = vertex_separation(D); vs
        0
        sage: K4 = DiGraph( graphs.CompleteGraph(4) )
        sage: D = K4+K4
        sage: D.add_edge(0, 4)
        sage: print vertex_separation(D)
        (3, [4, 5, 6, 7, 0, 1, 2, 3])
        sage: D = K4+K4+K4
        sage: D.add_edge(0, 4)
        sage: D.add_edge(0, 8)
        sage: print vertex_separation(D)
        (3, [8, 9, 10, 11, 4, 5, 6, 7, 0, 1, 2, 3])

    TESTS:

    Given a wrong algorithm::

        sage: from sage.graphs.graph_decompositions.vertex_separation import vertex_separation
        sage: vertex_separation(Graph(), algorithm="SuperFast")
        Traceback (most recent call last):
        ...
        ValueError: Algorithm "SuperFast" has not been implemented yet. Please contribute.

    Given anything else than a Graph or a DiGraph::

        sage: from sage.graphs.graph_decompositions.vertex_separation import vertex_separation
        sage: vertex_separation(range(4))
        Traceback (most recent call last):
        ...
        ValueError: The parameter must be a Graph or a DiGraph.
    """
    from sage.graphs.graph import Graph
    from sage.graphs.digraph import DiGraph

    CC = []
    if isinstance(G, Graph):
        if not G.is_connected():
            # We decompose the graph into connected components.
            CC = G.connected_components()

    elif isinstance(G, DiGraph):
        if not G.is_strongly_connected():
            # We decompose the digraph into strongly connected components and
            # arrange them in the inverse order of the topological sort of the
            # digraph of the strongly connected components.
            scc_digraph = G.strongly_connected_components_digraph()
            CC = scc_digraph.topological_sort()[::-1]

    else:
        raise ValueError('The parameter must be a Graph or a DiGraph.')


    if CC:
        # The graph has several (strongly) connected components. We solve the
        # problem on each of them and order partial solutions in the same order
        # than in list CC. The vertex separation is the maximum over all these
        # subgraphs.
        vs, L = 0, []
        for V in CC:

            if len(V)==1:
                # We can directly add this vertex to the solution
                L.extend(V)

            else:
                # We build the (strongly) connected subgraph and do a recursive
                # call to get its vertex separation and corresponding ordering
                H = G.subgraph(V)
                vsH,LH = vertex_separation(H, algorithm      = algorithm,
                                           cut_off           = cut_off,
                                           upper_bound       = upper_bound,
                                           verbose           = verbose,
                                           max_prefix_length = max_prefix_length,
                                           max_prefix_number = max_prefix_number)

                if vsH==-1:
                    # We have not been able to find a solution. This case
                    # happens when a too low upper bound is given.
                    return -1, []

                # We update the vertex separation and ordering
                vs = max(vs, vsH)
                L.extend(LH)

                # We also update the cut_off parameter that could speed up
                # resolution for other components (used when algorithm=="BAB")
                cut_off = max(cut_off, vs)

        return vs, L


    # We have a (strongly) connected graph and we call the desired algorithm
    if algorithm == "exponential":
        return vertex_separation_exp(G, verbose = verbose)

    elif algorithm == "MILP":
        return vertex_separation_MILP(G, verbosity = (1 if verbose else 0))

    elif algorithm == "BAB":
        return vertex_separation_BAB(G, cut_off=cut_off, upper_bound=upper_bound, verbose=verbose,
                                     max_prefix_length=max_prefix_length, max_prefix_number = max_prefix_number)

    else:
        raise ValueError('Algorithm "{}" has not been implemented yet. Please contribute.'.format(algorithm))


################################
# Exact exponential algorithms #
################################

def vertex_separation_exp(G, verbose = False):
    r"""
    Returns an optimal ordering of the vertices and its cost for
    vertex-separation.

    INPUT:

    - ``G`` -- a Graph or a DiGraph.

    - ``verbose`` (boolean) -- whether to display information on the
      computations.

    OUTPUT:

    A pair ``(cost, ordering)`` representing the optimal ordering of the
    vertices and its cost.

    .. NOTE::

        Because of its current implementation, this algorithm only works on
        graphs on less than 32 vertices. This can be changed to 54 if necessary,
        but 32 vertices already require 4GB of memory.

    EXAMPLE:

    The vertex separation of a circuit is equal to 1::

        sage: from sage.graphs.graph_decompositions.vertex_separation import vertex_separation_exp
        sage: g = digraphs.Circuit(6)
        sage: vertex_separation_exp(g)
        (1, [0, 1, 2, 3, 4, 5])

    TEST:

    Given anything else than a Graph or a DiGraph::

        sage: from sage.graphs.graph_decompositions.vertex_separation import vertex_separation_exp
        sage: vertex_separation_exp(range(3))
        Traceback (most recent call last):
        ...
        ValueError: The parameter must be a Graph or a DiGraph.

    Graphs with non-integer vertices::

        sage: from sage.graphs.graph_decompositions.vertex_separation import vertex_separation_exp
        sage: D=digraphs.DeBruijn(2,3)
        sage: vertex_separation_exp(D)
        (2, ['000', '001', '100', '010', '101', '011', '110', '111'])

    Given a too large graph::

        sage: from sage.graphs.graph_decompositions.vertex_separation import vertex_separation_exp
        sage: vertex_separation_exp(graphs.PathGraph(50))
        Traceback (most recent call last):
        ...
        ValueError: The graph should have at most 31 vertices !
    """
    from sage.graphs.graph import Graph
    from sage.graphs.digraph import DiGraph
    if not isinstance(G, Graph) and not isinstance(G, DiGraph):
        raise ValueError("The parameter must be a Graph or a DiGraph.")

    if G.order() >= 32:
        raise ValueError("The graph should have at most 31 vertices !")

    cdef FastDigraph g = FastDigraph(G)

    if verbose:
        print "Memory allocation"
        g.print_adjacency_matrix()

    sig_on()

    cdef unsigned int mem = 1 << g.n
    cdef uint8_t * neighborhoods = <uint8_t *> sage_malloc(mem)

    if neighborhoods == NULL:
        sig_off()
        raise MemoryError("Error allocating memory. I just tried to allocate "+str(mem>>10)+"MB, could that be too much ?")

    memset(neighborhoods, <uint8_t> -1, mem)

    cdef int i,j , k
    for k in range(g.n):
        if verbose:
            print "Looking for a strategy of cost", str(k)

        if exists(g, neighborhoods, 0, k) <= k:
            break

    if verbose:
        print "... Found !"
        print "Now computing the ordering"

    cdef list order = find_order(g, neighborhoods, k)

    sage_free(neighborhoods)
    sig_off()
<<<<<<< HEAD
    
=======

>>>>>>> a318ac8b
    return k, list( g.int_to_vertices[i] for i in order )

##############################################################################
# Actual algorithm, breadh-first search and updates of the costs of the sets #
##############################################################################

# Check whether an ordering with the given cost exists, and updates data in the
# neighborhoods array at the same time. See the module's documentation

cdef inline int exists(FastDigraph g, uint8_t * neighborhoods, int current, int cost):

    # If this is true, it means the set has not been evaluated yet
    if neighborhoods[current] == <uint8_t>-1:
        neighborhoods[current] = compute_out_neighborhood_cardinality(g, current)

    # If the cost of this set is too high, there is no point in going further.
    # Same thing if the current set is the whole vertex set.
    if neighborhoods[current] > cost or (current == (1<<g.n)-1):
        return neighborhoods[current]

    # Minimum of the costs of the outneighbors
    cdef int mini = g.n

    cdef int i
    cdef int next_set


    for i in range(g.n):
        if (current >> i)&1:
            continue

        # For each of the out-neighbors next_set of current
        next_set = current | 1<<i

        # Check whether there exists a cheap path toward {1..n}, and updated the
        # cost.
        mini = minimum(mini, exists(g, neighborhoods, next_set, cost))

        # We have found a path !
        if mini <= cost:
            return mini

    # Updating the cost of the current set with the minimum of the cost of its
    # outneighbors.
    neighborhoods[current] = mini

    return neighborhoods[current]

# Returns the ordering once we are sure it exists
cdef list find_order(FastDigraph g, uint8_t * neighborhoods, int cost):
    cdef list ordering = []
    cdef int current = 0
    cdef int n = g.n
    cdef int i

    while n:
        # We look for n vertices

        for i in range(g.n):
            if (current >> i)&1:
                continue

            # Find the next set with small cost (we know it exists)
            next_set = current | 1<<i
            if neighborhoods[next_set] <= cost:
                ordering.append(i)
                current = next_set
                break

        # One less to find
        n -= 1

    return ordering

# Min/Max functions

cdef inline int minimum(int a, int b):
    if a<b:
        return a
    else:
        return b

cdef inline int maximum(int a, int b):
    if a>b:
        return a
    else:
        return b


#################################################################
# Function for testing the validity of a linear vertex ordering #
#################################################################

def is_valid_ordering(G, L):
    r"""
    Test if the linear vertex ordering `L` is valid for (di)graph `G`.

    A linear ordering `L` of the vertices of a (di)graph `G` is valid if all
    vertices of `G` are in `L`, and if `L` contains no other vertex and no
    duplicated vertices.

    INPUT:

    - ``G`` -- a Graph or a DiGraph.

    - ``L`` -- an ordered list of the vertices of ``G``.


    OUTPUT:

    Returns ``True`` if `L` is a valid vertex ordering for `G`, and ``False``
    oterwise.


    EXAMPLE:

    Path decomposition of a cycle::

        sage: from sage.graphs.graph_decompositions import vertex_separation
        sage: G = graphs.CycleGraph(6)
        sage: L = [u for u in G.vertices()]
        sage: vertex_separation.is_valid_ordering(G, L)
        True
        sage: vertex_separation.is_valid_ordering(G, [1,2])
        False

    TEST:

    Giving anything else than a Graph or a DiGraph::

        sage: from sage.graphs.graph_decompositions import vertex_separation
        sage: vertex_separation.is_valid_ordering(2, [])
        Traceback (most recent call last):
        ...
        ValueError: The input parameter must be a Graph or a DiGraph.

    Giving anything else than a list::

        sage: from sage.graphs.graph_decompositions import vertex_separation
        sage: G = graphs.CycleGraph(6)
        sage: vertex_separation.is_valid_ordering(G, {})
        Traceback (most recent call last):
        ...
        ValueError: The second parameter must be of type 'list'.
    """
    from sage.graphs.graph import Graph
    from sage.graphs.digraph import DiGraph
    if not isinstance(G, Graph) and not isinstance(G, DiGraph):
        raise ValueError("The input parameter must be a Graph or a DiGraph.")
    if not isinstance(L, list):
        raise ValueError("The second parameter must be of type 'list'.")

    return set(L) == set(G.vertices())


####################################################################
# Measurement functions of the widths of some graph decompositions #
####################################################################

def width_of_path_decomposition(G, L):
    r"""
    Returns the width of the path decomposition induced by the linear ordering
    `L` of the vertices of `G`.

    If `G` is an instance of :mod:`Graph <sage.graphs.graph>`, this function
    returns the width `pw_L(G)` of the path decomposition induced by the linear
    ordering `L` of the vertices of `G`. If `G` is a :mod:`DiGraph
    <sage.graphs.digraph>`, it returns instead the width `vs_L(G)` of the
    directed path decomposition induced by the linear ordering `L` of the
    vertices of `G`, where

    .. MATH::

        vs_L(G) & =  \max_{0\leq i< |V|-1} | N^+(L[:i])\setminus L[:i] |\\
        pw_L(G) & =  \max_{0\leq i< |V|-1} | N(L[:i])\setminus L[:i] |\\

    INPUT:

    - ``G`` -- a Graph or a DiGraph

    - ``L`` -- a linear ordering of the vertices of ``G``

    EXAMPLES:

    Path decomposition of a cycle::

        sage: from sage.graphs.graph_decompositions import vertex_separation
        sage: G = graphs.CycleGraph(6)
        sage: L = [u for u in G.vertices()]
        sage: vertex_separation.width_of_path_decomposition(G, L)
        2

    Directed path decomposition of a circuit::

        sage: from sage.graphs.graph_decompositions import vertex_separation
        sage: G = digraphs.Circuit(6)
        sage: L = [u for u in G.vertices()]
        sage: vertex_separation.width_of_path_decomposition(G, L)
        1

    TESTS:

    Path decomposition of a BalancedTree::

        sage: from sage.graphs.graph_decompositions import vertex_separation
        sage: G = graphs.BalancedTree(3,2)
        sage: pw, L = vertex_separation.path_decomposition(G)
        sage: pw == vertex_separation.width_of_path_decomposition(G, L)
        True
        sage: L.reverse()
        sage: pw == vertex_separation.width_of_path_decomposition(G, L)
        False

    Directed path decomposition of a circuit::

        sage: from sage.graphs.graph_decompositions import vertex_separation
        sage: G = digraphs.Circuit(8)
        sage: vs, L = vertex_separation.vertex_separation(G)
        sage: vs == vertex_separation.width_of_path_decomposition(G, L)
        True
        sage: L = [0,4,6,3,1,5,2,7]
        sage: vs == vertex_separation.width_of_path_decomposition(G, L)
        False

    Giving a wrong linear ordering::

        sage: from sage.graphs.graph_decompositions import vertex_separation
        sage: G = Graph()
        sage: vertex_separation.width_of_path_decomposition(G, ['a','b'])
        Traceback (most recent call last):
        ...
        ValueError: The input linear vertex ordering L is not valid for G.
    """
    if not is_valid_ordering(G, L):
        raise ValueError("The input linear vertex ordering L is not valid for G.")

    neighbors = G.neighbors_out if G.is_directed() else G.neighbors

    vsL = 0
    S = set()
    neighbors_of_S_in_V_minus_S = set()

    for u in L:

        # We remove u from the neighbors of S
        neighbors_of_S_in_V_minus_S.discard(u)

        # We add vertex u to the set S
        S.add(u)

        # We add the (out-)neighbors of u to the neighbors of S
        for v in neighbors(u):
            if (not v in S):
                neighbors_of_S_in_V_minus_S.add(v)

        # We update the cost of the vertex separation
        vsL = max( vsL, len(neighbors_of_S_in_V_minus_S) )

    return vsL


##########################################
# MILP formulation for vertex separation #
##########################################

def vertex_separation_MILP(G, integrality = False, solver = None, verbosity = 0):
    r"""
    Computes the vertex separation of `G` and the optimal ordering of its
    vertices using an MILP formulation.

    This function uses a mixed integer linear program (MILP) for determining an
    optimal layout for the vertex separation of `G`. This MILP is an improved
    version of the formulation proposed in [SP10]_. See the :mod:`module's
    documentation <sage.graphs.graph_decompositions.vertex_separation>` for more
    details on this MILP formulation.

    INPUT:

    - ``G`` -- a Graph or a DiGraph

    - ``integrality`` -- (default: ``False``) Specify if variables `x_v^t` and
      `u_v^t` must be integral or if they can be relaxed. This has no impact on
      the validity of the solution, but it is sometimes faster to solve the
      problem using binary variables only.

    - ``solver`` -- (default: ``None``) Specify a Linear Program (LP) solver to
      be used. If set to ``None``, the default one is used. For more information
      on LP solvers and which default solver is used, see the method
      :meth:`solve<sage.numerical.mip.MixedIntegerLinearProgram.solve>` of the
      class
      :class:`MixedIntegerLinearProgram<sage.numerical.mip.MixedIntegerLinearProgram>`.

    - ``verbose`` -- integer (default: ``0``). Sets the level of verbosity. Set
      to 0 by default, which means quiet.

    OUTPUT:

    A pair ``(cost, ordering)`` representing the optimal ordering of the
    vertices and its cost.

    EXAMPLE:

    Vertex separation of a De Bruijn digraph::

        sage: from sage.graphs.graph_decompositions import vertex_separation
        sage: G = digraphs.DeBruijn(2,3)
        sage: vs, L = vertex_separation.vertex_separation_MILP(G); vs
        2
        sage: vs == vertex_separation.width_of_path_decomposition(G, L)
        True
        sage: vse, Le = vertex_separation.vertex_separation(G); vse
        2

    The vertex separation of a circuit is 1::

        sage: from sage.graphs.graph_decompositions import vertex_separation
        sage: G = digraphs.Circuit(6)
        sage: vs, L = vertex_separation.vertex_separation_MILP(G); vs
        1

    TESTS:

    Comparison with exponential algorithm::

        sage: from sage.graphs.graph_decompositions import vertex_separation
        sage: for i in range(10):
        ...       G = digraphs.RandomDirectedGNP(10, 0.2)
        ...       ve, le = vertex_separation.vertex_separation(G)
        ...       vm, lm = vertex_separation.vertex_separation_MILP(G)
        ...       if ve != vm:
        ...          print "The solution is not optimal!"

    Comparison with different values of the integrality parameter::

        sage: from sage.graphs.graph_decompositions import vertex_separation
        sage: for i in range(10):  # long time (11s on sage.math, 2012)
        ....:     G = digraphs.RandomDirectedGNP(10, 0.2)
        ....:     va, la = vertex_separation.vertex_separation_MILP(G, integrality=False)
        ....:     vb, lb = vertex_separation.vertex_separation_MILP(G, integrality=True)
        ....:     if va != vb:
        ....:        print "The integrality parameter changes the result!"

    Giving anything else than a Graph or a DiGraph::

        sage: from sage.graphs.graph_decompositions import vertex_separation
        sage: vertex_separation.vertex_separation_MILP([])
        Traceback (most recent call last):
        ...
        ValueError: The first input parameter must be a Graph or a DiGraph.
    """
    from sage.graphs.graph import Graph
    from sage.graphs.digraph import DiGraph
    if not isinstance(G, Graph) and not isinstance(G, DiGraph):
        raise ValueError("The first input parameter must be a Graph or a DiGraph.")

    from sage.numerical.mip import MixedIntegerLinearProgram, MIPSolverException
    p = MixedIntegerLinearProgram( maximization = False, solver = solver )

    # Declaration of variables.
    x = p.new_variable(binary=integrality, nonnegative=True)
    u = p.new_variable(binary=integrality, nonnegative=True)
    y = p.new_variable(binary=True)
    z = p.new_variable(integer=True, nonnegative=True)

    N = G.num_verts()
    V = G.vertices()
    neighbors_out = G.neighbors_out if G.is_directed() else G.neighbors

    # (2) x[v,t] <= x[v,t+1]   for all v in V, and for t:=0..N-2
    # (3) y[v,t] <= y[v,t+1]   for all v in V, and for t:=0..N-2
    for v in V:
        for t in xrange(N-1):
            p.add_constraint( x[v,t] - x[v,t+1] <= 0 )
            p.add_constraint( y[v,t] - y[v,t+1] <= 0 )

    # (4) y[v,t] <= x[w,t]  for all v in V, for all w in N^+(v), and for all t:=0..N-1
    for v in V:
        for w in neighbors_out(v):
            for t in xrange(N):
                p.add_constraint( y[v,t] - x[w,t] <= 0 )

    # (5) sum_{v in V} y[v,t] == t+1 for t:=0..N-1
    for t in xrange(N):
        p.add_constraint( p.sum([ y[v,t] for v in V ]) == t+1 )

    # (6) u[v,t] >= x[v,t]-y[v,t]    for all v in V, and for all t:=0..N-1
    for v in V:
        for t in xrange(N):
            p.add_constraint( x[v,t] - y[v,t] - u[v,t] <= 0 )

    # (7) z >= sum_{v in V} u[v,t]   for all t:=0..N-1
    for t in xrange(N):
        p.add_constraint( p.sum([ u[v,t] for v in V ]) - z['z'] <= 0 )

    # (8)(9) 0 <= x[v,t] and u[v,t] <= 1
    if not integrality:
        for v in V:
            for t in xrange(N):
                p.add_constraint( 0 <= x[v,t] <= 1 )
                p.add_constraint( 0 <= u[v,t] <= 1 )

    # (10) y[v,t] in {0,1}
    p.set_binary( y )

    # (11) 0 <= z <= |V|
    p.add_constraint( z['z'] <= N )

    #  (1) Minimize z
    p.set_objective( z['z'] )

    try:
        obj = p.solve( log=verbosity )
    except MIPSolverException:
        if integrality:
            raise ValueError("Unbounded or unexpected error")
        else:
            raise ValueError("Unbounded or unexpected error. Try with 'integrality = True'.")

    taby = p.get_values( y )
    tabz = p.get_values( z )
    # since exactly one vertex is processed per step, we can reconstruct the sequence
    seq = []
    for t in xrange(N):
        for v in V:
            if (taby[v,t] > 0) and (not v in seq):
                seq.append(v)
                break
    vs = int(round( tabz['z'] ))

    return vs, seq

##########################################
# Branch and Bound for vertex separation #
##########################################

def vertex_separation_BAB(G,
                          cut_off               = None,
                          upper_bound           = None,
                          max_prefix_length     = 20,
                          max_prefix_number     = 10**6,
                          verbose               = False):
    r"""
    Branch and Bound algorithm for the vertex separation.

    This method implements the branch and bound algorithm for the vertex
    separation of directed graphs and the pathwidth of undirected graphs
    proposed in [CMN14]_. The implementation is valid for both Graph and
    DiGraph. See the documentation of the
    :mod:`~sage.graphs.graph_decompositions.vertex_separation` module.

    INPUT:

    - ``G`` -- a Graph or a DiGraph.

    - ``cut_off`` -- (default: None) bound to consider in the branch and  bound
      algorithm. This allows us to stop the search as soon as a solution with
      width at most ``cut_off`` is found, if any. If this bound cannot be
      reached, the best solution found is returned, unless a too low
      ``upper_bound`` is given.

    - ``upper_bound`` -- (default: None) if specified, the algorithm searches
      for a solution with ``width < upper_bound``. It helps cutting branches.
      However, if the given upper bound is too low, the algorithm may not be
      able to find a solution.

    - ``max_prefix_length`` -- (default: 20) limits the length of the stored
      prefixes to prevent storing too many prefixes.

    - ``max_prefix_number`` -- (default: 10**6) upper bound on the number of
      stored prefixes used to prevent using too much memory.

    - ``verbose`` -- (default: False) display some information when set to True.

    OUTPUT:

    - ``width`` -- the computed vertex separation

    - ``seq`` -- an ordering of the vertices of width ``width``.


    EXAMPLES:

    The algorithm is valid for the vertex separation::

        sage: from sage.graphs.graph_decompositions import vertex_separation as VS
        sage: D = digraphs.RandomDirectedGNP(15, .2)
        sage: vb, seqb = VS.vertex_separation_BAB(D)
        sage: vd, seqd = VS.vertex_separation_exp(D)
        sage: vb == vd
        True
        sage: vb == VS.width_of_path_decomposition(D, seqb)
        True

    The vertex separation of a `N\times N` grid is `N`::

        sage: from sage.graphs.graph_decompositions import vertex_separation as VS
        sage: G = graphs.Grid2dGraph(4,4)
        sage: vs, seq = VS.vertex_separation_BAB(G); vs
        4
        sage: vs == VS.width_of_path_decomposition(G, seq)
        True

    The vertex separation of a `N\times M` grid with `N<M` is `N`::

        sage: from sage.graphs.graph_decompositions import vertex_separation as VS
        sage: G = graphs.Grid2dGraph(3,5)
        sage: vs, seq = VS.vertex_separation_BAB(G); vs
        3
        sage: vs == VS.width_of_path_decomposition(G, seq)
        True

    The vertex separation of circuit of order `N\geq 2` is 1::

        sage: from sage.graphs.graph_decompositions import vertex_separation as VS
        sage: D = digraphs.Circuit(10)
        sage: vs, seq = VS.vertex_separation_BAB(D); vs
        1
        sage: vs == VS.width_of_path_decomposition(D, seq)
        True

    The vertex separation of cycle of order `N\geq 3` is 2::

        sage: from sage.graphs.graph_decompositions import vertex_separation as VS
        sage: G = graphs.CycleGraph(10)
        sage: vs, seq = VS.vertex_separation_BAB(G); vs
        2

    The vertex separation of ``MycielskiGraph(5)`` is 10::

        sage: from sage.graphs.graph_decompositions import vertex_separation as VS
        sage: G = graphs.MycielskiGraph(5)
        sage: vs, seq = VS.vertex_separation_BAB(G); vs
        10

    Searching for any solution with width less or equal to ``cut_off``::

        sage: from sage.graphs.graph_decompositions import vertex_separation as VS
        sage: G = graphs.MycielskiGraph(5)
        sage: vs, seq = VS.vertex_separation_BAB(G, cut_off=11); vs
        11
        sage: vs, seq = VS.vertex_separation_BAB(G, cut_off=10); vs
        10
        sage: vs, seq = VS.vertex_separation_BAB(G, cut_off=9); vs
        10

    Testing for the existence of a solution with width strictly less than ``upper_bound``::

        sage: from sage.graphs.graph_decompositions import vertex_separation as VS
        sage: G = graphs.MycielskiGraph(5)
        sage: vs, seq = VS.vertex_separation_BAB(G, upper_bound=11); vs
        10
        sage: vs, seq = VS.vertex_separation_BAB(G, upper_bound=10); vs
        -1
        sage: vs, seq = VS.vertex_separation_BAB(G, cut_off=11, upper_bound=10); vs
        -1

    Changing the parameters of the prefix storage::

        sage: from sage.graphs.graph_decompositions import vertex_separation as VS
        sage: G = graphs.MycielskiGraph(5)
        sage: vs, seq = VS.vertex_separation_BAB(G, max_prefix_length=0); vs
        10
        sage: vs, seq = VS.vertex_separation_BAB(G, max_prefix_number=5); vs
        10
        sage: vs, seq = VS.vertex_separation_BAB(G, max_prefix_number=0); vs
        10

    TESTS:

    Giving anything else than a Graph or a DiGraph::

        sage: from sage.graphs.graph_decompositions import vertex_separation as VS
        sage: VS.vertex_separation_BAB(range(5))
        Traceback (most recent call last):
        ...
        ValueError: The input parameter must be a Graph or a DiGraph.

    Giving an empty Graph or DiGraph::

        sage: from sage.graphs.graph_decompositions import vertex_separation as VS
        sage: VS.vertex_separation_BAB(Graph())
        (0, [])
        sage: VS.vertex_separation_BAB(DiGraph())
        (0, [])

    Giving a too low upper bound::

        sage: from sage.graphs.graph_decompositions import vertex_separation as VS
        sage: VS.vertex_separation_BAB(digraphs.Circuit(3), upper_bound=0)
        Traceback (most recent call last):
        ...
        ValueError: The input upper bound must be at least 1.
    """
    from sage.graphs.graph import Graph
    from sage.graphs.digraph import DiGraph
    if not isinstance(G, DiGraph) and not isinstance(G, Graph):
        raise ValueError("The input parameter must be a Graph or a DiGraph.")

    cdef int n = G.order()
    if n==0:
        return 0, []

    cut_off = 0 if cut_off is None else cut_off
    upper_bound = n if upper_bound is None else upper_bound
    if upper_bound < 1:
        raise ValueError("The input upper bound must be at least 1.")

    # ==> Allocate and initialize some data structures

    # We use a binary matrix to store the (di)graph. This way the neighborhoud
    # of a vertex is stored in one bitset.
    cdef binary_matrix_t H
    cdef dict vertex_to_int = dense_graph_init(H, G, translation = True)
    cdef int i
    cdef dict int_to_vertex = dict((i, v) for v,i in vertex_to_int.iteritems())

    # We need 2 bitsets here + 3 per call to vertex_separation_BAB_C, so overall
    # 3*n + 2. We use another binary matrix as a pool of bitsets.
    cdef binary_matrix_t bm_pool
    binary_matrix_init(bm_pool, 3*n+2, n)

    cdef int * prefix    = <int *>sage_malloc(n * sizeof(int))
    cdef int * positions = <int *>sage_malloc(n * sizeof(int))
    if prefix==NULL or positions==NULL:
        sage_free(prefix)
        sage_free(positions)
        binary_matrix_free(H)
        binary_matrix_free(bm_pool)
        raise MemoryError("Unable to allocate data strutures.")

    cdef list best_seq = range(n)
    for i in range(n):
        prefix[i] = i
        positions[i] = i

    cdef int width = upper_bound
    cdef list order = list()
    cdef set prefix_storage = set()

    try:
        # ==> Call the cython method
        sig_on()
        width = vertex_separation_BAB_C(H                         = H,
                                        n                         = n,
                                        prefix                    = prefix,
                                        positions                 = positions,
                                        best_seq                  = best_seq,
                                        level                     = 0,
                                        b_prefix                  = bm_pool.rows[3*n],
                                        b_prefix_and_neighborhood = bm_pool.rows[3*n+1],
                                        cut_off                   = cut_off,
                                        upper_bound               = upper_bound,
                                        current_cost              = 0,
                                        bm_pool                   = bm_pool,
                                        prefix_storage            = prefix_storage,
                                        max_prefix_length         = max_prefix_length,
                                        max_prefix_number         = max_prefix_number,
                                        verbose                   = verbose)

        sig_off()

        # ==> Build the final ordering
        order = [int_to_vertex[best_seq[i]] for i in range(n)]

    finally:
        if verbose:
            print 'Stored prefixes: {}'.format(len(prefix_storage))
        sage_free(prefix)
        sage_free(positions)
        binary_matrix_free(H)
        binary_matrix_free(bm_pool)

    return (width if width<upper_bound else -1), order

cdef inline _my_invert_positions(int *prefix, int *positions, int pos_a, int pos_b):
    """
    Permute vertices at positions ``pos_a`` and ``pos_b`` in array ``prefix``,
    and record the new positions in array ``positions``.
    """
    if pos_a!=pos_b:
        positions[prefix[pos_a]],positions[prefix[pos_b]] = positions[prefix[pos_b]],positions[prefix[pos_a]]
        prefix[pos_a], prefix[pos_b] = prefix[pos_b], prefix[pos_a]


cdef int vertex_separation_BAB_C(binary_matrix_t H,
                                 int             n,
                                 int *           prefix,
                                 int *           positions,
                                 list            best_seq,
                                 int             level,
                                 bitset_t        b_prefix,
                                 bitset_t        b_prefix_and_neighborhood,
                                 int             cut_off,
                                 int             upper_bound,
                                 int             current_cost,
                                 binary_matrix_t bm_pool,
                                 set             prefix_storage,
                                 int             max_prefix_length,
                                 int             max_prefix_number,
                                 bint            verbose):
    r"""
    Branch and Bound algorithm for the process number and the vertex separation.

    INPUT:

    - ``H`` -- a binary matrix storing the adjacency of the (di)graph

    - ``n`` -- the number of vertices of the (di)graph

    - ``prefix`` -- array of ``n`` integers containing a permutation of the
      vertices. The vertices forming the current prefix under consideration are
      stored in cells ``[0,level-1]``.

    - ``positions`` -- array of ``n`` integers associating to each vertex its
      index in array ``prefix``.

    - ``best_seq`` -- array of ``n`` integers storing the best ordering found so
      far.

    - ``level`` -- an integer specifying the length of the current prefix.

    - ``b_prefix`` -- a bitset of size ``n`` recording the vertices in the
      current prefix (in cells ``[0,level-1]``).

    - ``b_prefix_and_neighborhood`` -- a bitset of size ``n`` recording the
      vertices in the current prefix and the vertices in its neighborhood.

    - ``cut_off`` -- (default: None) bound to consider in the branch and  bound
      algorithm. This allows us to stop the search as soon as a solution with
      width at most ``cut_off`` is found, if any.

    - ``upper_bound`` -- the algorithm searches for a solution with ``width <
      upper_bound``. It helps cutting branches. Each time a new solution is
      found, the upper bound is reduced.

    - ``bm_pool`` -- a binary matrix used with ``3*n+2`` rows of size
      ``n``. Each rows is a bitset of size ``n``. This data structure is used as
      a pool of initialized bitsets. Each call of this method needs 3 bitsets
      for local operations, so it uses rows ``[3*level,3*level+2]``.

    - ``prefix_storage`` -- set used to store prefixes.

    - ``max_prefix_length`` -- maximum length of the stored prefixes to prevent
      storing too many prefixes.

    - ``max_prefix_number`` -- upper bound on the number of stored prefixes used
      to prevent using too much memory.

    - ``verbose`` -- (default: False) display some information when set to True.
    """
    cdef int i

    # ==> Test termination

    if level==n:
        if current_cost < upper_bound:
            for i in range(n):
                best_seq[i] = prefix[i]
            if verbose:
                print "New upper bound: {}".format(current_cost)

        return current_cost


    cdef int delta_i, j, v, select_it
    cdef list delta = list()
    cdef int loc_level = level

    # ==> Allocate local data structures

    cdef bitset_s *loc_b_prefix         = bm_pool.rows[3*level]
    cdef bitset_s *loc_b_pref_and_neigh = bm_pool.rows[3*level+1]
    cdef bitset_s *b_tmp                = bm_pool.rows[3*level+2]
    bitset_copy(loc_b_prefix, b_prefix)
    bitset_copy(loc_b_pref_and_neigh, b_prefix_and_neighborhood)

    # ==> Greedy steps
    #
    # We extend the current prefix with all vertices u such that either
    # (i) All out-neighbors of u are in the prefix or in its out-neighborhood
    # (ii) or u is an out-neighbor of the prefix and all but one of its
    #      out-neighbors are in the prefix or in its out-neighborhood.

    select_it = 0
    i = loc_level
    while i<n:

        j = prefix[i]

        if bitset_issubset(H.rows[j], loc_b_pref_and_neigh):
            # (i) Vertex j is such that all its out-neighbors are in the prefix
            # or in its out-neighborhood (so in loc_b_pref_and_neigh).
            bitset_add(loc_b_pref_and_neigh, j)
            select_it = 1

        elif bitset_in(loc_b_pref_and_neigh, j) and not bitset_in(loc_b_prefix, j):
            bitset_difference(b_tmp, H.rows[j], loc_b_pref_and_neigh)
            if bitset_len(b_tmp)==1:
                # (ii) Vertex j is an out-neighbor of the prefix and all but one
                # of its out-neighbors are in the prefix or in its
                # out-neighborhood.
                v = bitset_first(b_tmp)
                bitset_add(loc_b_pref_and_neigh, v)
                select_it = 1

        if select_it:
            # We add j to the prefix and update neighborhoods
            _my_invert_positions(prefix, positions, i, loc_level)
            loc_level += 1
            bitset_add(loc_b_prefix, j)
            select_it = 0
            # We search for vertices that can now be selected
            i = loc_level
        else:
            i += 1

    # ==> Test termination
    #
    if loc_level==n:
        if current_cost < upper_bound:
            for i in range(n):
                best_seq[i] = prefix[i]
            if verbose:
                print "New upper bound: {}".format(current_cost)

        return current_cost


    # ==> Test if the prefix is in prefix_storage
    #
    # The set S of vertices of a prefix P is in prefix_storage if the branch
    # with prefix P is such that c(P)<\min_{L\in{\cal L}_P(V)} c(L). In such
    # case, there is no need to continue exploration for the current branch.
    cdef frozenset frozen_prefix

    if loc_level<=max_prefix_length:
        frozen_prefix = frozenset([prefix[i] for i in range(loc_level)])
        if frozen_prefix in prefix_storage:
            return upper_bound


    # ==> Sort and Prune
    #
    # We compute for each remaining vertex v a lower bound on the width of any
    # ordering with prefix prefix+v
    for i from loc_level <= i < n:
        j = prefix[i]
        bitset_union(b_tmp, loc_b_pref_and_neigh, H.rows[j])
        bitset_difference(b_tmp, b_tmp, loc_b_prefix)
        bitset_discard(b_tmp, j)
        delta_i = bitset_len(b_tmp)
        if delta_i < upper_bound:
            delta.append( (delta_i, j) )

    delta.sort()


    # ==> Recursion
    for delta_i, i in delta:

        delta_i = max(current_cost, delta_i)

        if delta_i >= upper_bound:
            break

        # We extend the current prefix with vertex i and explore the branch
        bitset_union(b_tmp, loc_b_pref_and_neigh,  H.rows[i])
        bitset_discard(b_tmp, i)
        _my_invert_positions(prefix, positions, positions[i], loc_level)
        bitset_add(loc_b_prefix, i)

        cost_i = vertex_separation_BAB_C(H                         = H,
                                         n                         = n,
                                         prefix                    = prefix,
                                         positions                 = positions,
                                         best_seq                  = best_seq,
                                         level                     = loc_level+1,
                                         b_prefix                  = loc_b_prefix,
                                         b_prefix_and_neighborhood = b_tmp,
                                         cut_off                   = cut_off,
                                         upper_bound               = upper_bound,
                                         current_cost              = delta_i,
                                         bm_pool                   = bm_pool,
                                         prefix_storage            = prefix_storage,
                                         max_prefix_length         = max_prefix_length,
                                         max_prefix_number         = max_prefix_number,
                                         verbose                   = verbose)

        bitset_discard(loc_b_prefix, i)

        if cost_i < upper_bound:
            upper_bound = cost_i
            if upper_bound <= cut_off:
                # We are satisfied with current solution.
                break

    # ==> Update prefix_storage
    #
    # If the prefix P is such that c(P)<\min_{L\in{\cal L}_P(V)} c(L), no other
    # prefix P' on the same set S=V(P) of vertices can lead to a better
    # solution.
    if loc_level<=max_prefix_length and current_cost<upper_bound and len(prefix_storage)<max_prefix_number:
        prefix_storage.add(frozen_prefix)

    return upper_bound<|MERGE_RESOLUTION|>--- conflicted
+++ resolved
@@ -762,11 +762,7 @@
 
     sage_free(neighborhoods)
     sig_off()
-<<<<<<< HEAD
-    
-=======
-
->>>>>>> a318ac8b
+
     return k, list( g.int_to_vertices[i] for i in order )
 
 ##############################################################################
