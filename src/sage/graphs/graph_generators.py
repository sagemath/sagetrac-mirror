--- conflicted
+++ resolved
@@ -128,10 +128,7 @@
      "HoltGraph",
      "HortonGraph",
      "JankoKharaghaniGraph",
-<<<<<<< HEAD
-=======
      "JankoKharaghaniTonchevGraph",
->>>>>>> d941d8d0
      "KittellGraph",
      "KrackhardtKiteGraph",
      "Klein3RegularGraph",
@@ -1928,10 +1925,7 @@
     HoltGraph                = staticmethod(sage.graphs.generators.smallgraphs.HoltGraph)
     HortonGraph              = staticmethod(sage.graphs.generators.smallgraphs.HortonGraph)
     JankoKharaghaniGraph     = staticmethod(sage.graphs.generators.smallgraphs.JankoKharaghaniGraph)
-<<<<<<< HEAD
-=======
     JankoKharaghaniTonchevGraph  = staticmethod(sage.graphs.generators.smallgraphs.JankoKharaghaniTonchevGraph)
->>>>>>> d941d8d0
     KittellGraph             = staticmethod(sage.graphs.generators.smallgraphs.KittellGraph)
     KrackhardtKiteGraph      = staticmethod(sage.graphs.generators.smallgraphs.KrackhardtKiteGraph)
     Klein3RegularGraph       = staticmethod(sage.graphs.generators.smallgraphs.Klein3RegularGraph)
