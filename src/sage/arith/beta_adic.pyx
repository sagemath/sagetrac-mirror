--- conflicted
+++ resolved
@@ -1645,33 +1645,6 @@
             Ad = list(set([a1-b1 for a1 in A for b1 in B]))
         if verb:
             print("Ad=%s"%Ad)
-<<<<<<< HEAD
-        sig_on()
-        cdef InfoBetaAdic ib
-        ib = initInfoBetaAdic(self, Cd=Ad, plus=False, nhash=nhash, verb=verb)
-        cdef Automaton a
-        cdef Element e
-        e = NewElement(ib.n)
-        K = self.b.parent()
-        t = K(t)
-        getElement(t, e, ib.n)
-        a = RelationsAutomatonT(&ib, e, isvide, ext, verb)
-        r = DetAutomaton(None)
-        r.a[0] = a
-        if verb:
-            print("a (%s etats)" % a.n)
-            print("Free element...")
-        FreeElement(e)
-        r.A = Cd
-        if verb:
-            print("Free InfoBetaAdic...")
-        freeInfoBetaAdic(&ib)
-        sig_off()
-        if isvide:
-            return a.na != 0
-        cdef DetAutomaton r2
-        if prune:
-=======
         if algo == 1:
             #find absolute values for which b is greater than one
             places = []
@@ -1696,7 +1669,6 @@
                     bo.append(max([K.abs_val(p,x) for x in Ad])/(K.abs_val(p, b) - 1))
                 else:
                     bo.append(max([K.abs_val(p,x) for x in Ad])/K.abs_val(p, b))
->>>>>>> b871a151
             if verb:
                 print("bounds=%s"%bo)
             #compute the automaton
@@ -1782,7 +1754,7 @@
         """
         print a approximated value of the critical exponent
         INPUT:
-        
+
         - ``niter`` int (default: 10) number of iterations
 
         - ``verb`` - bool (default: ``False``)
