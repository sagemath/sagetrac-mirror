# coding=utf8
r"""
Beta-adic tools.

Beta-adic is a way to write numbers in the form

    - :math:`\sum_{i=0}^\infty \beta^i c_i`

where :math:`beta` is a element of a field (for example a complex number),
and the :math:`c_i` are varying in a finite set of digits.
The possible finite sequences of digits are given by a deterministic automaton.

AUTHORS:

- Paul Mercat (2013) -  I2M AMU Aix-Marseille Universite -initial version
- Dominique Benielli (2018) - Labex Archimede - I2M -
  AMU Aix-Marseille Universite - Integration in SageMath

EXAMPLES::

    sage: pi = x^3-x^2-x-1 # Tribonacci
    sage: b = pi.roots(ring=QQbar)[1][0]
    sage: a = DetAutomaton(
    sage: m = BetaAdicSet(b, {0,1})
    sage: print(m)
    Monoid of b-adic expansion with b root of x^3 - x^2 - x - 1 and numerals set {0, 1}
    sage: pp = m.b.parent().places()[0]
    sage: print(pp)
    Ring morphism:
      From: Number Field in b with defining polynomial x^3 - x^2 - x - 1
      To:   Real Field with 106 bits of precision
      Defn: b |--> 1.839286755214161132551852564671
    sage: pm = m.b.parent().places()[1]
    sage: print(pm)
    Ring morphism:
      From: Number Field in b with defining polynomial x^3 - x^2 - x - 1
      To:   Complex Field with 53 bits of precision
      Defn: b |--> -0.419643377607080 + 0.606290729207199*I
    sage: ared = m.reduced_words_automaton2()
    sage: print(ared)
    DetAutomaton with 4 states and an alphabet of 2 letters
"""

# *****************************************************************************
#  Copyright (C) 2013 Paul Mercat <mercatp@icloud.com>
#
#  Distributed under the terms of the GNU General Public License (GPL)
#
#    This code is distributed in the hope that it will be useful,
#    but WITHOUT ANY WARRANTY; without even the implied warranty
#    of MERCHANTABILITY or FITNESS FOR A PARTICULAR PURPOSE.
#
#  See the GNU General Public License for more details; the full text
#  is available at:
#
#                  http://www.gnu.org/licenses/
# *****************************************************************************
from sage.sets.set import Set
from sage.rings.qqbar import QQbar
# from sage.rings.padics.all import *
from sage.rings.padics.factory import Qp
from libc.stdlib cimport malloc, free
from math import pi as pi_number
# from sage.structure.factory import UniqueFactory
# from sage.misc.cachefunc import cached_method
from cysignals.signals cimport sig_on, sig_off
cimport sage.combinat.words.cautomata
from sage.combinat.words.cautomata cimport DetAutomaton, FreeAutomaton
from sage.combinat.words.cautomata_generators import DetAutomatonGenerators
from sage.rings.integer import Integer
from sage.combinat.words.morphism import WordMorphism
#from sage.rings.number_field.all import *
from sage.rings.number_field.number_field import NumberField
# from sage.structure.parent_gens import normalize_names
# from free_monoid_element import FreeMonoidElement


# from sage.combinat.words.automata import Automaton
# from sage.combinat.words.cautomata import DetAutomaton

# from sage.structure.factory import UniqueFactory
# from sage.misc.cachefunc import cached_method
from cysignals.signals cimport sig_on, sig_off


# garde la composante fortement connexe de 0
# def prune(a, K):
#     """
#     Return the strongly connex component
#
#     INPUT:
#
#     - ``a`` a tree
#     - ``K``
#
#     OUTPUT:
#
#     the the strongly  connex component of a which
#     correspond the the K zeros
#
#     EXAMPLES::
#
#         sage:
#         sage: prune()
#     """
#     for s in a.strongly_connected_components_subgraphs():
#         if K.zero() in s:
#             return s

cdef extern from "complex.h":
    cdef cppclass Complexe:
        double x, y

cdef extern from "Automaton.h":
    ctypedef char bool
    cdef cppclass State:
        int* f
        bool final

    cdef cppclass Automaton:
        State* e  # states
        int n   # number of states
        int na  # number of letters
        int i  # initial state

    cdef cppclass Transition:
        int l  # label
        int e  # arrival state

    cdef cppclass NState:
        Transition* a
        int n
        bool final
        bool initial

    cdef cppclass NAutomaton:
        NState* e  # states
        int n   # number of states
        int na  # number of letters

    Automaton CopyAutomaton (Automaton a, int nalloc, int naalloc)

cdef extern from "relations.h":
    cdef cppclass Element:
        int *c  # liste des n coeffs

    cdef cppclass PlaceArch:
        Complexe *c  # 1, b, b^2, ... pour cette place

    # structure contenant les infos nécessaires pour calculer l'automate des relations
    cdef cppclass InfoBetaAdic:
        int n         # degre
        Element bn    # expression of b^n as a polynome in b of degree < n
        Element b1    # expression of 1/b as a polynome in b of degree < n
        Element *c    # list of figures used for the calculation of  relations' automaton
        int nc        # number of figures
        int ncmax     # number of allocated figures
        PlaceArch *p  # list of na places
        double *cM    # square of valeurs absolues max
        int na        # number of va

    Element NewElement(int n)
    void FreeElement(Element e)
    InfoBetaAdic allocInfoBetaAdic(int n, int na, int ncmax, int nhash, bool verb)
    void freeInfoBetaAdic(InfoBetaAdic *iba)
    Automaton RelationsAutomatonT(InfoBetaAdic *iba2, Element t, bool isvide, bool ext, bool verb)

cdef extern from "numpy/arrayobject.h":
    ctypedef int intp
    ctypedef extern class numpy.ndarray [object PyArrayObject]:
        cdef char *data
        cdef int nd
        cdef intp *dimensions
        cdef intp *strides
        cdef int flags

cimport numpy

from libc.stdint cimport uint8_t, uint32_t
from libc.math cimport log
from libc.math cimport ceil
from libc.math cimport floor
from libc.math cimport round
from libc.math cimport fabs

cdef extern from "draw.h":
    ctypedef unsigned char uint8
    cdef cppclass Color:
        uint8 r
        uint8 g
        uint8 b
        uint8 a
    cdef cppclass Surface:
        Color **pix
        int sx, sy
    cdef cppclass Complexe:
        double x
        double y
    cdef cppclass BetaAdic:
        Complexe b
        Complexe* t  # liste des translations
        int n        # nombre de translations
        Automaton a
    cdef cppclass BetaAdic2:
        Complexe b
        Complexe* t  # liste des translations
        int n        # nombre de translations
        Automaton* a
        int na
    ctypedef Color* ColorList
    #    cdef cppclass SDLImage:
    #        void *img

    void* OpenImage(const char *file_name)
    bool InImage(void* img, int x, int y)
    int ImageWidth(void *img)
    int ImageHeight(void *img)
    void CloseImage(void* img)
    void *GetSDL_SurfaceFromNumpy (numpy.ndarray na)
    void SurfaceToNumpy (Surface *s, numpy.ndarray na)
    void SDL_SurfaceToNumpy (void *ss, numpy.ndarray na)
    void TestSDL()
    Surface NewSurface(int sx, int sy)
    void FreeSurface(Surface s)
    ColorList NewColorList(int n)
    void FreeColorList(ColorList l)
    Color randColor(int a)
    #    Automate NewAutomate (int n, int na)
    #    void FreeAutomate(Automate a)
    void FreeAutomatons(Automaton* a, int n)
    BetaAdic NewBetaAdic(int n)
    void FreeBetaAdic(BetaAdic b)
    BetaAdic2 NewBetaAdic2(int n, int na)
    void FreeBetaAdic2(BetaAdic2 b)
    int *DrawZoom(BetaAdic b, int sx, int sy, int n, int ajust, Color col, int nprec, double sp, int verb)
    Automaton UserDraw(BetaAdic b, int sx, int sy, int n, int ajust, Color col, double sp, int verb)
    #  void WordZone (BetaAdic b, int *word, int nmax)
    int *Draw(BetaAdic b, Surface s, int n, int ajust, Color col, int nprec, double sp, int verb)
    void Draw2(BetaAdic b, Surface s, int n, int ajust, Color col, double sp, int verb)
    void DrawList(BetaAdic2 b, Surface s, int n, int ajust, ColorList lc, double alpha, double sp, int nprec, int verb)
    void print_word(BetaAdic b, int n, int etat)


cdef uint32_t moy(uint32_t a, uint32_t b, float ratio):
    return <uint32_t><uint8_t>((a%256)*(1.-ratio) + (b%256)*ratio) | \
           (<uint32_t>(<uint8_t>(((a>>8)%256)*(1.-ratio) + ((b>>8)%256)*ratio)))<<8 | \
           (<uint32_t>(<uint8_t>(((a>>16)%256)*(1.-ratio) + ((b>>16)%256)*ratio)))<<16 | \
           (<uint32_t>(<uint8_t>((a>>24)*(1.-ratio) + (b>>24)*ratio)))<<24;


cdef double fmax(double a, double b):
    if a < b:
        return b
    return a

# plot the Rauzy fractal corresponding to the direction vector d,
# for the C-adic system given by the Cassaigne's algorithm
def plot_Cadic(numpy.ndarray dv, int sx=800, int sy=600,
               float mx=-2, float my=-2, float Mx=2, float My=2,
               int n=1000, int nptsmin=50000, int nptsmax=60000,
               bool verb=False, bool printl=True, bool get_ndarray=False):
    """
    plot the Rauzy fractal corresponding to the direction vector ``dv``
    for the C-adic system given by the Cassaigne's algorithm

    INPUT:

        - ``dv``- ndarray array , direction vector

        - ``sx`` int -- (default 800) size of Image direction x

        - ``sy`` int -- (default 60) size of Image direction y

        - ``mx`` float -- (default -2)

        - ``my`` float -- (default -2)

        - ``Mx``  float -- (default 2)

        - ``My`` float  -- (default 2)

        - ``n`` int -- (default 1000)

        - ``nptsmin`` int -- (default 50000)

        - ``nptsmax`` int -- (default 60000)

        - ``verb`` bool -- (default ''False'')

        - ``printl`` bool -- (default ''False'')


        OUTPUT:

        Plot Rauzy fractal corresponding to the direction vector dv

        EXAMPLES::

            sage: e = QQbar(1/(1+I))
            sage: m = BetaAdicSet(e, dag.AnyWord([0,1]))
            sage: m.plot_Cadic(dv=)

    """
    cdef numpy.ndarray l, d, im
    cdef int i, j, k, u, nA, i0, e, e0, npts, su, rsu
    cdef uint32_t x, y
    cdef uint32_t color
    cdef float fx, fy

    npts = 0
    color = 255 << 24
    colors = [255 | 255 << 24, 255 << 8 | 255 << 24, 255 << 16 | 255 << 24]

    import numpy as np
    d = np.empty(3, dtype=np.float)
    d[0] = <float>dv[0]
    d[1] = <float>dv[1]
    d[2] = <float>dv[2]
    from sage.combinat.words.morphism import WordMorphism
    s = WordMorphism('a->a,b->ac,c->b')
    t = WordMorphism('a->b,b->ac,c->c')
    auts = s.DumontThomas(proj=False)
    autt = t.DumontThomas(proj=False)
    aut = [auts, autt]
    A = [np.array(a) for a in auts.alphabet]
    nA = len(A)
    #if autt.alphabet != A:
    #    raise RuntimeError("The two Dumont-Thomas automata must have the same alphabet !")
    ms = s.incidence_matrix()
    mt = t.incidence_matrix()
    if verb:
        print("ms=%s"%ms)
        print("mt=%s"%mt)
    msi = (ms**(-1)).numpy()
    mti = (mt**(-1)).numpy()
    if verb:
        print("msi=%s"%msi)
        print("mti=%s"%mti)
    lm = [ms.numpy(), mt.numpy()]
    # compute an orthonormal basis
    v1 = np.array([1, -1, 0])
    v2 = np.array([1, 0, -1])
    v1 = v1 - v1.dot(d)/d.dot(d)*d
    v2 = v2 - v2.dot(d)/d.dot(d)*d
    from sage.functions.other import sqrt
    v1 = v1/sqrt(v1.dot(v1))
    v2 = v2/sqrt(v2.dot(v2))
    v2 = v2 - v1.dot(v2)*v1
    # Cassaigne's algorithm
    l = np.empty(n, dtype=np.int8)
    m = np.identity(3, dtype=np.int)
    v0 = np.zeros(3, dtype=np.int)
    v0[0] = 1
    su = 0
    for i in range(n):
        if d[0] > d[2]:
            d = msi.dot(d)
            l[i] = 0
        else:
            d = mti.dot(d)
            l[i] = 1
        m = m.dot(lm[l[i]])
        rsu = su
        su = sum(m.dot(v0))
        if rsu > nptsmin:
            n = i
            break
        if su > nptsmax:
            n = i
            break
        d = d/sum(d)
        if verb:
            print("d=%s" % d)
    if verb or printl:
        print("n=%s, l=%s"%(n, l[:n]))
    # Draw the Rauzy fractal
    im = np.empty([sy, sx], dtype=np.dtype(
        (np.uint32, {'r': (np.uint8, 0), 'g': (np.uint8, 1),
                     'b': (np.uint8, 2), 'a': (np.uint8, 3)})))
    # im.fill(0) #fill the image with transparent
    im.fill(255 | 255 << 8 | 255 << 16 | 255 << 24)  # fill with white

    if verb:
        print("A=%s" % A)
        print("nA=%s" % nA)

    p = [(np.zeros(3, dtype=np.int), 0, 0)]
    while len(p) > 0:
        k = len(p)-1
        u = l[n-k-1]
        # print("k=%s"%k)
        t, i, e = p[-1]
        # print("t=%s, i=%s, e=%s"%(t, i, e))
        if k == n:
            # we draw the point t
            # print(t)
            fx = (t.dot(v1) - mx)*sx/(Mx-mx)
            fy = (t.dot(v2) - my)*sy/(My-my)
            x = <uint32_t> fx
            y = <uint32_t> fy
            if verb:
                print(t)
                print(fx, fy)
                print(x, y)
                # print("")
            if x < sx and y < sy:
                if x+1 < sx and y+1 < sy:
                    im[y, x] = moy(im[y, x], colors[e], (1.-fx+x)*(1.-fy+y))
                    im[y, x+1] = moy(im[y, x+1], colors[e], (fx-x)*(1.-fy+y))
                    im[y+1, x] = moy(im[y+1, x], colors[e], (1.-fx+x)*(fy-y))
                    im[y+1, x+1] = moy(im[y+1, x+1], colors[e], (fx-x)*(fy-y))
                else:
                    im[y, x] = colors[e]
            npts += 1
            # increment
            # print("increment...")
            while True:
                t, i, e = p.pop()
                k = len(p)
                if k == 0:
                    break
                t0, i0, e0 = p[-1]
                u = l[n-k]
                # print("k=%s, u=%s, t=%s, i=%s, e=%s"%(k, u, t, i, e))
                while True:
                    i0 += 1
                    if i0 == nA or aut[u].succ(e0, i0) != -1:
                        break
                # print("i=%s"%i)
                if i0 != nA:
                    p[-1] = (t0, i0, e0)
                    p.append((lm[u].dot(t0)+A[i0], 0, aut[u].succ(e0, i0)))
                    break
        else:
            i = 0
            while i < nA and aut[u].succ(e, i) == -1:
                i += 1
            # print("starting i=%s k=%s u=%s t=%s e=%s"%(i, k, u, t, e))
            p[-1] = (t, i, e)
            p.append((lm[u].dot(t)+A[i], 0, aut[u].succ(e, i)))
        #for j2, (m2, t2, i2, e2) in enumerate(p):
            #print("%s : m=%s, t=%s, i=%s, e=%s"%(j2, m2, t2, i2, e2))
    if printl:
        print("%s pts computed."%npts)
    if get_ndarray:
        return im
    from PIL import Image
    return Image.fromarray(im, 'RGBA')


# plot the Rauzy fractal corresponding to the direction vector d,
# for the C-adic system given by the Cassaigne's algorithm
def plot_Cadic2(numpy.ndarray dv, int sx=800, int sy=600,
                float mx=-2, float my=-2, float Mx=2, float My=2,
                int n=40, bool verb=False, bool printl=True):
    cdef numpy.ndarray l, d, im
    cdef int i, j, k, u, nA, i0, e, e0, npts
    cdef uint32_t x, y
    cdef uint32_t color
    cdef float fx, fy

    npts = 0
    color = 255 << 24
    import numpy as np
    d = np.empty(3, dtype=np.float)
    d[0] = <float>dv[0]
    d[1] = <float>dv[1]
    d[2] = <float>dv[2]
    from sage.combinat.words.morphism import WordMorphism
    s = WordMorphism('a->a,b->ac,c->b')
    t = WordMorphism('a->b,b->ac,c->c')
    auts = s.DumontThomas(proj=False).mirror()
    autt = t.DumontThomas(proj=False).mirror()
    aut = [auts, autt]
    A = [np.array(a) for a in auts.alphabet]
    nA = len(A)
    # if autt.alphabet != A:
    #    raise RuntimeError("The two Dumont-Thomas automata must have the same alphabet !")
    ms = s.incidence_matrix()
    mt = t.incidence_matrix()
    if verb:
        print("ms=%s" % ms)
        print("mt=%s" % mt)
    msi = (ms**(-1)).numpy()
    mti = (mt**(-1)).numpy()
    if verb:
        print("msi=%s" % msi)
        print("mti=%s" % mti)
    lm = [ms.numpy(), mt.numpy()]
    # compute an orthonormal basis
    v1 = np.array([1,-1,0])
    v2 = np.array([1,0,-1])
    v1 = v1 - v1.dot(d)/d.dot(d)*d
    v2 = v2 - v2.dot(d)/d.dot(d)*d
    from sage.functions.other import sqrt
    v1 = v1/sqrt(v1.dot(v1))
    v2 = v2/sqrt(v2.dot(v2))
    v2 = v2 - v1.dot(v2)*v1
    # Cassaigne's algorithm
    l = np.empty(n, dtype=np.int8)
    for i in range(n):
        if d[0] > d[2]:
            d = msi.dot(d)
            l[i] = 0
        else:
            d = mti.dot(d)
            l[i] = 1
        d = d/sum(d)
        if verb:
            print("d=%s" % d)
    if verb or printl:
        print("l=%s" % l)
    # Draw the Rauzy fractal
    im = np.empty([sy, sx], dtype=np.dtype(
        (np.uint32, {'r': (np.uint8, 0), 'g': (np.uint8, 1),
                     'b': (np.uint8, 2), 'a': (np.uint8, 3)})))
    # im.fill(0) #fill the image with transparent
    im.fill(255 | 255 << 8 | 255 << 16 | 255 << 24)  # fill with white

    if verb:
        print("A=%s" % A)
        print("nA=%s" % nA)

    p = [(np.identity(3, dtype=np.int), np.zeros(3, dtype=np.int), 0, 0)]
    while len(p) > 0:
        k = len(p)-1
        u = l[k]
        #print("k=%s"%k)
        m, t, i, e = p[-1]
        #print("t=%s, i=%s, e=%s"%(t, i, e))
        if k == n-1:
            #we draw the point t
            #print(t)
            fx = (t.dot(v1) - mx)*sx/(Mx-mx)
            fy = (t.dot(v2) - my)*sy/(My-my)
            x = <uint32_t>fx
            y = <uint32_t>fy
            if verb:
                print(t)
                print(fx,fy)
                print(x,y)
                #print("")
            if x < sx and y < sy:
                #if x+1 < sx and y+1 < sy:
                #    im[y,x] = moy(im[y,x], color, (1.-fx+x)*(1.-fy+y))
                #    im[y,x+1] = moy(im[y,x+1], color, (fx-x)*(1.-fy+y))
                #    im[y+1,x] = moy(im[y+1,x], color, (1.-fx+x)*(fy-y))
                #    im[y+1,x+1] = moy(im[y+1,x+1], color, (fx-x)*(fy-y))
                #else:
                im[y,x] = color
            npts += 1
            #increment
            #print("increment...")
            while True:
                m, t, i, e = p.pop()
                k = len(p)
                if k == 0:
                    break
                m0, t0, i0, e0 = p[-1]
                u = l[k-1]
                nA = aut[u].n_succs(e0)
                #print("k=%s, u=%s, t=%s, i=%s, e=%s"%(k, u, t, i, e))
                while True:
                    i0 += 1
                    if i0 == nA or aut[u].succ(e0, i0) != -1:
                        break
                #print("i=%s"%i)
                if i0 != nA:
                    p[-1] = (m0, t0, i0, e0)
                    p.append((m, t0+m0.dot(A[i0]), 0, aut[u].succ(e0, i0)))
                    break
        else:
            i = 0
            nA = aut[u].n_succs(e)
            while i < nA and aut[u].succ(e, i) == -1:
                i += 1
            #print("starting i=%s k=%s u=%s t=%s e=%s"%(i, k, u, t, e))
            p[-1] = (m, t, i, e)
            p.append((m.dot(lm[u]), lm[u].dot(t)+A[i], 0, aut[u].succ(e, i)))
        #for j2, (m2, t2, i2, e2) in enumerate(p):
            #print("%s : m=%s, t=%s, i=%s, e=%s"%(j2, m2, t2, i2, e2))
    print("%s pts computed."%npts)
    from PIL import Image
    return Image.fromarray(im, 'RGBA')


# calcul de la valeur absolue p-adique
def absp(c, p, d):
    """
    Computation of the p-adic absolute value.

    INPUT:

    - ``c`` -- the algebraic number for which we compute the absolute value

    - ``p`` -- the prime number

    - ``d`` -- the degree

    OUTPUT:

    The p-adic absolute value.

    TESTS:

        sage: absp(1, 2, 3) # not implemented

    """
    return ((c.polynomial())(p).norm().abs())**(1/d)


cdef getElement(e, Element r, int n):
    cdef j
    p = e.lift()
    for j in range(n):
        r.c[j] = p[j]

cdef InfoBetaAdic initInfoBetaAdic(self,
                                   Ad=None, plus=True, nhash=1000003,
                                   verb=False) except *:
    b = self.b
    K = b.parent()
    A = self.a.alphabet
    if verb:
        print("A = %s" % A)

    if verb:
        print(K)

    # détermine les places qu'il faut considérer
    parch = []
    for p in K.places():  # places archimédiennes
        if plus:
            if p(b).abs() > 1:
                parch += [p]
        else:
            if p(b).abs() < 1:
                parch += [p]
    pi = K.defining_polynomial()
    from sage.arith.misc import gcd
    # rend le polynôme à coefficients entiers et de contenu 1
    pi = pi / gcd(pi.list())
    if verb:
        print("pi=%s" % pi)
    # liste des nombres premiers concernés
    lp = (Integer(pi.list()[0])).prime_divisors()
    if verb:
        print("lp=%s" % lp)
    # liste des place  s ultramétriques considérées
    pultra = []
    for p in lp:
        # détermine toutes les places au dessus de p dans le corps de nombres K
        k = Qp(p)
        Kp = k['a']
        a = Kp.gen()
        for f in pi(a).factor():
            kp = f[0].root_field('e')
            if kp == k:
                c = f[0].roots(kp)[0][0]
            else:
                c = kp.gen()
            if verb:
                print("c=%s (abs=%s)" % (c, (c.norm().abs())**(1/f[0].degree())))
            if plus:
                if (c.norm().abs())**(1/f[0].degree()) > 1:
                    pultra += [(c, f[0].degree())]
            else:
                if (c.norm().abs())**(1/f[0].degree()) < 1:
                    pultra += [(c, f[0].degree())]

    if verb:
        print("spaces: ")
        print(parch)
        print(pultra)

    if (len(pultra) > 0):
        raise ValueError("Not implemented for b algebraic non-integer.")
    # calcule les bornes max pour chaque valeur absolue
    if Ad is None:
        Ad = Set([c-c2 for c in A for c2 in A])
    Ad = [K(c) for c in Ad]
    if verb:
        print("Ad = %s" % Ad)

    n = K.degree()
    na = len(parch)
    ncmax = len(Ad)
    cdef InfoBetaAdic i
    if verb:
        print("alloc...")
    sig_on()
    i = allocInfoBetaAdic(n, na, ncmax, nhash, verb)
    sig_off()
    cdef int j
    # initialise bn
    if verb:
        print("init bn...")
    getElement(b**n, i.bn, n)
    # initialise b1
    if verb:
        print("init b1...")
    getElement(1/b, i.b1, n)
    # initialise les places
    if verb:
        print("init places...")
    for k in range(na):
        for j in range(n):
            i.p[k].c[j] = complex(parch[k](b**j))
    # initialise les chiffres et bornes
    if verb:
        print("init chiffres...")
    initCdInfoBetaAdic(self, &i, Ad=Ad, parch=parch, verb=verb)
    return i

cdef initCdInfoBetaAdic(self, InfoBetaAdic *i, list Ad, list parch, verb=False):
    if verb:
        print("initCdInfoBetaAdic Ad = %s" % Ad)
    m = dict([])
    for p in parch:
        m[p] = max([p(c).abs() for c in Ad])/abs(1-p(self.b).abs())
    if verb:
        print("bounds : %s" % m)
    # conversion to C
    i.nc = len(Ad)
    if i.nc > i.ncmax:
        raise ValueError("Too much decimals : %d > %d max (initialize BetaAdicSet with more digits)."%(i.nc, i.ncmax))
    for j, c in enumerate(Ad):
        getElement(c, i.c[j], i.n)
    for j, p in enumerate(parch):
        i.cM[j] = m[p]**2

cdef Complexe complex(c):
    cdef Complexe r
    r.x = c.real()
    r.y = c.imag()
    return r

cdef Color getColor(c):
    if len(c) < 4:
        raise ValueError("Colors must be defined by 4 float numbers between 0 and 1.")
    cdef Color r
    r.r = c[0] * 255
    r.g = c[1] * 255
    r.b = c[2] * 255
    r.a = c[3] * 255
    return r

cdef surface_to_img(Surface s):
    # print("surface_to_img %s, %s..."%(s.sx, s.sy))
    import numpy as np
    from PIL import Image
    # arr = np.empty([s.sy, s.sx], dtype=['uint8', 'uint8', 'uint8', 'uint8'])
    # arr = np.empty([s.sy, s.sx], dtype=[('r', 'uint8'), ('g', 'uint8'),('b', 'uint8'), ('a', 'uint8')])
    # arr = np.zeros([s.sy, s.sx], dtype=[('r', 'uint8'), ('g', 'uint8'),('b', 'uint8'), ('a', 'uint8')])
    arr = np.empty([s.sy, s.sx], dtype=np.dtype((np.uint32, {'r':(np.uint8,0), 'g':(np.uint8,1), 'b':(np.uint8,2), 'a':(np.uint8,3)})))

#    cdef int x, y
#    cdef Color c
#    for x in range(s.sx):
#        for y in range(s.sy):
#            c = s.pix[x][s.sy - y - 1]
#            #arr[y, x]['r'] = c.r
#            #arr[y, x]['g'] = c.g
#            #arr[y, x]['b'] = c.b
#            arr[y, x] = c.r | c.g << 8 | c.b << 16 | c.a<<24;
    #print("Surface to numpy...")
    sig_on()
    SurfaceToNumpy (&s, arr)
    sig_off()
    #print("...done !")
    return Image.fromarray(arr, 'RGBA')
    # img.save("/Users/mercat/Desktop/output.png")
    # img.save(file)

cdef Automaton getAutomaton(DetAutomaton a, list A, verb=False):
    cdef int i
    if verb:
        print("getAutomaton %s..." % a)
    cdef DetAutomaton fa
    cdef Automaton aut
    #if isinstance(a, DetAutomaton):
    if set(A).issubset(a.A):
        fa = a.permut(A, verb=verb)
    else:
        fa = a.bigger_alphabet(A)
    aut = fa.a[0]
    #free(fa.a)
    #fa.a = NULL
    aut = CopyAutomaton(aut, aut.n, aut.na);
    return aut
    #else:
    #    raise ValueError("DetAutomaton expected.")

def mahler(pi):
    from sage.rings.qqbar import AA
    pi = pi/pi.denominator()
    rr = pi.roots(ring=QQbar)
    p = pi.leading_coefficient()
    for r in rr:
        if r[0] not in AA:
            rr.remove((r[0].conjugate(), r[1]))
        p *= abs(r[0])
    return p

cdef BetaAdic getBetaAdic(m, prec=53, mirror=False, verb=False):
    from sage.rings.complex_field import ComplexField
    CC = ComplexField(prec)
    cdef BetaAdic b
    a = m.a
    if mirror:
        a = a.mirror().determinize().minimize()
    A = a.alphabet
    nA = a.n_letters
    
    b = NewBetaAdic(nA)
    b.b = complex(CC(m.b))
    for i, c in zip(range(b.n), A):
        b.t[i] = complex(CC(c))
    b.a = getAutomaton(a, A=A, verb=verb)
    return b

cdef BetaAdic2 getBetaAdic2(BetaAdicSet self, la=None,
                            prec=53, mirror=False, verb=False):
    if verb:
        print("getBetaAdic %s" % self)
    from sage.rings.complex_field import ComplexField
    CC = ComplexField(prec)
    cdef BetaAdic2 b
    if la is None:
        la = self.get_la(verb=verb)
    
    #check that every element of la is a DetAutomaton or convert it
    la = [getDetAutomaton(self, a) for a in la]
    
    #add the automaton of self as first element
    la = [self.a]+la
    
    if mirror:
        la = [a.mirror().determinize().minimize() for a in la]
    
    if verb:
        print("la=%s"%la)
    
    A = set()
    for a in la:
        A.update(a.alphabet)
    A = list(A)
    if verb:
        print("A=%s"%A)
    
    b = NewBetaAdic2(len(A), len(la))
    b.b = complex(CC(self.b))
    d = {}
    for i, c in zip(range(b.n), A):
        b.t[i] = complex(CC(c))
        d[c] = i
    # automata
    for i in range(len(la)):
        b.a[i] = getAutomaton(getDetAutomaton(self,la[i]), A=A, verb=verb)
    return b

def PrintWord(m, n):
    """
    Print of beta adic 

    INPUT:

    - ``m`` first word argument

    - ``n`` second word argument


    OUTPUT:

    Print the word

    TESTS:

        sage:import sage.monoids.beta_adic_monoid as mn

    """
    b = getBetaAdic(m, prec=53, mirror=False, verb=False)
    print_word(b, n, b.a.i)


# ##used by compute_substitution()
# gives the list of sleeves of the sub-tree starting at e
def fils(tree, e):
    """
    Return the list of sheet's sub-tree  starting at e.

    INPUT:

    - ``tree`` the tree.
    - ``e`` the starting node.

    OUTPUT:

    list of ``tree`` sheet's sub-tree  starting on e.

    """
    if tree[e] == []:  # e is a
        return [e]
    r = []
    for f in tree[e]:
        r += fils(tree, f)
    return r


# teste si a est inclus dans un des morceaux de l ou pas
def included(a, l, lm):
    """
    Return the index of

    INPUT:

    - ``a`` word to find in ``l``.

    - ``l`` including word to test

    OUTPUT:

    - the word in ``l`` if a is present

    - ``True`` if the automata is empty

    - ``None``

    """
    # teste vite fait si l'on est inclus dans un morceau ou pas
    incl = False
    w = a.find_word()
    if w is None:
        print("Error : empty automata!")
        return True
    lr = []
    for j in l:
        a2 = lm[j][0]
        if a2.rec_word(w):
            if a.included(a2):
                return j
            else:
                return None
    print("******* Error : word %s is conconize by any automata ! *********" % w)
    return None


# split a1 selon ba (rend un couple (a11, a12) avec a11 la partie
# dans ba et a12 celle disjointe de ba)
def split_ba(i, tr, np, lm, m, aa, ap, verb=False):
    b = m.b
    a1 = lm[i][0]
    # teste l'intersection avec ba
    # at = m.move2(t=(b**(-np))*tr, a=aoc)
    # TODO : utiliser les automates des relations précalculés
    # pour les translations de l'échange
    at = m.Proj(aa, ap, t=(b**(-np))*tr)
    if at.intersect(a1):
        ar = at.intersection(a1)
        # détermine si l'on est inclus dans ba
        ar.zero_completeOP()
        if ar.equals_langages(a1):
            return (a1, None)
        else:
            # on subdivise en deux
            ar2 = a1.intersection(ar.complementary())
            ar2.zero_completeOP()
            return (ar, ar2)
    else:
        return (None, a1)


# split a1 selon baoc (rend un couple (a11, a12) avec a11 la partie dans baoc
# et a12 celle disjointe de baoc)
def split_baoc(i, tr, np, lm, m, aoc, verb=False):
    b = m.b
    a1 = lm[i][0]
    # teste l'intersection avec baoc
    at = m.move2(t=(b**(-np))*tr, a=aoc)
    # TODO : utiliser les automates des relations précalculés
    # pour les translations de l'échange
    if at.intersect(a1):
        ar = at.intersection(a1)
        # détermine si l'on est inclus dans baoc
        ar.zero_completeOP()
        if ar.equals_langages(a1):
            return (a1, None)
        else:
            # on subdivise en deux
            return (ar, a1.intersection(ar.complementary()))
    else:
        return (None, a1)


cdef class ImageIn:
    cdef void** s

    def __cinit__(self):
        self.s = <void **>malloc(sizeof(void*))

    def __init__(self, file_name):
        self.s[0] = OpenImage(file_name)

    def __dealloc__(self):
        CloseImage(self.s[0])
        free(self.s)

    def __repr__(self):
        w = ImageWidth(self.s[0])
        h = ImageHeight(self.s[0])
        return "Image of size %sx%s" % (w, h)

    def __contains__(self, p):
        from sage.rings.complex_field import ComplexField
        CC = ComplexField(53)
        if p in CC:
            return InImage(self.s[0], p.real(), p.imag())
        else:
            return InImage(self.s[0], p[0], p[1])

    def width(self):
        return ImageWidth(self.s[0])

    def height(self):
        return ImageHeight(self.s[0])


def getDetAutomaton(self, a):
    if type(a) is BetaAdicSet:
        if self.b != a.b:
            raise ValueError("The two beta-adic sets must have the same" +
                             "b (here %s != %s).", self.b, a.b)
        a = a.a
    elif type(a) is not DetAutomaton:
        try:
            a = DetAutomaton(a)
        except Exception:
            raise ValueError("The argument a must be a BetaAdicSet or an automaton.")
    return a


cdef getBetaAdicSet(BetaAdicSet self, a):
    if type(a) is BetaAdicSet:
        if self.b != a.b:
            raise ValueError("The two beta-adic sets must have the same b (here %s != %s).", self.b, a.b)
    elif type(a) is not DetAutomaton:
        try:
            a = DetAutomaton(a)
        except Exception:
            raise ValueError("The argument a must be a BetaAdicSet or an automaton.")
        a = BetaAdicSet(self.b, a)
    return a

cdef class BetaAdicSet:
    r"""
    Define a numeration in base b, i.e. set of numbers of the form

        :math:`\sum_{i=0}^\infty \beta^i c_i`

    where :math:`beta` is a element of a field (for example a complex number),
    and the :math:`c_i` form a word recognized by a deterministic automaton ``a``.

    INPUT:

    - ``b`` -- number, base of the numeration.

    - ``a`` -- DetAutomaton, giving the allowed sequence of digits.


    EXAMPLES::

        sage: from sage.combinat.words.cautomata_generators import dag
        sage: m1 = BetaAdicSet(3, dag.AnyWord([0, 1, 3]))
        sage: print(m1)
        b-adic set with b root of x - 3, and an automaton of 1 states and 3 letters.
        sage: m2 = BetaAdicSet((1 + sqrt(5)) / 2, dag.AnyWord([0, 1]))
        sage: print(m2)
        b-adic set with b root of x^2 - x - 1, and an automaton of 1 states and 2 letters.
        sage: b = (x^3-x-1).roots(ring=QQbar)[0][0]
        sage: m3 = BetaAdicSet(b, dag.AnyWord([0, 1]))
        sage: print(m3)
        b-adic set with b root of x^3 - x - 1, and an automaton of 1 states and 2 letters.

    """
    def __init__(self, b, a):
        r"""
        Construction of the b-adic with base ``b`` and automaton ``a``.

        EXAMPLES::

            sage: from sage.combinat.words.cautomata_generators import dag
            sage: m1 = BetaAdicSet(3, dag.AnyWord([0, 1, 3]))
            sage: m1
            b-adic set with b root of x - 3, and an automaton of 1 states and 3 letters.
            sage: c = Automaton({0:{1:'0',2:'1',3:'2'}, 2:{5:'1'}},initial_states=[0])
            sage: b = m1.b
            m3 = BetaAdicSet(b, c)
            sage: m3
            b-adic set with b root of x - 3, and an automaton of 5 states and 3 letters.
            sage: m = BetaAdicSet(x^3-x^2-x-1, [0,1])
            sage: m
            b-adic set with b root of x^3 - x^2 - x - 1, and an automaton of 1 states and 2 letters.
            sage: m1 = BetaAdicSet(3,[0,1])
            sage: m1
            b-adic set with b root of x - 3, and an automaton of 1 states and 2 letters.

        """
        cdef int i, j
        from sage.rings.complex_field import ComplexField
        CC = ComplexField()
        if b not in CC:
            # raise ValueError("b must be a number.")
            from sage.rings.qqbar import QQ
            from sage.rings.polynomial.polynomial_ring_constructor import PolynomialRing
            K = PolynomialRing(QQ, 'x')
            try:
                pi = K(b)
                rr = [r[0] for r in pi.roots(ring=QQbar)]
                rrm = [r for r in rr if abs(r) < 1]
                if len(rrm) > 0:
                    b = rrm[0]
                else:
                    b = rr[0]
            except Exception:
                raise ValueError("b must be a number, or a polynomial over QQ")
        try:
            b = QQbar(b)
            pi = QQbar(b).minpoly()
            K = NumberField(pi, 'b', embedding=b)
            self.b = K.gen()
        except Exception:
            self.b = b

        if type(a) != DetAutomaton:
            try:
                a = DetAutomaton(a)
            except Exception:
                try:
                    a = list(a)
                except Exception:
                    raise ValueError("a must be an automaton or an iterable.")
                from sage.combinat.words.cautomata_generators import dag
                a = dag.AnyWord(a)
        self.a = a

        # test if letters of a are in K
        try:
            K = self.b.parent()
            self.a.A = [K(c) for c in self.a.A]
        except Exception:
            raise ValueError("Alphabet %s of the automaton is not in the field %s of b !"%(self.a.A, self.b.parent()))

    def __repr__(self):
        r"""
        Returns the string representation of the beta-adic monoid.

        EXAMPLES::

            sage: from sage.combinat.words.cautomata_generators import dag
            sage: BetaAdicSet((1+sqrt(5))/2, dag.AnyWord([0, 1]))
            b-adic set with b root of x^2 - x - 1, and an automaton of 1 states and 2 letters.
            sage: BetaAdicSet(3, dag.AnyWord([0, 1, 3]))
            b-adic set with b root of x - 3, and an automaton of 1 states and 3 letters.


        TESTS::

            sage: from sage.combinat.words.cautomata_generators import dag
            sage: m = BetaAdicSet(3/sqrt(2), dag.AnyWord([0, 1]))
            sage: repr(m)
            'b-adic set with b root of x^2 - 9/2, and an automaton of 1 states and 2 letters.'

        """

        from sage.rings.qqbar import QQbar
        if self.b not in QQbar:
            return "(%s)-adic set with an automaton of %s states and %s letters." % (self.b, self.a.n_states, self.a.n_letters)
        else:
            K = self.b.parent()
            from sage.rings.rational_field import QQ
            if K.base_field() == QQ:
                return "b-adic set with b root of %s, and an automaton of %s states and %s letters." % (self.b.minpoly(), self.a.n_states, self.a.n_letters)
            else:
                if K.characteristic() != 0:
                    return "b-adic set with b root of %s (in characteristic %s), and an automaton of %s states and %s letters."%(self.b.minpoly(), K.characteristic(), self.a.n_states, self.a.n_letters)
                else:
                    return "b-adic set with b root of %s, an automaton of %s states and %s letters."%(K.modulus(), self.a.n_states, self.a.n_letters)

    def string(self):
        r"""
        Return a string that can be evaluated to recover the BetaAdicSet

        OUTPUT:
        Return a string to define a BetaAdicSet, this set can be obtained by the ``use_draw`` method

        EXAMPLES::

            sage: m1 = BetaAdicSet(3,[0,1])
            sage: m1.string()
            'BetaAdicSet((x - 3).roots(ring=QQbar)[0][0], DetAutomaton([[0, 1], [(0, 0, 0), (0, 0, 1)]], i=0, final_states=[0]))'
            sage: m = BetaAdicSet(x^3-x^2-x-1, [0,1])
            sage: m.string()
            'BetaAdicSet((x^3 - x^2 - x - 1).roots(ring=QQbar)[1][0], DetAutomaton([[0, 1], [(0, 0, 0), (0, 0, 1)]], i=0, final_states=[0]))'

        """
        pi = self.b.minpoly()
        from sage.rings.qqbar import QQbar
        rr = pi.roots(ring=QQbar)
        for i, r in enumerate(rr):
            if r[0] == self.b:
                break
        return "BetaAdicSet((%s).roots(ring=QQbar)[%s][0], %s)"%(pi, i, self.a.string())

    @property
    def a(self):
        """
        Get the ``DetAutomaton`` ``a`` of the ``BetaAdicSet``

        OUTPUT:

        ``DetAutomaton`` ``a`` attribut

        EXAMPLES::

            sage: from sage.combinat.words.cautomata_generators import dag
            sage: m = BetaAdicSet((1+sqrt(5))/2, dag.AnyWord([0, 1]))
            sage: m.a
            DetAutomaton with 1 states and an alphabet of 2 letters

        """
        return self.a

    @property
    def b(self):
        """
        Get the number ``b`` of the ``BetaAdicSet``

        OUTPUT:

        number ``b`` attribut

        EXAMPLES::

            sage: m = BetaAdicSet((1+sqrt(5))/2, dag.AnyWord([0, 1]))
            sage: m.b
            b

        """
        return self.b

    def copy(self):
        """
        return a copy of  the ``BetaAdicSet``

        OUTPUT:

        a ``BetaAdicSet``

        EXAMPLES::

            sage: from sage.combinat.words.cautomata_generators import dag
            sage: m = BetaAdicSet((1+sqrt(5))/2, dag.AnyWord([0, 1]))
            sage: m.copy()
            b-adic set with b root of x^2 - x - 1, and an automaton of 1 states and 2 letters.

        """

        return BetaAdicSet(self.b, self.a.copy())

    def mirror(self):
        """
        Return the beta-adic set with the mirror automaton.

        OUTPUT:

        a ``BetaAdicSet`` with the mirror a automaton as attribuet ``a``

        EXAMPLES::

            sage: from sage.combinat.words.cautomata_generators import dag
            sage: m = BetaAdicSet((1+sqrt(5))/2, dag.AnyWord([0, 1]))
            sage: m.mirror()
            b-adic set with b root of x^2 - x - 1, and an automaton of 1 states and 2 letters.

        """
        return BetaAdicSet(self.b, self.a.mirror())

    def is_included(self, a, verb=False):
        """
        Determine if the BetaAdicSet is included in the BetaAdicSet given by a.

        INPUT:

        - ``a`` - ``BetaAdicSet`` to compare
        - ``verb`` - Boolean (default: False) Display informations for debug.

        OUTPUT:

        ``True``  if the BetaAdicSet is included in the BetaAdicSet given
        by a  ``False`` otherwise


        EXAMPLES::

            sage: m = BetaAdicSet(x^3-x^2-x-1, [0,1])
            sage: m1 = BetaAdicSet(x^3-x^2-x-1, [0,1,2])
            sage: m1.is_included(m)
            True

        """
        a = getDetAutomaton(self, a)
        if verb:
            print("a=%s"%a)
        b = self.a.zero_complete2()
        b.zero_completeOP()
        if verb:
            print("b=%s"%b)
        m = BetaAdicSet(self.b, a)
        ap = m.proj(b, aut=True)
        if verb:
            print("ap=%s"%ap)
        return ap.equal_languages(b)

    def is_equal(self, a):
        """
        Determine if the ``BetaAdicSet`` is equal to the given``BetaAdicSet``.

        INPUT:

        - ``a`` - ``BetaAdicSet`` to compare

        OUTPUT:

        ``True``  if the BetaAdicSet is equal in the BetaAdicSet given
        by a  ``False`` otherwise
 

        EXAMPLES::

            sage: m = BetaAdicSet(x^3-x^2-x-1, [0,1])
            sage: m1 = BetaAdicSet(x^3-x^2-x-1, [0,1,2])
            sage: m1.is_equal(m)
            True


        """
        a = getBetaAdicSet(self, a)
        return self.is_included(a) and a.is_included(self)

    def is_empty(self):
        """
        Tell if the BetaAdicSet is empty.

        OUTPUT:

        ``True``  if the BetaAdicSet is empty in the BetaAdicSet given
        by a  ``False`` otherwise
 

        EXAMPLES::

            sage: m = BetaAdicSet(x^3-x^2-x-1, [0,1])
            sage: m.is_empty()
            False
            sage: m = BetaAdicSet(3, [])
            sage: m.is_empty()
            True

        """
        return self.a.is_empty()

    def _testSDL(self):
        """
        Open a window to test the SDL library used for graphical representation.

        TESTS::

            sage: m3 = BetaAdicSet(1/(1+I), dag.AnyWord([0, 1]))
            sage: m3._testSDL()
            Video Mode: 800x600 32 bits/pixel
        """
        sig_on()
        TestSDL()
        sig_off()

    def get_la(self, verb=False):
        """
        Return a list of automata corresponding to each final state of the automaton.

        INPUT:

        -``verb`` -- (default ''False'') set to ''True'' for verbose mode

        OUTPUT:
        Return a list of automata.

        EXAMPLES::

            sage: m=BetaAdicSet((1+sqrt(5))/2, dag.AnyWord([0, 1]))
            sage: m.get_la()
            [DetAutomaton with 1 states and an alphabet of 2 letters]
        """
        cdef DetAutomaton a = self.a.copy()
        # compute la
        la = []
        for v in a.states:
            a.set_final_states([v])
            la.append(a.copy())
        return la

#    def points_exact(self, n=None, i=None):
#        r"""
#        Returns a set of exacts values (in the number field of b)
#        corresponding to points of the b-adic set for words of length at most ``n``.
#
#        INPUT:
#
#        - ``n`` - integer (default: ``None``)
#          The number of iterations used to plot the fractal.
#          Default values: between ``5`` and ``16`` depending on the number
#          of generators.
#
#        - ``i`` - integer (default: ``None``)
#          State of the automaton of self taken as the initial state .
#
#        OUTPUT:
#
#            List of numbers, given with exact values.
#
#        EXAMPLES::
#
#            #. The dragon fractal::
#            sage: e = QQbar(1/(1+I))
#            sage: m=BetaAdicSet(e, dag.AnyWord([0, 1]))
#            sage: print(m)
#            b-adic set with b root of x^2 - x + 1/2, and an automaton of 1 states and 2 letters.
#            sage: P = m.points_exact()
#            age: len(P)
#            65536
#            sage: P = m.points_exact(i=0)
#            sage: len(P)
#            65536
#        """
#        K = self.K
#        b = self.b
#        a = self.a
#        A = a.alphabet
#        ng = a.n_letters
#
#        if i is None:
#            i = a.initial_state
#
#        if n is None:
#            if ng == 2:
#                n = 16
#            elif ng == 3:
#                n = 9
#            else:
#                n = 5
#
#        if n == 0:
#            return [0]
#        else:
#            orbit_points = set()
#            V = set([v for c in A for v in [a.succ(i, c)] if v != -1])
#            orbit_points0 = dict()
#            for v in V:
#                orbit_points0[v] = self.points_exact(n=n-1, i=v)
#            for c in A:
#                v = a.succ(i, c)
#                if v is not None:
#                    orbit_points.update([b*p+c for p in orbit_points0[v]])
#        return orbit_points

    def user_draw(self, n=None,
                  sx=800, sy=600, ajust=True, prec=53, color=(0, 0, 0, 255),
                  method=0, simplify=True, mirror=False, only_aut=False, verb=False):
        r"""
        Display a window where the user can draw a b-adic set based on the current b-adic set.
        Use keyboard p to reduce the size of the pen and the keyboard m to increse.
        Draw the figure with the the mouse and click to record the shape.

        INPUT:

        - ``n`` - integer (default: ``None``)
          The number of iterations used to plot the fractal.
          Default values: between ``5`` and ``16`` depending on the number
          of generators.

        - ``sx`` -- integer (default 800) width of the window

        - ``sy`` -- integer (default 600) height of the window

        - ``ajust``  -- boolean (default ``True``) If True, change the zoom in order to fit the window.

        - ``prec`` -- integer (default: ``53``) precision of computed values

        - ``color`` tuple of color in RGB values -- (default: (0, 0, 0, 255))

        - ``method`` -- (default: ``0``) For futur implementations, must be 0 for the moment.

        - ``simplify`` -- (default: ``True``) If True, minimize the result

        - ``only_aut`` -- (default: ``False``) If True return a DetAutomaton, otherwise return a BetaAdicSet

        - ``verb`` -- (default ``False``) set to ``True`` for verbose mod

        OUTPUT:

        A b-adic set, corresponding to what has been drawn by the user. Or only the automaton if only_aut was True.

        EXAMPLES::

            #. The dragon fractal::

                sage: e = QQbar(1/(1+I))
                sage: m = BetaAdicSet(e, dag.AnyWord([0, 1]))
                # sage: P = m.user_draw()     # long time (360 s)
                # sage: P.string()   # random
                # 'BetaAdicSet((x^2 - x + 1/2).roots(ring=QQbar)[0][0], DetAutomaton([[0, 1], [(0, 0, 0), (0, 0, 1), (1, 17, 1), (2, 0, 0), (2, 0, 1), (3, 0, 0), (3, 13, 1), (4, 0, 1), (5, 4, 1), (6, 5, 0), (7, 6, 0), (8, 7, 0), (9, 8, 1), (10, 9, 0), (11, 10, 1), (12, 1, 0), (12, 11, 1), (13, 15, 0), (13, 12, 1), (14, 0, 0), (15, 2, 0), (15, 14, 1), (16, 2, 0), (17, 16, 0), (18, 16, 1)]], i=3, final_states=[0]))'


        """
        cdef BetaAdic b
        cdef Automaton a
        cdef DetAutomaton r
        b = getBetaAdic(self, prec=prec, mirror=mirror, verb=verb)
        # if verb:
        #    printAutomaton(b.a)
        # dessin
        cdef Color col
        col.r = color[0]
        col.g = color[1]
        col.b = color[2]
        col.a = color[3]
        if n is None:
            n = -1
        if method == 0:
            sig_on()
            a = UserDraw(b, sx, sy, n, ajust, col, self.a.spectral_radius(), verb)
            sig_off()
        elif method == 1:
            print("Not implemented !")
            return
        r = DetAutomaton(None)
        r.a[0] = a
        r.A = self.a.A
        r.S = range(a.n)
        if simplify:
            r = r.minimize()
        if only_aut:
            return r
        else:
            return BetaAdicSet(self.b, r)

    def draw_zoom(self, n=None, int sx=800, int sy=600,
                  bool ajust=True, int prec=53, color=(0, 0, 0, 255),
                  int method=0, int nprec=4, bool mirror=False, bool verb=False):
        r"""
        Display the BetaAdicSet in a window, with possibility for the user to zoom in.
        Use 'p' to zoom in, 'm' to zoom out, the arrows to translate the view, and 'Esc' to quit.
        You can also select a zone to zoom in with the mouse.

        INPUT:

        - ``n`` - integer (default: ``None``)
          The number of iterations used to plot the fractal.
          Default values: between ``5`` and ``16`` depending on the number
          of generators.

        - ``sx``  -- (default 800)

        - ``sy``  -- (default 600)

        - ``ajust``  -- (default ``True``)

        - ``prec``  precision of returned values -- (default: ``53``)

        - ``color`` tuple of color in RGB values -- (default: (0, 0, 0, 255))

        - ``method`` int -- (default 0)

        - ``nprec`` int -- (default 4) - additional iterations for the drawing (if ``n`` is None).

        - ``mirror`` bool -- (default ``False) st to ``True`` to to the mirror

        - ``verb`` -- (default ``False``) set ti ``True`` for verbose mod

        OUTPUT:

        A word that corresponds to the place where we draw.

        EXAMPLES::

            #. The dragon fractal::

                sage: m = BetaAdicSet(1/(1+I), [0, 1])
                sage: P = m.draw_zoom()     # not tested
            
            #. Zoom in a complicated Rauzy fractal

                sage: s = WordMorphism('1->2,2->3,3->12')
                sage: m = s.DumontThomas().mirror(); m
                sage: m.draw_zoom()         # not tested

        """
        cdef BetaAdic b
        b = getBetaAdic(self, prec=prec, mirror=mirror, verb=verb)
        # dessin
        cdef int *word
        cdef Color col
        cdef int i
        col.r = color[0]
        col.g = color[1]
        col.b = color[2]
        col.a = color[3]
        if n is None:
            n = -1
        if method == 0:
            sig_on()
            word = DrawZoom(b, sx, sy, n, ajust, col, nprec, self.a.spectral_radius(), verb)
            sig_off()
            res = []
            if word is not NULL:
                for i in xrange(1024):
                    if word[i] < 0:
                        break
                    res.append(self.a.alphabet[word[i]])
                res.reverse()
            return res
        elif method == 1:
            print("Not implemented !")
            return None

    def plot(self, n=None, sx=800, sy=600,
             ajust=True, prec=53, color=(0, 0, 0, 255),
             method=0, nprec=4, mirror=False, verb=False):
        r"""
        Draw the beta-adic set.

        INPUT:

        - ``n`` - integer (default: ``None``)
          The number of iterations used to plot the fractal.
          Default values: between ``5`` and ``16`` depending on the
          number of generators.

        - ``place`` - place of the number field of beta (default: ``None``)
          The place used to evaluate elements of the number field.

        - ``sx`` -- (default: 800) dimensions of the resulting in x dimension

        - ``sy`` -- (default : 600) dimensions of the resulting
          in y dimension image

        - ``ajust`` boll - (default: ``True``) adapt the drawing
          to fill all the image,
          with ratio 1 (default: ``True``)

        - ``prec`` - precision of returned values (default: ``53``)

        - ``color`` - list of three integer between 0
          and 255 (default: ``(0,0,255,255)``) Color of the drawing.

        - ``method`` int -- (default : 0)

        - ``mirror`` bool -- (default ``False) st to ``True`` to to the mirror

        - ``nprec`` int -- (default 4) - additionnal iterations

        - ``verb`` - bool (default: ``False``)
          Print informations for debugging.

        OUTPUT:

            A Graphics object.

        EXAMPLES::

        #. The dragon fractal::

            sage: m = BetaAdicSet(1/(1+I), dag.AnyWord([0,1]))
            sage: m.plot()

        #. Another dragon fractal::

            sage: b = (2*x^2+x+1).roots(ring=CC)[0][0]
            sage: m = BetaAdicSet(b, dag.AnyWord([0,1]))
            sage: m.plot()
            <PIL.Image.Image image mode=RGBA size=800x600 at 0x7FABDBBDCC90>

        #. The Rauzy fractal of the Tribonacci substitution::

            sage: s = WordMorphism('1->12,2->13,3->1')
            sage: m = s.DumontThomas()
            sage: m.plot()
            <PIL.Image.Image image mode=RGBA size=800x600 at 0x7FABDC35B1D0>


        #. The Rauzy fractal of the flipped Tribonacci substitution::

            sage: s = WordMorphism('1->12,2->31,3->1')
            sage: m = s.DumontThomas()
            sage: m.plot()

        #. A non-Pisot Rauzy fractal::

            sage: s = WordMorphism({1:[3,2], 2:[3,3], 3:[4], 4:[1]})
            sage: m = s.DumontThomas()
            sage: m.plot()
            sage: m = BetaAdicSet(1/m.b, m.a)
            sage: m.plot()

        #. A part of the boundary of the dragon fractal::

            sage: m = BetaAdicSet(1/(1+I), dag.AnyWord([0,1]))
            sage: mi = m.intersection_words(w1=[0], w2=[1])
            sage: mi.plot(nprec=6)

        #. A part of the boundary of the "Hokkaido" fractal::

            sage: s = WordMorphism('a->ab,b->c,c->d,d->e,e->a')
            sage: m = s.DumontThomas()
            sage: mi = m.intersection_words(w1=[0], w2=[1])
            sage: mi.plot()

        #. A limit set that look like a tiling but with holes::

            sage: P=x^4 + x^3 - x + 1
            sage: b = P.roots(ring=QQbar)[2][0]
            sage: m = BetaAdicSet(b, dag.AnyWord([0,1]))
            sage: m.plot()

        """
        cdef Surface s
        cdef BetaAdic b
        cdef Automaton aut
        cdef int i,j
        sig_on()
        s = NewSurface(sx, sy)
        sig_off()
        sig_on()
        b = getBetaAdic(self, prec=prec, mirror=mirror, verb=verb)
        sig_off()
        if verb:
            print("b=%s+%s*I", b.b.x, b.b.y)
            print("n=%s" % b.n)
            for i in range(b.n):
                print("t[%s] = %s+%s*I" % (i, b.t[i].x, b.t[i].y))
            # print("a=%s"%b.a)
            for i in range(b.a.n):
                if b.a.e[i].final:
                    print("(%s) " % i)
                else:
                    print("%s " % i)
            aut = b.a;
            for i in range(aut.n):
                for j in range(aut.na):
                    print("%s -%s-> %s\n" % (i, j, aut.e[i].f[j]))
        cdef Color col
        col.r = color[0]
        col.g = color[1]
        col.b = color[2]
        col.a = color[3]
        if n is None:
            n = -1
        if method == 0:
            sig_on()
            Draw(b, s, n, ajust, col, nprec, self.a.spectral_radius(), verb)
            sig_off()
        elif method == 1:
            raise NotImplementedError("Method 1 not implemented !")
        sig_on()
        im = surface_to_img(s)
        sig_off()
        if verb:
            print("Free...")
        sig_on()
        FreeSurface(s)
        FreeBetaAdic(b)
        sig_off()
        return im

    def plot_list(self, list la=None, n=None,
                  sx=800, sy=600, ajust=True, prec=53, colormap='hsv',
                  backcolor=None, opacity=1., mirror=False,
                  nprec=4, verb=False):
        r"""
        Draw the beta-adic sets with color according to the list of automata given.

        INPUT:

        - ``la``- list (default: ``None``)
          List of automata or BetaAdicSet.

        - ``n`` - integer (default: ``None``)
          The number of iterations used to plot the fractal.
          Default values: between ``5`` and ``16`` depending on the number of generators.

        - ``sx`` -- (default: 800) dimensions of the resulting in x dimension

        - ``sy`` -- (default : 600) dimensions of the resulting
          in y dimension image

        - ``ajust`` bool - (default: ``True``) adapt the drawing to fill all the image, with
          ratio 1 (default: ``True``)

        - ``prec`` - precision of returned values (default: ``53``)

        - ``colormap`` - list of colors (default: ``hsv``)
          Colors of the drawing.

        - ``backcolor`` - (default: ``None``) list of three integer between 0
          and 255  .

        - ``opacity`` float - (default: ``1.``)
          Transparency of the drawing coefficient.

        - ``mirror`` bool -- (default ``False) st to ``True`` to to the mirror

        - ``nprec`` int -- (default 4) - additionnal iterations

        - ``verb`` - bool (default: ``False``)
          Print informations for debugging.

        OUTPUT:

            A Graphics object.

        EXAMPLES::

        #. The Rauzy fractal of the Tribonacci substitution::

            sage: s = WordMorphism('1->12,2->13,3->1')
            sage: m = s.DumontThomas()
            sage: m.plot_list(mirror=True)

        #. A non-Pisot Rauzy fractal::

            sage: s = WordMorphism({1:[3,2], 2:[3,3], 3:[4], 4:[1]})
            sage: m = s.DumontThomas()
            sage: m = BetaAdicSet(1/m.b, m.a)
            sage: m.plot_list(mirror=True)
            sage: m = BetaAdicSet(m.b, m.a.mirror())
            sage: m.plot_list(mirror=True)

        #. The dragon fractal and its boundary::

            sage: m = BetaAdicSet(1/(1+I), dag.AnyWord([0,1]))
            sage: mi = m.intersection_words(w1=[0], w2=[1])
            sage: m.plot_list(la=[mi.a], n=19, colormap=[(.5,.5,.5,.5), (0,0,0,1.)])  # long time

        #. The "Hokkaido" fractal and its boundary::

            sage: s = WordMorphism('a->ab,b->c,c->d,d->e,e->a')
            sage: m = s.DumontThomas()
            sage: mi = m.intersection_words(w1=[0], w2=[1])                # long time
            sage: m.plot_list(la=[mi.a], n=45, colormap='gist_rainbow')  # long time

        #. A limit set that look like a tiling::

            sage: P = x^4 + x^3 - x + 1
            sage: b = P.roots(ring=QQbar)[2][0]
            sage: m = BetaAdicSet(b, dag.AnyWord([0,1]))
            sage: a = m.reduced_word_automaton()
            sage: m = BetaAdicSet(m.b, a.mirror())
            sage: m.plot_list(mirror=True)

        """
        cdef Surface s = NewSurface(sx, sy)
        cdef BetaAdic2 b
        sig_on()
        b = getBetaAdic2(self, la=la, prec=prec, mirror=mirror, verb=verb)
        sig_off()
        # dessin
        if n is None:
            n = -1

        # Manage colors
        if backcolor is None:
            backcolor = (.5, .5, .5, .5)
        cdef ColorList cl
        sig_on()
        cl = NewColorList(b.na)
        if isinstance(colormap, list):
            # if b.na > len(colormap):
            #    raise ValueError("The list of color must contain at least %d elements."%b.na)
            for i in range(b.na):
                if i < len(colormap):
                    cl[i] = getColor(colormap[i])
                else:
                    cl[i] = randColor(255)
        elif isinstance(colormap, str):
            from matplotlib import cm
            if not colormap in cm.datad.keys():
                raise ValueError("Color map %s not known (type 'from matplotlib import cm' and look at cm for valid names)" % colormap)
            colormap = cm.__dict__[colormap]
            cl[0] = getColor(backcolor)
            for i in range(b.na-1):
                cl[i+1] = getColor(colormap(float(i)/float(b.na-1)))
        else:
            raise TypeError("Type of option colormap (=%s) must be list of colors or str" % colormap)
        DrawList(b, s, n, ajust, cl, opacity, self.a.spectral_radius(), nprec, verb)
        sig_off()
        # enregistrement du résultat
        sig_on()
        im = surface_to_img(s)
        sig_off()
        if verb:
            print("Free...")
        sig_on()
        FreeSurface(s)
        if la is None:
            FreeAutomatons(b.a, b.na)
        FreeBetaAdic2(b)
        FreeColorList(cl)
        sig_off()
        return im

    def relations_automaton(self, t=0, bool isvide=False, list Ad=None, list A=None, list B=None,
                             bool couples=False, bool ext=False, mirror=None,
                             bool prune=True, int nhash=1000003, int prec=53, int algo=1, int coeff=1, bool verb=False):
        r"""
        Compute the relation automaton of the beta-adic monoid.
        For beta algebraic integer only.
        If isvide is True, it only checks if the automaton is trivial or not.
        Cd is the set of differences A-B where A and B
        are the alphabets to compare.
        t is the translation of one of the side
        (initial state of the automaton).
        ext : automate des relations à l'infini ou pas.

         INPUT:

        - ``t`` integer (default: 0) is the translation of one of the side

        - ``isvide`` boolean - (default: ''False'') If isvide is True,
          it only checks if the automaton is trivial or not.

        - ``Ad`` - list (default: ``None``)
          Ad alphabet of differences  A-B where A and B
          are the alphabets to compare.

        - ``A`` -  (default: ``None``) alphabet on one side
          (used if Ad is None)

        - ``B`` -  (default: ``None``) alphabet on the other side
         (used if Ad is None)

        - ``couples``  boolean - (default: ''False'')

        - ``ext``  boolean - (default: ''False'')
          where automaton has relations at infinity or not

        - ``mirror``  boolean - (default: ''None'')

        - ``prune`` boolean - (default: ''False'')

        - ``nhash`` int (default: 1000003)

        - ''prec'' int (default:53)

        - ''algo'' int (default: 1) for any one else that 1 use 
          initInfoBetaAdic

        - ``verb`` - bool (default: ``False``)
          Print informations for debugging.

        OUTPUT:
        A DetAutomaton  corresponding to relation

        EXAMPLES::

            sage: e = QQbar(1/(1+I))
            sage: m = BetaAdicSet(e, dag.AnyWord([0,1,3]))
            sage: m.relations_automaton()
            DetAutomaton with 49 states and an alphabet of 7 letters
            sage: m.relations_automaton(algo=0)
            DetAutomaton with 49 states and an alphabet of 7 letters

        """
        cdef InfoBetaAdic ib
        cdef Automaton a
        cdef Element e
        cdef DetAutomaton r
        cdef bool tb

        t0 = t
        if mirror is not None:
            try:
                tb = mirror
            except Exception:
                raise ValueError("mirror=%s must be a bool."%mirror)

        b = self.b
        K = b.parent()
        if not K.is_field():
            raise ValueError("b must live in a field!")
        if not K.is_exact() or not hasattr(K, 'abs_val'):
            raise ValueError("b must live in a number field!")
        pi = b.minpoly()
        pi = pi*pi.denominator()
        # alphabet
        if Ad is None:
            if A is None:
                A = self.a.A
            if B is None:
                B = self.a.A
            Ad = list(set([a1-b1 for a1 in A for b1 in B]))
        else:
            try:
                list(Ad[0])
                Ad = list(set([a1-b1 for a1, b1 in Ad]))
            except Exception:
                pass
        if verb:
            print("Ad=%s" % Ad)
        if algo == 1:
            if mirror is None:
                mirror = True
            if ext:
                b = 1/b
                pi = b.minpoly()
                pi = pi*pi.denominator()
                mirror = not mirror
            # find absolute values for which b is greater than one
            places = []
            narch = 0
            # archimedian places
            for p in K.places(prec=prec):
                if K.abs_val(p, b) > 1:
                    places.append(p)
                    narch+=1
            # ultra-metric places
            from sage.arith.misc import prime_divisors
            lc = pi.leading_coefficient()
            for p in prime_divisors(lc):
                for P in K.primes_above(p):
                    if K.abs_val(P, b, prec=prec) > 1:
                        places.append(P)
            if verb:
                print(places)
            # bounds
            bo = []
            for i, p in enumerate(places):
                if i < narch:
                    bo.append(
                        coeff*max(
                            [K.abs_val(p, x) for x in Ad])/(K.abs_val(p, b) - 1))
                else:
                    bo.append(
                        coeff*max(
                            [K.abs_val(p, x) for x in Ad])/K.abs_val(p, b))
            if verb:
                print("bounds=%s"%bo)
            # compute the automaton
            L = []
            S = [0]  # remaining state to look at
            d = dict()  # states already seen and their number
            d[0] = 0
            c = 1  # count the states seen
            while len(S) > 0:
                S2 = []
                for s in S:
                    for t in Ad:
                        ss = b*s + t
                        # test if we keep ss
                        keep = True
                        for p, m in zip(places, bo):
                            if K.abs_val(p, ss) > m + .00000001:
                                keep = False
                                break
                        if keep:
                            if not d.has_key(ss):
                                S.append(ss)
                                d[ss] = c
                                c += 1
                            L.append((d[s], d[ss], t))
                S = S2
            r = DetAutomaton(L, i=0, final_states=[0])
            if verb:
                print("before pruning: %s" % r)
            if mirror:
                r = r.mirror_det()
            if prune:
                if verb:
                    print("prune...")
                if ext:
                    r = r.prune_inf()
                else:
                    r = r.prune()
            if ext:
                r.set_final_states(range(r.a.n))
        elif algo == 2:
            if mirror is None:
                mirror = False
            sig_on()
            ib = initInfoBetaAdic(self, Ad=Ad, plus=False, nhash=nhash, verb=verb)
            e = NewElement(ib.n)
            K = self.b.parent()
            t = K(t)
            getElement(t, e, ib.n)
            a = RelationsAutomatonT(&ib, e, isvide, ext, verb)
            r = DetAutomaton(None)
            r.a[0] = a
            if verb:
                print("a (%s etats)" % a.n)
                print("Free element...")
            FreeElement(e)
            r.A = Ad
            if verb:
                print("Free InfoBetaAdic...")
            freeInfoBetaAdic(&ib)
            sig_off()
            if isvide:
                return a.na != 0
            if prune:
                if verb:
                    print("prune...")
                if ext:
                    r = r.prune_inf()
                    r.set_final_states(r.states)
                else:
                    r = r.prune()
            if mirror:
                r = r.mirror_det()
        else:
            if mirror is None:
                mirror = False
            # find absolute values for which b is less than one
            places = []
            narch = 0
            # archimedian places
            for p in K.places(prec=prec):
                if K.abs_val(p, b) < 1:
                    places.append(p)
                    narch+=1
            # ultra-metric places
            from sage.arith.misc import prime_divisors
            for p in prime_divisors(pi(0)):
                for P in K.primes_above(p):
                    if K.abs_val(P, b, prec=prec) < 1:
                        places.append(P)
            if verb:
                print(places)
            # bounds
            bo = []
            for i, p in enumerate(places):
                if i < narch:
                    bo.append(
                        coeff*max(
                            [K.abs_val(p, x) for x in Ad])/(1 - K.abs_val(p, b)))
                else:
                    bo.append(
                        coeff*max([K.abs_val(p,x) for x in Ad]))
            if verb:
                print("bounds=%s" % bo)
            # compute the automaton
            L = []
            S = [0]  # remaining state to look at
            d = dict()  # states already seen and their number
            d[0] = 0
            c = 1  # count the states seen
            while len(S) > 0:
                S2 = []
                for s in S:
                    for t in Ad:
                        ss = (s - t)/b
                        # test if we keep ss
                        keep = True
                        for p, m in zip(places, bo):
                            if K.abs_val(p, ss) > m + .00000001:
                                if verb:
                                    print("|%s|=%s > %s"
                                          % (ss, K.abs_val(p, ss), m))
                                keep = False
                                break
                        if keep:
                            if not d.has_key(ss):
                                S.append(ss)
                                d[ss] = c
                                c += 1
                            L.append((d[s], d[ss], t))
                            # L.append((s, ss, t))
                S = S2
            r = DetAutomaton(L, i=0, final_states=[0])
            if verb:
                print("before pruning: %s" % r)
            if mirror:
                r = r.mirror_det()
            if prune:
                if verb:
                    print("prune...")
                if ext:
                    r = r.prune_inf()
                else:
                    r = r.prune()
            if ext:
                r.set_final_states(range(r.a.n))
        if couples:
            if A is None or B is None:
                raise ValueError("Alphabets A and B must be defined !")
            d = {}
            for c1 in A:
                for c2 in B:
                    if not d.has_key(c1-c2):
                        d[c1-c2] = []
                    d[c1-c2].append((c1, c2))
            if verb:
                print(d)
            r = r.duplicate(d, verb=verb)
        return r

    def critical_exponent_aprox(self, niter=10, verb=False):
        """
        print a approximated value of the critical exponent
        INPUT:

        - ``niter`` int (default: 10) number of iterations

        - ``verb`` - bool (default: ``False``)
          verbose mode

        OUTPUT:
        print a approximated value of the critical exponent

        EXAMPLES::

        #.  sage: m = BetaAdicSet(1/(1+I), dag.AnyWord([0,1]))
            sage: m.critical_exponent_aprox()
            2.00000000000000

        #.  sage: s = WordMorphism('1->12,2->13,3->1')
            sage: m = s.DumontThomas()
            sage: m.critical_exponent_aprox()
            2.09949525214019

        """
        cdef set S, S2, S3
        b = self.b
        K = b.parent()
        A = self.a.alphabet
        S = set([K.zero()])
        for i in range(niter):
            S2 = set([])
            for s in S:
                for c in A:
                    S2.add((s+c)/b)
            # intervertit S et S2
            S3 = S2
            S2 = S
            S = S3
            if verb:
                print(len(S))
        # from sage.functions.log import log
        print("%s" % (log(len(S)).n() / (niter * log(mahler(b.minpoly()).n()))))

    def complexity(self, Ad=None, prec=None, verb=False):
        r"""
        Return a estimation of an upper bound of the number of states
        of the relations automaton.

        INPUT:

         - ``verb`` - Boolean (default: False) Display informations for debug.

        OUTPUT:

        A positive real number.

        EXAMPLES::

            sage: b = (x^3-x^2-x-1).roots(ring=QQbar)[1][0]
            sage: m = BetaAdicSet(b, dag.AnyWord([0,1]))
            sage: m.complexity()
            108.523461214115
        """
        b = self.b
        K = b.parent()
        pi = b.minpoly()
        pi = pi*pi.denominator()

        if verb:
            print(K)

        A = self.a.A
        if Ad is None:
            Ad = list(set([c1-c2 for c1 in A for c2 in A]))

        # find absolute values for which b is greater than one
        places = []
        narch = 0
        # archimedian places
        for p in K.places(prec=prec):
            if K.abs_val(p, b) > 1:
                places.append(p)
                narch += 1
        # ultra-metric places
        from sage.arith.misc import prime_divisors
        lc = pi.leading_coefficient()
        for p in prime_divisors(lc):
            for P in K.primes_above(p):
                if K.abs_val(P, b, prec=prec) > 1:
                    places.append(P)
        if verb:
            print(places)
        # bounds
        bo = []
        vol = 1.
        for i, p in enumerate(places):
            if i < narch:
                bo.append(
                    max([K.abs_val(p, x) for x in Ad])/(K.abs_val(p, b) - 1))
                if verb:
                    print("bo = %s" % bo[-1])
                if p(b).imag() == 0:
                    vol *= 2*bo[-1]
                else:
                    vol *= pi_number*bo[-1]^2
            else:
                bo.append(max([K.abs_val(p, x) for x in Ad])/K.abs_val(p, b))
                vol *= bo[-1]
        if verb:
            print("bounds=%s" % bo)
        # from sage.functions.other import ceil
        return ceil(vol)

    def intersection(self, BetaAdicSet m, t=0, ext=False, algo=2, verb=False):
        r"""
        Compute the intersection of two beta-adic sets.

        INPUT:

        - ``m`` - the other beta-adic set

        - ``t`` - translate m by t

        - ``ext`` - bool (default: ``False``)
          If True, compute the extended relations automaton.

        - ``verb``- bool (default: ``False``)
          If True, verbose mode.

        OUTPUT:

        A BetaAdicSet.

        EXAMPLES::

            #. Compute the boundary of the dragon fractal (see intersection_words for an easier way) ::

                sage: m = BetaAdicSet(1/(1+I), dag.AnyWord([0,1]))
                sage: m1 = m.prefix([0])
                sage: m2 = m.prefix([1])
                sage: mi = m1.intersection(m2, ext=True)
                sage: mi
                b-adic set with b root of x^2 - x + 1/2, and an automaton of 21 states and 2 letters.
                sage: mi.plot(mirror=False)
        """
        cdef DetAutomaton a, ar, ai

        if self.b != m.b:
            raise ValueError("The two beta-adic sets must have same beta.")

        a = self.a.zero_complete2().product(m.a.zero_complete2()).prune().minimize()
        if verb:
            print("Product = %s" % a)

        ar = self.relations_automaton(ext=ext, t=t, algo=algo, couples=True, A=self.a.A, B=m.a.A, verb=verb)
        if verb:
            print("Arel = %s" % ar)

        ai = ar.intersection(a)
        if verb:
            print("ai = %s" % ai)

        ai = ai.proji(0)
        if verb:
            print("ai = %s" % ai)

        if ext:
            ai = ai.prune_inf()
        else:
            ai = ai.prune().minimize()
        ai.zero_completeOP()
        return BetaAdicSet(self.b, ai)

    def prefix(self, w):
        """
        Compute the prefix of word ``w``

        INPUT:

        - ``w`` - list  word to get prefix

        OUTPUT:

        DetAutomaton.

        EXAMPLES::

            sage: pi = x^3-x^2-x-1
            sage: b = pi.roots(ring=QQbar)[1][0]
            sage: m = BetaAdicSet(b, dag.AnyWord([0,1]))
            sage: m.prefix([0, 1, 1, 1])
            b-adic set with b root of x^3 - x^2 - x - 1, and an automaton of 5 states and 2 letters.

        """
        return BetaAdicSet(self.b, self.a.prefix(w))

    def intersection_words(self, w1, w2, ext=True, verb=False):
        r"""
        Compute the intersection of the two beta-adic sets corresponding to
        words with prefix w1 and prefix w2.

        INPUT:

        - ``w1``- word
          The first prefix.

        - ``w2``- word
          The second prefix.

        OUTPUT:

        A Automaton.

        EXAMPLES::

            #. Compute the boundary of the dragon fractal::

                sage: e = QQbar(1/(1+I))
                sage: m = BetaAdicSet(e, dag.AnyWord([0,1]))
                sage: m.intersection_words(w1=[0], w2=[1])
                Finite automaton with 21 states

            #. Draw the intersection of two sub-sets of a limit set::

                sage: m = BetaAdicSet(1/(1+I), dag.AnyWord([0,1]))
                sage: ssi = m.intersection_words(w1=[0], w2=[1])
                sage: m.plot(n=10, ss=ssi)                        # long time
        """
        m1 = self.prefix(w1)
        m2 = self.prefix(w2)
        mi = m1.intersection(m2, ext=ext, verb=verb)
        return mi

    # to be put in generators
    #     - ``aut`` - DetAutomaton (default: ``None``, full language)
    #       Automaton describing the language in which we live.
    def reduced_words_automaton(self, full=False, step=100,
                                mirror=False, verb=False):  # , DetAutomaton aut=None):
        r"""
        Compute the reduced words automaton of the ``BetaAdicSet``
        (without considering the automaton of authorized words).
        See http://www.latp.univ-mrs.fr/~paul.mercat/Publis/
        Semi-groupes%20fortement%20automatiques.pdf for a definition of such automaton.
        Use fast C-functions but works only for algebraic integer.
        (Consider using reduced_words_automaton() if you're not in this case.)

        INPUT:

        - ``step`` - int (default: 100)
          number of steps

        - ``verb`` - bool (default: ``False``)
          If True, print informations for debugging.

        - ``transpose`` - bool (default: ``False``)


        OUTPUT:

        DetAutomaton.

        EXAMPLES::

            sage: pi = x^3-x^2-x-1
            sage: b = pi.roots(ring=QQbar)[1][0]
            sage: m = BetaAdicSet(b, dag.AnyWord([0,1]))
            sage: ared = m.reduced_words_automaton()
            sage: ared
            DetAutomaton with 4 states and an alphabet of 2 letters

        """
        cdef list A
        cdef list Ad
        cdef list Adp
        cdef int nAd, nA
        cdef DetAutomaton arel
        cdef int ne, ei

        A = self.a.A
        nA = len(A)

        if full:
            # compute the relations automaton
            arel = self.relations_automaton(mirror=mirror)
            if verb:
                print("arel = %s" % arel)
            if step == 1:
                return arel

            # add a new state
            ei = arel.a.i
            ne = arel.a.n  # new added state
            arel.add_state(True)
            arel.set_final_state(ei, final=False)  # the new state is final
            if step == 2:
                return arel

            Ad = arel.A
            nAd = len(Ad)

            # add edges from the new state (copy edges from the initial state)
            for j in range(nAd):
                arel.set_succ(ne, j, arel.succ(ei, j))
            if step == 3:
                return arel

            Adp = [i for i in range(
                nAd) if Ad[i] in [x-y for j, x in enumerate(A) for y in A[:j]]]

            # suppress some edges from the initial state
            for j in Adp:
                arel.set_succ(ei, j, -1)
            if step == 4:
                return arel

            # change edges that point to the initial state :
            # make them point to the new state
            for e in arel.states:
                if e != ei:
                    for j in range(nAd):
                        if arel.succ(e, j) == ei:
                            arel.set_succ(e, j, ne)
            if step == 5:
                return arel

            # project, determinise and take the complementary
            d = {}
            for a in A:
                for b in A:
                    if not d.has_key(a - b):
                        d[a-b] = []
                    d[a-b].append((a, b))
            if verb:
                print(d)
            arel = arel.duplicate(d)  # replace differences with couples
            d = {}
            for j in A:
                for i in A:
                    d[(i, j)] = i
            if verb:
                print(d)
                print(arel)
            arel = arel.determinize_proj(d, noempty=False, nof=True)  # , verb=True)
            # project on the first value of the couple, determinise and take the complementary
            if verb:
                print(arel)
            arel = arel.prune()
            if step == 10:
                return arel
            return arel.minimize()
        else:
            arel = self.relations_automaton(couples=True, ext=False)
            if verb:
                print("arel=%s" % arel)
            ap = self.a.product(self.a)
            if verb:
                print("ap=%s" % ap)
            ai = ap.intersection(arel)
            if verb:
                print("ai=%s" % ai)
            alex = DetAutomaton([(0, 0, (i, i)) for i in A]
                                + [(0, 1, (A[i], A[j]))
                                   for i in range(nA) for j in range(i)]
                                + [(1, 1, (i, j)) for i in A for j in A],
                                i=0, final_states=[1])
            if verb:
                print("alex=%s" % alex)
            ai = ai.intersection(alex)
            if verb:
                print("ai=%s" % ai)
            ai = ai.proji(0)
            if verb:
                print("ai=%s" % ai)
            ai.complementary_op()
            if verb:
                print("ai=%s" % ai)
            return ai.intersection(self.a)

    def reduced(self, mirror=False, verb=False):
        r"""
        Compute the reduced  of the ``BetaAdicSet``


        INPUT:

        - ``mirror`` bool -- (default ``False) st to ``True`` to to the mirror

        - ``verb`` - bool (default: ``False``)
          If True, print informations for debugging.


        OUTPUT:

        DetAutomaton.

        EXAMPLES::

            sage: pi = x^3-x^2-x-1
            sage: b = pi.roots(ring=QQbar)[1][0]
            sage: m = BetaAdicSet(b, dag.AnyWord([0,1]))
            sage: ared = m.reduced()
            sage: ared
        """
        return BetaAdicSet(self.b, self.reduced_words_automaton(mirror=mirror,
                                                                verb=verb))

#     def reduced_words_automaton(self, ss=None, Iss=None, ext=False,
#                                 verb=False, step=None, arel=None):
#         r"""
#         Compute the reduced words automaton of the beta-adic monoid (with or without subshift).
#         See http://www.latp.univ-mrs.fr/~paul.mercat/Publis/Semi-groupes%20fortement%20automatiques.pdf for a definition of such automaton (without subshift).
# 
#         WARNING: It seems there is a bug : result may be incorrect if ss is not None.
# 
#         INPUT:
# 
#         - ``ss``- Automaton (default: ``None``)
#           The first subshift to associate to the beta-adic monoid for this operation.
# 
#         - ``Iss``- set of states of ss (default: ``None``)
# 
#         - ``ext`` - bool (default: ``True``)
#           If True, compute the extended relations automaton (which permit to describe infinite words in the monoid).  
# 
#         - ``verb`` - bool (default: ``False``)
#           If True, print informations for debugging.
# 
#         - ``step`` - int (default: ``None``)
#           Stop to a intermediate state of the computing to make verifications.
# 
#         - ``arel`` - Automaton (default: ``None``)
#           Automaton of relations.
#
#         OUTPUT:
#
#         A Automaton.
#
#         EXAMPLES::
#
#             #. 3-adic expansion with numerals set {0,1,3}::
#
#                 sage: m = BetaAdicSet(3, {0,1,3})
#                 sage: mr = m.reduced()
#                 Finite automaton with 2 states
#
#             #. phi-adic expansion with numerals set {0,1}::
#
#                 sage: m = BetaAdicSet((1+sqrt(5))/2, {0,1})
#                 sage: m.reduced_words_automaton()
#                 Finite automaton with 3 states
#
#             #. beta-adic expansion with numerals set {0,1} where beta is the plastic number::
#                 sage: b = (x^3-x-1).roots(ring=QQbar)[0][0]
#                 sage: m = BetaAdicSet(b, {0,1})
#                 sage: m.reduced_words_automaton()        # long time
#                 Finite automaton with 5321 states
#         """
#         if ss is None:
#             if hasattr(self, 'ss'):
#                 ss = self.ss
#                 if hasattr(self.ss, 'I'):
#                     Iss = self.ss.I
#
#         if step is None:
#             step = 1000
#
#         K = self.C[0].parent()
#
#         if verb:
#             print("Computation of relations's automata")
#             # "Calcul de l'automate des relations..."
#
#         if arel is None:
#             a = self.relations_automaton(noss=True)
#         else:
#             a = arel
#
#         if verb:
#             print(" -> %s" % a)
#
#         if step == 1:
#             return ("relations's automata", a)
#
#         # add a state copy of K.0 (it will be the new initial state)
#         a.add_vertex('O')
#
#         #        #add transitions to K.0 to 'O'
#         #        for f, d, l in a.incoming_edges(K.zero(), labels=True):
#         #            if f == K.zero():
#         #                a.add_edge('O', 'O', l)
#         #            else:
#         #                a.add_edge(f, 'O', l)
# 
#         # subset of positives labels
#         Cdp = []
#         for i in range(self.C.cardinality()):
#             for j in range(i):
#                 Cdp += [self.C[i] - self.C[j]]
#
#         # redirect positives transitions from K.0
#         for f, d, l in a.outgoing_edges(K.zero(), labels=True):
#             if l in Cdp:
#             #                a.delete_edge(K.zero(), d, l)
#                 # add the edge
#                 a.add_edge('O', d, l)
#
#         a.add_edge('O', 'O', a.edge_label(K.zero(), K.zero()))
#
#         if verb:
#             print(a.incoming_edges(K.zero(), labels=True))
#
#         # remove outgoing edges from K.0 (except from K.0 to K.0)
#         for f, d, l in a.outgoing_edges(K.zero(), labels=True):
#             if f != d:
#                 a.delete_edge(f, d, l)
#
#         if step == 2:
#             a.I = ['O']
#             a.F = Set([K.zero()])
#             return ("automaton of ordoned relations", a)
#         a.pruneI(I=['O'])
# 
#         if step == 3:
#             return ("pruned automaton of ordoned relations", a)
# 
#         if ss is not None:  # not full sub-shift
#             if Iss is None:
#                 Iss = [ss.vertices()[0]]
#             # maps actual edges to the list of corresponding couple
#             m = dict([])
#             for c in self.C:
#                 for c2 in self.C:
#                     if m.has_key(c - c2):
#                         m[c-c2] += [(c, c2)]
#                     else:
#                         m[c-c2] = [(c, c2)]
#             # if verb: print "m=%s"%m
# 
#             # calculate the 'product to the right' of a with ss
#             d = dict([])
#             La = a.edge_labels()
#             Lss = ss.edge_labels()
#             for ka in La:
#                 for kss in Lss:
#                     d[(ka, kss)] = None
#                     for k in m[ka]:
#                         if k[1] == kss:
#                             d[(ka, kss)] = k[0]
#                             break
# 
#             # if verb: print "d=%s"%d
#             if verb:
#                 # "avant produit : a=%s (%s etats)"%(a, a.num_verts())
#                 print(" before product : a=%s (%s states)" % (a, a.num_verts()))
#             a = a.product(A=ss, d=d)
#             if verb:
#                 print(" after product : a=%s" % a)
#             if step == 4:
#                 return ("non reduce general words automata", a) #"automate des mots généraux non réduits", a)
# 
#             I = [('O', i) for i in Iss]
#             nof = Set([(K.zero(), i) for i in ss.vertices()])
# 
#             # if verb: print "I=%s, F=%s"%(I, nof)
# 
#             if ext:
#                 # a.emondeI(I=I)
#                 # a.emonde0(I=I) #pour retirer les états puits
#                 a = a.emonde0_simplify(I=I)
#             else:
#                 a = a.emonde0_simplify(I=I)
#                 a.emonde(I=I, F=nof)
#             # a.emondeI(I=I)
#             # a.emondeF(F=nof)
#             # if step == 4:
#             #    return ("automate des mots généraux non réduits, émondé", a)
#             # a.emondeF(F=nof)
# 
#             if verb:
#                 print("After emondation : a=%s" % a)
#             if step == 5:
#                 return("emonded automaton of non reducted general words", a)
# 
#             # return a
#         else:
#             # maps actual edges to element of self.C (the left part when writted c-c2)
#             m = dict([])
#             for c in self.C:
#                 for c2 in self.C:
#                     if m.has_key(c-c2):
#                         m[c-c2] += [c]
#                     else:
#                         m[c-c2] = [c]
#             # if verb: print "m=%s"%m
# 
#             a.allow_multiple_edges(True)
#             # replace each label by its mapping
#             for f, d, l in a.edges():
#                 a.delete_edge(f, d, l)
#                 for l2 in m[l]:
#                     a.add_edge(f, d, l2)
# 
#             I = ['O']
#             nof = Set([K.zero()])
# 
#         a.I = I
#         a.F = nof
#         a.C = self.C
# 
#         if verb:
#             print("Before determinisation : a=%s" % a)
#         if step == 6:
#             return ("emonded automaton of non reducted general words", a)
# 
#         # rend l'automate plus simple
#         a = a.emonde0_simplify()
# 
#         if verb:
#             print("simplification : a=%s" % a)
# 
#         if verb:
#             print("Determinization...")
#         # determinize
#         ad = a.determinize2(nof=a.F)
#         # ad = a.determinize(nof=a.F, verb=False)
#         # ad = a.determinize(I, self.C, nof, verb=verb)
# 
#         if verb:
#             print(" -> %s" % ad)
#         if step == 7:
#             return ("automate des mots généraux réduits", ad)
# 
#         if ss is not None:  # not full sub-shift
#             # calculate the intersection with ss
#             ad = ad.emonde0_simplify()
#             ad = ad.intersection(ss)
#             if verb:
#                 print("after intersection : a=%s" % ad)
# 
#         if step == 8:
#             return ("automaton of reduces words", ad)
# 
#         # F2=[e for e in a.vertices() nof in e[0]]
#         # if verb: print "I2=%s"%I2 #, F2=%s"%(I2,F2)
#         ad.A = self.C
#         # ad.emondeI(I=I2) #, F=F2)
#         ad = ad.emonde0_simplify()
#         ad.F = ad.vertices()
# 
#         if verb:
#             print("after emondation : a=%s" % ad)
#         if step == 9:
#             return ("emonded automaton of reduced words", ad)
#
#         return ad

    def critical_exponent_free(self, prec=None, verb=False):
        r"""
        Compute the critical exponent of the beta-adic set,
        assuming it is free (or reduced, i.e. there is no relation).
        When the beta-adic set is moreover algebraic,
        this critical exponent is equal to the Hausdorff
        dimension of the limit set on the contracting space.

        Rk: beta-adic sets coming from WordMorphism.DumontThomas()
        are always free and algebraic.

        INPUT:

        - ``prec``- precision (default: ``None``)

        - ``verb``- bool (default: ``False``)
          If True, print informations for debugging.

        OUTPUT:

        A real number.

        EXAMPLES::

            #. Hausdorff dimension of limit set of 3-adic expansion with numerals set {0,1,3}::

                sage: m = BetaAdicSet(3, dag.AnyWord([0,1,3]))
                sage: mr = m.reduced()
                sage: mr.critical_exponent_free()
                log(y)/log(|3|) where y is the max root of x^2 - 3*x + 1
                0.8760357589...

            #. Hausdorff dimension of limit set of phi-adic expansion with numerals set {0,1}::

                sage: m = BetaAdicSet((1+sqrt(5))/2, dag.AnyWord([0,1]))
                sage: m = m.reduced()
                sage: m.critical_exponent_free()
                log(y)/log(|b|) where y is the max root of x^2 - x - 1
                1.0000000000...

            #. Hausdorff dimension of the boundary of the dragon fractal::

                sage: m = BetaAdicSet(1/(1+I), dag.AnyWord([0,1]))
                sage: mi = m.intersection_words(w1=[0], w2=[1])
                sage: mi.critical_exponent_free()
                log(y)/log(|b|) where y is the max root of x^3 - x^2 - 2
                1.5236270862...

            #. Hausdorff dimension of the boundary of a Rauzy fractal::

                sage: s = WordMorphism('1->12,2->13,3->1')
                sage: m = s.DumontThomas()
                sage: mi = m.intersection_words(w1=[0], w2=[1])
                sage: mi.critical_exponent_free()
                log(y)/log(|b|) where y is the max root of x^4 - 2*x - 1
                1.0933641642...

            #. Hausdorff dimension of a non-Pisot Rauzy fractal::

                sage: s = WordMorphism({1:[3,2], 2:[3,3], 3:[4], 4:[1]})
                sage: m = s.DumontThomas()
                sage: m2 = BetaAdicSet(1/m.b, m.a.mirror())
                sage: m.critical_exponent_free()
                log(y)/log(|1/2*b^2 - 1/2*b + 1/2|) where y is the max root of x^3 - x^2 + x - 2
                1.5485260383...
        """
        M = self.a.adjacency_matrix()
        if verb:
            print("Eigen values...")
        e = M.eigenvalues()
        if verb:
            print("max...")
        y = max(e, key=abs)
        if verb:
            print("")
        m = mahler(self.b.minpoly())
        print("log(y)/log(%s) where y is the max root of %s, and %s is root of %s." % (m, QQbar(y).minpoly(), m, m.minpoly()))
        y = y.n(prec)
        # from sage.functions.log import log
        m = m.n(prec)
        if verb:
            print("y=%s, m=%s" % (y, m))
        return log(y) / log(m)

    def critical_exponent(self, prec=None, verb=False):
        r"""
        Compute the critical exponent of the beta-adic set.
        If the beta-adic set is algebraic and conformal, then it is equal
        to the Hausdorff dimension of the limit set in the
        contracting space (R or C). If the beta-adic set is algebraic but not conformal,
        then this critical exponent is equal to the dimension of the limit set
        in the contracting space (product of R, C and p-adic spaces), for an appropriate notion of dimension.

        INPUT:

        - ``prec``- precision (default: ``None``)

        - ``verb``- bool (default: ``False``)
          If True, print informations for debugging.

        OUTPUT:

        A real number.

        EXAMPLES::

            #. Hausdorff dimension of limit set of 3-adic expansion with numerals set {0, 1, 3}::

                sage: m = BetaAdicSet(3, dag.AnyWord([0,1,3]))
                sage: m.critical_exponent()
                log(y)/log(3) where y is the max root of x^2 - 3*x + 1
                0.8760357589...

            #. Hausdorff dimension of limit set of phi-adic expansion with numerals set {0, 1}::

                sage: m = BetaAdicSet((1+sqrt(5))/2, dag.AnyWord([0,1]))
                sage: m.critical_exponent()
                log(y)/log(|b|) where y is the max root of x^2 - x - 1
                1.0000000000...

            #. A non-conformal example::

                sage: P = x^7 - 2*x^6 + x^3 - 2*x^2 + 2*x - 1
                sage: b = P.roots(ring=QQbar)[3][0]
                sage: m = BetaAdicSet(b, dag.AnyWord([0,1]))
                sage: m.critical_exponent()                    # long time
                log(y)/log(|b|) where y is the max root of x^11 - 2*x^10 - 4*x^2 + 8*x + 2
                3.3994454205...

            #. See more examples with doc critical_exponent_free()

        """
        if verb:
            print("Computation of reduce words' automata")
        m = self.reduced(verb=verb)
        return m.critical_exponent_free(prec=prec, verb=verb)

#    # test if 0 is an inner point of the limit set
#    def ZeroInner(self, verb=False):
#
#        if not hasattr(self, 'ss'):
#            self.ss = self.default_ss()
#
#        if verb:
#            print("relations automaton...")
#
#        ar = self.relations_automaton(ext=True)
#        ar.complementary()
#
#        if verb:
#            print("complementary : %s" % ar)
#        # return ar
#
#        a = self.default_ss().product(self.ss)
#
#        if verb:
#            print("a = %s" % a)
#        # return a
#
#        # a = ar.intersection(a)
#
#        if verb:
#            print("product...")
#
#        L = a.edge_labels()
#        Lr = ar.edge_labels()
#        d = dict([])
#        for k in L:
#            for kr in Lr:
#                if k == kr and k[0] == 0:
#                    d[(k, kr)] = 0
#                else:
#                    d[(k, kr)] = None
#        a2 = a.product(A=ar, d=d)
#
#        if verb:
#            print("product = %s" % a2)
#        # return a2
#
#        # test if there is a cycle in the graph
#        if a2.is_directed_acyclic():
#            print("0 is not an inner point.")
#        else:
#            ss = self.ss
#            self.ss = None
#            print("Zero is an inner point iff the %s has non-empty interior." % self)
#            self.ss = ss

    # complete the language of a
    def complete(self, list A=None,
                 ext=False, arel=None, simplify=True, verb=False):
        r"""
        Return the language of all words over the alphabet A
        that describe points of the beta-adic set.
        If ''ext'' is True, it includes words that can be
        prolongated to infinite words that fall
        into the limit set.

        INPUT:

        - ``A`` - list -- (default : ``None``) alphabet of the result.

        - ``ext`` - bool -- (default: ``False``)
          If ''ext'' is True, this also include words equal at infinity.

        - ``arel`` - Automaton (default: ``None``)
            Automaton of relations (if already computed, this permits to
            avoid recomputing it).

        - ``simplify`` - bool (default: ``True``)
            Prune and minimize the result if True.

        - ``verb``- bool (default: ``False``)
          If True, print informations for debugging.

        OUTPUT:

        An automaton.

        EXAMPLES::

            sage: m = BetaAdicSet(3, dag.AnyWord([0,1,3]))
            sage: m.complete(dag.AnyWord([0,1,2]))
            DetAutomaton with 1 states and an alphabet of 3 letters
        """
        cdef DetAutomaton a
        if 0 not in self.a.A:
            a = self.a.bigger_alphabet([0]+self.a.A)
        else:
            a = self.a
        if A is None:
            A = self.a.A
        z = A.index(0)
        from sage.combinat.words.cautomata_generators import dag
        ap = a.zero_complete2(z=z).product(dag.AnyWord(A))
        if arel is None:
            arel = self.relations_automaton(couples=True, ext=ext, A=a.A, B=A)
        ai = ap.intersection(arel)
        ai = ai.proji(1)
        if ext:
            ai = ai.prune_inf()
        ai.zero_completeOP()
        if simplify:
            ai = ai.prune().minimize()
        return BetaAdicSet(self.b, ai)

#        ap = DetAutomaton([], A=list(C)).product(a)
#        if ext:
#            ap = ap.prefix_closure()
#        if verb:
#            if ap.n_states < 100:
#                ap.plot()
#            print("ap=%s" % ap)
#        d = dict()
#        Ad = [c - c2 for c in self.a.A for c2 in A]
#        for c in Cd:
#            d[c] = []
#        for c in C:
#            for c2 in a.A:
#                d[c - c2].append((c, c2))
#        if arel is None:
#            arel = self.relations_automaton(Ad=Cd, ext=ext).duplicate(d)
#        else:
#            arel = arel.duplicate(d)
#        if verb:
#            if arel.n_states < 100:
#                arel.plot()
#            print("arel=%s" % arel)
#        ai = ap.intersection(arel)
#        if ext:
#            ai = ai.prune_inf()
#        ai = ai.prune()
#        ai = ai.minimize()
#        if verb:
#            if ai.n_states < 100:
#                ai.plot()
#            print("ai=%s" % ai)
#        d = dict()
#        for c in C:
#            for c2 in a.A:
#                d[(c, c2)] = c
#        ac = ai.determinize_proj(d)
#        if ext:
#            ac = ac.prune_inf()
#        ac = ac.prune()
#        ac = ac.minimize()
#        return ac
#
#    # donne l'automate décrivant l'adhérence de l'ensemble limite avec un nouvel alphabet C
#    def adherence(self, tss=None, C=None, C2=None,
#                  ext=False, verb=False, step=None):
#        """
#        Return an automaton describing the adhesion of the limit set
#        with a new alphabet C
#
#        INPUT:
#
#        - ``tss``
#        - ``C`` list -- (default : ``None``)list of digits .
#        - ``C2`` list -- (default : ``None``)list of digits .
#        - ``ext``  bool -- (default: ``False``)
#          If ''ext'' is True, this also include words equal at infinity.
#        - ``verb``- bool (default: ``False``)
#          If True, print informations for debugging.
#        - ``step`` - int (default: ``None``)
#          Stop to a intermediate state of the computing to make verifications.
#
#        OUTPUT:
#
#        Return an automaton describing the adhesion of the limit set
#        with a new alphabet C
#
#        EXAMPLES::
#            sage: from sage.combinat.words.cautomata_generators import dag
#            sage: m = BetaAdicSet(3, dag.AnyWord([0,1,3]))
#            sage: m.adherence()
#            DetAutomaton with 1 states and an alphabet of 3 letters
#        """
#        if tss is None:
#            if hasattr(self, 'tss'):
#                tss = self.tss
#            else:
#                tss = self.a
#        if C is None:
#            C = list(set(self.a.alphabet))
#        if C2 is None:
#            C2 = list(set(tss.alphabet))
#        if verb:
#            print("Calcul de l'automate des relations...")
#        Cd = list(set([c1 - c2 for c1 in C2 for c2 in C]))
#        if verb:
#            print("Cd=%s" % Cd)
#        a = self.relations_automaton(Ad=Cd, ext=ext)
#        if verb:
#            print(" -> %s" % a)
#        if step == 1:
#            return a
#        if ext:
#            a = a.prune_inf()
#        a = a.prune()
#        if verb:
#            print(" Après émondation : %s" % a)
#        if step == 2:
#            return a
#        d = {}
#        for c1 in C2:
#            for c2 in C:
#                if not d.has_key(c1 - c2):
#                    d[c1-c2] = []
#                d[c1-c2].append((c1, c2))
#        if verb:
#            print(d)
#        a2 = a.duplicate(d, verb=verb)
#        if verb:
#            print(a2.alphabet)
#            print(a2)
#        if step == 3:
#            return a2
#        ap = tss.product(DetAutomaton(self.a), verb=verb)
#        if ext:
#            ap = ap.prefix_closure()
#        if step == 4:
#            return ap
#        a2 = ap.intersection(a2)
#        if step == 5:
#            return a2
#        if ext:
#            a2 = a2.prune_inf()
#        a2 = a2.prune()
#        if step == 6:
#            return a2
#        a2 = a2.minimize()
#        if step == 7:
#            return a2
#        if verb:
#            print("determine...")
#        d = {}
#        for c1, c2 in a2.alphabet:
#            d[(c1, c2)] = c2
#        a2 = a2.determinize_proj(d, verb=verb)
#        if step == 8:
#            return a2
#        if verb:
#            print(" -> %s" % a2)
#        if ext:
#            a2 = a2.prune_inf()
#        a2 = a2.prune()
#        if step == 9:
#            return a2
#        if verb:
#            print("After simplification : %s" % a2)
#        return a2.minimize()

    # project the translation by t of self on the zero completion of a
    def proj(self, a, t=0, arel=None, algo=2, bool aut=False):
        r"""
        project the translation by t of self on the zero completion of a
        aut -  ?

        INPUT:

        - ``a`` automaton
        - ``t`` int (default : ``0``)
        - ``arel`` list -- (default : ``None``) list of digits .
        - ``aut``  bool -- (default: ``False``)

        OUTPUT:

        Return a DetAutomaton or a BetaAdicSet

        EXAMPLES::
            sage: from sage.combinat.words.cautomata_generators import dag
            sage: a = dag.AnyWord([0,1,2])
            sage: m = BetaAdicSet(3, dag.AnyWord([0,1,3]))
            sage: m.proj(a)
            b-adic set with b root of x - 3, and an automaton of 2 states and 3 letters.

        """
        cdef DetAutomaton ai
        cdef DetAutomaton r

        a = getDetAutomaton(self, a)
        if arel is None:
            # compute the relations automaton with translation t
            arel = self.relations_automaton(t=t, couples=True, algo=algo,
                                            A=self.a.alphabet, B=a.alphabet)
        ai = arel.intersection(a.zero_complete2().product(self.a.zero_complete2()))
        r = ai.proji(0)
        r.zero_completeOP()
        if aut:
            return r
        else:
            return BetaAdicSet(self.b, r)

#    # donne l'automate décrivant le translaté de +t de a,
#    # avec les chiffres A au départ et B à l'arrivée, le tout dans l'ensemble décrit par b
#    def move2(self, t, DetAutomaton a=None, DetAutomaton b=None,
#              list A=None, list B=None, ar=None, verb=False):
#        if a is None:
#            if hasattr(self, 'tss'):
#                if isinstance(self.tss, DetAutomaton):
#                    a = self.tss
#                else:
#                    a = DetAutomaton(self.tss)
#            else:
#                a = DetAutomaton(None)
#        if b is None:
#            b = DetAutomaton(None)
#            #            if hasattr(self, 'tss'):
#            #                if isinstance(self.tss, DetAutomaton):
#            #                    b = self.tss
#            #                else:
#            #                    b = DetAutomaton(self.tss)
#            #            else:
#            #                b = DetAutomaton(self.default_ss())
#        if A is None:
#            A = list(set(a.A))
#        if B is None:
#            B = list(set(b.A))
#        if ar is None:
#            # compute the relations automaton with translation t
#            ar = self.relations_automaton(t=t, A=A, B=B,
#                                          couples=True, verb=False)
#        # compute the product of a and b
#        if verb:
#            print("product...")
#        ap = a.zero_complete2().product(b.zero_complete2())
#        if verb:
#            print("ap = %s" % ap)
#        # compute the intersections
#        if verb:
#            print("intersection...")
#        ai = ar.intersection(ap)
#        if verb:
#            print("ai = %s" % ai)
#        if verb:
#            print("min...")
#        ai = ai.minimize()
#        if verb:
#            print("ai = %s" % ai)
#        # project on one side
#        d = {}
#        for c1 in A:
#            for c2 in B:
#                d[(c1, c2)] = c2
#        if verb:
#            print("d=%s" % d)
#        if verb:
#            print("determinize...")
#        ai = ai.determinize_proj(d, verb=verb)
#        if verb:
#            print("ai=%s" % ai)
#        if verb:
#            print("min")
#        ai.zero_completeOP()
#        return ai.prune().minimize()
#

    def shift_op(self, w):
        """
        Shift the automaton of self by w ON PLACE.

        INPUT:

        - ``w`` list  or object converted to list- word to shift

        OUTPUT:

        Return the shifted BetaAdicSet

        EXAMPLES::
            sage: from sage.combinat.words.cautomata_generators import dag
            sage: a = dag.AnyWord([0,1,2])
            sage: m = BetaAdicSet(3, dag.AnyWord([0,1,3]))
            sage: m.shift_op([0,1, 0])
            sage: m
            b-adic set with b root of x^3 - x^2 - x - 1, and an automaton of 1 states and 2 letters.

        """
        try:
            w = list(w)
            self.a.shift_listOP(w)
        except Exception:
            self.a.shift1OP(w)

    def shift(self, w):
        """
        Shift the automaton of self.

        INPUT:

        - ``w`` list - word to shift


        OUTPUT:

        Return the shifted BetaAdicSet

        EXAMPLES::
            sage: from sage.combinat.words.cautomata_generators import dag
            sage: a = dag.AnyWord([0,1,2])
            sage: m = BetaAdicSet(3, dag.AnyWord([0,1,3]))
            sage: m.shift([0,1, 0])
            b-adic set with b root of x^3 - x^2 - x - 1, and an automaton of 1 states and 2 letters.

        """
        m = self.copy()
        m.shift_op(w)
        return m

#    # calcule l'intersection des ensembles limites
#    def intersection3(self, DetAutomaton a, DetAutomaton b, ext=True):
#        a2 = self.complete(a, ext=ext)
#        b2 = self.complete(b, ext=ext)
#        return a2.intersection(b2).prune()
#
#    # determine if the limit sets intersect
#    def intersect(self, DetAutomaton a, DetAutomaton b, ext=True, verb=False):
#        a2 = self.complete(a, ext=ext)
#        if verb:
#            print("a2=%s" % a2)
#        b2 = self.complete(b, ext=ext)
#        if verb:
#            print("b2=%s" % b2)
#        return not a2.intersection(b2).is_empty(ext)
#
#    # Dit si toutes les tuiles du pavages autosimilaire sont connexes ou pas
#    def is_all_connected(self, DetAutomaton a=None, ext=True, verb=False):
#        if a is None:
#            if hasattr(self, 'tss'):
#                if isinstance(self.tss, DetAutomaton):
#                    a = m.tss
#                else:
#                    a = DetAutomaton(self.tss)
#            else:
#                a = DetAutomaton(None).full(list(self.C))
#
#        from sage.graphs.graph import Graph
#        n = a.n_states
#        na = len(a.alphabet)
#        d = dict([])  # dictionnaire des automates complétés
#        if verb:
#            print("Automaton of relations...")
#        arel = self.relations_automaton(ext=ext)
#        for i in range(n):
#            if verb:
#                print("piece %s" % i)
#            g = Graph({j: {} for j in range(na) if a.succ(i, j) != -1})
#            # compute the neighboorhood graph of the piece i
#            for j in g.vertices():
#                for k in g.vertices():
#                    if k >= j:
#                        continue
#                    if verb:
#                        print(" intersection %s et %s..." % (j, k))
#                    la = []
#                    la.append(a.piece(j, e=i).minimize())
#                    la.append(a.piece(k, e=i).minimize())
#                    for l in range(2):
#                        a2 = d.get(la[l])
#                        # récupère le complété dans le dictionnaire s'il y est
#                        if a2 is None:
#                            if verb:
#                                print("  complete %s..." % la[l])
#                            a2 = self.complete(la[l], ext=ext)
#                            d[la[l]] = a2
#                            la[l] = a2
#                        else:
#                            la[l] = a2
#                            if verb:
#                                print("  already calculated !")
#                    if verb:
#                        print("  intersect...")
#                    # if self.intersect(a.piece(j, e=i), a.piece(k, e=i), ext=ext, verb=verb):
#                    if la[0].intersect(la[1], ext=ext):
#                        if verb:
#                            print("  yes !")
#                        g.add_edge(j, k)
#            if not g.is_connected():
#                return False
#        return True
#
#    # Dit si l'ensemble limite est connexe ou pas
#    def is_connected(self, DetAutomaton a=None):
#        if a is None:
#            if hasattr(self, 'tss'):
#                a = DetAutomaton(self.tss)
#            else:
#                a = DetAutomaton(None).full(self.C)
#
#        n = a.n_states
#        na = len(a.alphabet)
#        rules = [[[l] for l in a.alphabet] for i in range(n)]
#        gvois = [Graph(na) for i in range(n)]  # graphe des morceaux voisins
#        gnvois = [Graph(na) for i in range(n)]  # graphe des morceaux non voisins
#
#        # liste des morceaux dont il faut tester
#        # la connexité du graphe de voisinage
#        m = [a.initial_state]
#
#        while len(m) > 0:
#            i = m.pop()
#            gvois[i].connected_component_containing_vertex(i)
#
#        raise ValueError("Not implemented !")
#
#    # Dit si l'ensemble limite est simplement connexe ou pas
#    def is_simply_connected(self, DetAutomaton a=None):
#        if a is None:
#            if hasattr(self, 'tss'):
#                a = DetAutomaton(self.tss)
#            else:
#                a = DetAutomaton(None).full(self.C)
#        # TODO!
#        else:
#            raise ValueError("Not implemented !")

    # used by Approx
    def _approx_rec(self, DetAutomaton a, test, f, x, int n, int n2):
        r"""
        used by approx

        INPUT:

        - ``a``  DetAutomaton
        - ``test``
        - ``f``
        - ``x``
        - ``n``  int
        - ``n2``  int


        OUTPUT:

        number of state or -1

        TESTS::

            sage: from sage.combinat.words.cautomata_generators import dag
            sage: m = BetaAdicSet((x^3-x^2-x-1).roots(ring=QQbar)[1][0], dag.AnyWord([0,1]))
            sage n = 13
            sage: pm = m.b.parent().places()[1]
            sage: test = lambda x: (pm(x).real())^2 + (pm(x).imag())^2 < .4
            sage: a = DetAutomaton(None, A=m.a.alphabet)
            sage: f = a.add_state(1)
            sage: e = m._approx_rec(a, test, f, 0, n, n)
            sage: e
            3537

        """
        if n == 0:
            if test(x):
                return f
            else:
                return -1
        else:
            e = dict()
            add = False
            for t in a.A:
                e[t] = self._approx_rec(a, test, f, x+t*self.b**(n2-n), n-1, n2)
                if e[t] != -1:
                    add = True
            if add:
                e3 = a.add_state(0)
                for t in self.a.A:
                    if e[t] != -1:
                        a.add_edge(e3, t, e[t])
                return e3
            return -1

    # TO BE PUT IN GENERATORS
    # gives a automaton describing a approximation of a set defined by
    # the characteritic function test
    # rk : can be improve using a reduced words automaton
    def approx(self, n, test, get_aut=False, bool simplify=True):
        """
        gives a automaton describing a approximation of a set defined by the
        characteritic function test
        rk : can be improve using a reduced words automaton

        INPUT:

        - ``n``  int
        - ``test`` function
        - ``get_aut``  bool -- (default ``False``)
          if ``False`` return  DetAutomaton
        - ``simplify``  bool -- (default ``True``) set
          to ``True`` to minimize the automaton

        OUTPUT:

        Return a DetAutomaton or a BetaAdicSet

        EXAMPLES::

            sage: m = BetaAdicSet((x^3-x^2-x-1).roots(ring=QQbar)[1][0], dag.AnyWord([0,1]))
            sage: pm = m.b.parent().places()[1]
            sage: a = m.approx(13, lambda x: (pm(x).real())^2 + (pm(x).imag())^2 < .4 )
            sage: print(a)
            DetAutomaton with 3538 states and an alphabet of 2 letters
        """
        cdef DetAutomaton a
        a = DetAutomaton(None, A=self.a.A)
        f = a.add_state(1)
        e = self._approx_rec(a, test, f, 0, n, n)
        for t in self.a.A:
            a.add_edge(f, t, f)
        a.a.i = e
        if simplify:
            a = a.minimize()
        if get_aut:
            return a
        else:
            return BetaAdicSet(self.b, a)

    def full(self, list A=None, bool verb=False):
        """
        Return the BetaAdicSet describing the same set of points,
        but with the maximal language over the alphabet A

        INPUT:

        - ``A``  list -- (default : ``None``)  alphabet list
        - ``verb`` bool -- (default : ``False``) set to ``True`` for verbose mode

        OUTPUT:

        Return the BetaAdicSet describing the same set of points,
        but with the maximal language over the alphabet A

        EXAMPLE::

            sage: m = BetaAdicSet((x^3-x^2-x-1).roots(ring=QQbar)[1][0], dag.AnyWord([0,1]))
            sage: m.full()
            b-adic set with b root of x^3 - x^2 - x - 1, and an automaton of 1 states and 2 letters.

        """
        from sage.combinat.words.cautomata_generators import dag
        if verb:
            print("a = %s" % A)
        if A is None:
            A = self.a.A
        aoc = self.proj(dag.AnyWord(A))
        return aoc

    def union(self, a):
        """
        Return the union of BetaAdicSet and automaton a

        INPUT:

        - ``a``  automaton

        OUTPUT:

        Return the BetaAdicSet union of ``a`` and ``self.a``

        EXAMPLE::

            sage: m = BetaAdicSet((x^3-x^2-x-1).roots(ring=QQbar)[1][0], dag.AnyWord([0,1]))
            sage: a = dag.AnyWord([0, 1, 2, 4])
            sage: m.union(a)
            b-adic set with b root of x^3 - x^2 - x - 1, and an automaton of 1 states and 2 letters
        """
        a = getDetAutomaton(self, a)
        return BetaAdicSet(self.b, self.a.union(a))

    def unshift(self, l):
        """
        Return a BetaAdicSet with a unshiftted ``self.a`` of ``l``

        INPUT:

        - ``l``  list of indices of letters or the index of a letter

        OUTPUT:

        Return a BetaAdicSet with a unshiftted ``self.a`` of ``l``

        EXAMPLE::

            sage: m = BetaAdicSet((x^3-x^2-x-1).roots(ring=QQbar)[1][0], dag.AnyWord([0,1]))
            sage: m.unshift(1)
            b-adic set with b root of x^3 - x^2 - x - 1, and an automaton of 2 states and 2 letters.
            sage: m = BetaAdicSet((x^3-x^2-x-1).roots(ring=QQbar)[1][0], dag.AnyWord([0,1]))
            sage: m.unshift([0,1])
            b-adic set with b root of x^3 - x^2 - x - 1, and an automaton of 3 states and 2 letters.
        """
        try:
            l = list(l)
            return BetaAdicSet(self.b, self.a.unshiftl(l))
        except:
            return BetaAdicSet(self.b, self.a.unshift1(l))

    # compute the difference of two beta-adic sets.
    # it is a beta-adic set which is the set of differences of the two beta-adic sets
    def diff(self, a):
        """
        compute the difference of two beta-adic sets.
        it is a beta-adic set which is the set of differences of the two beta-adic sets

        INPUT:

        - ``a``  an automaton

        OUTPUT:

        Return the difference of two beta-adic sets.


        EXAMPLE::

            sage: m = BetaAdicSet((x^3-x^2-x-1).roots(ring=QQbar)[1][0], dag.AnyWord([0,1]))
            sage: a = dag.AnyWord([0, 1, 2, 4])
            sage: m.diff(a)
            b-adic set with b root of x^3 - x^2 - x - 1, and an automaton of 1 states and 6 letters.

        """
        a = getDetAutomaton(self, a)
        return BetaAdicSet(self.b, self.a.diff(a))

    def is_Pisot(self, bool verb=False):
        """
        Test if the number b is the conjugate of a Pisot number or not.


        INPUT:

        - ``verb`` bool -- (default : ``False``) set to ``True`` for verbose mode
          If true, explains why we return False when it happens.

        OUTPUT:
        Return ``True`` or ``False``

        EXAMPLES::

            sage: m = BetaAdicSet(x^2-x-1, [0,1])
            sage: m.is_Pisot()
            True

            sage: m = BetaAdicSet(x^4-2*x^3+x^2-2*x+1, [0,1])
            sage: m.is_Pisot()
            False

            sage: m = BetaAdicSet(1+I, [0,1])
            sage: m.is_Pisot(verb=True)
            There are more than one conjugate of modulus > 1.
            False

        """
        try:
            if not self.b.is_integral():
                if verb:
                    print("b is not an algebraic integer.")
                return False
            pi = self.b.minpoly()
            rr = [r[0] for r in pi.roots(ring=QQbar)]
            np = 0
            for r in rr:
                if abs(r) > 1:
                    if np != 0:
                        if verb:
                            print("There are more than one conjugate of modulus > 1.")
                        return False
                    np = 1
                elif abs(r) == 1:
                    if verb:
                        print("There is a conjugate of modulus one.")
                    return False
            if np == 0:
                if verb:
                    print("There is no conjugate of modulus > 1.")
                return False
            return True
        except Exception:
            if verb:
                print("b is not an algebraic number.")
            return False

    def points(self, int n=1000, int npts=10000):
        """
        Compute points (in the number field of b) corresponding to words of length k recognized by the automaton,
        where k is at most n, and the total number of points is approximatively npts.
        Return (k, list of couples (state, point))

        INPUT:

        - ``n`` - integer (default: 1000)
          The maximum number of iterations used to plot the fractal.
          Default values: between ``5`` and ``16`` depending on the number
          of generators.

        - ``npts`` - integer (default: 10000 )
          Approximation of the number of points computed.

        OUTPUT:

        Return (k, list of couples (state, point)), where k is the number of iterations computed.

        EXAMPLES::

            #. The dragon fractal::
            sage: m = BetaAdicSet(1/(1+I), [0, 1])
            sage: print(m)
            b-adic set with b root of x^2 - x + 1/2, and an automaton of 1 states and 2 letters.
            sage: P = m.points()
            sage: P[0]
            13
            sage: len(P[1])
            8192
            sage: points([x for i,x in P[1]], aspect_ratio=1) # long time
        """
        cdef int i, j, k, f, nA
        nA = self.a.a.na
        l = self.a.spectral_radius()
        n = min(n, <int>(log(<double>npts)/log(<double>l)))
        r = [(self.a.a.i, 0)]
        bn = 1
        for i in range(n):
            rr = []
            for j, t in r:
                for k in range(nA):
                    f = self.a.a.e[j].f[k]
                    if f != -1:
                        rr.append((f, t + bn*self.a.A[k]))
            bn = bn*self.b
            r = rr
        return (n, r)

    def zero_ball(self, p, int npts=1000):
        """
        Compute the radius of a ball centered at 0 and that covers the BetaAdicSet for the place p.
        We assume that abs(p(self.b)) < 1.

        INPUT:

        - ``p`` - integer

        - ``npts`` - integer (default: 10000 )
          State of the automaton of self taken as the initial state .

        """
        pts = self.points(npts=npts)
        M = abs(p(self.b**pts[0]))*max([abs(p(c))
                                        for c in self.a.A])/abs(1-abs(self.b))
        return max([abs(p(c[1]))+M for c in pts[1]])

    def diameter(self, p, int n=10, bool verb=False):
        """
        Compute an upper bound of the diameter of the BetaAdicSet for the place p.
        The error has order p(self.b)^n.
        (The algorithm used here is not optimal.)
        """
        cdef int i, j, k, f, f2, nrr, nA
        cdef double d, dmm, dm2
        nA = self.a.a.na
        r = [(self.a.a.i, 0)]
        bn = 1
        M = max([abs(p(c)) for c in self.a.A])/abs(1-abs(self.b))
        import numpy as np
        for i in range(n):
            rr = []
            for j, t in r:
                for k in range(nA):
                    f = self.a.a.e[j].f[k]
                    if f != -1:
                        rr.append((f, t + bn*self.a.A[k]))
            bn = bn*self.b
            if verb:
                print("rr : %s elements"%len(rr))
            r = []
            # compute the diameter of the set rr (this could be improved)
            dmm = 0
            dm = np.zeros(len(rr), dtype=np.float)
            v = np.empty(len(rr), dtype=np.complex)
            for f, (j, t) in enumerate(rr):
                v[f] = p(t)
            nrr = len(rr)
            for f in range(nrr):
                dm2 = 0
                for f2 in range(nrr):
                    d = abs(v[f] - v[f2])
                    if d > dm2:
                        dm2 = d
                dmm = fmax(dmm, dm2)
                dm[f] = dm2
            if verb:
                print("dmm = %s" % dmm)
            M2 = 2*abs(p(bn))*M
            if i == n-1:
                return dmm+M2
            for f, (j, t) in enumerate(rr):
                if dm[f]+M2 >= dmm:
                    r.append((j, t))
            if verb:
<<<<<<< HEAD
                print("r : %s elements"%len(r))
    
    def translations_iterator(self, bool test_Pisot=True, int ndiam=20, bool verb=False):
=======
                print("r : %s elements" % len(r))

    def translations_iterator(self, bool test_Pisot=True, bool verb=False):
>>>>>>> a306a66e
        """
        Assume that self.b is a Pisot number.
        Compute a list of numbers containing the positive part of the BetaAdicSet, ordered in the expanding direction.

        Return an iterator.

        test_Pisot : test if b is the conjugate of a Pisot number as needed
        B : basis of a lattice containing the BetaAdicSet
<<<<<<< HEAD
        ndiam : number of iterations used for the estimation of the diameter
        
=======

>>>>>>> a306a66e
        """
        cdef int n, i, j
        if test_Pisot:
            if not self.is_Pisot():
                raise ValueError("b must be the conjugate of a Pisot number")
        # take a basis of the lattice
        d = self.b.minpoly().degree()
        B = [self.b**i for i in range(d)]
        # compute the min of the differences for every place
        Bd = set([a-b for a in B for b in B if a != b])
        K = self.b.parent()
        n = -2147483648
        # from sage.functions.other import ceil
        # from sage.functions.log import log
        P = [p for p in K.places() if abs(p(self.b)) < 1]
<<<<<<< HEAD
        M = [self.diameter(p, n=ndiam) for p in P]
        for i,p in enumerate(P):
=======
        M = [self.diameter(p) for p in P]
        for i, p in enumerate(P):
>>>>>>> a306a66e
            m = min([abs(p(b)) for b in Bd])
            if verb:
                print("p=%s, m=%s, M=%s"%(p,m,M))
                print("%s"%(log(m/(2*M[i]))/log(abs(p(self.b)))))
            n = max(n, <int>floor(log(m/(2*M[i]))/log(abs(p(self.b)))))
        if verb:
            print("n=%s"%n)
        # multiply the bound by this power of b
        bn = self.b**n
        M = [M[i]*abs(p(bn)) for i,p in enumerate(P)]
        # compute the matrix corresponding to the multiplication by M to the left
        from sage.matrix.constructor import identity_matrix
        I = identity_matrix(d)
        pi = self.b.minpoly()
        pi /= pi.leading_coefficient()
        from sage.matrix.constructor import matrix
        m = matrix([I[i] for i in range(1,d)]+[[-c for c in pi.list()[:d]]]).transpose()
        if verb:
            print("m=%s"%m)
        # compute the Perron-Frobenius eigenvector
        from sage.modules.free_module_element import vector
        v = vector(max([r[1][0] for r in m.right_eigenvectors()], key=lambda x: x[0]))
        v /= sum(v)
        vB = vector(B)
        if verb:
            print("v=%s" % v)
        r = []
        from itertools import count
        for j in count(start=1):
            vi = vector([<int>round(j*x) for x in v])
            t = vi*vB
            if t == 0:
                continue
            if verb:
                print("j=%s, t=%s"%(j,t))
            # test if t is in the domain
            keep = True
            for i, p in enumerate(P):
                if abs(p(t)) > M[i]:
                    keep = False
                    break
            if keep:
                yield t/bn
<<<<<<< HEAD
    
    def translations_diff_iterator(self, bool test_Pisot=True, int ndiam=20, bool verb=False):
=======

    def translations_diff_iterator(self, bool test_Pisot=True, bool verb=False):
>>>>>>> a306a66e
        """
        Assume that self.b is a Pisot number.
        Compute a list that contains the set of differences of points of the BetaAdicSet.
        The list is increasing for the expanding place.

        Return an iterator.

        test_Pisot : test if b is the conjugate of a Pisot number as needed
        B : basis of a lattice containing the BetaAdicSet
<<<<<<< HEAD
        ndiam: number of iterations used for the estimation of the diameter
        
=======

>>>>>>> a306a66e
        """
        cdef int n, i, j
        if test_Pisot:
            if not self.is_Pisot():
                raise ValueError("b must be the conjugate of a Pisot number")
        #take a basis of the lattice
        d = self.b.minpoly().degree()
        B = [self.b**i for i in range(d)]
        #compute the min of the differences for every place
        Bd = set([a-b for a in B for b in B if a != b])
        K = self.b.parent()
        n = -2147483648
        #from sage.functions.other import ceil
        #from sage.functions.log import log
        P = [p for p in K.places() if abs(p(self.b)) < 1]
        M = [self.diameter(p) for p in P]
        for i,p in enumerate(P):
            m = min([abs(p(b)) for b in Bd])
            if verb:
                print("p=%s, m=%s, M=%s"%(p,m,M))
                print("%s"%(log(m/(2*M[i]))/log(abs(p(self.b)))))
            n = max(n, <int>floor(log(m/(2*M[i]))/log(abs(p(self.b)))))
        if verb:
            print("n=%s"%n)
        #multiply the bound by this power of b
        bn = self.b**n
        M = [M[i]*abs(p(bn)) for i,p in enumerate(P)]
        #compute the matrix corresponding to the multiplication by M to the left
        from sage.matrix.constructor import identity_matrix
        I = identity_matrix(d)
        pi = self.b.minpoly()
        pi /= pi.leading_coefficient()
        if verb:
            print("pi=%s"%pi)
        from sage.matrix.constructor import matrix
        m = matrix([I[i] for i in range(1,d)]+[[-c for c in pi.list()[:d]]]).transpose()
        if verb:
            print("m=%s"%m)
        #compute the Perron-Frobenius eigenvector
        from sage.modules.free_module_element import vector
        v = vector(max([r[1][0] for r in m.right_eigenvectors()], key=lambda x: x[0]))
        v /= sum(v)
        vB = vector(B)
        if verb:
            print("v=%s"%v)
        r = []
        from itertools import count
        for j in count(start=1):
            vi = vector([<int>round(j*x) for x in v])
            t = vi*vB
            if t == 0:
                continue
            if verb:
                print("j=%s, t=%s"%(j,t))
            #test if t is in the domain
            keep = True
            for i,p in enumerate(P):
                if abs(p(t)) > M[i]:
                    keep = False
                    break
            if keep:
                yield t/bn
        
    def domain_exchange(self, n=None, int algo=1, bool test_Pisot=True, int ndiam=30, bool verb=False):
        """
        Assume that self.b is a Pisot number.
        Compute the domain exchange describing the BetaAdicSet.
        Return a list of (translation, BetaAdicSet).
        
        ndiam: number of iterations used for the estimation of the diameter
        
        EXAMPLE::
        
        #Domain exchange of the Tribonnacci substitution
        sage: m = BetaAdicSet(x^3-x^2-x-1, [0,1])
        sage: l = m.domain_exchange(); l
        [(b^2 - b - 1,
  b-adic set with b root of x^3 - x^2 - x - 1, and an automaton of 4 states and 2 letters.),
 (b - 1,
  b-adic set with b root of x^3 - x^2 - x - 1, and an automaton of 4 states and 2 letters.),
 (1,
  b-adic set with b root of x^3 - x^2 - x - 1, and an automaton of 6 states and 2 letters.)]
        sage: m.plot_list([a for t,a in l])             # not tested
        sage: m.plot_list([a.proj(m, t) for t,a in l])  # not tested
        
        #A more complicated domain exchange
        sage: m = BetaAdicSet((x^3 - x^2 - x - 1).roots(ring=QQbar)[1][0], DetAutomaton([[0, 1], [(0, 17, 0), (0, 4, 1), (1, 16, 0), (2, 17, 0), (2, 4, 1), (3, 17, 0), (4, 17, 0), (5, 7, 0), (5, 0, 1), (6, 5, 0), (6, 0, 1), (7, 6, 0), (8, 10, 0), (9, 8, 0), (9, 0, 1), (10, 9, 0), (11, 15, 0), (11, 1, 1), (12, 14, 0), (12, 11, 1), (13, 8, 0), (13, 2, 1), (14, 13, 0), (14, 18, 1), (15, 5, 0), (15, 2, 1), (16, 17, 0), (16, 0, 1), (17, 17, 0), (17, 0, 1), (18, 16, 0), (18, 3, 1)]], i=12, final_states=[0, 1, 2, 3, 4, 16, 17, 18]))
        sage: l = m.domain_exchange(); l
        [(b^2 - b - 1,
  b-adic set with b root of x^3 - x^2 - x - 1, and an automaton of 5 states and 2 letters.),
 (b - 1,
  b-adic set with b root of x^3 - x^2 - x - 1, and an automaton of 9 states and 2 letters.),
 (1,
  b-adic set with b root of x^3 - x^2 - x - 1, and an automaton of 8 states and 2 letters.),
 (2,
  b-adic set with b root of x^3 - x^2 - x - 1, and an automaton of 6 states and 2 letters.),
 (2*b - 1,
  b-adic set with b root of x^3 - x^2 - x - 1, and an automaton of 7 states and 2 letters.)]
        sage: m.plot_list([a for t,a in l])             # not tested
        sage: m.plot_list([a.proj(m, t) for t,a in l])  # not tested
        
        """
        if algo == 1:
            if verb:
                print("compute translations...")
            it = self.translations_diff_iterator(test_Pisot=test_Pisot, ndiam=ndiam, verb=verb)
        else:
            if verb:
                print("diff...")
            md = self.diff(test_Pisot=test_Pisot)
            if verb:
                print("compute translations...")
            it = md.translations_iterator(verb=verb, ndiam=ndiam)
        m = self.copy()
        #from sage.combinat.words.cautomata_generators import dag
        #a = self.a.intersection(dag.AnyWord([0], A2=self.a.A).complementary())
        a = self.a.copy()
        r = []
        if n is None:
            n=-1
        for t in it:
            if verb:
                print("t=%s"%t)
            mi = m.intersection(m, -t)
            mia = mi.a.intersection(a)
            if not mia.is_empty():
                if verb:
                    print("not empty ! mia=%s"%mia)
                mi = BetaAdicSet(m.b, mia)
                r.append((t, mi))
                a = a.intersection(mi.a.complementary())
                if a.is_empty():
                    return r
            n -= 1
            if n == 0:
                return r

    def way(self, A, a, e, t, n, bn):
        """
        Describes the words of ``a``  of length ``n`` starting from ``e``

        INPUT:

        - ``A`` alphabet
        - ``a``  DetAutomaton an automaton
        - ``e``  begin states
        - ``t``  transition
        - ``n``  int length
        - ``verb`` bool -- (default : ``False``) set to ``True

        OUTPUT:
        Return computed sorted list

        EXAMPLE::

            sage: m = BetaAdicSet((x^3-x^2-x-1).roots(ring=QQbar)[1][0], dag.AnyWord([0,1]))
            sage: aoc = dag.AnyWord([0, 1, 2, 4])
            sage: m.compute_translations(aoc=aoc)

        """
        # print "Parcours e=%s t=%s n=%s bn=%s"%(e,t,n,bn)

        if n == 0:
            if a.is_final(e):
                return [t]
            else:
                return []
        else:
            l = []
            for i in range(len(A)):
                f = a.succ(e, i)
                if f != -1:
                    l += self.way(A, a, f, t + bn * A[i], n - 1, bn*self.b)
            if a.is_final(e):
                l.append(t)
            return l
    
    def substitution(self, lt=None, get_aut=False, np=None, verb=False):
        r"""
        Assume that b is a conjugate of a Pisot number.
        Compute a substitution whose discrete line is this BetaAdicSet.
        
        Return a WordMorphism. If get_aut is True, return also a list of (translation, automaton) describing each piece of the Rauzy fractal.
        
        np -- int (default: None) - power of b used to compute the substitution. If np is None, take the smallest one possible.
        """
        #test is b is a Pisot number
        if not self.is_Pisot():
            raise ValueError("The number b of the BetaAdicSet must be for the conjugate of a Pisot number.")
        #ensure that the alphabet of a contains 0
        a = self.a.copy()
        A = a.A
        try:
            l0 = A.index(0)
        except:
            A = [0]+A
            a = a.bigger_alphabet([0]+A)
            l0 = 0
        #find np such that b^np*self is included in self
        if np is None:
            an = a.copy()
            for i in range(1, 100):
                an = an.unshift(l0)
                if BetaAdicSet(self.b, an).is_included(a):
                    break
            np = i
        zn = [l0 for i in range(np)]
        ba = a.unshift(zn)
        if not BetaAdicSet(self.b, ba).is_included(a):
            raise ValueError("The BetaAdicSet is not invariant by multiplication by b^np with np=%s !"%np)
        #compute the domain exchange
        if lt is None:
            lt = self.domain_exchange(test_Pisot=False)
        #for each piece P, compute b^(-np)P projected on a
        #lm = []
        #for t,m in l:
        #    m2 = m.proj(an).shift(zn)
        #    if not m2.is_empty():
        #        lm.append((t,m2))
        
        if verb:
            print("Exchange of %s pieces" % len(lt))
        # computation of the induction, starting from the list (translation, domain)
        # precomputing
        if verb:
            print("Pre-computation...")
        #arel = dict()
        #for t,a in lt:
        #    arel[t] = m.relations_automaton(t=-t, A=aa.A,
        #                                     B=ap.A, couples=True)
        #    if verb:
        #        print("arel[%s]=%s" % (t, arel[t]))
        if verb:
            print("ba : %s" % ba)
        # tree of subdivision of the pieces
        tree = [range(1, len(lt) + 1)] + [[] for i in range(len(lt))] 
        if verb:
            print("initial tree: %s" % tree)
        #lm = [(0, a)] + lt  # list of the translations, pieces
        lm = lt        
        if verb:
            print("lm = %s" % lm)
        # browse the pieces
        d = [[] for i in range(len(lm))]
        if verb:
            print("d = %s" % d)
        lf = range(1, len(lm))  # list of sleeves
        if verb:
            print("lf = %s" % lf)

        from copy import copy

        if verb:
            print("\n**********************\n   Step 1   \n**********************")

        # étape 1 : completion of the words of the substitution
        for i, (a1, t1) in enumerate(lm):
            if tree[i] != []:
                continue  # this piece is not a sleeve
            if verb:
                print("\nCompute the piece %s/%s (%s, %s)..." % (i, len(lm), a1, t1))
                # print "lf = %s"%lf
                # print "d = %s"%d
                # print "tree = %s"%tree
            tr = 0  # total translation
            if d[i] != []:
                if d[i][-1] == -1:
                    continue  # the computation of this piece was already finished
                # va à la fin du mot
                for j in d[i]:
                    if j < 0:
                        break
                    tr += lm[j][1]
#            # calcule b^np*a + tr
#            a = a1.unshift(0, np).prune().minimize()
#            if tr != 0:
#                if verb:
#                    print("Translation de %s..." % tr)
#            # m.move2(t=-tr, a=a)
#            # TODO : ne pas recalculer cet automate déjà calculé
#            a = m.Proj(a, ap, t=-tr)
#            while True:
#                # split selon les autres morceaux
#                j = included(a, lf, lm)
#                if j is None:
#                    # détermine les morceaux qui intersectent a
#                    l = []
#                    for j in lf:
#                        if lm[j][0].intersect(a):
#                            l.append(j)
#                    if len(l) < 2:
#                        print("Error : intersection with %s piece but not included !!!"%len(l))
#                    if verb:
#                        print("Subdivision on %s pieces..." % len(l))
#                    # calcule les intersections (découpe en morceaux a1)
#                    for j in l:
#                        a2 = lm[j][0]
#                        # découpe a selon a2
#                        # m.move2(t=tr, a=a2) #translate a2 de -tr
#                        a = m.Proj(a2, ap.unshift(0, np), t=tr)
#                        a.shiftOP(0, np)  # multiplie par b^(-np)
#                        a = a.prune().minimize()
#                        k = len(lm)  # indice du nouveau morceau
#                        lf.append(k)  # nouvelle feuille
#                        tree[i].append(k)
#                        tree.append([])
#                        from copy import copy
#                        # print copy
#                        d.append(copy(d[i]))
#                        d[k].append(j)  # ajoute la translation suivante
#                        # ajoute le nouveau morceau à la liste
#                        lm.append((a.intersection(a1), t1))
#                        # split selon ba
#                        (ab, abc) = split_ba(k, tr+lm[j][1], np,
#                                             lm, m, aa, ap, verb)
#                        if ab is None:
#                            if verb:
#                                print("k=%s, tr=%s+%s : calcul à continuer" % (k, tr, lm[j][1]))
#                        else:
#                            if abc is None:
#                                if verb:
#                                    print("tr=%s : calcul terminé" % tr)
#                                d[k].append(-1)  # indique que le calcul de ce morceau est terminé
#                            else:
#                                if verb:
#                                    print("tr=%s : subdivision of %s by ba (new %s)..." % (tr, i, len(lm)))
#                                lf.append(len(lm))  # nouvelle feuille
#                                tree[k].append(len(lm))
#                                tree.append([])
#                                d.append(copy(d[k]))
#                                # indique que le calcul est terminé pour ce morceau (pour l'étape 1)
#                                d[len(lm)].append(-1)
#                                lm.append((ab, t1))
#                                lf.append(len(lm))  # nouvelle feuille
#                                tree[k].append(len(lm))
#                                tree.append([])
#                                d.append(copy(d[k]))
#                                lm.append((abc, t1))
#                                lf.remove(k)  # le morceau k n'est plus une feuille
#                    lf.remove(i)  # le morceau i n'est plus une feuille
#                    # calcul fini pour ce morceau puisque ce n'est plus une feuille
#                    break
#                else:
#                    # ajoute le morceau à la liste et translate
#                    d[i].append(j)
#                    # if verb: print "Translation de %s..."%lm[j][1]
#                    # m.move2(t=-lm[j][1], a=a, ar=arel[lm[j][1]])
#                    a = m.Proj(a, ap, t=-lm[j][1], arel=arel[lm[j][1]])  
#                    tr += lm[j][1]
#                # split selon ba
#                (ab, abc) = split_ba(i, tr, np, lm, m, aa, ap, verb)
#                if ab is None:
#                    pass
#                    # if verb: print "tr=%s : calcul à continuer"%tr
#                else:
#                    if abc is None:
#                        if verb:
#                            print("tr=%s : end of computation" % tr)
#                    else:
#                        if verb:
#                            print("tr=%s : subdivision of %s by ba (new %s)..." % (tr, i, len(lm)))
#                        lf.append(len(lm))  # nouvelle feuille
#                        tree[i].append(len(lm))
#                        tree.append([])
#                        d.append(copy(d[i]))
#                        # indique que le calcul est terminé pour ce morceau (pour l'étape 1)
#                        d[len(lm)].append(-1)
#                        lm.append((ab, t1))
#                        lf.append(len(lm))  # nouvelle feuille
#                        tree[i].append(len(lm))
#                        tree.append([])
#                        d.append(copy(d[i]))
#                        lm.append((abc, t1))
#                        lf.remove(i)  # le morceau i n'est plus une feuille
#                    break  # calcul fini pour ce morceau (pour cette étape)
#
#        if verb:
#            print("\n*************\n   Step 2   \n*************")
#
#        # étape 2 : remplacement des lettres qui ne sont pas des feuilles
#        while True:
#            end = True
#            for i in lf:
#                a1, t1 = lm[i]
#                if verb:
#                    print("\nPiece %s/%s..." % (i, len(lm)))
#                tr = 0  # translation totale
#                if d[i] == []:
#                    print("Error : empty sheet !!!!")
#                # va à la fin du mot
#                for ij, j in enumerate(d[i]):
#                    if j < 0:
#                        break
#                    if tree[j] != []:  # il faut recalculer cette lettre
#                        # calcule b^np*a + tr
#                        a = a1.unshift(0, np).prune().minimize()
#                        if tr != 0:
#                            if verb:
#                                print("Translation of %s..." % tr)
#                        # m.move2(t=-tr, a=a)
#                        # TODO : ne pas recalculer cet automate déjà calculé
#                        a = m.Proj(a, ap, t=-tr)
#                        # split selon les autres morceaux
#                        f = fils(tree, j)
#                        if verb:
#                            print("Split by %s pieces" % len(f))
#                        k = included(a, f, lm)
#                        if k is None:
#                            end = False
#                            # détermine les morceaux qui intersectent a
#                            l = []
#                            for k in lf:
#                                if lm[k][0].intersect(a):
#                                    l.append(k)
#                            if len(l) < 2:
#                                print("Error : intersection with %s pieces but not included !!!" % len(l))
#                            if verb:
#                                print("Subdivision of %s pieces..." % len(l))
#                            # calcule les intersections (découpe en morceaux a1)
#                            for j2 in l:
#                                a2 = lm[j2][0]
#                                # découpe selon a2
#                                # a = m.move2(t=tr, a=a2) #translate a2 de -tr
#                                # a.zero_completeOP()
#                                a = m.Proj(a2, ap.unshift(0, np), t=tr)
#                                a.shiftOP(0, np)  # multiplie par b^(-np)
#                                a = a.prune().minimize()
#                                k = len(lm)  # indice du nouveau morceau
#                                lf.append(k)  # nouvelle feuille
#                                tree[i].append(k)
#                                tree.append([])
#                                d.append(copy(d[i]))
#                                d[k][ij] = j2  # remplace la lettre
#                                # ajoute le nouveau morceau à la liste
#                                lm.append((a.intersection(a1), t1))
#                            lf.remove(i)  # i n'est plus une feuille
#                            if verb:
#                                print("break...")
#                            break  # le morceau n'est plus une feuille
#                        else:
#                            # remplace la lettre
#                            d[i][ij] = k
#                    tr += lm[j][1]
#            if end:
#                break
#        # compute the substitution
#        s = dict()
#        for i in lf:
#            if d[i][-1] < 0:
#                d[i].pop()
#            s[i] = d[i]
#        # recode the substitution
#        l = s.keys()
#        dl = dict()  # inverse of l
#        for i, k in enumerate(l):
#            dl[k] = i+1
#        d = dict()
#        for i in s:
#            d[dl[i]] = [dl[j] for j in s[i]]
#        if get_aut:
#            return d, [(a, t) for i, (a, t) in enumerate(lm) if tree[i] == []]
#        else:
#            return d
        
        
        
        
        
        
        
        
        
        
        
        
        
        
        

    # to be rewritten
    def compute_substitution(self, DetAutomaton a=None,
                             np=None, lt=None, method=2,
                             method_tr=1, iplus=2, imax=None,
                             get_aut=False, verb=True):
        r"""Compute a substitution whose fixed point is the g-beta-expansion given
        by the beta-adic monoid with automaton a.

        INPUT:

        - ``a``- DetAutomaton (default: ``None``)
            Automaton of the g-beta-expansion.

        - ``np``- int (default: ``None``)
            Power of beta for the computing. The g-beta-expansion must be b^np invariant.

        - ``lt``- list of elements of the integer rings
            List of translations to compute the pieces exchange.

        - ``get_aut``- Bool (default: ``False``)
            If True, gives also the list of automata.

        - ``verb``- bool (default: ``True``)
          If True, print informations about the computing.

        OUTPUT:

        A word morphism given by a dictionnary.

        EXAMPLES::

            #. Full Tribonnacci::

                sage: from sage.combinat.words.cautomata_generators import dag
                sage: m = BetaAdicSet((x^3-x^2-x-1).roots(ring=QQbar)[1][0], dag.AnyWord([0,1]))
                sage: m.compute_substitution(verb=False)      # long time
                {1: [1, 3], 2: [1], 3: [1, 2]}

        """
        m = self
        if a is None:
            if hasattr(self, 'tss'):
                a = DetAutomaton(self.tss)
            else:
                a = DetAutomaton(a=None, A=list(self.a.alphabet))
        a.zero_completeOP()
        A = a.A
        # complete a
        aoc = m.move2(t=0, a=a)
        aoc.zero_completeOP()
        aoc = aoc.prune().minimize()
        if verb:
            print("aoc = %s" % aoc)
        # test if np is big enough
        if np is None:
            for i in range(1, 300):
                baoc = aoc.unshift(0, i)
                if baoc.included(aoc):
                    np = i
                    break
            if np is None:
                raise ValueError('The g-beta-expansion must be b^np invariant for some natural integer np.')
        else:
            baoc = aoc.unshift(0, np)
            if not baoc.included(aoc):
                raise ValueError('The g-beta-expansion must be b^np invariant (here np=%s).' % np)
        if verb:
            print("np = %s" % np)
        # compute the pieces exchange
        if lt is None:
            if verb:
                print("compute the pieces exchange...")
            if method == 1:
                lt = self.compute_morceaux(aoc, method=method_tr,
                                           imax=imax, verb=verb)
            else:
                lt = self.compute_morceaux2(aoc, iplus, verb=verb)
        if verb:
            print("Exchange of %s pieces" % len(lt))
        # calcule l'induction à partir de la liste de (morceau, translation)
        # précalculs
        if verb:
            print("Pre- computation...")
        arel = dict()
        for a, t in lt:
            arel[t] = m.relations_automaton(t=-t, A=a.A, B=m.C, couples=True)
            if verb:
                print("arel[%s]=%s" % (t, arel[t]))
        baoc = aoc.unshift(0, np)  # multiplie par b
        baoc = m.move2(t=0, a=baoc, b=aoc)  # complete
        baoc.zero_completeOP()
        if verb:
            print("baoc : %s" % baoc)
        # tree de subdivision des morceaux
        tree = [range(1, len(lt) + 1)] + [[] for i in range(len(lt))]
        if verb:
            print("initial tree: %s" % tree)
        lm = [(aoc, 0)] + lt  # liste des morceaux, translations
        if verb:
            print("lm = %s" % lm)
        # parcours de chaque morceau (donné par une liste de morceaux)
        d = [[] for i in range(len(lm))]
        if verb:
            print("d = %s" % d)
        lf = range(1, len(lm))  # liste des feuilles
        if verb:
            print("lf = %s" % lf)

        from copy import copy

        if verb:
            print("\n********************\n   Step 1   \n********************")

        # étape 1 : complétion des mots
        for i, (a1, t1) in enumerate(lm):
            if tree[i] != []:
                continue  # ce morceau n'est pas une feuille
            if verb:
                print("\nComputation of piece %s/%s (%s, %s)..." % (i, len(lm), a1, t1))
                # print "lf = %s"%lf
                # print "d = %s"%d
                # print "tree = %s"%tree
            tr = 0  # translation totale
            if d[i] != []:
                if d[i][-1] == -1:
                    continue  # le morceau était déjà fini de calculé
                # va à la fin du mot
                for j in d[i]:
                    if j < 0:
                        break
                    tr += lm[j][1]
                # calcule b^np*a + tr
            a = a1.unshift(0, np).prune().minimize()
            if tr != 0:
                if verb:
                    print("Translation of %s..." % tr)
                # TODO : ne pas recalculer cet automate déjà calculé
                a = m.move2(t=-tr, a=a)
            while True:
                # split selon les autres morceaux
                j = included(a, lf, lm)
                if j is None:
                    # détermine les morceaux qui intersectent a
                    l = []
                    for j in lf:
                        if lm[j][0].intersect(a):
                            l.append(j)
                    if len(l) < 2:
                        print("Error : intersection with %s pieces not included !!!" % len(l))
                    if verb:
                        print("Subdivision on %s pieces..." % len(l))
                    # calcule les intersections (découpe en morceaux a1)
                    for j in l:
                        a2 = lm[j][0]
                        # découpe a selon a2
                        a = m.move2(t=tr, a=a2)  # translate a2 de -tr
                        a.zero_completeOP()
                        a.shiftOP(0, np)  # multiplie par b^(-np)
                        a = a.prune().minimize()
                        k = len(lm)  # indice du nouveau morceau
                        lf.append(k)  # nouvelle feuille
                        tree[i].append(k)
                        tree.append([])
                        from copy import copy
                        # print copy
                        d.append(copy(d[i]))
                        d[k].append(j)  # ajoute la translation suivante
                        # ajoute le nouveau morceau à la liste
                        lm.append((a.intersection(a1), t1))
                        # split selon baoc
                        (ab, abc) = split_baoc(k, tr + lm[j][1], np,
                                               lm, m, aoc, verb)
                        if ab is None:
                            if verb:
                                print("k=%s, tr=%s+%s : computation to continu" % (k, tr, lm[j][1]))
                        else:
                            if abc is None:
                                if verb:
                                    print("tr=%s : end of computation" % tr)
                                # indique que le calcul de ce morceau est terminé
                                d[k].append(-1)
                            else:
                                if verb:
                                    print("tr=%s : subdivision of %s by baoc (new %s)..." % (tr, i, len(lm)))
                                lf.append(len(lm))  # nouvelle feuille
                                tree[k].append(len(lm))
                                tree.append([])
                                d.append(copy(d[k]))
                                # indique que le calcul est terminé pour ce morceau (pour l'étape 1)
                                d[len(lm)].append(-1)
                                lm.append((ab, t1))
                                lf.append(len(lm))  # nouvelle feuille
                                tree[k].append(len(lm))
                                tree.append([])
                                d.append(copy(d[k]))
                                lm.append((abc, t1))
                                # le morceau k n'est plus une feuille
                                lf.remove(k)
                    lf.remove(i)  # le morceau i n'est plus une feuille
                    # calcul fini pour ce morceau puisque ce n'est plus une feuille
                    break
                else:
                    # ajoute le morceau à la liste et translate
                    d[i].append(j)
                    # if verb: print "Translation de %s..."%lm[j][1]
                    a = m.move2(t=-lm[j][1], a=a, ar=arel[lm[j][1]])
                    tr += lm[j][1]
                # split selon baoc
                (ab, abc) = split_baoc(i, tr, np, lm, m, aoc, verb)
                if ab is None:
                    # if verb: print "tr=%s : calcul à continuer"%tr
                    pass
                else:
                    if abc is None:
                        if verb:
                            print("tr=%s : end of computation" % tr)
                    else:
                        if verb:
                            print("tr=%s : subdivision of %s by baoc (new %s)..." % (tr, i, len(lm)))
                        lf.append(len(lm))  # nouvelle feuille
                        tree[i].append(len(lm))
                        tree.append([])
                        d.append(copy(d[i]))
                        # indique que le calcul est terminé pour ce morceau (pour l'étape 1)
                        d[len(lm)].append(-1)
                        lm.append((ab, t1))
                        lf.append(len(lm))  # nouvelle feuille
                        tree[i].append(len(lm))
                        tree.append([])
                        d.append(copy(d[i]))
                        lm.append((abc, t1))
                        lf.remove(i)  # le morceau i n'est plus une feuille
                    break  # calcul fini pour ce morceau (pour cette étape)
        if verb:
            print("\n*************\n   Step 2   \n*************")

        # étape 2 : remplacement des lettres qui ne sont pas des feuilles
        while True:
            end = True
            for i in lf:
                a1, t1 = lm[i]
                if verb:
                    print("\nPiece %s/%s..." % (i, len(lm)))
                tr = 0  # translation totale
                if d[i] == []:
                    print("Error : empty sheet !!!!")
                # va à la fin du mot
                for ij, j in enumerate(d[i]):
                    if j < 0:
                        break
                    if tree[j] != []:  # il faut recalculer cette lettre
                        # calcule b^np*a + tr
                        a = a1.unshift(0, np).prune().minimize()
                        if tr != 0:
                            if verb:
                                print("Translation of %s..." % tr)
                            # TODO : ne pas recalculer cet automate déjà calculé
                            a = m.move2(t=-tr, a=a)
                        # split selon les autres morceaux
                        f = fils(tree, j)
                        if verb:
                            print("Split selon %s morceaux" % len(f))
                        k = included(a, f, lm)
                        if k is None:
                            end = False
                            # détermine les morceaux qui intersectent a
                            l = []
                            for k in lf:
                                if lm[k][0].intersect(a):
                                    l.append(k)
                            if len(l) < 2:
                                print("Error : intersection with %s pieces but not included !!!" % len(l))
                            if verb:
                                print("Subdivision en %s morceaux..." % len(l))
                            # calcule les intersections (découpe en morceaux a1)
                            for j2 in l:
                                a2 = lm[j2][0]
                                # découpe selon a2
                                a = m.move2(t=tr, a=a2)  # translate a2 de -tr
                                a.zero_completeOP()
                                a.shiftOP(0, np)  # multiplie par b^(-np)
                                a = a.prune().minimize()
                                k = len(lm)  # indice du nouveau morceau
                                lf.append(k)  # nouvelle feuille
                                tree[i].append(k)
                                tree.append([])
                                d.append(copy(d[i]))
                                d[k][ij] = j2  # remplace la lettre
                                # ajoute le nouveau morceau à la liste
                                lm.append((a.intersection(a1), t1))
                            lf.remove(i)  # i n'est plus une feuille
                            if verb:
                                print("break...")
                            break  # le morceau n'est plus une feuille
                        else:
                            # remplace la lettre
                            d[i][ij] = k
                    tr += lm[j][1]
            if end:
                break
        # compute the substitution
        s = dict()
        for i in lf:
            if d[i][-1] < 0:
                d[i].pop()
            s[i] = d[i]
        # recode the substitution
        l = s.keys()
        dl = dict()  # inverse of l
        for i, k in enumerate(l):
            dl[k] = i+1
        d = dict()
        for i in s:
            d[dl[i]] = [dl[j] for j in s[i]]
        if get_aut:
            return d, [(a, t) for i, (a, t) in enumerate(lm) if tree[i] == []]
        else:
            return d

    #to be rewritten
    def compute_substitution2(self, DetAutomaton a, DetAutomaton ap=None,
                              np=None, lt=None, method=2, method_tr=1,
                              iplus=2, imax=None, need_included=True,
                              get_aut=False, verb=True):
        r"""
        Compute a substitution whose fixed point is the g-beta-expansion given
        by the beta-adic monoid with automaton a.

        INPUT:

        - ``a``- DetAutomaton
            Automaton of the g-beta-expansion.

        - ``ap``- DetAutomaton (default: ``None``)
            Language used to do the computations : we project everything on it.

        - ``np``- int (default: ``None``)
            Power of beta for the computing. The g-beta-expansion
            must be b^np invariant.

        - ``lt``- list of elements of the integer rings
            List of translations to compute the pieces exchange.

        - ``get_aut``- Bool (default: ``False``)
            If True, gives also the list of automata.

        - ``verb``- bool (default: ``True``)
          If True, print informations about the computing.

        OUTPUT:

        A word morphism given by a dictionnary.

        EXAMPLES::

            #. Full Tribonnacci::

                sage: m = BetaAdicSet((x^3-x^2-x-1).roots(ring=QQbar)[1][0], )
                sage: m.compute_substitution(verb=False)          # long time
                {1: [1, 3], 2: [1], 3: [1, 2]}
        """
        m = self
        if ap is None:
            if hasattr(self, 'tss'):
                ap = DetAutomaton(self.tss)
            else:
                ap = DetAutomaton(None).full(list(self.C))
        if verb:
            print("ap=%s" % ap)
        cdef DetAutomaton aa
        if not a.included(ap):
            aa = a.copy()
            aa.zero_completeOP()
            # check that Qap contains Qaa
            if not m.Proj(ap, aa).equals_langages(aa) and need_included:
                raise ValueError("The g-beta-set described by a is not included in the one described by ap.")
            # project aa on ap
            aa = m.Proj(aa, ap)
        else:
            aa = a
        if verb:
            print("aa=%s" % aa)
        A = aa.A
        # test if np is big enough
        if np is None:
            for i in range(1, 300):
                ba = aa.unshift(0, i)
                ba.zero_completeOP()
                if m.Proj(aa, ba).equals_langages(ba):
                    ba = m.Proj(ba, aa)
                    np = i
                    break
            if np is None:
                raise ValueError('The g-beta-expansion must be b^np invariant for some natural integer np.')
        else:
            ba = aa.unshift(0, np)
            ba.zero_completeOP()
            if not m.Proj(aa, ba).equals_langages(ba):
                raise ValueError('The g-beta-expansion must be b^np invariant (here np=%s).' % np)
            ba = m.Proj(ba, aa)
        if verb:
            print("np = %s" % np)
        # compute the pieces exchange
        if lt is None:
            raise NotImplementedError("You have to compute the domain exchange yourself for the moment !")
        lt = [(m.Proj(a, ap), t) for a, t in lt]
        if verb:
            print("Exchange of %s pieces" % len(lt))
        # calcule l'induction à partir de la liste de (morceau, translation)
        # précalculs
        if verb:
            print("Pre-computation...")
        arel = dict()
        for a, t in lt:
            arel[t] = m.relations_automaton(t=-t, A=aa.A,
                                             B=ap.A, couples=True)
            if verb:
                print("arel[%s]=%s" % (t, arel[t]))
        if verb:
            print("ba : %s" % ba)
        # tree de subdivision des morceaux
        tree = [range(1, len(lt) + 1)] + [[] for i in range(len(lt))] 
        if verb:
            print("initial tree: %s" % tree)
        lm = [(aa, 0)] + lt  # liste des morceaux, translations
        if verb:
            print("lm = %s" % lm)
        # parcours de chaque morceau (donné par une liste de morceaux)
        d = [[] for i in range(len(lm))]
        if verb:
            print("d = %s" % d)
        lf = range(1, len(lm))  # liste des feuilles
        if verb:
            print("lf = %s" % lf)

        from copy import copy

        if verb:
            print("\n**********************\n   Step 1   \n**********************")

        # étape 1 : complétion des mots
        for i, (a1, t1) in enumerate(lm):
            if tree[i] != []:
                continue  # ce morceau n'est pas une feuille
            if verb:
                print("\nCalcul du morceau %s/%s (%s, %s)..." % (i, len(lm), a1, t1))
                # print "lf = %s"%lf
                # print "d = %s"%d
                # print "tree = %s"%tree
            tr = 0  # translation totale
            if d[i] != []:
                if d[i][-1] == -1:
                    continue  # le morceau était déjà fini de calculé
                # va à la fin du mot
                for j in d[i]:
                    if j < 0:
                        break
                    tr += lm[j][1]
            # calcule b^np*a + tr
            a = a1.unshift(0, np).prune().minimize()
            if tr != 0:
                if verb:
                    print("Translation de %s..." % tr)
            # m.move2(t=-tr, a=a)
            # TODO : ne pas recalculer cet automate déjà calculé
            a = m.Proj(a, ap, t=-tr)
            while True:
                # split selon les autres morceaux
                j = included(a, lf, lm)
                if j is None:
                    # détermine les morceaux qui intersectent a
                    l = []
                    for j in lf:
                        if lm[j][0].intersect(a):
                            l.append(j)
                    if len(l) < 2:
                        print("Error : intersection with %s piece but not included !!!"%len(l))
                    if verb:
                        print("Subdivision on %s pieces..." % len(l))
                    # calcule les intersections (découpe en morceaux a1)
                    for j in l:
                        a2 = lm[j][0]
                        # découpe a selon a2
                        # m.move2(t=tr, a=a2) #translate a2 de -tr
                        a = m.Proj(a2, ap.unshift(0, np), t=tr)
                        a.shiftOP(0, np)  # multiplie par b^(-np)
                        a = a.prune().minimize()
                        k = len(lm)  # indice du nouveau morceau
                        lf.append(k)  # nouvelle feuille
                        tree[i].append(k)
                        tree.append([])
                        from copy import copy
                        # print copy
                        d.append(copy(d[i]))
                        d[k].append(j)  # ajoute la translation suivante
                        # ajoute le nouveau morceau à la liste
                        lm.append((a.intersection(a1), t1))
                        # split selon ba
                        (ab, abc) = split_ba(k, tr+lm[j][1], np,
                                             lm, m, aa, ap, verb)
                        if ab is None:
                            if verb:
                                print("k=%s, tr=%s+%s : calcul à continuer" % (k, tr, lm[j][1]))
                        else:
                            if abc is None:
                                if verb:
                                    print("tr=%s : calcul terminé" % tr)
                                d[k].append(-1)  # indique que le calcul de ce morceau est terminé
                            else:
                                if verb:
                                    print("tr=%s : subdivision of %s by ba (new %s)..." % (tr, i, len(lm)))
                                lf.append(len(lm))  # nouvelle feuille
                                tree[k].append(len(lm))
                                tree.append([])
                                d.append(copy(d[k]))
                                # indique que le calcul est terminé pour ce morceau (pour l'étape 1)
                                d[len(lm)].append(-1)
                                lm.append((ab, t1))
                                lf.append(len(lm))  # nouvelle feuille
                                tree[k].append(len(lm))
                                tree.append([])
                                d.append(copy(d[k]))
                                lm.append((abc, t1))
                                lf.remove(k)  # le morceau k n'est plus une feuille
                    lf.remove(i)  # le morceau i n'est plus une feuille
                    # calcul fini pour ce morceau puisque ce n'est plus une feuille
                    break
                else:
                    # ajoute le morceau à la liste et translate
                    d[i].append(j)
                    # if verb: print "Translation de %s..."%lm[j][1]
                    # m.move2(t=-lm[j][1], a=a, ar=arel[lm[j][1]])
                    a = m.Proj(a, ap, t=-lm[j][1], arel=arel[lm[j][1]])  
                    tr += lm[j][1]
                # split selon ba
                (ab, abc) = split_ba(i, tr, np, lm, m, aa, ap, verb)
                if ab is None:
                    pass
                    # if verb: print "tr=%s : calcul à continuer"%tr
                else:
                    if abc is None:
                        if verb:
                            print("tr=%s : end of computation" % tr)
                    else:
                        if verb:
                            print("tr=%s : subdivision of %s by ba (new %s)..." % (tr, i, len(lm)))
                        lf.append(len(lm))  # nouvelle feuille
                        tree[i].append(len(lm))
                        tree.append([])
                        d.append(copy(d[i]))
                        # indique que le calcul est terminé pour ce morceau (pour l'étape 1)
                        d[len(lm)].append(-1)
                        lm.append((ab, t1))
                        lf.append(len(lm))  # nouvelle feuille
                        tree[i].append(len(lm))
                        tree.append([])
                        d.append(copy(d[i]))
                        lm.append((abc, t1))
                        lf.remove(i)  # le morceau i n'est plus une feuille
                    break  # calcul fini pour ce morceau (pour cette étape)

        if verb:
            print("\n*************\n   Step 2   \n*************")

        # étape 2 : remplacement des lettres qui ne sont pas des feuilles
        while True:
            end = True
            for i in lf:
                a1, t1 = lm[i]
                if verb:
                    print("\nPiece %s/%s..." % (i, len(lm)))
                tr = 0  # translation totale
                if d[i] == []:
                    print("Error : empty sheet !!!!")
                # va à la fin du mot
                for ij, j in enumerate(d[i]):
                    if j < 0:
                        break
                    if tree[j] != []:  # il faut recalculer cette lettre
                        # calcule b^np*a + tr
                        a = a1.unshift(0, np).prune().minimize()
                        if tr != 0:
                            if verb:
                                print("Translation of %s..." % tr)
                        # m.move2(t=-tr, a=a)
                        # TODO : ne pas recalculer cet automate déjà calculé
                        a = m.Proj(a, ap, t=-tr)
                        # split selon les autres morceaux
                        f = fils(tree, j)
                        if verb:
                            print("Split by %s pieces" % len(f))
                        k = included(a, f, lm)
                        if k is None:
                            end = False
                            # détermine les morceaux qui intersectent a
                            l = []
                            for k in lf:
                                if lm[k][0].intersect(a):
                                    l.append(k)
                            if len(l) < 2:
                                print("Error : intersection with %s pieces but not included !!!" % len(l))
                            if verb:
                                print("Subdivision of %s pieces..." % len(l))
                            # calcule les intersections (découpe en morceaux a1)
                            for j2 in l:
                                a2 = lm[j2][0]
                                # découpe selon a2
                                # a = m.move2(t=tr, a=a2) #translate a2 de -tr
                                # a.zero_completeOP()
                                a = m.Proj(a2, ap.unshift(0, np), t=tr)
                                a.shiftOP(0, np)  # multiplie par b^(-np)
                                a = a.prune().minimize()
                                k = len(lm)  # indice du nouveau morceau
                                lf.append(k)  # nouvelle feuille
                                tree[i].append(k)
                                tree.append([])
                                d.append(copy(d[i]))
                                d[k][ij] = j2  # remplace la lettre
                                # ajoute le nouveau morceau à la liste
                                lm.append((a.intersection(a1), t1))
                            lf.remove(i)  # i n'est plus une feuille
                            if verb:
                                print("break...")
                            break  # le morceau n'est plus une feuille
                        else:
                            # remplace la lettre
                            d[i][ij] = k
                    tr += lm[j][1]
            if end:
                break
        # compute the substitution
        s = dict()
        for i in lf:
            if d[i][-1] < 0:
                d[i].pop()
            s[i] = d[i]
        # recode the substitution
        l = s.keys()
        dl = dict()  # inverse of l
        for i, k in enumerate(l):
            dl[k] = i+1
        d = dict()
        for i in s:
            d[dl[i]] = [dl[j] for j in s[i]]
        if get_aut:
            return d, [(a, t) for i, (a, t) in enumerate(lm) if tree[i] == []]
        else:
            return d
<|MERGE_RESOLUTION|>--- conflicted
+++ resolved
@@ -3903,15 +3903,9 @@
                 if dm[f]+M2 >= dmm:
                     r.append((j, t))
             if verb:
-<<<<<<< HEAD
-                print("r : %s elements"%len(r))
-    
+                print("r : %s elements" % len(r))
+
     def translations_iterator(self, bool test_Pisot=True, int ndiam=20, bool verb=False):
-=======
-                print("r : %s elements" % len(r))
-
-    def translations_iterator(self, bool test_Pisot=True, bool verb=False):
->>>>>>> a306a66e
         """
         Assume that self.b is a Pisot number.
         Compute a list of numbers containing the positive part of the BetaAdicSet, ordered in the expanding direction.
@@ -3920,12 +3914,8 @@
 
         test_Pisot : test if b is the conjugate of a Pisot number as needed
         B : basis of a lattice containing the BetaAdicSet
-<<<<<<< HEAD
         ndiam : number of iterations used for the estimation of the diameter
-        
-=======
-
->>>>>>> a306a66e
+
         """
         cdef int n, i, j
         if test_Pisot:
@@ -3941,13 +3931,8 @@
         # from sage.functions.other import ceil
         # from sage.functions.log import log
         P = [p for p in K.places() if abs(p(self.b)) < 1]
-<<<<<<< HEAD
         M = [self.diameter(p, n=ndiam) for p in P]
-        for i,p in enumerate(P):
-=======
-        M = [self.diameter(p) for p in P]
         for i, p in enumerate(P):
->>>>>>> a306a66e
             m = min([abs(p(b)) for b in Bd])
             if verb:
                 print("p=%s, m=%s, M=%s"%(p,m,M))
@@ -3991,13 +3976,8 @@
                     break
             if keep:
                 yield t/bn
-<<<<<<< HEAD
-    
+
     def translations_diff_iterator(self, bool test_Pisot=True, int ndiam=20, bool verb=False):
-=======
-
-    def translations_diff_iterator(self, bool test_Pisot=True, bool verb=False):
->>>>>>> a306a66e
         """
         Assume that self.b is a Pisot number.
         Compute a list that contains the set of differences of points of the BetaAdicSet.
@@ -4007,12 +3987,8 @@
 
         test_Pisot : test if b is the conjugate of a Pisot number as needed
         B : basis of a lattice containing the BetaAdicSet
-<<<<<<< HEAD
         ndiam: number of iterations used for the estimation of the diameter
-        
-=======
-
->>>>>>> a306a66e
+
         """
         cdef int n, i, j
         if test_Pisot:
