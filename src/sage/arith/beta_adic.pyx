# coding=utf8
r"""
Beta-adic tools.

Beta-adic is a way to write numbers in the form

    - :math:`\sum_{i=0}^\infty \beta^i c_i`

where :math:`beta` is a element of a field (for example a complex number),
and the :math:`c_i` are varying in a finite set of digits.
The possible finite sequences of digits are given by a deterministic automaton.

AUTHORS:

- Paul Mercat (2013) -  I2M AMU Aix-Marseille Universite -initial version
- Dominique Benielli (2018) - Labex Archimede - I2M -
  AMU Aix-Marseille Universite - Integration in SageMath

EXAMPLES::

    sage: pi = x^3-x^2-x-1 # Tribonacci
    sage: b = pi.roots(ring=QQbar)[1][0]
    sage: a = DetAutomaton(
    sage: m = BetaAdicSet(b, {0,1})
    sage: print(m)
    Monoid of b-adic expansion with b root of x^3 - x^2 - x - 1 and numerals set {0, 1}
    sage: pp = m.b.parent().places()[0]
    sage: print(pp)
    Ring morphism:
      From: Number Field in b with defining polynomial x^3 - x^2 - x - 1
      To:   Real Field with 106 bits of precision
      Defn: b |--> 1.839286755214161132551852564671
    sage: pm = m.b.parent().places()[1]
    sage: print(pm)
    Ring morphism:
      From: Number Field in b with defining polynomial x^3 - x^2 - x - 1
      To:   Complex Field with 53 bits of precision
      Defn: b |--> -0.419643377607080 + 0.606290729207199*I
    sage: ared = m.reduced_words_automaton2()
    sage: print(ared)
    DetAutomaton with 4 states and an alphabet of 2 letters
"""

# *****************************************************************************
#  Copyright (C) 2013 Paul Mercat <mercatp@icloud.com>
#
#  Distributed under the terms of the GNU General Public License (GPL)
#
#    This code is distributed in the hope that it will be useful,
#    but WITHOUT ANY WARRANTY; without even the implied warranty
#    of MERCHANTABILITY or FITNESS FOR A PARTICULAR PURPOSE.
#
#  See the GNU General Public License for more details; the full text
#  is available at:
#
#                  http://www.gnu.org/licenses/
# *****************************************************************************
from sage.sets.set import Set
from sage.rings.qqbar import QQbar
# from sage.rings.padics.all import *
from sage.rings.padics.factory import Qp
from libc.stdlib cimport malloc, free
from math import pi as pi_number
# from sage.structure.factory import UniqueFactory
# from sage.misc.cachefunc import cached_method
from cysignals.signals cimport sig_on, sig_off
cimport sage.combinat.words.cautomata
from sage.combinat.words.cautomata cimport DetAutomaton, FreeAutomaton
from sage.combinat.words.cautomata_generators import DetAutomatonGenerators
from sage.rings.integer import Integer
from sage.combinat.words.morphism import WordMorphism
#from sage.rings.number_field.all import *
from sage.rings.number_field.number_field import NumberField
# from sage.structure.parent_gens import normalize_names
# from free_monoid_element import FreeMonoidElement


# from sage.combinat.words.automata import Automaton
# from sage.combinat.words.cautomata import DetAutomaton

# from sage.structure.factory import UniqueFactory
# from sage.misc.cachefunc import cached_method
from cysignals.signals cimport sig_on, sig_off


# garde la composante fortement connexe de 0
# def prune(a, K):
#     """
#     Return the strongly connex component
#
#     INPUT:
#
#     - ``a`` a tree
#     - ``K``
#
#     OUTPUT:
#
#     the the strongly  connex component of a which
#     correspond the the K zeros
#
#     EXAMPLES::
#
#         sage:
#         sage: prune()
#     """
#     for s in a.strongly_connected_components_subgraphs():
#         if K.zero() in s:
#             return s

cdef extern from "complex.h":
    cdef cppclass Complexe:
        double x, y

cdef extern from "Automaton.h":
    ctypedef char bool
    cdef cppclass State:
        int* f
        bool final

    cdef cppclass Automaton:
        State* e  # states
        int n   # number of states
        int na  # number of letters
        int i  # initial state

    cdef cppclass Transition:
        int l  # label
        int e  # arrival state

    cdef cppclass NState:
        Transition* a
        int n
        bool final
        bool initial

    cdef cppclass NAutomaton:
        NState* e  # states
        int n   # number of states
        int na  # number of letters

    Automaton CopyAutomaton (Automaton a, int nalloc, int naalloc)

cdef extern from "relations.h":
    cdef cppclass Element:
        int *c  # liste des n coeffs

    cdef cppclass PlaceArch:
        Complexe *c  # 1, b, b^2, ... pour cette place

    # structure contenant les infos nécessaires pour calculer l'automate des relations
    cdef cppclass InfoBetaAdic:
        int n         # degre
        Element bn    # expression of b^n as a polynome in b of degree < n
        Element b1    # expression of 1/b as a polynome in b of degree < n
        Element *c    # list of figures used for the calculation of  relations' automaton
        int nc        # number of figures
        int ncmax     # number of allocated figures
        PlaceArch *p  # list of na places
        double *cM    # square of valeurs absolues max
        int na        # number of va

    Element NewElement(int n)
    void FreeElement(Element e)
    InfoBetaAdic allocInfoBetaAdic(int n, int na, int ncmax, int nhash, bool verb)
    void freeInfoBetaAdic(InfoBetaAdic *iba)
    Automaton RelationsAutomatonT(InfoBetaAdic *iba2, Element t, bool isvide, bool ext, bool verb)

cdef extern from "numpy/arrayobject.h":
    ctypedef int intp
    ctypedef extern class numpy.ndarray [object PyArrayObject]:
        cdef char *data
        cdef int nd
        cdef intp *dimensions
        cdef intp *strides
        cdef int flags

cimport numpy

from libc.stdint cimport uint8_t, uint32_t
from libc.math cimport log
from libc.math cimport ceil
from libc.math cimport floor
from libc.math cimport round
from libc.math cimport fabs

cdef extern from "draw.h":
    ctypedef unsigned char uint8
    cdef cppclass Color:
        uint8 r
        uint8 g
        uint8 b
        uint8 a
    cdef cppclass Surface:
        Color **pix
        int sx, sy
    cdef cppclass Complexe:
        double x
        double y
    cdef cppclass BetaAdic:
        Complexe b
        Complexe* t  # liste des translations
        int n        # nombre de translations
        Automaton a
    cdef cppclass BetaAdic2:
        Complexe b
        Complexe* t  # liste des translations
        int n        # nombre de translations
        Automaton* a
        int na
    ctypedef Color* ColorList
    #    cdef cppclass SDLImage:
    #        void *img

    void* OpenImage(const char *file_name)
    bool InImage(void* img, int x, int y)
    int ImageWidth(void *img)
    int ImageHeight(void *img)
    void CloseImage(void* img)
    void *GetSDL_SurfaceFromNumpy (numpy.ndarray na)
    void SurfaceToNumpy (Surface *s, numpy.ndarray na)
    void SDL_SurfaceToNumpy (void *ss, numpy.ndarray na)
    void TestSDL()
    Surface NewSurface(int sx, int sy)
    void FreeSurface(Surface s)
    ColorList NewColorList(int n)
    void FreeColorList(ColorList l)
    Color randColor(int a)
    #    Automate NewAutomate (int n, int na)
    #    void FreeAutomate(Automate a)
    void FreeAutomatons(Automaton* a, int n)
    BetaAdic NewBetaAdic(int n)
    void FreeBetaAdic(BetaAdic b)
    BetaAdic2 NewBetaAdic2(int n, int na)
    void FreeBetaAdic2(BetaAdic2 b)
    int *DrawZoom(BetaAdic b, int sx, int sy, int n, int ajust, Color col, int nprec, double sp, int verb)
    Automaton UserDraw(BetaAdic b, int sx, int sy, int n, int ajust, Color col, double sp, int verb)
    #  void WordZone (BetaAdic b, int *word, int nmax)
    int *Draw(BetaAdic b, Surface s, int n, int ajust, Color col, int nprec, double sp, int verb)
    void Draw2(BetaAdic b, Surface s, int n, int ajust, Color col, double sp, int verb)
    void DrawList(BetaAdic2 b, Surface s, int n, int ajust, ColorList lc, double alpha, double sp, int nprec, int verb)
    void print_word(BetaAdic b, int n, int etat)


cdef uint32_t moy(uint32_t a, uint32_t b, float ratio):
    return <uint32_t><uint8_t>((a%256)*(1.-ratio) + (b%256)*ratio) | \
           (<uint32_t>(<uint8_t>(((a>>8)%256)*(1.-ratio) + ((b>>8)%256)*ratio)))<<8 | \
           (<uint32_t>(<uint8_t>(((a>>16)%256)*(1.-ratio) + ((b>>16)%256)*ratio)))<<16 | \
           (<uint32_t>(<uint8_t>((a>>24)*(1.-ratio) + (b>>24)*ratio)))<<24;


cdef double fmax(double a, double b):
    if a < b:
        return b
    return a

# plot the Rauzy fractal corresponding to the direction vector d,
# for the C-adic system given by the Cassaigne's algorithm
def plot_Cadic(numpy.ndarray dv, int sx=800, int sy=600,
               float mx=-2, float my=-2, float Mx=2, float My=2,
               int n=1000, int nptsmin=50000, int nptsmax=60000,
               bool verb=False, bool printl=True, bool get_ndarray=False):
    """
    plot the Rauzy fractal corresponding to the direction vector ``dv``
    for the C-adic system given by the Cassaigne's algorithm

    INPUT:

        - ``dv``- ndarray array , direction vector

        - ``sx`` int -- (default 800) size of Image direction x

        - ``sy`` int -- (default 60) size of Image direction y

        - ``mx`` float -- (default -2)

        - ``my`` float -- (default -2)

        - ``Mx``  float -- (default 2)

        - ``My`` float  -- (default 2)

        - ``n`` int -- (default 1000)

        - ``nptsmin`` int -- (default 50000)

        - ``nptsmax`` int -- (default 60000)

        - ``verb`` bool -- (default ''False'')

        - ``printl`` bool -- (default ''False'')


        OUTPUT:

        Plot Rauzy fractal corresponding to the direction vector dv

        EXAMPLES::

            sage: e = QQbar(1/(1+I))
            sage: m = BetaAdicSet(e, dag.AnyWord([0,1]))
            sage: m.plot_Cadic(dv=)

    """
    cdef numpy.ndarray l, d, im
    cdef int i, j, k, u, nA, i0, e, e0, npts, su, rsu
    cdef uint32_t x, y
    cdef uint32_t color
    cdef float fx, fy

    npts = 0
    color = 255 << 24
    colors = [255 | 255 << 24, 255 << 8 | 255 << 24, 255 << 16 | 255 << 24]

    import numpy as np
    d = np.empty(3, dtype=np.float)
    d[0] = <float>dv[0]
    d[1] = <float>dv[1]
    d[2] = <float>dv[2]
    from sage.combinat.words.morphism import WordMorphism
    s = WordMorphism('a->a,b->ac,c->b')
    t = WordMorphism('a->b,b->ac,c->c')
    auts = s.DumontThomas(proj=False)
    autt = t.DumontThomas(proj=False)
    aut = [auts, autt]
    A = [np.array(a) for a in auts.alphabet]
    nA = len(A)
    #if autt.alphabet != A:
    #    raise RuntimeError("The two Dumont-Thomas automata must have the same alphabet !")
    ms = s.incidence_matrix()
    mt = t.incidence_matrix()
    if verb:
        print("ms=%s"%ms)
        print("mt=%s"%mt)
    msi = (ms**(-1)).numpy()
    mti = (mt**(-1)).numpy()
    if verb:
        print("msi=%s"%msi)
        print("mti=%s"%mti)
    lm = [ms.numpy(), mt.numpy()]
    # compute an orthonormal basis
    v1 = np.array([1, -1, 0])
    v2 = np.array([1, 0, -1])
    v1 = v1 - v1.dot(d)/d.dot(d)*d
    v2 = v2 - v2.dot(d)/d.dot(d)*d
    from sage.functions.other import sqrt
    v1 = v1/sqrt(v1.dot(v1))
    v2 = v2/sqrt(v2.dot(v2))
    v2 = v2 - v1.dot(v2)*v1
    # Cassaigne's algorithm
    l = np.empty(n, dtype=np.int8)
    m = np.identity(3, dtype=np.int)
    v0 = np.zeros(3, dtype=np.int)
    v0[0] = 1
    su = 0
    for i in range(n):
        if d[0] > d[2]:
            d = msi.dot(d)
            l[i] = 0
        else:
            d = mti.dot(d)
            l[i] = 1
        m = m.dot(lm[l[i]])
        rsu = su
        su = sum(m.dot(v0))
        if rsu > nptsmin:
            n = i
            break
        if su > nptsmax:
            n = i
            break
        d = d/sum(d)
        if verb:
            print("d=%s" % d)
    if verb or printl:
        print("n=%s, l=%s"%(n, l[:n]))
    # Draw the Rauzy fractal
    im = np.empty([sy, sx], dtype=np.dtype(
        (np.uint32, {'r': (np.uint8, 0), 'g': (np.uint8, 1),
                     'b': (np.uint8, 2), 'a': (np.uint8, 3)})))
    # im.fill(0) #fill the image with transparent
    im.fill(255 | 255 << 8 | 255 << 16 | 255 << 24)  # fill with white

    if verb:
        print("A=%s" % A)
        print("nA=%s" % nA)

    p = [(np.zeros(3, dtype=np.int), 0, 0)]
    while len(p) > 0:
        k = len(p)-1
        u = l[n-k-1]
        # print("k=%s"%k)
        t, i, e = p[-1]
        # print("t=%s, i=%s, e=%s"%(t, i, e))
        if k == n:
            # we draw the point t
            # print(t)
            fx = (t.dot(v1) - mx)*sx/(Mx-mx)
            fy = (t.dot(v2) - my)*sy/(My-my)
            x = <uint32_t> fx
            y = <uint32_t> fy
            if verb:
                print(t)
                print(fx, fy)
                print(x, y)
                # print("")
            if x < sx and y < sy:
                if x+1 < sx and y+1 < sy:
                    im[y, x] = moy(im[y, x], colors[e], (1.-fx+x)*(1.-fy+y))
                    im[y, x+1] = moy(im[y, x+1], colors[e], (fx-x)*(1.-fy+y))
                    im[y+1, x] = moy(im[y+1, x], colors[e], (1.-fx+x)*(fy-y))
                    im[y+1, x+1] = moy(im[y+1, x+1], colors[e], (fx-x)*(fy-y))
                else:
                    im[y, x] = colors[e]
            npts += 1
            # increment
            # print("increment...")
            while True:
                t, i, e = p.pop()
                k = len(p)
                if k == 0:
                    break
                t0, i0, e0 = p[-1]
                u = l[n-k]
                # print("k=%s, u=%s, t=%s, i=%s, e=%s"%(k, u, t, i, e))
                while True:
                    i0 += 1
                    if i0 == nA or aut[u].succ(e0, i0) != -1:
                        break
                # print("i=%s"%i)
                if i0 != nA:
                    p[-1] = (t0, i0, e0)
                    p.append((lm[u].dot(t0)+A[i0], 0, aut[u].succ(e0, i0)))
                    break
        else:
            i = 0
            while i < nA and aut[u].succ(e, i) == -1:
                i += 1
            # print("starting i=%s k=%s u=%s t=%s e=%s"%(i, k, u, t, e))
            p[-1] = (t, i, e)
            p.append((lm[u].dot(t)+A[i], 0, aut[u].succ(e, i)))
        #for j2, (m2, t2, i2, e2) in enumerate(p):
            #print("%s : m=%s, t=%s, i=%s, e=%s"%(j2, m2, t2, i2, e2))
    if printl:
        print("%s pts computed."%npts)
    if get_ndarray:
        return im
    from PIL import Image
    return Image.fromarray(im, 'RGBA')


# plot the Rauzy fractal corresponding to the direction vector d,
# for the C-adic system given by the Cassaigne's algorithm
def plot_Cadic2(numpy.ndarray dv, int sx=800, int sy=600,
                float mx=-2, float my=-2, float Mx=2, float My=2,
                int n=40, bool verb=False, bool printl=True):
    cdef numpy.ndarray l, d, im
    cdef int i, j, k, u, nA, i0, e, e0, npts
    cdef uint32_t x, y
    cdef uint32_t color
    cdef float fx, fy

    npts = 0
    color = 255 << 24
    import numpy as np
    d = np.empty(3, dtype=np.float)
    d[0] = <float>dv[0]
    d[1] = <float>dv[1]
    d[2] = <float>dv[2]
    from sage.combinat.words.morphism import WordMorphism
    s = WordMorphism('a->a,b->ac,c->b')
    t = WordMorphism('a->b,b->ac,c->c')
    auts = s.DumontThomas(proj=False).mirror()
    autt = t.DumontThomas(proj=False).mirror()
    aut = [auts, autt]
    A = [np.array(a) for a in auts.alphabet]
    nA = len(A)
    # if autt.alphabet != A:
    #    raise RuntimeError("The two Dumont-Thomas automata must have the same alphabet !")
    ms = s.incidence_matrix()
    mt = t.incidence_matrix()
    if verb:
        print("ms=%s" % ms)
        print("mt=%s" % mt)
    msi = (ms**(-1)).numpy()
    mti = (mt**(-1)).numpy()
    if verb:
        print("msi=%s" % msi)
        print("mti=%s" % mti)
    lm = [ms.numpy(), mt.numpy()]
    # compute an orthonormal basis
    v1 = np.array([1,-1,0])
    v2 = np.array([1,0,-1])
    v1 = v1 - v1.dot(d)/d.dot(d)*d
    v2 = v2 - v2.dot(d)/d.dot(d)*d
    from sage.functions.other import sqrt
    v1 = v1/sqrt(v1.dot(v1))
    v2 = v2/sqrt(v2.dot(v2))
    v2 = v2 - v1.dot(v2)*v1
    # Cassaigne's algorithm
    l = np.empty(n, dtype=np.int8)
    for i in range(n):
        if d[0] > d[2]:
            d = msi.dot(d)
            l[i] = 0
        else:
            d = mti.dot(d)
            l[i] = 1
        d = d/sum(d)
        if verb:
            print("d=%s" % d)
    if verb or printl:
        print("l=%s" % l)
    # Draw the Rauzy fractal
    im = np.empty([sy, sx], dtype=np.dtype(
        (np.uint32, {'r': (np.uint8, 0), 'g': (np.uint8, 1),
                     'b': (np.uint8, 2), 'a': (np.uint8, 3)})))
    # im.fill(0) #fill the image with transparent
    im.fill(255 | 255 << 8 | 255 << 16 | 255 << 24)  # fill with white

    if verb:
        print("A=%s" % A)
        print("nA=%s" % nA)

    p = [(np.identity(3, dtype=np.int), np.zeros(3, dtype=np.int), 0, 0)]
    while len(p) > 0:
        k = len(p)-1
        u = l[k]
        #print("k=%s"%k)
        m, t, i, e = p[-1]
        #print("t=%s, i=%s, e=%s"%(t, i, e))
        if k == n-1:
            #we draw the point t
            #print(t)
            fx = (t.dot(v1) - mx)*sx/(Mx-mx)
            fy = (t.dot(v2) - my)*sy/(My-my)
            x = <uint32_t>fx
            y = <uint32_t>fy
            if verb:
                print(t)
                print(fx,fy)
                print(x,y)
                #print("")
            if x < sx and y < sy:
                #if x+1 < sx and y+1 < sy:
                #    im[y,x] = moy(im[y,x], color, (1.-fx+x)*(1.-fy+y))
                #    im[y,x+1] = moy(im[y,x+1], color, (fx-x)*(1.-fy+y))
                #    im[y+1,x] = moy(im[y+1,x], color, (1.-fx+x)*(fy-y))
                #    im[y+1,x+1] = moy(im[y+1,x+1], color, (fx-x)*(fy-y))
                #else:
                im[y,x] = color
            npts += 1
            #increment
            #print("increment...")
            while True:
                m, t, i, e = p.pop()
                k = len(p)
                if k == 0:
                    break
                m0, t0, i0, e0 = p[-1]
                u = l[k-1]
                nA = aut[u].n_succs(e0)
                # print("k=%s, u=%s, t=%s, i=%s, e=%s"%(k, u, t, i, e))
                while True:
                    i0 += 1
                    if i0 == nA or aut[u].succ(e0, i0) != -1:
                        break
                # print("i=%s"%i)
                if i0 != nA:
                    p[-1] = (m0, t0, i0, e0)
                    p.append((m, t0+m0.dot(A[i0]), 0, aut[u].succ(e0, i0)))
                    break
        else:
            i = 0
            nA = aut[u].n_succs(e)
            while i < nA and aut[u].succ(e, i) == -1:
                i += 1
            # print("starting i=%s k=%s u=%s t=%s e=%s"%(i, k, u, t, e))
            p[-1] = (m, t, i, e)
            p.append((m.dot(lm[u]), lm[u].dot(t)+A[i], 0, aut[u].succ(e, i)))
        # for j2, (m2, t2, i2, e2) in enumerate(p):
            # print("%s : m=%s, t=%s, i=%s, e=%s"%(j2, m2, t2, i2, e2))
    print("%s pts computed." % npts)
    from PIL import Image
    return Image.fromarray(im, 'RGBA')


# calcul de la valeur absolue p-adique
def absp(c, p, d):
    """
    Computation of the p-adic absolute value.

    INPUT:

    - ``c`` -- the algebraic number for which we compute the absolute value

    - ``p`` -- the prime number

    - ``d`` -- the degree

    OUTPUT:

    The p-adic absolute value.

    TESTS:

        sage: absp(1, 2, 3) # not implemented

    """
    return ((c.polynomial())(p).norm().abs())**(1/d)


cdef getElement(e, Element r, int n):
    cdef j
    p = e.lift()
    for j in range(n):
        r.c[j] = p[j]

cdef InfoBetaAdic initInfoBetaAdic(self,
                                   Ad=None, plus=True, nhash=1000003,
                                   verb=False) except *:
    b = self.b
    K = b.parent()
    A = self.a.alphabet
    if verb:
        print("A = %s" % A)

    if verb:
        print(K)

    # détermine les places qu'il faut considérer
    parch = []
    for p in K.places():  # places archimédiennes
        if plus:
            if p(b).abs() > 1:
                parch += [p]
        else:
            if p(b).abs() < 1:
                parch += [p]
    pi = K.defining_polynomial()
    from sage.arith.misc import gcd
    # rend le polynôme à coefficients entiers et de contenu 1
    pi = pi / gcd(pi.list())
    if verb:
        print("pi=%s" % pi)
    # liste des nombres premiers concernés
    lp = (Integer(pi.list()[0])).prime_divisors()
    if verb:
        print("lp=%s" % lp)
    # liste des place  s ultramétriques considérées
    pultra = []
    for p in lp:
        # détermine toutes les places au dessus de p dans le corps de nombres K
        k = Qp(p)
        Kp = k['a']
        a = Kp.gen()
        for f in pi(a).factor():
            kp = f[0].root_field('e')
            if kp == k:
                c = f[0].roots(kp)[0][0]
            else:
                c = kp.gen()
            if verb:
                print("c=%s (abs=%s)" % (c, (c.norm().abs())**(1/f[0].degree())))
            if plus:
                if (c.norm().abs())**(1/f[0].degree()) > 1:
                    pultra += [(c, f[0].degree())]
            else:
                if (c.norm().abs())**(1/f[0].degree()) < 1:
                    pultra += [(c, f[0].degree())]

    if verb:
        print("spaces: ")
        print(parch)
        print(pultra)

    if (len(pultra) > 0):
        raise ValueError("Not implemented for b algebraic non-integer.")
    # calcule les bornes max pour chaque valeur absolue
    if Ad is None:
        Ad = Set([c-c2 for c in A for c2 in A])
    Ad = [K(c) for c in Ad]
    if verb:
        print("Ad = %s" % Ad)

    n = K.degree()
    na = len(parch)
    ncmax = len(Ad)
    cdef InfoBetaAdic i
    if verb:
        print("alloc...")
    sig_on()
    i = allocInfoBetaAdic(n, na, ncmax, nhash, verb)
    sig_off()
    cdef int j
    # initialise bn
    if verb:
        print("init bn...")
    getElement(b**n, i.bn, n)
    # initialise b1
    if verb:
        print("init b1...")
    getElement(1/b, i.b1, n)
    # initialise les places
    if verb:
        print("init places...")
    for k in range(na):
        for j in range(n):
            i.p[k].c[j] = complex(parch[k](b**j))
    # initialise les chiffres et bornes
    if verb:
        print("init chiffres...")
    initCdInfoBetaAdic(self, &i, Ad=Ad, parch=parch, verb=verb)
    return i

cdef initCdInfoBetaAdic(self, InfoBetaAdic *i, list Ad, list parch, verb=False):
    if verb:
        print("initCdInfoBetaAdic Ad = %s" % Ad)
    m = dict([])
    for p in parch:
        m[p] = max([p(c).abs() for c in Ad])/abs(1-p(self.b).abs())
    if verb:
        print("bounds : %s" % m)
    # conversion to C
    i.nc = len(Ad)
    if i.nc > i.ncmax:
        raise ValueError("Too much decimals : %d > %d max (initialize BetaAdicSet with more digits)."%(i.nc, i.ncmax))
    for j, c in enumerate(Ad):
        getElement(c, i.c[j], i.n)
    for j, p in enumerate(parch):
        i.cM[j] = m[p]**2

cdef Complexe complex(c):
    cdef Complexe r
    r.x = c.real()
    r.y = c.imag()
    return r

cdef Color getColor(c):
    if len(c) < 4:
        raise ValueError("Colors must be defined by 4 float numbers between 0 and 1.")
    cdef Color r
    r.r = c[0] * 255
    r.g = c[1] * 255
    r.b = c[2] * 255
    r.a = c[3] * 255
    return r

cdef surface_to_img(Surface s):
    # print("surface_to_img %s, %s..."%(s.sx, s.sy))
    import numpy as np
    from PIL import Image
    # arr = np.empty([s.sy, s.sx], dtype=['uint8', 'uint8', 'uint8', 'uint8'])
    # arr = np.empty([s.sy, s.sx], dtype=[('r', 'uint8'), ('g', 'uint8'),('b', 'uint8'), ('a', 'uint8')])
    # arr = np.zeros([s.sy, s.sx], dtype=[('r', 'uint8'), ('g', 'uint8'),('b', 'uint8'), ('a', 'uint8')])
    arr = np.empty([s.sy, s.sx], dtype=np.dtype((np.uint32, {'r':(np.uint8,0), 'g':(np.uint8,1), 'b':(np.uint8,2), 'a':(np.uint8,3)})))

#    cdef int x, y
#    cdef Color c
#    for x in range(s.sx):
#        for y in range(s.sy):
#            c = s.pix[x][s.sy - y - 1]
#            #arr[y, x]['r'] = c.r
#            #arr[y, x]['g'] = c.g
#            #arr[y, x]['b'] = c.b
#            arr[y, x] = c.r | c.g << 8 | c.b << 16 | c.a<<24;
    #print("Surface to numpy...")
    sig_on()
    SurfaceToNumpy (&s, arr)
    sig_off()
    #print("...done !")
    return Image.fromarray(arr, 'RGBA')
    # img.save("/Users/mercat/Desktop/output.png")
    # img.save(file)

cdef Automaton getAutomaton(DetAutomaton a, list A, verb=False):
    cdef int i
    if verb:
        print("getAutomaton %s..." % a)
    cdef DetAutomaton fa
    cdef Automaton aut
    #if isinstance(a, DetAutomaton):
    if set(A).issubset(a.A):
        fa = a.permut(A, verb=verb)
    else:
        fa = a.bigger_alphabet(A)
    aut = fa.a[0]
    # free(fa.a)
    # fa.a = NULL
    aut = CopyAutomaton(aut, aut.n, aut.na);
    return aut
    # else:
    #    raise ValueError("DetAutomaton expected.")


def mahler(pi):
    from sage.rings.qqbar import AA
    pi = pi/pi.denominator()
    rr = pi.roots(ring=QQbar)
    p = pi.leading_coefficient()
    for r in rr:
        if r[0] not in AA:
            rr.remove((r[0].conjugate(), r[1]))
        p *= abs(r[0])
    return p


cdef BetaAdic getBetaAdic(m, prec=53, mirror=False, verb=False):
    from sage.rings.complex_field import ComplexField
    CC = ComplexField(prec)
    cdef BetaAdic b
    a = m.a
    if mirror:
        a = a.mirror().determinize().minimize()
    A = a.alphabet
    nA = a.n_letters

    b = NewBetaAdic(nA)
    b.b = complex(CC(m.b))
    for i, c in zip(range(b.n), A):
        b.t[i] = complex(CC(c))
    b.a = getAutomaton(a, A=A, verb=verb)
    return b

cdef BetaAdic2 getBetaAdic2(BetaAdicSet self, la=None,
                            prec=53, mirror=False, verb=False):
    if verb:
        print("getBetaAdic %s" % self)
    from sage.rings.complex_field import ComplexField
    CC = ComplexField(prec)
    cdef BetaAdic2 b
    if la is None:
        la = self.get_la(verb=verb)

    # check that every element of la is a DetAutomaton or convert it
    la = [getDetAutomaton(self, a) for a in la]

    # add the automaton of self as first element
    la = [self.a]+la

    if mirror:
        la = [a.mirror().determinize().minimize() for a in la]

    if verb:
        print("la=%s" % la)

    A = set()
    for a in la:
        A.update(a.alphabet)
    A = list(A)
    if verb:
        print("A=%s" % A)

    b = NewBetaAdic2(len(A), len(la))
    b.b = complex(CC(self.b))
    d = {}
    for i, c in zip(range(b.n), A):
        b.t[i] = complex(CC(c))
        d[c] = i
    # automata
    for i in range(len(la)):
        b.a[i] = getAutomaton(getDetAutomaton(self, la[i]), A=A, verb=verb)
    return b


def PrintWord(m, n):
    """
    Print of beta adic 

    INPUT:

    - ``m`` first word argument

    - ``n`` second word argument


    OUTPUT:

    Print the word

    TESTS:

        sage:import sage.monoids.beta_adic_monoid as mn

    """
    b = getBetaAdic(m, prec=53, mirror=False, verb=False)
    print_word(b, n, b.a.i)


# ##used by compute_substitution()
# gives the list of sleeves of the sub-tree starting at e
def fils(tree, e):
    """
    Return the list of sheet's sub-tree  starting at e.

    INPUT:

    - ``tree`` the tree.
    - ``e`` the starting node.

    OUTPUT:

    list of ``tree`` sheet's sub-tree  starting on e.

    """
    if tree[e] == []:  # e is a
        return [e]
    r = []
    for f in tree[e]:
        r += fils(tree, f)
    return r


# teste si a est inclus dans un des morceaux de l ou pas
def included(a, l, lm):
    """
    Return the index of

    INPUT:

    - ``a`` word to find in ``l``.

    - ``l`` including word to test

    OUTPUT:

    - the word in ``l`` if a is present

    - ``True`` if the automata is empty

    - ``None``

    """
    # teste vite fait si l'on est inclus dans un morceau ou pas
    incl = False
    w = a.find_word()
    if w is None:
        print("Error : empty automata!")
        return True
    lr = []
    for j in l:
        a2 = lm[j][0]
        if a2.rec_word(w):
            if a.included(a2):
                return j
            else:
                return None
    print("******* Error : word %s is conconize by any automata ! *********" % w)
    return None


# split a1 selon ba (rend un couple (a11, a12) avec a11 la partie
# dans ba et a12 celle disjointe de ba)
def split_ba(i, tr, np, lm, m, aa, ap, verb=False):
    b = m.b
    a1 = lm[i][0]
    # teste l'intersection avec ba
    # at = m.move2(t=(b**(-np))*tr, a=aoc)
    # TODO : utiliser les automates des relations précalculés
    # pour les translations de l'échange
    at = m.Proj(aa, ap, t=(b**(-np))*tr)
    if at.intersect(a1):
        ar = at.intersection(a1)
        # détermine si l'on est inclus dans ba
        ar.zero_completeOP()
        if ar.equals_langages(a1):
            return (a1, None)
        else:
            # on subdivise en deux
            ar2 = a1.intersection(ar.complementary())
            ar2.zero_completeOP()
            return (ar, ar2)
    else:
        return (None, a1)


# split a1 selon baoc (rend un couple (a11, a12) avec a11 la partie dans baoc
# et a12 celle disjointe de baoc)
def split_baoc(i, tr, np, lm, m, aoc, verb=False):
    b = m.b
    a1 = lm[i][0]
    # teste l'intersection avec baoc
    at = m.move2(t=(b**(-np))*tr, a=aoc)
    # TODO : utiliser les automates des relations précalculés
    # pour les translations de l'échange
    if at.intersect(a1):
        ar = at.intersection(a1)
        # détermine si l'on est inclus dans baoc
        ar.zero_completeOP()
        if ar.equals_langages(a1):
            return (a1, None)
        else:
            # on subdivise en deux
            return (ar, a1.intersection(ar.complementary()))
    else:
        return (None, a1)


cdef class ImageIn:
    cdef void** s

    def __cinit__(self):
        self.s = <void **>malloc(sizeof(void*))

    def __init__(self, file_name):
        self.s[0] = OpenImage(file_name)

    def __dealloc__(self):
        CloseImage(self.s[0])
        free(self.s)

    def __repr__(self):
        w = ImageWidth(self.s[0])
        h = ImageHeight(self.s[0])
        return "Image of size %sx%s" % (w, h)

    def __contains__(self, p):
        from sage.rings.complex_field import ComplexField
        CC = ComplexField(53)
        if p in CC:
            return InImage(self.s[0], p.real(), p.imag())
        else:
            return InImage(self.s[0], p[0], p[1])

    def width(self):
        return ImageWidth(self.s[0])

    def height(self):
        return ImageHeight(self.s[0])


def getDetAutomaton(self, a):
    if type(a) is BetaAdicSet:
        if self.b != a.b:
            raise ValueError("The two beta-adic sets must have the same" +
                             "b (here %s != %s).", self.b, a.b)
        a = a.a
    elif type(a) is not DetAutomaton:
        try:
            a = DetAutomaton(a)
        except Exception:
            raise ValueError("The argument a must be a BetaAdicSet or an automaton.")
    return a


cdef getBetaAdicSet(BetaAdicSet self, a):
    if type(a) is BetaAdicSet:
        if self.b != a.b:
            raise ValueError("The two beta-adic sets must have the same b (here %s != %s).", self.b, a.b)
    elif type(a) is not DetAutomaton:
        try:
            a = DetAutomaton(a)
        except Exception:
            raise ValueError("The argument a must be a BetaAdicSet or an automaton.")
        a = BetaAdicSet(self.b, a)
    return a

cdef class BetaAdicSet:
    r"""
    Define a numeration in base b, i.e. set of numbers of the form

        :math:`\sum_{i=0}^\infty \beta^i c_i`

    where :math:`beta` is a element of a field (for example a complex number),
    and the :math:`c_i` form a word recognized by a deterministic automaton ``a``.

    INPUT:

    - ``b`` -- number, base of the numeration.

    - ``a`` -- DetAutomaton, giving the allowed sequence of digits.


    EXAMPLES::

        sage: from sage.combinat.words.cautomata_generators import dag
        sage: m1 = BetaAdicSet(3, dag.AnyWord([0, 1, 3]))
        sage: print(m1)
        b-adic set with b root of x - 3, and an automaton of 1 states and 3 letters.
        sage: m2 = BetaAdicSet((1 + sqrt(5)) / 2, dag.AnyWord([0, 1]))
        sage: print(m2)
        b-adic set with b root of x^2 - x - 1, and an automaton of 1 states and 2 letters.
        sage: b = (x^3-x-1).roots(ring=QQbar)[0][0]
        sage: m3 = BetaAdicSet(b, dag.AnyWord([0, 1]))
        sage: print(m3)
        b-adic set with b root of x^3 - x - 1, and an automaton of 1 states and 2 letters.

    """
    def __init__(self, b, a):
        r"""
        Construction of the b-adic with base ``b`` and automaton ``a``.

        EXAMPLES::

            sage: from sage.combinat.words.cautomata_generators import dag
            sage: m1 = BetaAdicSet(3, dag.AnyWord([0, 1, 3]))
            sage: m1
            b-adic set with b root of x - 3, and an automaton of 1 states and 3 letters.
            sage: c = Automaton({0:{1:'0',2:'1',3:'2'}, 2:{5:'1'}},initial_states=[0])
            sage: b = m1.b
            m3 = BetaAdicSet(b, c)
            sage: m3
            b-adic set with b root of x - 3, and an automaton of 5 states and 3 letters.
            sage: m = BetaAdicSet(x^3-x^2-x-1, [0,1])
            sage: m
            b-adic set with b root of x^3 - x^2 - x - 1, and an automaton of 1 states and 2 letters.
            sage: m1 = BetaAdicSet(3,[0,1])
            sage: m1
            b-adic set with b root of x - 3, and an automaton of 1 states and 2 letters.

        """
        cdef int i, j
        from sage.rings.complex_field import ComplexField
        CC = ComplexField()
        if b not in CC:
            # raise ValueError("b must be a number.")
            from sage.rings.qqbar import QQ
            from sage.rings.polynomial.polynomial_ring_constructor import PolynomialRing
            K = PolynomialRing(QQ, 'x')
            try:
                pi = K(b)
                rr = [r[0] for r in pi.roots(ring=QQbar)]
                rrm = [r for r in rr if abs(r) < 1]
                if len(rrm) > 0:
                    b = rrm[0]
                else:
                    b = rr[0]
            except Exception:
                raise ValueError("b must be a number, or a polynomial over QQ")
        try:
            b = QQbar(b)
            pi = QQbar(b).minpoly()
            K = NumberField(pi, 'b', embedding=b)
            self.b = K.gen()
        except Exception:
            self.b = b

        if type(a) != DetAutomaton:
            try:
                a = DetAutomaton(a)
            except Exception:
                try:
                    a = list(a)
                except Exception:
                    raise ValueError("a must be an automaton or an iterable.")
                from sage.combinat.words.cautomata_generators import dag
                a = dag.AnyWord(a)
        self.a = a

        # test if letters of a are in K
        try:
            K = self.b.parent()
            self.a.A = [K(c) for c in self.a.A]
        except Exception:
            raise ValueError("Alphabet %s of the automaton is not in the field %s of b !"%(self.a.A, self.b.parent()))

    def __repr__(self):
        r"""
        Returns the string representation of the beta-adic monoid.

        EXAMPLES::

            sage: from sage.combinat.words.cautomata_generators import dag
            sage: BetaAdicSet((1+sqrt(5))/2, dag.AnyWord([0, 1]))
            b-adic set with b root of x^2 - x - 1, and an automaton of 1 states and 2 letters.
            sage: BetaAdicSet(3, dag.AnyWord([0, 1, 3]))
            b-adic set with b root of x - 3, and an automaton of 1 states and 3 letters.


        TESTS::

            sage: from sage.combinat.words.cautomata_generators import dag
            sage: m = BetaAdicSet(3/sqrt(2), dag.AnyWord([0, 1]))
            sage: repr(m)
            'b-adic set with b root of x^2 - 9/2, and an automaton of 1 states and 2 letters.'

        """

        from sage.rings.qqbar import QQbar
        if self.b not in QQbar:
            return "(%s)-adic set with an automaton of %s states and %s letters." % (self.b, self.a.n_states, self.a.n_letters)
        else:
            K = self.b.parent()
            from sage.rings.rational_field import QQ
            if K.base_field() == QQ:
                return "b-adic set with b root of %s, and an automaton of %s states and %s letters." % (self.b.minpoly(), self.a.n_states, self.a.n_letters)
            else:
                if K.characteristic() != 0:
                    return "b-adic set with b root of %s (in characteristic %s), and an automaton of %s states and %s letters."%(self.b.minpoly(), K.characteristic(), self.a.n_states, self.a.n_letters)
                else:
                    return "b-adic set with b root of %s, an automaton of %s states and %s letters."%(K.modulus(), self.a.n_states, self.a.n_letters)

    def string(self):
        r"""
        Return a string that can be evaluated to recover the BetaAdicSet

        OUTPUT:
        Return a string to define a BetaAdicSet, this set can be obtained by the ``use_draw`` method

        EXAMPLES::

            sage: m1 = BetaAdicSet(3,[0,1])
            sage: m1.string()
            'BetaAdicSet((x - 3).roots(ring=QQbar)[0][0], DetAutomaton([[0, 1], [(0, 0, 0), (0, 0, 1)]], i=0, final_states=[0]))'
            sage: m = BetaAdicSet(x^3-x^2-x-1, [0,1])
            sage: m.string()
            'BetaAdicSet((x^3 - x^2 - x - 1).roots(ring=QQbar)[1][0], DetAutomaton([[0, 1], [(0, 0, 0), (0, 0, 1)]], i=0, final_states=[0]))'

        """
        pi = self.b.minpoly()
        from sage.rings.qqbar import QQbar
        rr = pi.roots(ring=QQbar)
        for i, r in enumerate(rr):
            if r[0] == self.b:
                break
        return "BetaAdicSet((%s).roots(ring=QQbar)[%s][0], %s)"%(pi, i, self.a.string())

    @property
    def a(self):
        """
        Get the ``DetAutomaton`` ``a`` of the ``BetaAdicSet``

        OUTPUT:

        ``DetAutomaton`` ``a`` attribut

        EXAMPLES::

            sage: from sage.combinat.words.cautomata_generators import dag
            sage: m = BetaAdicSet((1+sqrt(5))/2, dag.AnyWord([0, 1]))
            sage: m.a
            DetAutomaton with 1 states and an alphabet of 2 letters

        """
        return self.a

    @property
    def b(self):
        """
        Get the number ``b`` of the ``BetaAdicSet``

        OUTPUT:

        number ``b`` attribut

        EXAMPLES::

            sage: m = BetaAdicSet((1+sqrt(5))/2, dag.AnyWord([0, 1]))
            sage: m.b
            b

        """
        return self.b

    def copy(self):
        """
        return a copy of  the ``BetaAdicSet``

        OUTPUT:

        a ``BetaAdicSet``

        EXAMPLES::

            sage: from sage.combinat.words.cautomata_generators import dag
            sage: m = BetaAdicSet((1+sqrt(5))/2, dag.AnyWord([0, 1]))
            sage: m.copy()
            b-adic set with b root of x^2 - x - 1, and an automaton of 1 states and 2 letters.

        """

        return BetaAdicSet(self.b, self.a.copy())

    def mirror(self):
        """
        Return the beta-adic set with the mirror automaton.

        OUTPUT:

        a ``BetaAdicSet`` with the mirror a automaton as attribuet ``a``

        EXAMPLES::

            sage: from sage.combinat.words.cautomata_generators import dag
            sage: m = BetaAdicSet((1+sqrt(5))/2, dag.AnyWord([0, 1]))
            sage: m.mirror()
            b-adic set with b root of x^2 - x - 1, and an automaton of 1 states and 2 letters.

        """
        return BetaAdicSet(self.b, self.a.mirror())

    def is_included(self, a, verb=False):
        """
        Determine if the BetaAdicSet is included in the BetaAdicSet given by a.

        INPUT:

        - ``a`` - ``BetaAdicSet`` to compare
        - ``verb`` - Boolean (default: False) Display informations for debug.

        OUTPUT:

        ``True``  if the BetaAdicSet is included in the BetaAdicSet given
        by a  ``False`` otherwise


        EXAMPLES::

            sage: m = BetaAdicSet(x^3-x^2-x-1, [0,1])
            sage: m1 = BetaAdicSet(x^3-x^2-x-1, [0,1,2])
            sage: m1.is_included(m)
            True

        """
        a = getDetAutomaton(self, a)
        if verb:
            print("a=%s"%a)
        b = self.a.zero_complete2()
        b.zero_completeOP()
        if verb:
            print("b=%s"%b)
        m = BetaAdicSet(self.b, a)
        ap = m.proj(b, aut=True)
        if verb:
            print("ap=%s"%ap)
        return ap.equal_languages(b)

    def is_equal(self, a):
        """
        Determine if the ``BetaAdicSet`` is equal to the given``BetaAdicSet``.

        INPUT:

        - ``a`` - ``BetaAdicSet`` to compare

        OUTPUT:

        ``True``  if the BetaAdicSet is equal in the BetaAdicSet given
        by a  ``False`` otherwise
 

        EXAMPLES::

            sage: m = BetaAdicSet(x^3-x^2-x-1, [0,1])
            sage: m1 = BetaAdicSet(x^3-x^2-x-1, [0,1,2])
            sage: m1.is_equal(m)
            True


        """
        a = getBetaAdicSet(self, a)
        return self.is_included(a) and a.is_included(self)

    def is_empty(self):
        """
        Tell if the BetaAdicSet is empty.

        OUTPUT:

        ``True``  if the BetaAdicSet is empty in the BetaAdicSet given
        by a  ``False`` otherwise
 

        EXAMPLES::

            sage: m = BetaAdicSet(x^3-x^2-x-1, [0,1])
            sage: m.is_empty()
            False
            sage: m = BetaAdicSet(3, [])
            sage: m.is_empty()
            True

        """
        return self.a.is_empty()

    def _testSDL(self):
        """
        Open a window to test the SDL library used for graphical representation.

        TESTS::

            sage: m3 = BetaAdicSet(1/(1+I), dag.AnyWord([0, 1]))
            sage: m3._testSDL()
            Video Mode: 800x600 32 bits/pixel
        """
        sig_on()
        TestSDL()
        sig_off()

    def get_la(self, verb=False):
        """
        Return a list of automata corresponding to each final state of the automaton.

        INPUT:

        -``verb`` -- (default ''False'') set to ''True'' for verbose mode

        OUTPUT:
        Return a list of automata.

        EXAMPLES::

            sage: m=BetaAdicSet((1+sqrt(5))/2, dag.AnyWord([0, 1]))
            sage: m.get_la()
            [DetAutomaton with 1 states and an alphabet of 2 letters]
        """
        cdef DetAutomaton a = self.a.copy()
        # compute la
        la = []
        for v in a.states:
            a.set_final_states([v])
            la.append(a.copy())
        return la

#    def points_exact(self, n=None, i=None):
#        r"""
#        Returns a set of exacts values (in the number field of b)
#        corresponding to points of the b-adic set for words of length at most ``n``.
#
#        INPUT:
#
#        - ``n`` - integer (default: ``None``)
#          The number of iterations used to plot the fractal.
#          Default values: between ``5`` and ``16`` depending on the number
#          of generators.
#
#        - ``i`` - integer (default: ``None``)
#          State of the automaton of self taken as the initial state .
#
#        OUTPUT:
#
#            List of numbers, given with exact values.
#
#        EXAMPLES::
#
#            #. The dragon fractal::
#            sage: e = QQbar(1/(1+I))
#            sage: m=BetaAdicSet(e, dag.AnyWord([0, 1]))
#            sage: print(m)
#            b-adic set with b root of x^2 - x + 1/2, and an automaton of 1 states and 2 letters.
#            sage: P = m.points_exact()
#            age: len(P)
#            65536
#            sage: P = m.points_exact(i=0)
#            sage: len(P)
#            65536
#        """
#        K = self.K
#        b = self.b
#        a = self.a
#        A = a.alphabet
#        ng = a.n_letters
#
#        if i is None:
#            i = a.initial_state
#
#        if n is None:
#            if ng == 2:
#                n = 16
#            elif ng == 3:
#                n = 9
#            else:
#                n = 5
#
#        if n == 0:
#            return [0]
#        else:
#            orbit_points = set()
#            V = set([v for c in A for v in [a.succ(i, c)] if v != -1])
#            orbit_points0 = dict()
#            for v in V:
#                orbit_points0[v] = self.points_exact(n=n-1, i=v)
#            for c in A:
#                v = a.succ(i, c)
#                if v is not None:
#                    orbit_points.update([b*p+c for p in orbit_points0[v]])
#        return orbit_points

    def user_draw(self, n=None,
                  sx=800, sy=600, ajust=True, prec=53, color=(0, 0, 0, 255),
                  method=0, simplify=True, mirror=False, only_aut=False, verb=False):
        r"""
        Display a window where the user can draw a b-adic set based on the current b-adic set.
        Use keyboard p to reduce the size of the pen and the keyboard m to increse.
        Draw the figure with the the mouse and click to record the shape.

        INPUT:

        - ``n`` - integer (default: ``None``)
          The number of iterations used to plot the fractal.
          Default values: between ``5`` and ``16`` depending on the number
          of generators.

        - ``sx`` -- integer (default 800) width of the window

        - ``sy`` -- integer (default 600) height of the window

        - ``ajust``  -- boolean (default ``True``) If True, change the zoom in order to fit the window.

        - ``prec`` -- integer (default: ``53``) precision of computed values

        - ``color`` tuple of color in RGB values -- (default: (0, 0, 0, 255))

        - ``method`` -- (default: ``0``) For futur implementations, must be 0 for the moment.

        - ``simplify`` -- (default: ``True``) If True, minimize the result

        - ``only_aut`` -- (default: ``False``) If True return a DetAutomaton, otherwise return a BetaAdicSet

        - ``verb`` -- (default ``False``) set to ``True`` for verbose mod

        OUTPUT:

        A b-adic set, corresponding to what has been drawn by the user. Or only the automaton if only_aut was True.

        EXAMPLES::

            #. The dragon fractal::

                sage: e = QQbar(1/(1+I))
                sage: m = BetaAdicSet(e, dag.AnyWord([0, 1]))
                # sage: P = m.user_draw()     # long time (360 s)
                # sage: P.string()   # random
                # 'BetaAdicSet((x^2 - x + 1/2).roots(ring=QQbar)[0][0], DetAutomaton([[0, 1], [(0, 0, 0), (0, 0, 1), (1, 17, 1), (2, 0, 0), (2, 0, 1), (3, 0, 0), (3, 13, 1), (4, 0, 1), (5, 4, 1), (6, 5, 0), (7, 6, 0), (8, 7, 0), (9, 8, 1), (10, 9, 0), (11, 10, 1), (12, 1, 0), (12, 11, 1), (13, 15, 0), (13, 12, 1), (14, 0, 0), (15, 2, 0), (15, 14, 1), (16, 2, 0), (17, 16, 0), (18, 16, 1)]], i=3, final_states=[0]))'


        """
        cdef BetaAdic b
        cdef Automaton a
        cdef DetAutomaton r
        b = getBetaAdic(self, prec=prec, mirror=mirror, verb=verb)
        # if verb:
        #    printAutomaton(b.a)
        # dessin
        cdef Color col
        col.r = color[0]
        col.g = color[1]
        col.b = color[2]
        col.a = color[3]
        if n is None:
            n = -1
        if method == 0:
            sig_on()
            a = UserDraw(b, sx, sy, n, ajust, col, self.a.spectral_radius(), verb)
            sig_off()
        elif method == 1:
            print("Not implemented !")
            return
        r = DetAutomaton(None)
        r.a[0] = a
        r.A = self.a.A
        r.S = range(a.n)
        if simplify:
            r = r.minimize()
        if only_aut:
            return r
        else:
            return BetaAdicSet(self.b, r)

    def draw_zoom(self, n=None, int sx=800, int sy=600,
                  bool ajust=True, int prec=53, color=(0, 0, 0, 255),
                  int method=0, int nprec=4, bool mirror=False, bool verb=False):
        r"""
        Display the BetaAdicSet in a window, with possibility for the user to zoom in.
        Use 'p' to zoom in, 'm' to zoom out, the arrows to translate the view, and 'Esc' to quit.
        You can also select a zone to zoom in with the mouse.

        INPUT:

        - ``n`` - integer (default: ``None``)
          The number of iterations used to plot the fractal.
          Default values: between ``5`` and ``16`` depending on the number
          of generators.

        - ``sx``  -- (default 800)

        - ``sy``  -- (default 600)

        - ``ajust``  -- (default ``True``)

        - ``prec``  precision of returned values -- (default: ``53``)

        - ``color`` tuple of color in RGB values -- (default: (0, 0, 0, 255))

        - ``method`` int -- (default 0)

        - ``nprec`` int -- (default 4) - additional iterations for the drawing (if ``n`` is None).

        - ``mirror`` bool -- (default ``False) st to ``True`` to to the mirror

        - ``verb`` -- (default ``False``) set ti ``True`` for verbose mod

        OUTPUT:

        A word that corresponds to the place where we draw.

        EXAMPLES::

            #. The dragon fractal::

                sage: m = BetaAdicSet(1/(1+I), [0, 1])
                sage: P = m.draw_zoom()     # not tested
            
            #. Zoom in a complicated Rauzy fractal

                sage: s = WordMorphism('1->2,2->3,3->12')
                sage: m = s.DumontThomas().mirror(); m
                sage: m.draw_zoom()         # not tested

        """
        cdef BetaAdic b
        b = getBetaAdic(self, prec=prec, mirror=mirror, verb=verb)
        # dessin
        cdef int *word
        cdef Color col
        cdef int i
        col.r = color[0]
        col.g = color[1]
        col.b = color[2]
        col.a = color[3]
        if n is None:
            n = -1
        if method == 0:
            sig_on()
            word = DrawZoom(b, sx, sy, n, ajust, col, nprec, self.a.spectral_radius(), verb)
            sig_off()
            res = []
            if word is not NULL:
                for i in xrange(1024):
                    if word[i] < 0:
                        break
                    res.append(self.a.alphabet[word[i]])
                res.reverse()
            return res
        elif method == 1:
            print("Not implemented !")
            return None

    def plot(self, n=None, sx=800, sy=600,
             ajust=True, prec=53, color=(0, 0, 0, 255),
             method=0, nprec=4, mirror=False, verb=False):
        r"""
        Draw the beta-adic set.

        INPUT:

        - ``n`` - integer (default: ``None``)
          The number of iterations used to plot the fractal.
          Default values: between ``5`` and ``16`` depending on the
          number of generators.

        - ``place`` - place of the number field of beta (default: ``None``)
          The place used to evaluate elements of the number field.

        - ``sx`` -- (default: 800) dimensions of the resulting in x dimension

        - ``sy`` -- (default : 600) dimensions of the resulting
          in y dimension image

        - ``ajust`` boll - (default: ``True``) adapt the drawing
          to fill all the image,
          with ratio 1 (default: ``True``)

        - ``prec`` - precision of returned values (default: ``53``)

        - ``color`` - list of three integer between 0
          and 255 (default: ``(0,0,255,255)``) Color of the drawing.

        - ``method`` int -- (default : 0)

        - ``mirror`` bool -- (default ``False) st to ``True`` to to the mirror

        - ``nprec`` int -- (default 4) - additionnal iterations

        - ``verb`` - bool (default: ``False``)
          Print informations for debugging.

        OUTPUT:

            A Graphics object.

        EXAMPLES::

        #. The dragon fractal::

            sage: m = BetaAdicSet(1/(1+I), dag.AnyWord([0,1]))
            sage: m.plot()

        #. Another dragon fractal::

            sage: b = (2*x^2+x+1).roots(ring=CC)[0][0]
            sage: m = BetaAdicSet(b, dag.AnyWord([0,1]))
            sage: m.plot()
            <PIL.Image.Image image mode=RGBA size=800x600 at 0x7FABDBBDCC90>

        #. The Rauzy fractal of the Tribonacci substitution::

            sage: s = WordMorphism('1->12,2->13,3->1')
            sage: m = s.DumontThomas()
            sage: m.plot()
            <PIL.Image.Image image mode=RGBA size=800x600 at 0x7FABDC35B1D0>


        #. The Rauzy fractal of the flipped Tribonacci substitution::

            sage: s = WordMorphism('1->12,2->31,3->1')
            sage: m = s.DumontThomas()
            sage: m.plot()

        #. A non-Pisot Rauzy fractal::

            sage: s = WordMorphism({1:[3,2], 2:[3,3], 3:[4], 4:[1]})
            sage: m = s.DumontThomas()
            sage: m.plot()
            sage: m = BetaAdicSet(1/m.b, m.a)
            sage: m.plot()

        #. A part of the boundary of the dragon fractal::

            sage: m = BetaAdicSet(1/(1+I), dag.AnyWord([0,1]))
            sage: mi = m.intersection_words(w1=[0], w2=[1])
            sage: mi.plot(nprec=6)

        #. A part of the boundary of the "Hokkaido" fractal::

            sage: s = WordMorphism('a->ab,b->c,c->d,d->e,e->a')
            sage: m = s.DumontThomas()
            sage: mi = m.intersection_words(w1=[0], w2=[1])
            sage: mi.plot()

        #. A limit set that look like a tiling but with holes::

            sage: P=x^4 + x^3 - x + 1
            sage: b = P.roots(ring=QQbar)[2][0]
            sage: m = BetaAdicSet(b, dag.AnyWord([0,1]))
            sage: m.plot()

        """
        cdef Surface s
        cdef BetaAdic b
        cdef Automaton aut
        cdef int i,j
        sig_on()
        s = NewSurface(sx, sy)
        sig_off()
        sig_on()
        b = getBetaAdic(self, prec=prec, mirror=mirror, verb=verb)
        sig_off()
        if verb:
            print("b=%s+%s*I", b.b.x, b.b.y)
            print("n=%s" % b.n)
            for i in range(b.n):
                print("t[%s] = %s+%s*I" % (i, b.t[i].x, b.t[i].y))
            # print("a=%s"%b.a)
            for i in range(b.a.n):
                if b.a.e[i].final:
                    print("(%s) " % i)
                else:
                    print("%s " % i)
            aut = b.a;
            for i in range(aut.n):
                for j in range(aut.na):
                    print("%s -%s-> %s\n" % (i, j, aut.e[i].f[j]))
        cdef Color col
        col.r = color[0]
        col.g = color[1]
        col.b = color[2]
        col.a = color[3]
        if n is None:
            n = -1
        if method == 0:
            sig_on()
            Draw(b, s, n, ajust, col, nprec, self.a.spectral_radius(), verb)
            sig_off()
        elif method == 1:
            raise NotImplementedError("Method 1 not implemented !")
        sig_on()
        im = surface_to_img(s)
        sig_off()
        if verb:
            print("Free...")
        sig_on()
        FreeSurface(s)
        FreeBetaAdic(b)
        sig_off()
        return im

    def plot_list(self, list la=None, n=None,
                  sx=800, sy=600, ajust=True, prec=53, colormap='hsv',
                  backcolor=None, opacity=1., mirror=False,
                  nprec=4, verb=False):
        r"""
        Draw the beta-adic sets with color according to the list of automata given.

        INPUT:

        - ``la``- list (default: ``None``)
          List of automata or BetaAdicSet.

        - ``n`` - integer (default: ``None``)
          The number of iterations used to plot the fractal.
          Default values: between ``5`` and ``16`` depending on the number of generators.

        - ``sx`` -- (default: 800) dimensions of the resulting in x dimension

        - ``sy`` -- (default : 600) dimensions of the resulting
          in y dimension image

        - ``ajust`` bool - (default: ``True``) adapt the drawing to fill all the image, with
          ratio 1 (default: ``True``)

        - ``prec`` - precision of returned values (default: ``53``)

        - ``colormap`` - list of colors (default: ``hsv``)
          Colors of the drawing.

        - ``backcolor`` - (default: ``None``) list of three integer between 0
          and 255  .

        - ``opacity`` float - (default: ``1.``)
          Transparency of the drawing coefficient.

        - ``mirror`` bool -- (default ``False) st to ``True`` to to the mirror

        - ``nprec`` int -- (default 4) - additionnal iterations

        - ``verb`` - bool (default: ``False``)
          Print informations for debugging.

        OUTPUT:

            A Graphics object.

        EXAMPLES::

        #. The Rauzy fractal of the Tribonacci substitution::

            sage: s = WordMorphism('1->12,2->13,3->1')
            sage: m = s.DumontThomas()
            sage: m.plot_list(mirror=True)

        #. A non-Pisot Rauzy fractal::

            sage: s = WordMorphism({1:[3,2], 2:[3,3], 3:[4], 4:[1]})
            sage: m = s.DumontThomas()
            sage: m = BetaAdicSet(1/m.b, m.a)
            sage: m.plot_list(mirror=True)
            sage: m = BetaAdicSet(m.b, m.a.mirror())
            sage: m.plot_list(mirror=True)

        #. The dragon fractal and its boundary::

            sage: m = BetaAdicSet(1/(1+I), dag.AnyWord([0,1]))
            sage: mi = m.intersection_words(w1=[0], w2=[1])
            sage: m.plot_list(la=[mi.a], n=19, colormap=[(.5,.5,.5,.5), (0,0,0,1.)])  # long time

        #. The "Hokkaido" fractal and its boundary::

            sage: s = WordMorphism('a->ab,b->c,c->d,d->e,e->a')
            sage: m = s.DumontThomas()
            sage: mi = m.intersection_words(w1=[0], w2=[1])                # long time
            sage: m.plot_list(la=[mi.a], n=45, colormap='gist_rainbow')  # long time

        #. A limit set that look like a tiling::

            sage: P = x^4 + x^3 - x + 1
            sage: b = P.roots(ring=QQbar)[2][0]
            sage: m = BetaAdicSet(b, dag.AnyWord([0,1]))
            sage: a = m.reduced_word_automaton()
            sage: m = BetaAdicSet(m.b, a.mirror())
            sage: m.plot_list(mirror=True)

        """
        cdef Surface s = NewSurface(sx, sy)
        cdef BetaAdic2 b
        sig_on()
        b = getBetaAdic2(self, la=la, prec=prec, mirror=mirror, verb=verb)
        sig_off()
        # dessin
        if n is None:
            n = -1

        # Manage colors
        if backcolor is None:
            backcolor = (.5, .5, .5, .5)
        cdef ColorList cl
        sig_on()
        cl = NewColorList(b.na)
        if isinstance(colormap, list):
            # if b.na > len(colormap):
            #    raise ValueError("The list of color must contain at least %d elements."%b.na)
            for i in range(b.na):
                if i < len(colormap):
                    cl[i] = getColor(colormap[i])
                else:
                    cl[i] = randColor(255)
        elif isinstance(colormap, str):
            from matplotlib import cm
            if not colormap in cm.datad.keys():
                raise ValueError("Color map %s not known (type 'from matplotlib import cm' and look at cm for valid names)" % colormap)
            colormap = cm.__dict__[colormap]
            cl[0] = getColor(backcolor)
            for i in range(b.na-1):
                cl[i+1] = getColor(colormap(float(i)/float(b.na-1)))
        else:
            raise TypeError("Type of option colormap (=%s) must be list of colors or str" % colormap)
        DrawList(b, s, n, ajust, cl, opacity, self.a.spectral_radius(), nprec, verb)
        sig_off()
        # enregistrement du résultat
        sig_on()
        im = surface_to_img(s)
        sig_off()
        if verb:
            print("Free...")
        sig_on()
        FreeSurface(s)
        if la is None:
            FreeAutomatons(b.a, b.na)
        FreeBetaAdic2(b)
        FreeColorList(cl)
        sig_off()
        return im

    def relations_automaton(self, t=0, bool isvide=False, list Ad=None, list A=None, list B=None,
                             bool couples=False, bool ext=False, mirror=None,
                             bool prune=True, int nhash=1000003, int prec=53, int algo=1, int coeff=1, bool verb=False):
        r"""
        Compute the relation automaton of the beta-adic monoid.
        For beta algebraic integer only.
        If isvide is True, it only checks if the automaton is trivial or not.
        Cd is the set of differences A-B where A and B
        are the alphabets to compare.
        t is the translation of one of the side
        (initial state of the automaton).
        ext : automate des relations à l'infini ou pas.

         INPUT:

        - ``t`` integer (default: 0) is the translation of one of the side

        - ``isvide`` boolean - (default: ''False'') If isvide is True,
          it only checks if the automaton is trivial or not.

        - ``Ad`` - list (default: ``None``)
          Ad alphabet of differences  A-B where A and B
          are the alphabets to compare.

        - ``A`` -  (default: ``None``) alphabet on one side
          (used if Ad is None)

        - ``B`` -  (default: ``None``) alphabet on the other side
         (used if Ad is None)

        - ``couples``  boolean - (default: ''False'')

        - ``ext``  boolean - (default: ''False'')
          where automaton has relations at infinity or not

        - ``mirror``  boolean - (default: ''None'')

        - ``prune`` boolean - (default: ''False'')

        - ``nhash`` int (default: 1000003)

        - ''prec'' int (default:53)

        - ''algo'' int (default: 1) for any one else that 1 use 
          initInfoBetaAdic

        - ``verb`` - bool (default: ``False``)
          Print informations for debugging.

        OUTPUT:
        A DetAutomaton  corresponding to relation

        EXAMPLES::

            sage: e = QQbar(1/(1+I))
            sage: m = BetaAdicSet(e, dag.AnyWord([0,1,3]))
            sage: m.relations_automaton()
            DetAutomaton with 49 states and an alphabet of 7 letters
            sage: m.relations_automaton(algo=0)
            DetAutomaton with 49 states and an alphabet of 7 letters

        """
        cdef InfoBetaAdic ib
        cdef Automaton a
        cdef Element e
        cdef DetAutomaton r
        cdef bool tb

        t0 = t
        if mirror is not None:
            try:
                tb = mirror
            except Exception:
                raise ValueError("mirror=%s must be a bool."%mirror)

        b = self.b
        K = b.parent()
        if not K.is_field():
            raise ValueError("b must live in a field!")
        if not K.is_exact() or not hasattr(K, 'abs_val'):
            raise ValueError("b must live in a number field!")
        pi = b.minpoly()
        pi = pi*pi.denominator()
        # alphabet
        if Ad is None:
            if A is None:
                A = self.a.A
            if B is None:
                B = self.a.A
            Ad = list(set([a1-b1 for a1 in A for b1 in B]))
        else:
            try:
                list(Ad[0])
                Ad = list(set([a1-b1 for a1, b1 in Ad]))
            except Exception:
                pass
        if verb:
            print("Ad=%s" % Ad)
        if algo == 1:
            if mirror is None:
                mirror = True
            if ext:
                b = 1/b
                pi = b.minpoly()
                pi = pi*pi.denominator()
                mirror = not mirror
            # find absolute values for which b is greater than one
            places = []
            narch = 0
            # archimedian places
            for p in K.places(prec=prec):
                if K.abs_val(p, b) > 1:
                    places.append(p)
                    narch+=1
            # ultra-metric places
            from sage.arith.misc import prime_divisors
            lc = pi.leading_coefficient()
            for p in prime_divisors(lc):
                for P in K.primes_above(p):
                    if K.abs_val(P, b, prec=prec) > 1:
                        places.append(P)
            if verb:
                print(places)
            # bounds
            bo = []
            for i, p in enumerate(places):
                if i < narch:
                    bo.append(
                        coeff*max(
                            [K.abs_val(p, x) for x in Ad])/(K.abs_val(p, b) - 1))
                else:
                    bo.append(
                        coeff*max(
                            [K.abs_val(p, x) for x in Ad])/K.abs_val(p, b))
            if verb:
                print("bounds=%s"%bo)
            # compute the automaton
            L = []
            S = [0]  # remaining state to look at
            d = dict()  # states already seen and their number
            d[0] = 0
            c = 1  # count the states seen
            while len(S) > 0:
                S2 = []
                for s in S:
                    for t in Ad:
                        ss = b*s + t
                        # test if we keep ss
                        keep = True
                        for p, m in zip(places, bo):
                            if K.abs_val(p, ss) > m + .00000001:
                                keep = False
                                break
                        if keep:
                            if not d.has_key(ss):
                                S.append(ss)
                                d[ss] = c
                                c += 1
                            L.append((d[s], d[ss], t))
                S = S2
            r = DetAutomaton(L, i=0, final_states=[0])
            if verb:
                print("before pruning: %s" % r)
            if mirror:
                r = r.mirror_det()
            if prune:
                if verb:
                    print("prune...")
                if ext:
                    r = r.prune_inf()
                else:
                    r = r.prune()
            if ext:
                r.set_final_states(range(r.a.n))
        elif algo == 2:
            if mirror is None:
                mirror = False
            sig_on()
            ib = initInfoBetaAdic(self, Ad=Ad, plus=False, nhash=nhash, verb=verb)
            e = NewElement(ib.n)
            K = self.b.parent()
            t = K(t)
            getElement(t, e, ib.n)
            a = RelationsAutomatonT(&ib, e, isvide, ext, verb)
            r = DetAutomaton(None)
            r.a[0] = a
            if verb:
                print("a (%s etats)" % a.n)
                print("Free element...")
            FreeElement(e)
            r.A = Ad
            if verb:
                print("Free InfoBetaAdic...")
            freeInfoBetaAdic(&ib)
            sig_off()
            if isvide:
                return a.na != 0
            if prune:
                if verb:
                    print("prune...")
                if ext:
                    r = r.prune_inf()
                    r.set_final_states(r.states)
                else:
                    r = r.prune()
            if mirror:
                r = r.mirror_det()
        else:
            if mirror is None:
                mirror = False
            # find absolute values for which b is less than one
            places = []
            narch = 0
            # archimedian places
            for p in K.places(prec=prec):
                if K.abs_val(p, b) < 1:
                    places.append(p)
                    narch+=1
            # ultra-metric places
            from sage.arith.misc import prime_divisors
            for p in prime_divisors(pi(0)):
                for P in K.primes_above(p):
                    if K.abs_val(P, b, prec=prec) < 1:
                        places.append(P)
            if verb:
                print(places)
            # bounds
            bo = []
            for i, p in enumerate(places):
                if i < narch:
                    bo.append(
                        coeff*max(
                            [K.abs_val(p, x) for x in Ad])/(1 - K.abs_val(p, b)))
                else:
                    bo.append(
                        coeff*max([K.abs_val(p,x) for x in Ad]))
            if verb:
                print("bounds=%s" % bo)
            # compute the automaton
            L = []
            S = [0]  # remaining state to look at
            d = dict()  # states already seen and their number
            d[0] = 0
            c = 1  # count the states seen
            while len(S) > 0:
                S2 = []
                for s in S:
                    for t in Ad:
                        ss = (s - t)/b
                        # test if we keep ss
                        keep = True
                        for p, m in zip(places, bo):
                            if K.abs_val(p, ss) > m + .00000001:
                                if verb:
                                    print("|%s|=%s > %s"
                                          % (ss, K.abs_val(p, ss), m))
                                keep = False
                                break
                        if keep:
                            if not d.has_key(ss):
                                S.append(ss)
                                d[ss] = c
                                c += 1
                            L.append((d[s], d[ss], t))
                            # L.append((s, ss, t))
                S = S2
            r = DetAutomaton(L, i=0, final_states=[0])
            if verb:
                print("before pruning: %s" % r)
            if mirror:
                r = r.mirror_det()
            if prune:
                if verb:
                    print("prune...")
                if ext:
                    r = r.prune_inf()
                else:
                    r = r.prune()
            if ext:
                r.set_final_states(range(r.a.n))
        if couples:
            if A is None or B is None:
                raise ValueError("Alphabets A and B must be defined !")
            d = {}
            for c1 in A:
                for c2 in B:
                    if not d.has_key(c1-c2):
                        d[c1-c2] = []
                    d[c1-c2].append((c1, c2))
            if verb:
                print(d)
            r = r.duplicate(d, verb=verb)
        return r

    def critical_exponent_aprox(self, niter=10, verb=False):
        """
        print a approximated value of the critical exponent
        INPUT:

        - ``niter`` int (default: 10) number of iterations

        - ``verb`` - bool (default: ``False``)
          verbose mode

        OUTPUT:
        print a approximated value of the critical exponent

        EXAMPLES::

        #.  sage: m = BetaAdicSet(1/(1+I), dag.AnyWord([0,1]))
            sage: m.critical_exponent_aprox()
            2.00000000000000

        #.  sage: s = WordMorphism('1->12,2->13,3->1')
            sage: m = s.DumontThomas()
            sage: m.critical_exponent_aprox()
            2.09949525214019

        """
        cdef set S, S2, S3
        b = self.b
        K = b.parent()
        A = self.a.alphabet
        S = set([K.zero()])
        for i in range(niter):
            S2 = set([])
            for s in S:
                for c in A:
                    S2.add((s+c)/b)
            # intervertit S et S2
            S3 = S2
            S2 = S
            S = S3
            if verb:
                print(len(S))
        # from sage.functions.log import log
        print("%s" % (log(len(S)).n() / (niter * log(mahler(b.minpoly()).n()))))

    def complexity(self, Ad=None, prec=None, verb=False):
        r"""
        Return a estimation of an upper bound of the number of states
        of the relations automaton.

        INPUT:

         - ``verb`` - Boolean (default: False) Display informations for debug.

        OUTPUT:

        A positive real number.

        EXAMPLES::

            sage: b = (x^3-x^2-x-1).roots(ring=QQbar)[1][0]
            sage: m = BetaAdicSet(b, dag.AnyWord([0,1]))
            sage: m.complexity()
            108.523461214115
        """
        b = self.b
        K = b.parent()
        pi = b.minpoly()
        pi = pi*pi.denominator()

        if verb:
            print(K)

        A = self.a.A
        if Ad is None:
            Ad = list(set([c1-c2 for c1 in A for c2 in A]))

        # find absolute values for which b is greater than one
        places = []
        narch = 0
        # archimedian places
        for p in K.places(prec=prec):
            if K.abs_val(p, b) > 1:
                places.append(p)
                narch += 1
        # ultra-metric places
        from sage.arith.misc import prime_divisors
        lc = pi.leading_coefficient()
        for p in prime_divisors(lc):
            for P in K.primes_above(p):
                if K.abs_val(P, b, prec=prec) > 1:
                    places.append(P)
        if verb:
            print(places)
        # bounds
        bo = []
        vol = 1.
        for i, p in enumerate(places):
            if i < narch:
                bo.append(
                    max([K.abs_val(p, x) for x in Ad])/(K.abs_val(p, b) - 1))
                if verb:
                    print("bo = %s" % bo[-1])
                if p(b).imag() == 0:
                    vol *= 2*bo[-1]
                else:
                    vol *= pi_number*bo[-1]^2
            else:
                bo.append(max([K.abs_val(p, x) for x in Ad])/K.abs_val(p, b))
                vol *= bo[-1]
        if verb:
            print("bounds=%s" % bo)
        # from sage.functions.other import ceil
        return ceil(vol)

    def intersection(self, BetaAdicSet m, t=0, ext=False, algo=2, verb=False):
        r"""
        Compute the intersection of two beta-adic sets.

        INPUT:

        - ``m`` - the other beta-adic set

        - ``t`` - translate m by t

        - ``ext`` - bool (default: ``False``)
          If True, compute the extended relations automaton.

        - ``verb``- bool (default: ``False``)
          If True, verbose mode.

        OUTPUT:

        A BetaAdicSet.

        EXAMPLES::

            #. Compute the boundary of the dragon fractal (see intersection_words for an easier way) ::

                sage: m = BetaAdicSet(1/(1+I), dag.AnyWord([0,1]))
                sage: m1 = m.prefix([0])
                sage: m2 = m.prefix([1])
                sage: mi = m1.intersection(m2, ext=True)
                sage: mi
                b-adic set with b root of x^2 - x + 1/2, and an automaton of 21 states and 2 letters.
                sage: mi.plot(mirror=False)
        """
        cdef DetAutomaton a, ar, ai

        if self.b != m.b:
            raise ValueError("The two beta-adic sets must have same beta.")

        a = self.a.zero_complete2().product(m.a.zero_complete2()).prune().minimize()
        if verb:
            print("Product = %s" % a)

        ar = self.relations_automaton(ext=ext, t=t, algo=algo, couples=True, A=self.a.A, B=m.a.A, verb=verb)
        if verb:
            print("Arel = %s" % ar)

        ai = ar.intersection(a)
        if verb:
            print("ai = %s" % ai)

        ai = ai.proji(0)
        if verb:
            print("ai = %s" % ai)

        if ext:
            ai = ai.prune_inf()
        else:
            ai = ai.prune().minimize()
        ai.zero_completeOP()
        return BetaAdicSet(self.b, ai)

    def prefix(self, w):
        """
        Compute the prefix of word ``w``

        INPUT:

        - ``w`` - list  word to get prefix

        OUTPUT:

        DetAutomaton.

        EXAMPLES::

            sage: pi = x^3-x^2-x-1
            sage: b = pi.roots(ring=QQbar)[1][0]
            sage: m = BetaAdicSet(b, dag.AnyWord([0,1]))
            sage: m.prefix([0, 1, 1, 1])
            b-adic set with b root of x^3 - x^2 - x - 1, and an automaton of 5 states and 2 letters.

        """
        return BetaAdicSet(self.b, self.a.prefix(w))

    def intersection_words(self, w1, w2, ext=True, verb=False):
        r"""
        Compute the intersection of the two beta-adic sets corresponding to
        words with prefix w1 and prefix w2.

        INPUT:

        - ``w1``- word
          The first prefix.

        - ``w2``- word
          The second prefix.

        OUTPUT:

        A Automaton.

        EXAMPLES::

            #. Compute the boundary of the dragon fractal::

                sage: e = QQbar(1/(1+I))
                sage: m = BetaAdicSet(e, dag.AnyWord([0,1]))
                sage: m.intersection_words(w1=[0], w2=[1])
                Finite automaton with 21 states

            #. Draw the intersection of two sub-sets of a limit set::

                sage: m = BetaAdicSet(1/(1+I), dag.AnyWord([0,1]))
                sage: ssi = m.intersection_words(w1=[0], w2=[1])
                sage: m.plot(n=10, ss=ssi)                        # long time
        """
        m1 = self.prefix(w1)
        m2 = self.prefix(w2)
        mi = m1.intersection(m2, ext=ext, verb=verb)
        return mi

    # to be put in generators
    #     - ``aut`` - DetAutomaton (default: ``None``, full language)
    #       Automaton describing the language in which we live.
    def reduced_words_automaton(self, full=False, step=100,
                                mirror=False, verb=False):  # , DetAutomaton aut=None):
        r"""
        Compute the reduced words automaton of the ``BetaAdicSet``
        (without considering the automaton of authorized words).
        See http://www.latp.univ-mrs.fr/~paul.mercat/Publis/
        Semi-groupes%20fortement%20automatiques.pdf for a definition of such automaton.
        Use fast C-functions but works only for algebraic integer.
        (Consider using reduced_words_automaton() if you're not in this case.)

        INPUT:

        - ``step`` - int (default: 100)
          number of steps

        - ``verb`` - bool (default: ``False``)
          If True, print informations for debugging.

        - ``transpose`` - bool (default: ``False``)


        OUTPUT:

        DetAutomaton.

        EXAMPLES::

            sage: pi = x^3-x^2-x-1
            sage: b = pi.roots(ring=QQbar)[1][0]
            sage: m = BetaAdicSet(b, dag.AnyWord([0,1]))
            sage: ared = m.reduced_words_automaton()
            sage: ared
            DetAutomaton with 4 states and an alphabet of 2 letters

        """
        cdef list A
        cdef list Ad
        cdef list Adp
        cdef int nAd, nA
        cdef DetAutomaton arel
        cdef int ne, ei

        A = self.a.A
        nA = len(A)

        if full:
            # compute the relations automaton
            arel = self.relations_automaton(mirror=mirror)
            if verb:
                print("arel = %s" % arel)
            if step == 1:
                return arel

            # add a new state
            ei = arel.a.i
            ne = arel.a.n  # new added state
            arel.add_state(True)
            arel.set_final_state(ei, final=False)  # the new state is final
            if step == 2:
                return arel

            Ad = arel.A
            nAd = len(Ad)

            # add edges from the new state (copy edges from the initial state)
            for j in range(nAd):
                arel.set_succ(ne, j, arel.succ(ei, j))
            if step == 3:
                return arel

            Adp = [i for i in range(
                nAd) if Ad[i] in [x-y for j, x in enumerate(A) for y in A[:j]]]

            # suppress some edges from the initial state
            for j in Adp:
                arel.set_succ(ei, j, -1)
            if step == 4:
                return arel

            # change edges that point to the initial state :
            # make them point to the new state
            for e in arel.states:
                if e != ei:
                    for j in range(nAd):
                        if arel.succ(e, j) == ei:
                            arel.set_succ(e, j, ne)
            if step == 5:
                return arel

            # project, determinise and take the complementary
            d = {}
            for a in A:
                for b in A:
                    if not d.has_key(a - b):
                        d[a-b] = []
                    d[a-b].append((a, b))
            if verb:
                print(d)
            arel = arel.duplicate(d)  # replace differences with couples
            d = {}
            for j in A:
                for i in A:
                    d[(i, j)] = i
            if verb:
                print(d)
                print(arel)
            arel = arel.determinize_proj(d, noempty=False, nof=True)  # , verb=True)
            # project on the first value of the couple, determinise and take the complementary
            if verb:
                print(arel)
            arel = arel.prune()
            if step == 10:
                return arel
            return arel.minimize()
        else:
            arel = self.relations_automaton(couples=True, ext=False)
            if verb:
                print("arel=%s" % arel)
            ap = self.a.product(self.a)
            if verb:
                print("ap=%s" % ap)
            ai = ap.intersection(arel)
            if verb:
                print("ai=%s" % ai)
            alex = DetAutomaton([(0, 0, (i, i)) for i in A]
                                + [(0, 1, (A[i], A[j]))
                                   for i in range(nA) for j in range(i)]
                                + [(1, 1, (i, j)) for i in A for j in A],
                                i=0, final_states=[1])
            if verb:
                print("alex=%s" % alex)
            ai = ai.intersection(alex)
            if verb:
                print("ai=%s" % ai)
            ai = ai.proji(0)
            if verb:
                print("ai=%s" % ai)
            ai.complementary_op()
            if verb:
                print("ai=%s" % ai)
            return ai.intersection(self.a)

    def reduced(self, mirror=False, verb=False):
        r"""
        Compute the reduced  of the ``BetaAdicSet``


        INPUT:

        - ``mirror`` bool -- (default ``False) st to ``True`` to to the mirror

        - ``verb`` - bool (default: ``False``)
          If True, print informations for debugging.


        OUTPUT:

        DetAutomaton.

        EXAMPLES::

            sage: pi = x^3-x^2-x-1
            sage: b = pi.roots(ring=QQbar)[1][0]
            sage: m = BetaAdicSet(b, dag.AnyWord([0,1]))
            sage: ared = m.reduced()
            sage: ared
        """
        return BetaAdicSet(self.b, self.reduced_words_automaton(mirror=mirror,
                                                                verb=verb))

#     def reduced_words_automaton(self, ss=None, Iss=None, ext=False,
#                                 verb=False, step=None, arel=None):
#         r"""
#         Compute the reduced words automaton of the beta-adic monoid (with or without subshift).
#         See http://www.latp.univ-mrs.fr/~paul.mercat/Publis/Semi-groupes%20fortement%20automatiques.pdf for a definition of such automaton (without subshift).
# 
#         WARNING: It seems there is a bug : result may be incorrect if ss is not None.
# 
#         INPUT:
# 
#         - ``ss``- Automaton (default: ``None``)
#           The first subshift to associate to the beta-adic monoid for this operation.
# 
#         - ``Iss``- set of states of ss (default: ``None``)
# 
#         - ``ext`` - bool (default: ``True``)
#           If True, compute the extended relations automaton (which permit to describe infinite words in the monoid).  
# 
#         - ``verb`` - bool (default: ``False``)
#           If True, print informations for debugging.
# 
#         - ``step`` - int (default: ``None``)
#           Stop to a intermediate state of the computing to make verifications.
# 
#         - ``arel`` - Automaton (default: ``None``)
#           Automaton of relations.
#
#         OUTPUT:
#
#         A Automaton.
#
#         EXAMPLES::
#
#             #. 3-adic expansion with numerals set {0,1,3}::
#
#                 sage: m = BetaAdicSet(3, {0,1,3})
#                 sage: mr = m.reduced()
#                 Finite automaton with 2 states
#
#             #. phi-adic expansion with numerals set {0,1}::
#
#                 sage: m = BetaAdicSet((1+sqrt(5))/2, {0,1})
#                 sage: m.reduced_words_automaton()
#                 Finite automaton with 3 states
#
#             #. beta-adic expansion with numerals set {0,1} where beta is the plastic number::
#                 sage: b = (x^3-x-1).roots(ring=QQbar)[0][0]
#                 sage: m = BetaAdicSet(b, {0,1})
#                 sage: m.reduced_words_automaton()        # long time
#                 Finite automaton with 5321 states
#         """
#         if ss is None:
#             if hasattr(self, 'ss'):
#                 ss = self.ss
#                 if hasattr(self.ss, 'I'):
#                     Iss = self.ss.I
#
#         if step is None:
#             step = 1000
#
#         K = self.C[0].parent()
#
#         if verb:
#             print("Computation of relations's automata")
#             # "Calcul de l'automate des relations..."
#
#         if arel is None:
#             a = self.relations_automaton(noss=True)
#         else:
#             a = arel
#
#         if verb:
#             print(" -> %s" % a)
#
#         if step == 1:
#             return ("relations's automata", a)
#
#         # add a state copy of K.0 (it will be the new initial state)
#         a.add_vertex('O')
#
#         #        #add transitions to K.0 to 'O'
#         #        for f, d, l in a.incoming_edges(K.zero(), labels=True):
#         #            if f == K.zero():
#         #                a.add_edge('O', 'O', l)
#         #            else:
#         #                a.add_edge(f, 'O', l)
# 
#         # subset of positives labels
#         Cdp = []
#         for i in range(self.C.cardinality()):
#             for j in range(i):
#                 Cdp += [self.C[i] - self.C[j]]
#
#         # redirect positives transitions from K.0
#         for f, d, l in a.outgoing_edges(K.zero(), labels=True):
#             if l in Cdp:
#             #                a.delete_edge(K.zero(), d, l)
#                 # add the edge
#                 a.add_edge('O', d, l)
#
#         a.add_edge('O', 'O', a.edge_label(K.zero(), K.zero()))
#
#         if verb:
#             print(a.incoming_edges(K.zero(), labels=True))
#
#         # remove outgoing edges from K.0 (except from K.0 to K.0)
#         for f, d, l in a.outgoing_edges(K.zero(), labels=True):
#             if f != d:
#                 a.delete_edge(f, d, l)
#
#         if step == 2:
#             a.I = ['O']
#             a.F = Set([K.zero()])
#             return ("automaton of ordoned relations", a)
#         a.pruneI(I=['O'])
# 
#         if step == 3:
#             return ("pruned automaton of ordoned relations", a)
# 
#         if ss is not None:  # not full sub-shift
#             if Iss is None:
#                 Iss = [ss.vertices()[0]]
#             # maps actual edges to the list of corresponding couple
#             m = dict([])
#             for c in self.C:
#                 for c2 in self.C:
#                     if m.has_key(c - c2):
#                         m[c-c2] += [(c, c2)]
#                     else:
#                         m[c-c2] = [(c, c2)]
#             # if verb: print "m=%s"%m
# 
#             # calculate the 'product to the right' of a with ss
#             d = dict([])
#             La = a.edge_labels()
#             Lss = ss.edge_labels()
#             for ka in La:
#                 for kss in Lss:
#                     d[(ka, kss)] = None
#                     for k in m[ka]:
#                         if k[1] == kss:
#                             d[(ka, kss)] = k[0]
#                             break
# 
#             # if verb: print "d=%s"%d
#             if verb:
#                 # "avant produit : a=%s (%s etats)"%(a, a.num_verts())
#                 print(" before product : a=%s (%s states)" % (a, a.num_verts()))
#             a = a.product(A=ss, d=d)
#             if verb:
#                 print(" after product : a=%s" % a)
#             if step == 4:
#                 return ("non reduce general words automata", a) #"automate des mots généraux non réduits", a)
# 
#             I = [('O', i) for i in Iss]
#             nof = Set([(K.zero(), i) for i in ss.vertices()])
# 
#             # if verb: print "I=%s, F=%s"%(I, nof)
# 
#             if ext:
#                 # a.emondeI(I=I)
#                 # a.emonde0(I=I) #pour retirer les états puits
#                 a = a.emonde0_simplify(I=I)
#             else:
#                 a = a.emonde0_simplify(I=I)
#                 a.emonde(I=I, F=nof)
#             # a.emondeI(I=I)
#             # a.emondeF(F=nof)
#             # if step == 4:
#             #    return ("automate des mots généraux non réduits, émondé", a)
#             # a.emondeF(F=nof)
# 
#             if verb:
#                 print("After emondation : a=%s" % a)
#             if step == 5:
#                 return("emonded automaton of non reducted general words", a)
# 
#             # return a
#         else:
#             # maps actual edges to element of self.C (the left part when writted c-c2)
#             m = dict([])
#             for c in self.C:
#                 for c2 in self.C:
#                     if m.has_key(c-c2):
#                         m[c-c2] += [c]
#                     else:
#                         m[c-c2] = [c]
#             # if verb: print "m=%s"%m
# 
#             a.allow_multiple_edges(True)
#             # replace each label by its mapping
#             for f, d, l in a.edges():
#                 a.delete_edge(f, d, l)
#                 for l2 in m[l]:
#                     a.add_edge(f, d, l2)
# 
#             I = ['O']
#             nof = Set([K.zero()])
# 
#         a.I = I
#         a.F = nof
#         a.C = self.C
# 
#         if verb:
#             print("Before determinisation : a=%s" % a)
#         if step == 6:
#             return ("emonded automaton of non reducted general words", a)
# 
#         # rend l'automate plus simple
#         a = a.emonde0_simplify()
# 
#         if verb:
#             print("simplification : a=%s" % a)
# 
#         if verb:
#             print("Determinization...")
#         # determinize
#         ad = a.determinize2(nof=a.F)
#         # ad = a.determinize(nof=a.F, verb=False)
#         # ad = a.determinize(I, self.C, nof, verb=verb)
# 
#         if verb:
#             print(" -> %s" % ad)
#         if step == 7:
#             return ("automate des mots généraux réduits", ad)
# 
#         if ss is not None:  # not full sub-shift
#             # calculate the intersection with ss
#             ad = ad.emonde0_simplify()
#             ad = ad.intersection(ss)
#             if verb:
#                 print("after intersection : a=%s" % ad)
# 
#         if step == 8:
#             return ("automaton of reduces words", ad)
# 
#         # F2=[e for e in a.vertices() nof in e[0]]
#         # if verb: print "I2=%s"%I2 #, F2=%s"%(I2,F2)
#         ad.A = self.C
#         # ad.emondeI(I=I2) #, F=F2)
#         ad = ad.emonde0_simplify()
#         ad.F = ad.vertices()
# 
#         if verb:
#             print("after emondation : a=%s" % ad)
#         if step == 9:
#             return ("emonded automaton of reduced words", ad)
#
#         return ad

    def critical_exponent_free(self, prec=None, verb=False):
        r"""
        Compute the critical exponent of the beta-adic set,
        assuming it is free (or reduced, i.e. there is no relation).
        When the beta-adic set is moreover algebraic,
        this critical exponent is equal to the Hausdorff
        dimension of the limit set on the contracting space.

        Rk: beta-adic sets coming from WordMorphism.DumontThomas()
        are always free and algebraic.

        INPUT:

        - ``prec``- precision (default: ``None``)

        - ``verb``- bool (default: ``False``)
          If True, print informations for debugging.

        OUTPUT:

        A real number.

        EXAMPLES::

            #. Hausdorff dimension of limit set of 3-adic expansion with numerals set {0,1,3}::

                sage: m = BetaAdicSet(3, dag.AnyWord([0,1,3]))
                sage: mr = m.reduced()
                sage: mr.critical_exponent_free()
                log(y)/log(|3|) where y is the max root of x^2 - 3*x + 1
                0.8760357589...

            #. Hausdorff dimension of limit set of phi-adic expansion with numerals set {0,1}::

                sage: m = BetaAdicSet((1+sqrt(5))/2, dag.AnyWord([0,1]))
                sage: m = m.reduced()
                sage: m.critical_exponent_free()
                log(y)/log(|b|) where y is the max root of x^2 - x - 1
                1.0000000000...

            #. Hausdorff dimension of the boundary of the dragon fractal::

                sage: m = BetaAdicSet(1/(1+I), dag.AnyWord([0,1]))
                sage: mi = m.intersection_words(w1=[0], w2=[1])
                sage: mi.critical_exponent_free()
                log(y)/log(|b|) where y is the max root of x^3 - x^2 - 2
                1.5236270862...

            #. Hausdorff dimension of the boundary of a Rauzy fractal::

                sage: s = WordMorphism('1->12,2->13,3->1')
                sage: m = s.DumontThomas()
                sage: mi = m.intersection_words(w1=[0], w2=[1])
                sage: mi.critical_exponent_free()
                log(y)/log(|b|) where y is the max root of x^4 - 2*x - 1
                1.0933641642...

            #. Hausdorff dimension of a non-Pisot Rauzy fractal::

                sage: s = WordMorphism({1:[3,2], 2:[3,3], 3:[4], 4:[1]})
                sage: m = s.DumontThomas()
                sage: m2 = BetaAdicSet(1/m.b, m.a.mirror())
                sage: m.critical_exponent_free()
                log(y)/log(|1/2*b^2 - 1/2*b + 1/2|) where y is the max root of x^3 - x^2 + x - 2
                1.5485260383...
        """
        M = self.a.adjacency_matrix()
        if verb:
            print("Eigen values...")
        e = M.eigenvalues()
        if verb:
            print("max...")
        y = max(e, key=abs)
        if verb:
            print("")
        m = mahler(self.b.minpoly())
        print("log(y)/log(%s) where y is the max root of %s, and %s is root of %s." % (m, QQbar(y).minpoly(), m, m.minpoly()))
        y = y.n(prec)
        # from sage.functions.log import log
        m = m.n(prec)
        if verb:
            print("y=%s, m=%s" % (y, m))
        return log(y) / log(m)

    def critical_exponent(self, prec=None, verb=False):
        r"""
        Compute the critical exponent of the beta-adic set.
        If the beta-adic set is algebraic and conformal, then it is equal
        to the Hausdorff dimension of the limit set in the
        contracting space (R or C). If the beta-adic set is algebraic but not conformal,
        then this critical exponent is equal to the dimension of the limit set
        in the contracting space (product of R, C and p-adic spaces), for an appropriate notion of dimension.

        INPUT:

        - ``prec``- precision (default: ``None``)

        - ``verb``- bool (default: ``False``)
          If True, print informations for debugging.

        OUTPUT:

        A real number.

        EXAMPLES::

            #. Hausdorff dimension of limit set of 3-adic expansion with numerals set {0, 1, 3}::

                sage: m = BetaAdicSet(3, dag.AnyWord([0,1,3]))
                sage: m.critical_exponent()
                log(y)/log(3) where y is the max root of x^2 - 3*x + 1
                0.8760357589...

            #. Hausdorff dimension of limit set of phi-adic expansion with numerals set {0, 1}::

                sage: m = BetaAdicSet((1+sqrt(5))/2, dag.AnyWord([0,1]))
                sage: m.critical_exponent()
                log(y)/log(|b|) where y is the max root of x^2 - x - 1
                1.0000000000...

            #. A non-conformal example::

                sage: P = x^7 - 2*x^6 + x^3 - 2*x^2 + 2*x - 1
                sage: b = P.roots(ring=QQbar)[3][0]
                sage: m = BetaAdicSet(b, dag.AnyWord([0,1]))
                sage: m.critical_exponent()                    # long time
                log(y)/log(|b|) where y is the max root of x^11 - 2*x^10 - 4*x^2 + 8*x + 2
                3.3994454205...

            #. See more examples with doc critical_exponent_free()

        """
        if verb:
            print("Computation of reduce words' automata")
        m = self.reduced(verb=verb)
        return m.critical_exponent_free(prec=prec, verb=verb)

#    # test if 0 is an inner point of the limit set
#    def ZeroInner(self, verb=False):
#
#        if not hasattr(self, 'ss'):
#            self.ss = self.default_ss()
#
#        if verb:
#            print("relations automaton...")
#
#        ar = self.relations_automaton(ext=True)
#        ar.complementary()
#
#        if verb:
#            print("complementary : %s" % ar)
#        # return ar
#
#        a = self.default_ss().product(self.ss)
#
#        if verb:
#            print("a = %s" % a)
#        # return a
#
#        # a = ar.intersection(a)
#
#        if verb:
#            print("product...")
#
#        L = a.edge_labels()
#        Lr = ar.edge_labels()
#        d = dict([])
#        for k in L:
#            for kr in Lr:
#                if k == kr and k[0] == 0:
#                    d[(k, kr)] = 0
#                else:
#                    d[(k, kr)] = None
#        a2 = a.product(A=ar, d=d)
#
#        if verb:
#            print("product = %s" % a2)
#        # return a2
#
#        # test if there is a cycle in the graph
#        if a2.is_directed_acyclic():
#            print("0 is not an inner point.")
#        else:
#            ss = self.ss
#            self.ss = None
#            print("Zero is an inner point iff the %s has non-empty interior." % self)
#            self.ss = ss

    # complete the language of a
    def complete(self, list A=None,
                 ext=False, arel=None, simplify=True, verb=False):
        r"""
        Return the language of all words over the alphabet A
        that describe points of the beta-adic set.
        If ''ext'' is True, it includes words that can be
        prolongated to infinite words that fall
        into the limit set.

        INPUT:

        - ``A`` - list -- (default : ``None``) alphabet of the result.

        - ``ext`` - bool -- (default: ``False``)
          If ''ext'' is True, this also include words equal at infinity.

        - ``arel`` - Automaton (default: ``None``)
            Automaton of relations (if already computed, this permits to
            avoid recomputing it).

        - ``simplify`` - bool (default: ``True``)
            Prune and minimize the result if True.

        - ``verb``- bool (default: ``False``)
          If True, print informations for debugging.

        OUTPUT:

        An automaton.

        EXAMPLES::

            sage: m = BetaAdicSet(3, dag.AnyWord([0,1,3]))
            sage: m.complete(dag.AnyWord([0,1,2]))
            DetAutomaton with 1 states and an alphabet of 3 letters
        """
        cdef DetAutomaton a
        if 0 not in self.a.A:
            a = self.a.bigger_alphabet([0]+self.a.A)
        else:
            a = self.a
        if A is None:
            A = self.a.A
        z = A.index(0)
        from sage.combinat.words.cautomata_generators import dag
        ap = a.zero_complete2(z=z).product(dag.AnyWord(A))
        if arel is None:
            arel = self.relations_automaton(couples=True, ext=ext, A=a.A, B=A)
        ai = ap.intersection(arel)
        ai = ai.proji(1)
        if ext:
            ai = ai.prune_inf()
        ai.zero_completeOP()
        if simplify:
            ai = ai.prune().minimize()
        return BetaAdicSet(self.b, ai)

#        ap = DetAutomaton([], A=list(C)).product(a)
#        if ext:
#            ap = ap.prefix_closure()
#        if verb:
#            if ap.n_states < 100:
#                ap.plot()
#            print("ap=%s" % ap)
#        d = dict()
#        Ad = [c - c2 for c in self.a.A for c2 in A]
#        for c in Cd:
#            d[c] = []
#        for c in C:
#            for c2 in a.A:
#                d[c - c2].append((c, c2))
#        if arel is None:
#            arel = self.relations_automaton(Ad=Cd, ext=ext).duplicate(d)
#        else:
#            arel = arel.duplicate(d)
#        if verb:
#            if arel.n_states < 100:
#                arel.plot()
#            print("arel=%s" % arel)
#        ai = ap.intersection(arel)
#        if ext:
#            ai = ai.prune_inf()
#        ai = ai.prune()
#        ai = ai.minimize()
#        if verb:
#            if ai.n_states < 100:
#                ai.plot()
#            print("ai=%s" % ai)
#        d = dict()
#        for c in C:
#            for c2 in a.A:
#                d[(c, c2)] = c
#        ac = ai.determinize_proj(d)
#        if ext:
#            ac = ac.prune_inf()
#        ac = ac.prune()
#        ac = ac.minimize()
#        return ac
#
#    # donne l'automate décrivant l'adhérence de l'ensemble limite avec un nouvel alphabet C
#    def adherence(self, tss=None, C=None, C2=None,
#                  ext=False, verb=False, step=None):
#        """
#        Return an automaton describing the adhesion of the limit set
#        with a new alphabet C
#
#        INPUT:
#
#        - ``tss``
#        - ``C`` list -- (default : ``None``)list of digits .
#        - ``C2`` list -- (default : ``None``)list of digits .
#        - ``ext``  bool -- (default: ``False``)
#          If ''ext'' is True, this also include words equal at infinity.
#        - ``verb``- bool (default: ``False``)
#          If True, print informations for debugging.
#        - ``step`` - int (default: ``None``)
#          Stop to a intermediate state of the computing to make verifications.
#
#        OUTPUT:
#
#        Return an automaton describing the adhesion of the limit set
#        with a new alphabet C
#
#        EXAMPLES::
#            sage: from sage.combinat.words.cautomata_generators import dag
#            sage: m = BetaAdicSet(3, dag.AnyWord([0,1,3]))
#            sage: m.adherence()
#            DetAutomaton with 1 states and an alphabet of 3 letters
#        """
#        if tss is None:
#            if hasattr(self, 'tss'):
#                tss = self.tss
#            else:
#                tss = self.a
#        if C is None:
#            C = list(set(self.a.alphabet))
#        if C2 is None:
#            C2 = list(set(tss.alphabet))
#        if verb:
#            print("Calcul de l'automate des relations...")
#        Cd = list(set([c1 - c2 for c1 in C2 for c2 in C]))
#        if verb:
#            print("Cd=%s" % Cd)
#        a = self.relations_automaton(Ad=Cd, ext=ext)
#        if verb:
#            print(" -> %s" % a)
#        if step == 1:
#            return a
#        if ext:
#            a = a.prune_inf()
#        a = a.prune()
#        if verb:
#            print(" Après émondation : %s" % a)
#        if step == 2:
#            return a
#        d = {}
#        for c1 in C2:
#            for c2 in C:
#                if not d.has_key(c1 - c2):
#                    d[c1-c2] = []
#                d[c1-c2].append((c1, c2))
#        if verb:
#            print(d)
#        a2 = a.duplicate(d, verb=verb)
#        if verb:
#            print(a2.alphabet)
#            print(a2)
#        if step == 3:
#            return a2
#        ap = tss.product(DetAutomaton(self.a), verb=verb)
#        if ext:
#            ap = ap.prefix_closure()
#        if step == 4:
#            return ap
#        a2 = ap.intersection(a2)
#        if step == 5:
#            return a2
#        if ext:
#            a2 = a2.prune_inf()
#        a2 = a2.prune()
#        if step == 6:
#            return a2
#        a2 = a2.minimize()
#        if step == 7:
#            return a2
#        if verb:
#            print("determine...")
#        d = {}
#        for c1, c2 in a2.alphabet:
#            d[(c1, c2)] = c2
#        a2 = a2.determinize_proj(d, verb=verb)
#        if step == 8:
#            return a2
#        if verb:
#            print(" -> %s" % a2)
#        if ext:
#            a2 = a2.prune_inf()
#        a2 = a2.prune()
#        if step == 9:
#            return a2
#        if verb:
#            print("After simplification : %s" % a2)
#        return a2.minimize()

    # project the translation by t of self on the zero completion of a
    def proj(self, a, t=0, arel=None, algo=2, bool aut=False):
        r"""
        project the translation by t of self on the zero completion of a
        aut -  ?

        INPUT:

        - ``a`` automaton
        - ``t`` int (default : ``0``)
        - ``arel`` list -- (default : ``None``) list of digits .
        - ``aut``  bool -- (default: ``False``)

        OUTPUT:

        Return a DetAutomaton or a BetaAdicSet

        EXAMPLES::
            sage: from sage.combinat.words.cautomata_generators import dag
            sage: a = dag.AnyWord([0,1,2])
            sage: m = BetaAdicSet(3, dag.AnyWord([0,1,3]))
            sage: m.proj(a)
            b-adic set with b root of x - 3, and an automaton of 2 states and 3 letters.

        """
        cdef DetAutomaton ai
        cdef DetAutomaton r

        a = getDetAutomaton(self, a)
        if arel is None:
            # compute the relations automaton with translation t
            arel = self.relations_automaton(t=t, couples=True, algo=algo,
                                            A=self.a.alphabet, B=a.alphabet)
        ai = arel.intersection(a.zero_complete2().product(self.a.zero_complete2()))
        r = ai.proji(0)
        r.zero_completeOP()
        if aut:
            return r
        else:
            return BetaAdicSet(self.b, r)

#    # donne l'automate décrivant le translaté de +t de a,
#    # avec les chiffres A au départ et B à l'arrivée, le tout dans l'ensemble décrit par b
#    def move2(self, t, DetAutomaton a=None, DetAutomaton b=None,
#              list A=None, list B=None, ar=None, verb=False):
#        if a is None:
#            if hasattr(self, 'tss'):
#                if isinstance(self.tss, DetAutomaton):
#                    a = self.tss
#                else:
#                    a = DetAutomaton(self.tss)
#            else:
#                a = DetAutomaton(None)
#        if b is None:
#            b = DetAutomaton(None)
#            #            if hasattr(self, 'tss'):
#            #                if isinstance(self.tss, DetAutomaton):
#            #                    b = self.tss
#            #                else:
#            #                    b = DetAutomaton(self.tss)
#            #            else:
#            #                b = DetAutomaton(self.default_ss())
#        if A is None:
#            A = list(set(a.A))
#        if B is None:
#            B = list(set(b.A))
#        if ar is None:
#            # compute the relations automaton with translation t
#            ar = self.relations_automaton(t=t, A=A, B=B,
#                                          couples=True, verb=False)
#        # compute the product of a and b
#        if verb:
#            print("product...")
#        ap = a.zero_complete2().product(b.zero_complete2())
#        if verb:
#            print("ap = %s" % ap)
#        # compute the intersections
#        if verb:
#            print("intersection...")
#        ai = ar.intersection(ap)
#        if verb:
#            print("ai = %s" % ai)
#        if verb:
#            print("min...")
#        ai = ai.minimize()
#        if verb:
#            print("ai = %s" % ai)
#        # project on one side
#        d = {}
#        for c1 in A:
#            for c2 in B:
#                d[(c1, c2)] = c2
#        if verb:
#            print("d=%s" % d)
#        if verb:
#            print("determinize...")
#        ai = ai.determinize_proj(d, verb=verb)
#        if verb:
#            print("ai=%s" % ai)
#        if verb:
#            print("min")
#        ai.zero_completeOP()
#        return ai.prune().minimize()
#

    def shift_op(self, w):
        """
        Shift the automaton of self by w ON PLACE.

        INPUT:

        - ``w`` list  or object converted to list- word to shift

        OUTPUT:

        Return the shifted BetaAdicSet

        EXAMPLES::
            sage: from sage.combinat.words.cautomata_generators import dag
            sage: a = dag.AnyWord([0,1,2])
            sage: m = BetaAdicSet(3, dag.AnyWord([0,1,3]))
            sage: m.shift_op([0,1, 0])
            sage: m
            b-adic set with b root of x^3 - x^2 - x - 1, and an automaton of 1 states and 2 letters.

        """
        try:
            w = list(w)
            self.a.shift_listOP(w)
        except Exception:
            self.a.shift1OP(w)

    def shift(self, w):
        """
        Shift the automaton of self.

        INPUT:

        - ``w`` list - word to shift


        OUTPUT:

        Return the shifted BetaAdicSet

        EXAMPLES::
            sage: from sage.combinat.words.cautomata_generators import dag
            sage: a = dag.AnyWord([0,1,2])
            sage: m = BetaAdicSet(3, dag.AnyWord([0,1,3]))
            sage: m.shift([0,1, 0])
            b-adic set with b root of x^3 - x^2 - x - 1, and an automaton of 1 states and 2 letters.

        """
        m = self.copy()
        m.shift_op(w)
        return m

#    # calcule l'intersection des ensembles limites
#    def intersection3(self, DetAutomaton a, DetAutomaton b, ext=True):
#        a2 = self.complete(a, ext=ext)
#        b2 = self.complete(b, ext=ext)
#        return a2.intersection(b2).prune()
#
#    # determine if the limit sets intersect
#    def intersect(self, DetAutomaton a, DetAutomaton b, ext=True, verb=False):
#        a2 = self.complete(a, ext=ext)
#        if verb:
#            print("a2=%s" % a2)
#        b2 = self.complete(b, ext=ext)
#        if verb:
#            print("b2=%s" % b2)
#        return not a2.intersection(b2).is_empty(ext)
#
#    # Dit si toutes les tuiles du pavages autosimilaire sont connexes ou pas
#    def is_all_connected(self, DetAutomaton a=None, ext=True, verb=False):
#        if a is None:
#            if hasattr(self, 'tss'):
#                if isinstance(self.tss, DetAutomaton):
#                    a = m.tss
#                else:
#                    a = DetAutomaton(self.tss)
#            else:
#                a = DetAutomaton(None).full(list(self.C))
#
#        from sage.graphs.graph import Graph
#        n = a.n_states
#        na = len(a.alphabet)
#        d = dict([])  # dictionnaire des automates complétés
#        if verb:
#            print("Automaton of relations...")
#        arel = self.relations_automaton(ext=ext)
#        for i in range(n):
#            if verb:
#                print("piece %s" % i)
#            g = Graph({j: {} for j in range(na) if a.succ(i, j) != -1})
#            # compute the neighboorhood graph of the piece i
#            for j in g.vertices():
#                for k in g.vertices():
#                    if k >= j:
#                        continue
#                    if verb:
#                        print(" intersection %s et %s..." % (j, k))
#                    la = []
#                    la.append(a.piece(j, e=i).minimize())
#                    la.append(a.piece(k, e=i).minimize())
#                    for l in range(2):
#                        a2 = d.get(la[l])
#                        # récupère le complété dans le dictionnaire s'il y est
#                        if a2 is None:
#                            if verb:
#                                print("  complete %s..." % la[l])
#                            a2 = self.complete(la[l], ext=ext)
#                            d[la[l]] = a2
#                            la[l] = a2
#                        else:
#                            la[l] = a2
#                            if verb:
#                                print("  already calculated !")
#                    if verb:
#                        print("  intersect...")
#                    # if self.intersect(a.piece(j, e=i), a.piece(k, e=i), ext=ext, verb=verb):
#                    if la[0].intersect(la[1], ext=ext):
#                        if verb:
#                            print("  yes !")
#                        g.add_edge(j, k)
#            if not g.is_connected():
#                return False
#        return True
#
#    # Dit si l'ensemble limite est connexe ou pas
#    def is_connected(self, DetAutomaton a=None):
#        if a is None:
#            if hasattr(self, 'tss'):
#                a = DetAutomaton(self.tss)
#            else:
#                a = DetAutomaton(None).full(self.C)
#
#        n = a.n_states
#        na = len(a.alphabet)
#        rules = [[[l] for l in a.alphabet] for i in range(n)]
#        gvois = [Graph(na) for i in range(n)]  # graphe des morceaux voisins
#        gnvois = [Graph(na) for i in range(n)]  # graphe des morceaux non voisins
#
#        # liste des morceaux dont il faut tester
#        # la connexité du graphe de voisinage
#        m = [a.initial_state]
#
#        while len(m) > 0:
#            i = m.pop()
#            gvois[i].connected_component_containing_vertex(i)
#
#        raise ValueError("Not implemented !")
#
#    # Dit si l'ensemble limite est simplement connexe ou pas
#    def is_simply_connected(self, DetAutomaton a=None):
#        if a is None:
#            if hasattr(self, 'tss'):
#                a = DetAutomaton(self.tss)
#            else:
#                a = DetAutomaton(None).full(self.C)
#        # TODO!
#        else:
#            raise ValueError("Not implemented !")

    # used by Approx
    def _approx_rec(self, DetAutomaton a, test, f, x, int n, int n2):
        r"""
        used by approx

        INPUT:

        - ``a``  DetAutomaton
        - ``test``
        - ``f``
        - ``x``
        - ``n``  int
        - ``n2``  int


        OUTPUT:

        number of state or -1

        TESTS::

            sage: from sage.combinat.words.cautomata_generators import dag
            sage: m = BetaAdicSet((x^3-x^2-x-1).roots(ring=QQbar)[1][0], dag.AnyWord([0,1]))
            sage n = 13
            sage: pm = m.b.parent().places()[1]
            sage: test = lambda x: (pm(x).real())^2 + (pm(x).imag())^2 < .4
            sage: a = DetAutomaton(None, A=m.a.alphabet)
            sage: f = a.add_state(1)
            sage: e = m._approx_rec(a, test, f, 0, n, n)
            sage: e
            3537

        """
        if n == 0:
            if test(x):
                return f
            else:
                return -1
        else:
            e = dict()
            add = False
            for t in a.A:
                e[t] = self._approx_rec(a, test, f, x+t*self.b**(n2-n), n-1, n2)
                if e[t] != -1:
                    add = True
            if add:
                e3 = a.add_state(0)
                for t in self.a.A:
                    if e[t] != -1:
                        a.add_edge(e3, t, e[t])
                return e3
            return -1

    # TO BE PUT IN GENERATORS
    # gives a automaton describing a approximation of a set defined by
    # the characteritic function test
    # rk : can be improve using a reduced words automaton
    def approx(self, n, test, get_aut=False, bool simplify=True):
        """
        gives a automaton describing a approximation of a set defined by the
        characteritic function test
        rk : can be improve using a reduced words automaton

        INPUT:

        - ``n``  int
        - ``test`` function
        - ``get_aut``  bool -- (default ``False``)
          if ``False`` return  DetAutomaton
        - ``simplify``  bool -- (default ``True``) set
          to ``True`` to minimize the automaton

        OUTPUT:

        Return a DetAutomaton or a BetaAdicSet

        EXAMPLES::

            sage: m = BetaAdicSet((x^3-x^2-x-1).roots(ring=QQbar)[1][0], dag.AnyWord([0,1]))
            sage: pm = m.b.parent().places()[1]
            sage: a = m.approx(13, lambda x: (pm(x).real())^2 + (pm(x).imag())^2 < .4 )
            sage: print(a)
            DetAutomaton with 3538 states and an alphabet of 2 letters
        """
        cdef DetAutomaton a
        a = DetAutomaton(None, A=self.a.A)
        f = a.add_state(1)
        e = self._approx_rec(a, test, f, 0, n, n)
        for t in self.a.A:
            a.add_edge(f, t, f)
        a.a.i = e
        if simplify:
            a = a.minimize()
        if get_aut:
            return a
        else:
            return BetaAdicSet(self.b, a)

    def full(self, list A=None, bool verb=False):
        """
        Return the BetaAdicSet describing the same set of points,
        but with the maximal language over the alphabet A

        INPUT:

        - ``A``  list -- (default : ``None``)  alphabet list
        - ``verb`` bool -- (default : ``False``) set to ``True`` for verbose mode

        OUTPUT:

        Return the BetaAdicSet describing the same set of points,
        but with the maximal language over the alphabet A

        EXAMPLE::

            sage: m = BetaAdicSet((x^3-x^2-x-1).roots(ring=QQbar)[1][0], dag.AnyWord([0,1]))
            sage: m.full()
            b-adic set with b root of x^3 - x^2 - x - 1, and an automaton of 1 states and 2 letters.

        """
        from sage.combinat.words.cautomata_generators import dag
        if verb:
            print("a = %s" % A)
        if A is None:
            A = self.a.A
        aoc = self.proj(dag.AnyWord(A))
        return aoc

    def union(self, a):
        """
        Return the union of BetaAdicSet and automaton a

        INPUT:

        - ``a``  automaton

        OUTPUT:

        Return the BetaAdicSet union of ``a`` and ``self.a``

        EXAMPLE::

            sage: m = BetaAdicSet((x^3-x^2-x-1).roots(ring=QQbar)[1][0], dag.AnyWord([0,1]))
            sage: a = dag.AnyWord([0, 1, 2, 4])
            sage: m.union(a)
            b-adic set with b root of x^3 - x^2 - x - 1, and an automaton of 1 states and 2 letters
        """
        a = getDetAutomaton(self, a)
        return BetaAdicSet(self.b, self.a.union(a))

    def unshift(self, l):
        """
        Return a BetaAdicSet with a unshiftted ``self.a`` of ``l``

        INPUT:

        - ``l``  list of indices of letters or the index of a letter

        OUTPUT:

        Return a BetaAdicSet with a unshiftted ``self.a`` of ``l``

        EXAMPLE::

            sage: m = BetaAdicSet((x^3-x^2-x-1).roots(ring=QQbar)[1][0], dag.AnyWord([0,1]))
            sage: m.unshift(1)
            b-adic set with b root of x^3 - x^2 - x - 1, and an automaton of 2 states and 2 letters.
            sage: m = BetaAdicSet((x^3-x^2-x-1).roots(ring=QQbar)[1][0], dag.AnyWord([0,1]))
            sage: m.unshift([0,1])
            b-adic set with b root of x^3 - x^2 - x - 1, and an automaton of 3 states and 2 letters.
        """
        try:
            l = list(l)
            return BetaAdicSet(self.b, self.a.unshiftl(l))
        except:
            return BetaAdicSet(self.b, self.a.unshift1(l))

    # compute the difference of two beta-adic sets.
    # it is a beta-adic set which is the set of differences of the two beta-adic sets
    def diff(self, a):
        """
        compute the difference of two beta-adic sets.
        it is a beta-adic set which is the set of differences of the two beta-adic sets

        INPUT:

        - ``a``  an automaton

        OUTPUT:

        Return the difference of two beta-adic sets.


        EXAMPLES::

            sage: m = BetaAdicSet((x^3-x^2-x-1).roots(ring=QQbar)[1][0], dag.AnyWord([0,1]))
            sage: a = dag.AnyWord([0, 1, 2, 4])
            sage: m.diff(a)
            b-adic set with b root of x^3 - x^2 - x - 1, and an automaton of 1 states and 6 letters.

        """
        a = getDetAutomaton(self, a)
        return BetaAdicSet(self.b, self.a.diff(a))

    def is_Pisot(self, bool verb=False):
        """
        Test if the number b is the conjugate of a Pisot number or not.


        INPUT:

        - ``verb`` bool -- (default : ``False``) set to ``True`` for verbose mode
          If true, explains why we return False when it happens.

        OUTPUT:
        Return ``True`` or ``False``

        EXAMPLES::

            sage: m = BetaAdicSet(x^2-x-1, [0,1])
            sage: m.is_Pisot()
            True

            sage: m = BetaAdicSet(x^4-2*x^3+x^2-2*x+1, [0,1])
            sage: m.is_Pisot()
            False

            sage: m = BetaAdicSet(1+I, [0,1])
            sage: m.is_Pisot(verb=True)
            There are more than one conjugate of modulus > 1.
            False

        """
        try:
            if not self.b.is_integral():
                if verb:
                    print("b is not an algebraic integer.")
                return False
            pi = self.b.minpoly()
            rr = [r[0] for r in pi.roots(ring=QQbar)]
            np = 0
            for r in rr:
                if abs(r) > 1:
                    if np != 0:
                        if verb:
                            print("There are more than one conjugate of modulus > 1.")
                        return False
                    np = 1
                elif abs(r) == 1:
                    if verb:
                        print("There is a conjugate of modulus one.")
                    return False
            if np == 0:
                if verb:
                    print("There is no conjugate of modulus > 1.")
                return False
            return True
        except Exception:
            if verb:
                print("b is not an algebraic number.")
            return False

    def points(self, int n=1000, int npts=10000):
        """
        Compute points (in the number field of b) corresponding to words of length k recognized by the automaton,
        where k is at most n, and the total number of points is approximatively npts.
        Return (k, list of couples (state, point))

        INPUT:

        - ``n`` - integer (default: 1000)
          The maximum number of iterations used to plot the fractal.
          Default values: between ``5`` and ``16`` depending on the number
          of generators.

        - ``npts`` - integer (default: 10000 )
          Approximation of the number of points computed.

        OUTPUT:

        Return (k, list of couples (state, point)), where k is the number of iterations computed.

        EXAMPLES::

            #. The dragon fractal::
            sage: m = BetaAdicSet(1/(1+I), [0, 1])
            sage: print(m)
            b-adic set with b root of x^2 - x + 1/2, and an automaton of 1 states and 2 letters.
            sage: P = m.points()
            sage: P[0]
            13
            sage: len(P[1])
            8192
            sage: points([x for i,x in P[1]], aspect_ratio=1) # long time
        """
        cdef int i, j, k, f, nA
        nA = self.a.a.na
        l = self.a.spectral_radius()
        n = min(n, <int>(log(<double>npts)/log(<double>l)))
        r = [(self.a.a.i, 0)]
        bn = 1
        for i in range(n):
            rr = []
            for j, t in r:
                for k in range(nA):
                    f = self.a.a.e[j].f[k]
                    if f != -1:
                        rr.append((f, t + bn*self.a.A[k]))
            bn = bn*self.b
            r = rr
        return (n, r)

    def zero_ball(self, p, int npts=1000):
        """
        Compute the radius of a ball centered at 0 and that covers the BetaAdicSet for the place p.
        We assume that abs(p(self.b)) < 1.

        INPUT:

        - ``p`` - integer

        - ``npts`` - integer (default: 10000 )
          State of the automaton of self taken as the initial state .

        """
        pts = self.points(npts=npts)
        M = abs(p(self.b**pts[0]))*max([abs(p(c))
                                        for c in self.a.A])/abs(1-abs(self.b))
        return max([abs(p(c[1]))+M for c in pts[1]])

    def diameter(self, p, int n=10, bool verb=False):
        """
        Compute an upper bound of the diameter of the BetaAdicSet for the place p.
        The error has order p(self.b)^n.
        (The algorithm used here is not optimal.)

        INPUT:

        - ``p`` - integer

        - ``n`` - integer (default: 10 )

        - ``verb`` bool -- (default : ``False``) set to ``True`` for verbose mode

        OUTPUT:

        Return the diameter  beta-adic sets.


        EXAMPLES::

            sage: m = BetaAdicSet((x^3-x^2-x-1).roots(ring=QQbar)[1][0], dag.AnyWord([0,1]))
            sage: p =
            sage: m.diameter()
        """
        cdef int i, j, k, f, f2, nrr, nA
        cdef double d, dmm, dm2
        nA = self.a.a.na
        r = [(self.a.a.i, 0)]
        bn = 1
        M = max([abs(p(c)) for c in self.a.A])/abs(1-abs(self.b))
        import numpy as np
        for i in range(n):
            rr = []
            for j, t in r:
                for k in range(nA):
                    f = self.a.a.e[j].f[k]
                    if f != -1:
                        rr.append((f, t + bn*self.a.A[k]))
            bn = bn*self.b
            if verb:
                print("rr : %s elements" % len(rr))
            r = []
            # compute the diameter of the set rr (this could be improved)
            dmm = 0
            dm = np.zeros(len(rr), dtype=np.float)
            v = np.empty(len(rr), dtype=np.complex)
            for f, (j, t) in enumerate(rr):
                v[f] = p(t)
            nrr = len(rr)
            for f in range(nrr):
                dm2 = 0
                for f2 in range(nrr):
                    d = abs(v[f] - v[f2])
                    if d > dm2:
                        dm2 = d
                dmm = fmax(dmm, dm2)
                dm[f] = dm2
            if verb:
                print("dmm = %s" % dmm)
            M2 = 2*abs(p(bn))*M
            if i == n-1:
                return dmm+M2
            for f, (j, t) in enumerate(rr):
                if dm[f]+M2 >= dmm:
                    r.append((j, t))
            if verb:
                print("r : %s elements" % len(r))

    def translations_iterator(self, bool test_Pisot=True, int ndiam=20, bool verb=False):
        """
        Assume that self.b is a Pisot number.
        Compute a list of numbers containing the positive
        part of the BetaAdicSet, ordered in the expanding direction.

        INPUT:

        - ``test_Pisot``  bool -- (default : ``True``) : test if b is the conjugate of a Pisot number as needed
          B : basis of a lattice containing the BetaAdicSet

        - ``verb`` bool -- (default : ``False``) set to ``True`` for verbose mode

        OUTPUT:
        Return an iterator.

<<<<<<< HEAD

        EXAMPLES::

            sage: m = BetaAdicSet((x^3-x^2-x-1).roots(ring=QQbar)[1][0], dag.AnyWord([0,1]))
            sage: m.translations_iterator().next()
            2*b^2 - 3*b - 1
=======
        test_Pisot : test if b is the conjugate of a Pisot number as needed
        B : basis of a lattice containing the BetaAdicSet
        ndiam : number of iterations used for the estimation of the diameter
>>>>>>> fea12780

        """
        cdef int n, i, j
        if test_Pisot:
            if not self.is_Pisot():
                raise ValueError("b must be the conjugate of a Pisot number")
        # take a basis of the lattice
        d = self.b.minpoly().degree()
        B = [self.b**i for i in range(d)]
        # compute the min of the differences for every place
        Bd = set([a-b for a in B for b in B if a != b])
        K = self.b.parent()
        n = -2147483648
        # from sage.functions.other import ceil
        # from sage.functions.log import log
        P = [p for p in K.places() if abs(p(self.b)) < 1]
        M = [self.diameter(p, n=ndiam) for p in P]
        for i, p in enumerate(P):
            m = min([abs(p(b)) for b in Bd])
            if verb:
                print("p=%s, m=%s, M=%s" % (p,m,M))
                print("%s" % (log(m/(2*M[i]))/log(abs(p(self.b)))))
            n = max(n, <int>floor(log(m/(2*M[i]))/log(abs(p(self.b)))))
        if verb:
            print("n=%s" % n)
        # multiply the bound by this power of b
        bn = self.b**n
        M = [M[i]*abs(p(bn)) for i, p in enumerate(P)]
        # compute the matrix corresponding to the multiplication by M to the left
        from sage.matrix.constructor import identity_matrix
        I = identity_matrix(d)
        pi = self.b.minpoly()
        pi /= pi.leading_coefficient()
        from sage.matrix.constructor import matrix
<<<<<<< HEAD
        m = matrix([I[i] for i in range(1, d)] +
                   [[-c for c in pi.coefficients()[:d]]]).transpose()
=======
        m = matrix([I[i] for i in range(1,d)]+[[-c for c in pi.list()[:d]]]).transpose()
>>>>>>> fea12780
        if verb:
            print("m=%s" % m)
        # compute the Perron-Frobenius eigenvector
        from sage.modules.free_module_element import vector
        v = vector(max([r[1][0] for r in m.right_eigenvectors()], key=lambda x: x[0]))
        v /= sum(v)
        vB = vector(B)
        if verb:
            print("v=%s" % v)
        r = []
        from itertools import count
        for j in count(start=1):
            vi = vector([<int>round(j*x) for x in v])
            t = vi*vB
            if t == 0:
                continue
            if verb:
                print("j=%s, t=%s"%(j,t))
            # test if t is in the domain
            keep = True
            for i, p in enumerate(P):
                if abs(p(t)) > M[i]:
                    keep = False
                    break
            if keep:
                yield t/bn

    def translations_diff_iterator(self, bool test_Pisot=True, int ndiam=20, bool verb=False):
        """
        Assume that self.b is a Pisot number.
        Compute a list that contains the set of differences of points of the BetaAdicSet.
        The list is increasing for the expanding place.

        INPUT:

        - ``test_Pisot``  bool -- (default : ``True``) : test if b is 
          the conjugate of a Pisot number as needed
          B : basis of a lattice containing the BetaAdicSet

        - ``verb`` bool -- (default : ``False``) set to ``True`` for verbose mode

        OUTPUT:
        Return an iterator.

<<<<<<< HEAD
        EXAMPLES::

            sage: m = BetaAdicSet((x^3-x^2-x-1).roots(ring=QQbar)[1][0], dag.AnyWord([0,1]))
            sage: m.translations_diff_iterator().next()
            2*b^2 - 3*b - 1
=======
        test_Pisot : test if b is the conjugate of a Pisot number as needed
        B : basis of a lattice containing the BetaAdicSet
        ndiam: number of iterations used for the estimation of the diameter
>>>>>>> fea12780

        """
        cdef int n, i, j
        if test_Pisot:
            if not self.is_Pisot():
                raise ValueError("b must be the conjugate of a Pisot number")
        # take a basis of the lattice
        d = self.b.minpoly().degree()
        B = [self.b**i for i in range(d)]
        # compute the min of the differences for every place
        Bd = set([a-b for a in B for b in B if a != b])
        K = self.b.parent()
        n = -2147483648
        # from sage.functions.other import ceil
        # from sage.functions.log import log
        P = [p for p in K.places() if abs(p(self.b)) < 1]
        M = [self.diameter(p) for p in P]
        for i, p in enumerate(P):
            m = min([abs(p(b)) for b in Bd])
            if verb:
                print("p=%s, m=%s, M=%s"%(p,m,M))
                print("%s"%(log(m/(2*M[i]))/log(abs(p(self.b)))))
            n = max(n, <int>floor(log(m/(2*M[i]))/log(abs(p(self.b)))))
        if verb:
            print("n=%s"%n)
        # multiply the bound by this power of b
        bn = self.b**n
        M = [M[i]*abs(p(bn)) for i,p in enumerate(P)]
        # compute the matrix corresponding to the multiplication by M to the left
        from sage.matrix.constructor import identity_matrix
        I = identity_matrix(d)
        pi = self.b.minpoly()
        pi /= pi.leading_coefficient()
        if verb:
            print("pi=%s"%pi)
        from sage.matrix.constructor import matrix
<<<<<<< HEAD
        m = matrix(
            [I[i] for i in range(
                1, d)] + [[-c for c in pi.coefficients()[:d]]]).transpose()
=======
        m = matrix([I[i] for i in range(1,d)]+[[-c for c in pi.list()[:d]]]).transpose()
>>>>>>> fea12780
        if verb:
            print("m=%s" % m)
        # compute the Perron-Frobenius eigenvector
        from sage.modules.free_module_element import vector
        v = vector(
            max([r[1][0] for r in m.right_eigenvectors()], key=lambda x: x[0]))
        v /= sum(v)
        vB = vector(B)
        if verb:
            print("v=%s" % v)
        r = []
        from itertools import count
        for j in count(start=1):
            vi = vector([<int>round(j*x) for x in v])
            t = vi*vB
            if t == 0:
                continue
            if verb:
                print("j=%s, t=%s"%(j,t))
            # test if t is in the domain
            keep = True
            for i,p in enumerate(P):
                if abs(p(t)) > M[i]:
                    keep = False
                    break
            if keep:
                yield t/bn
<<<<<<< HEAD

    def domain_exchange(self, n=None, int algo=1,
                        bool test_Pisot=True, bool verb=False):
=======
        
    def domain_exchange(self, n=None, int algo=1, bool test_Pisot=True, int ndiam=30, bool verb=False):
>>>>>>> fea12780
        """
        Assume that self.b is a Pisot number.
        Compute the domain exchange describing the BetaAdicSet.
        Return a list of (translation, BetaAdicSet).

        INPUT:

        - ``n``  int -- (default : ``None``)

        - ``algo``  int -- (default : 1) nomro of algorithm

        - ``test_Pisot``  bool -- (default : ``True``) : test if b is 
          the conjugate of a Pisot number as needed

          B : basis of a lattice containing the BetaAdicSet
        - ``verb`` bool -- (default : ``False``) set to ``True`` 
          for verbose mode

        OUTPUT:
        List of tuple ``BetaAdicSet``
        
<<<<<<< HEAD
        EXAMPLES::

            #Domain exchange of the Tribonnacci substitution
            sage: m = BetaAdicSet(x^3-x^2-x-1, [0,1])
            sage: l = m.domain_exchange(); l
            [(b^2 - b - 1,
              b-adic set with b root of x^3 - x^2 - x - 1, and an automaton of 4 states and 2 letters.),
             (b - 1,
              b-adic set with b root of x^3 - x^2 - x - 1, and an automaton of 4 states and 2 letters.),
             (1,
              b-adic set with b root of x^3 - x^2 - x - 1, and an automaton of 4 states and 2 letters.)]
            sage: m.plot_list([a for t,a in l])             # not tested
            sage: m.plot_list([a.proj(m, t) for t,a in l])  # random
            <PIL.Image.Image image mode=RGBA size=800x600 at 0x7F57DFF3BC10>

            # A more complicated domain exchange
            sage: m = BetaAdicSet((x^3 - x^2 - x - 1).roots(ring=QQbar)[1][0], DetAutomaton([[0, 1], [(0, 17, 0), (0, 4, 1), (1, 16, 0), (2, 17, 0), (2, 4, 1), (3, 17, 0), (4, 17, 0), (5, 7, 0), (5, 0, 1), (6, 5, 0), (6, 0, 1), (7, 6, 0), (8, 10, 0), (9, 8, 0), (9, 0, 1), (10, 9, 0), (11, 15, 0), (11, 1, 1), (12, 14, 0), (12, 11, 1), (13, 8, 0), (13, 2, 1), (14, 13, 0), (14, 18, 1), (15, 5, 0), (15, 2, 1), (16, 17, 0), (16, 0, 1), (17, 17, 0), (17, 0, 1), (18, 16, 0), (18, 3, 1)]], i=12, final_states=[0, 1, 2, 3, 4, 16, 17, 18]))
            sage: l = m.domain_exchange(); l
            [(b^2 - b - 1,
              b-adic set with b root of x^3 - x^2 - x - 1, and an automaton of 5 states and 2 letters.),
             (b - 1,
              b-adic set with b root of x^3 - x^2 - x - 1, and an automaton of 9 states and 2 letters.),
             (1,
              b-adic set with b root of x^3 - x^2 - x - 1, and an automaton of 8 states and 2 letters.),
             (2,
              b-adic set with b root of x^3 - x^2 - x - 1, and an automaton of 6 states and 2 letters.),
             (2*b - 1,
              b-adic set with b root of x^3 - x^2 - x - 1, and an automaton of 7 states and 2 letters.)]
            sage: m.plot_list([a for t,a in l])             # random
            <PIL.Image.Image image mode=RGBA size=800x600 at 0x7F57DFE50450>
            sage: m.plot_list([a.proj(m, t) for t,a in l])  # random
            <PIL.Image.Image image mode=RGBA size=800x600 at 0x7F57DFE50BD0>

=======
        ndiam: number of iterations used for the estimation of the diameter
        
        EXAMPLE::
        
        #Domain exchange of the Tribonnacci substitution
        sage: m = BetaAdicSet(x^3-x^2-x-1, [0,1])
        sage: l = m.domain_exchange(); l
        [(b^2 - b - 1,
  b-adic set with b root of x^3 - x^2 - x - 1, and an automaton of 4 states and 2 letters.),
 (b - 1,
  b-adic set with b root of x^3 - x^2 - x - 1, and an automaton of 4 states and 2 letters.),
 (1,
  b-adic set with b root of x^3 - x^2 - x - 1, and an automaton of 6 states and 2 letters.)]
        sage: m.plot_list([a for t,a in l])             # not tested
        sage: m.plot_list([a.proj(m, t) for t,a in l])  # not tested
        
        #A more complicated domain exchange
        sage: m = BetaAdicSet((x^3 - x^2 - x - 1).roots(ring=QQbar)[1][0], DetAutomaton([[0, 1], [(0, 17, 0), (0, 4, 1), (1, 16, 0), (2, 17, 0), (2, 4, 1), (3, 17, 0), (4, 17, 0), (5, 7, 0), (5, 0, 1), (6, 5, 0), (6, 0, 1), (7, 6, 0), (8, 10, 0), (9, 8, 0), (9, 0, 1), (10, 9, 0), (11, 15, 0), (11, 1, 1), (12, 14, 0), (12, 11, 1), (13, 8, 0), (13, 2, 1), (14, 13, 0), (14, 18, 1), (15, 5, 0), (15, 2, 1), (16, 17, 0), (16, 0, 1), (17, 17, 0), (17, 0, 1), (18, 16, 0), (18, 3, 1)]], i=12, final_states=[0, 1, 2, 3, 4, 16, 17, 18]))
        sage: l = m.domain_exchange(); l
        [(b^2 - b - 1,
  b-adic set with b root of x^3 - x^2 - x - 1, and an automaton of 5 states and 2 letters.),
 (b - 1,
  b-adic set with b root of x^3 - x^2 - x - 1, and an automaton of 9 states and 2 letters.),
 (1,
  b-adic set with b root of x^3 - x^2 - x - 1, and an automaton of 8 states and 2 letters.),
 (2,
  b-adic set with b root of x^3 - x^2 - x - 1, and an automaton of 6 states and 2 letters.),
 (2*b - 1,
  b-adic set with b root of x^3 - x^2 - x - 1, and an automaton of 7 states and 2 letters.)]
        sage: m.plot_list([a for t,a in l])             # not tested
        sage: m.plot_list([a.proj(m, t) for t,a in l])  # not tested
        
>>>>>>> fea12780
        """
        if algo == 1:
            if verb:
                print("compute translations...")
            it = self.translations_diff_iterator(test_Pisot=test_Pisot, ndiam=ndiam, verb=verb)
        else:
            if verb:
                print("diff...")
            md = self.diff(test_Pisot=test_Pisot)
            if verb:
                print("compute translations...")
            it = md.translations_iterator(verb=verb, ndiam=ndiam)
        m = self.copy()
        # from sage.combinat.words.cautomata_generators import dag
        # a = self.a.intersection(dag.AnyWord([0], A2=self.a.A).complementary())
        a = self.a.copy()
        r = []
        if n is None:
            n = -1
        for t in it:
            if verb:
                print("t=%s" % t)
            mi = m.intersection(m, -t)
            mia = mi.a.intersection(a)
            if not mia.is_empty():
                if verb:
                    print("not empty ! mia=%s" % mia)
                mi = BetaAdicSet(m.b, mia)
                r.append((t, mi))
                a = a.intersection(mi.a.complementary())
                if a.is_empty():
                    return r
            n -= 1
            if n == 0:
                return r

    def way(self, A, a, e, t, n, bn):
        """
        Describes the words of ``a``  of length ``n`` starting from ``e``

        INPUT:

        - ``A`` alphabet
        - ``a``  DetAutomaton an automaton
        - ``e``  begin states
        - ``t``  transition
        - ``n``  int length
        - ``verb`` bool -- (default : ``False``) set to ``True

        OUTPUT:
        Return computed sorted list

        EXAMPLES::

            sage: m = BetaAdicSet((x^3-x^2-x-1).roots(ring=QQbar)[1][0], dag.AnyWord([0,1]))
            sage: aoc = dag.AnyWord([0, 1, 2, 4])
            sage: m.compute_translations(aoc=aoc)

        """
        # print "Parcours e=%s t=%s n=%s bn=%s"%(e,t,n,bn)

        if n == 0:
            if a.is_final(e):
                return [t]
            else:
                return []
        else:
            l = []
            for i in range(len(A)):
                f = a.succ(e, i)
                if f != -1:
                    l += self.way(A, a, f, t + bn * A[i], n - 1, bn*self.b)
            if a.is_final(e):
                l.append(t)
            return l
    
    def substitution(self, lt=None, get_aut=False, np=None, verb=False):
        r"""
        Assume that b is a conjugate of a Pisot number.
        Compute a substitution whose discrete line is this BetaAdicSet.
        
        Return a WordMorphism. If get_aut is True, return also a list of (translation, automaton) describing each piece of the Rauzy fractal.
        
        np -- int (default: None) - power of b used to compute the substitution. If np is None, take the smallest one possible.
        """
        #test is b is a Pisot number
        if not self.is_Pisot():
            raise ValueError("The number b of the BetaAdicSet must be for the conjugate of a Pisot number.")
        #ensure that the alphabet of a contains 0
        a = self.a.copy()
        A = a.A
        try:
            l0 = A.index(0)
        except:
            A = [0]+A
            a = a.bigger_alphabet([0]+A)
            l0 = 0
        #find np such that b^np*self is included in self
        if np is None:
            an = a.copy()
            for i in range(1, 100):
                an = an.unshift(l0)
                if BetaAdicSet(self.b, an).is_included(a):
                    break
            np = i
        zn = [l0 for i in range(np)]
        ba = a.unshift(zn)
        if not BetaAdicSet(self.b, ba).is_included(a):
            raise ValueError("The BetaAdicSet is not invariant by multiplication by b^np with np=%s !"%np)
        #compute the domain exchange
        if lt is None:
            lt = self.domain_exchange(test_Pisot=False)
        #for each piece P, compute b^(-np)P projected on a
        #lm = []
        #for t,m in l:
        #    m2 = m.proj(an).shift(zn)
        #    if not m2.is_empty():
        #        lm.append((t,m2))
        
        if verb:
            print("Exchange of %s pieces" % len(lt))
        # computation of the induction, starting from the list (translation, domain)
        # precomputing
        if verb:
            print("Pre-computation...")
        #arel = dict()
        #for t,a in lt:
        #    arel[t] = m.relations_automaton(t=-t, A=aa.A,
        #                                     B=ap.A, couples=True)
        #    if verb:
        #        print("arel[%s]=%s" % (t, arel[t]))
        if verb:
            print("ba : %s" % ba)
        # tree of subdivision of the pieces
        tree = [range(1, len(lt) + 1)] + [[] for i in range(len(lt))] 
        if verb:
            print("initial tree: %s" % tree)
        #lm = [(0, a)] + lt  # list of the translations, pieces
        lm = lt        
        if verb:
            print("lm = %s" % lm)
        # browse the pieces
        d = [[] for i in range(len(lm))]
        if verb:
            print("d = %s" % d)
        lf = range(1, len(lm))  # list of sleeves
        if verb:
            print("lf = %s" % lf)

        from copy import copy

        if verb:
            print("\n**********************\n   Step 1   \n**********************")

        # étape 1 : completion of the words of the substitution
        for i, (a1, t1) in enumerate(lm):
            if tree[i] != []:
                continue  # this piece is not a sleeve
            if verb:
                print("\nCompute the piece %s/%s (%s, %s)..." % (i, len(lm), a1, t1))
                # print "lf = %s"%lf
                # print "d = %s"%d
                # print "tree = %s"%tree
            tr = 0  # total translation
            if d[i] != []:
                if d[i][-1] == -1:
                    continue  # the computation of this piece was already finished
                # va à la fin du mot
                for j in d[i]:
                    if j < 0:
                        break
                    tr += lm[j][1]
#            # calcule b^np*a + tr
#            a = a1.unshift(0, np).prune().minimize()
#            if tr != 0:
#                if verb:
#                    print("Translation de %s..." % tr)
#            # m.move2(t=-tr, a=a)
#            # TODO : ne pas recalculer cet automate déjà calculé
#            a = m.Proj(a, ap, t=-tr)
#            while True:
#                # split selon les autres morceaux
#                j = included(a, lf, lm)
#                if j is None:
#                    # détermine les morceaux qui intersectent a
#                    l = []
#                    for j in lf:
#                        if lm[j][0].intersect(a):
#                            l.append(j)
#                    if len(l) < 2:
#                        print("Error : intersection with %s piece but not included !!!"%len(l))
#                    if verb:
#                        print("Subdivision on %s pieces..." % len(l))
#                    # calcule les intersections (découpe en morceaux a1)
#                    for j in l:
#                        a2 = lm[j][0]
#                        # découpe a selon a2
#                        # m.move2(t=tr, a=a2) #translate a2 de -tr
#                        a = m.Proj(a2, ap.unshift(0, np), t=tr)
#                        a.shiftOP(0, np)  # multiplie par b^(-np)
#                        a = a.prune().minimize()
#                        k = len(lm)  # indice du nouveau morceau
#                        lf.append(k)  # nouvelle feuille
#                        tree[i].append(k)
#                        tree.append([])
#                        from copy import copy
#                        # print copy
#                        d.append(copy(d[i]))
#                        d[k].append(j)  # ajoute la translation suivante
#                        # ajoute le nouveau morceau à la liste
#                        lm.append((a.intersection(a1), t1))
#                        # split selon ba
#                        (ab, abc) = split_ba(k, tr+lm[j][1], np,
#                                             lm, m, aa, ap, verb)
#                        if ab is None:
#                            if verb:
#                                print("k=%s, tr=%s+%s : calcul à continuer" % (k, tr, lm[j][1]))
#                        else:
#                            if abc is None:
#                                if verb:
#                                    print("tr=%s : calcul terminé" % tr)
#                                d[k].append(-1)  # indique que le calcul de ce morceau est terminé
#                            else:
#                                if verb:
#                                    print("tr=%s : subdivision of %s by ba (new %s)..." % (tr, i, len(lm)))
#                                lf.append(len(lm))  # nouvelle feuille
#                                tree[k].append(len(lm))
#                                tree.append([])
#                                d.append(copy(d[k]))
#                                # indique que le calcul est terminé pour ce morceau (pour l'étape 1)
#                                d[len(lm)].append(-1)
#                                lm.append((ab, t1))
#                                lf.append(len(lm))  # nouvelle feuille
#                                tree[k].append(len(lm))
#                                tree.append([])
#                                d.append(copy(d[k]))
#                                lm.append((abc, t1))
#                                lf.remove(k)  # le morceau k n'est plus une feuille
#                    lf.remove(i)  # le morceau i n'est plus une feuille
#                    # calcul fini pour ce morceau puisque ce n'est plus une feuille
#                    break
#                else:
#                    # ajoute le morceau à la liste et translate
#                    d[i].append(j)
#                    # if verb: print "Translation de %s..."%lm[j][1]
#                    # m.move2(t=-lm[j][1], a=a, ar=arel[lm[j][1]])
#                    a = m.Proj(a, ap, t=-lm[j][1], arel=arel[lm[j][1]])  
#                    tr += lm[j][1]
#                # split selon ba
#                (ab, abc) = split_ba(i, tr, np, lm, m, aa, ap, verb)
#                if ab is None:
#                    pass
#                    # if verb: print "tr=%s : calcul à continuer"%tr
#                else:
#                    if abc is None:
#                        if verb:
#                            print("tr=%s : end of computation" % tr)
#                    else:
#                        if verb:
#                            print("tr=%s : subdivision of %s by ba (new %s)..." % (tr, i, len(lm)))
#                        lf.append(len(lm))  # nouvelle feuille
#                        tree[i].append(len(lm))
#                        tree.append([])
#                        d.append(copy(d[i]))
#                        # indique que le calcul est terminé pour ce morceau (pour l'étape 1)
#                        d[len(lm)].append(-1)
#                        lm.append((ab, t1))
#                        lf.append(len(lm))  # nouvelle feuille
#                        tree[i].append(len(lm))
#                        tree.append([])
#                        d.append(copy(d[i]))
#                        lm.append((abc, t1))
#                        lf.remove(i)  # le morceau i n'est plus une feuille
#                    break  # calcul fini pour ce morceau (pour cette étape)
#
#        if verb:
#            print("\n*************\n   Step 2   \n*************")
#
#        # étape 2 : remplacement des lettres qui ne sont pas des feuilles
#        while True:
#            end = True
#            for i in lf:
#                a1, t1 = lm[i]
#                if verb:
#                    print("\nPiece %s/%s..." % (i, len(lm)))
#                tr = 0  # translation totale
#                if d[i] == []:
#                    print("Error : empty sheet !!!!")
#                # va à la fin du mot
#                for ij, j in enumerate(d[i]):
#                    if j < 0:
#                        break
#                    if tree[j] != []:  # il faut recalculer cette lettre
#                        # calcule b^np*a + tr
#                        a = a1.unshift(0, np).prune().minimize()
#                        if tr != 0:
#                            if verb:
#                                print("Translation of %s..." % tr)
#                        # m.move2(t=-tr, a=a)
#                        # TODO : ne pas recalculer cet automate déjà calculé
#                        a = m.Proj(a, ap, t=-tr)
#                        # split selon les autres morceaux
#                        f = fils(tree, j)
#                        if verb:
#                            print("Split by %s pieces" % len(f))
#                        k = included(a, f, lm)
#                        if k is None:
#                            end = False
#                            # détermine les morceaux qui intersectent a
#                            l = []
#                            for k in lf:
#                                if lm[k][0].intersect(a):
#                                    l.append(k)
#                            if len(l) < 2:
#                                print("Error : intersection with %s pieces but not included !!!" % len(l))
#                            if verb:
#                                print("Subdivision of %s pieces..." % len(l))
#                            # calcule les intersections (découpe en morceaux a1)
#                            for j2 in l:
#                                a2 = lm[j2][0]
#                                # découpe selon a2
#                                # a = m.move2(t=tr, a=a2) #translate a2 de -tr
#                                # a.zero_completeOP()
#                                a = m.Proj(a2, ap.unshift(0, np), t=tr)
#                                a.shiftOP(0, np)  # multiplie par b^(-np)
#                                a = a.prune().minimize()
#                                k = len(lm)  # indice du nouveau morceau
#                                lf.append(k)  # nouvelle feuille
#                                tree[i].append(k)
#                                tree.append([])
#                                d.append(copy(d[i]))
#                                d[k][ij] = j2  # remplace la lettre
#                                # ajoute le nouveau morceau à la liste
#                                lm.append((a.intersection(a1), t1))
#                            lf.remove(i)  # i n'est plus une feuille
#                            if verb:
#                                print("break...")
#                            break  # le morceau n'est plus une feuille
#                        else:
#                            # remplace la lettre
#                            d[i][ij] = k
#                    tr += lm[j][1]
#            if end:
#                break
#        # compute the substitution
#        s = dict()
#        for i in lf:
#            if d[i][-1] < 0:
#                d[i].pop()
#            s[i] = d[i]
#        # recode the substitution
#        l = s.keys()
#        dl = dict()  # inverse of l
#        for i, k in enumerate(l):
#            dl[k] = i+1
#        d = dict()
#        for i in s:
#            d[dl[i]] = [dl[j] for j in s[i]]
#        if get_aut:
#            return d, [(a, t) for i, (a, t) in enumerate(lm) if tree[i] == []]
#        else:
#            return d
        
        
        
        
        
        
        
        
        
        
        
        
        
        
        

    # to be rewritten
    def compute_substitution(self, DetAutomaton a=None,
                             np=None, lt=None, method=2,
                             method_tr=1, iplus=2, imax=None,
                             get_aut=False, verb=True):
        r"""Compute a substitution whose fixed point is the g-beta-expansion given
        by the beta-adic monoid with automaton a.

        INPUT:

        - ``a``- DetAutomaton (default: ``None``)
            Automaton of the g-beta-expansion.

        - ``np``- int (default: ``None``)
            Power of beta for the computing. The g-beta-expansion must be b^np invariant.

        - ``lt``- list of elements of the integer rings
            List of translations to compute the pieces exchange.

        - ``get_aut``- Bool (default: ``False``)
            If True, gives also the list of automata.

        - ``verb``- bool (default: ``True``)
          If True, print informations about the computing.

        OUTPUT:

        A word morphism given by a dictionnary.

        EXAMPLES::

            #. Full Tribonnacci::

                sage: from sage.combinat.words.cautomata_generators import dag
                sage: m = BetaAdicSet((x^3-x^2-x-1).roots(ring=QQbar)[1][0], dag.AnyWord([0,1]))
                sage: m.compute_substitution(verb=False)      # long time
                {1: [1, 3], 2: [1], 3: [1, 2]}

        """
        m = self
        if a is None:
            if hasattr(self, 'tss'):
                a = DetAutomaton(self.tss)
            else:
                a = DetAutomaton(a=None, A=list(self.a.alphabet))
        a.zero_completeOP()
        A = a.A
        # complete a
        aoc = m.move2(t=0, a=a)
        aoc.zero_completeOP()
        aoc = aoc.prune().minimize()
        if verb:
            print("aoc = %s" % aoc)
        # test if np is big enough
        if np is None:
            for i in range(1, 300):
                baoc = aoc.unshift(0, i)
                if baoc.included(aoc):
                    np = i
                    break
            if np is None:
                raise ValueError('The g-beta-expansion must be b^np invariant for some natural integer np.')
        else:
            baoc = aoc.unshift(0, np)
            if not baoc.included(aoc):
                raise ValueError('The g-beta-expansion must be b^np invariant (here np=%s).' % np)
        if verb:
            print("np = %s" % np)
        # compute the pieces exchange
        if lt is None:
            if verb:
                print("compute the pieces exchange...")
            if method == 1:
                lt = self.compute_morceaux(aoc, method=method_tr,
                                           imax=imax, verb=verb)
            else:
                lt = self.compute_morceaux2(aoc, iplus, verb=verb)
        if verb:
            print("Exchange of %s pieces" % len(lt))
        # calcule l'induction à partir de la liste de (morceau, translation)
        # précalculs
        if verb:
            print("Pre- computation...")
        arel = dict()
        for a, t in lt:
            arel[t] = m.relations_automaton(t=-t, A=a.A, B=m.C, couples=True)
            if verb:
                print("arel[%s]=%s" % (t, arel[t]))
        baoc = aoc.unshift(0, np)  # multiplie par b
        baoc = m.move2(t=0, a=baoc, b=aoc)  # complete
        baoc.zero_completeOP()
        if verb:
            print("baoc : %s" % baoc)
        # tree de subdivision des morceaux
        tree = [range(1, len(lt) + 1)] + [[] for i in range(len(lt))]
        if verb:
            print("initial tree: %s" % tree)
        lm = [(aoc, 0)] + lt  # liste des morceaux, translations
        if verb:
            print("lm = %s" % lm)
        # parcours de chaque morceau (donné par une liste de morceaux)
        d = [[] for i in range(len(lm))]
        if verb:
            print("d = %s" % d)
        lf = range(1, len(lm))  # liste des feuilles
        if verb:
            print("lf = %s" % lf)

        from copy import copy

        if verb:
            print("\n********************\n   Step 1   \n********************")

        # étape 1 : complétion des mots
        for i, (a1, t1) in enumerate(lm):
            if tree[i] != []:
                continue  # ce morceau n'est pas une feuille
            if verb:
                print("\nComputation of piece %s/%s (%s, %s)..." % (i, len(lm), a1, t1))
                # print "lf = %s"%lf
                # print "d = %s"%d
                # print "tree = %s"%tree
            tr = 0  # translation totale
            if d[i] != []:
                if d[i][-1] == -1:
                    continue  # le morceau était déjà fini de calculé
                # va à la fin du mot
                for j in d[i]:
                    if j < 0:
                        break
                    tr += lm[j][1]
                # calcule b^np*a + tr
            a = a1.unshift(0, np).prune().minimize()
            if tr != 0:
                if verb:
                    print("Translation of %s..." % tr)
                # TODO : ne pas recalculer cet automate déjà calculé
                a = m.move2(t=-tr, a=a)
            while True:
                # split selon les autres morceaux
                j = included(a, lf, lm)
                if j is None:
                    # détermine les morceaux qui intersectent a
                    l = []
                    for j in lf:
                        if lm[j][0].intersect(a):
                            l.append(j)
                    if len(l) < 2:
                        print("Error : intersection with %s pieces not included !!!" % len(l))
                    if verb:
                        print("Subdivision on %s pieces..." % len(l))
                    # calcule les intersections (découpe en morceaux a1)
                    for j in l:
                        a2 = lm[j][0]
                        # découpe a selon a2
                        a = m.move2(t=tr, a=a2)  # translate a2 de -tr
                        a.zero_completeOP()
                        a.shiftOP(0, np)  # multiplie par b^(-np)
                        a = a.prune().minimize()
                        k = len(lm)  # indice du nouveau morceau
                        lf.append(k)  # nouvelle feuille
                        tree[i].append(k)
                        tree.append([])
                        from copy import copy
                        # print copy
                        d.append(copy(d[i]))
                        d[k].append(j)  # ajoute la translation suivante
                        # ajoute le nouveau morceau à la liste
                        lm.append((a.intersection(a1), t1))
                        # split selon baoc
                        (ab, abc) = split_baoc(k, tr + lm[j][1], np,
                                               lm, m, aoc, verb)
                        if ab is None:
                            if verb:
                                print("k=%s, tr=%s+%s : computation to continu" % (k, tr, lm[j][1]))
                        else:
                            if abc is None:
                                if verb:
                                    print("tr=%s : end of computation" % tr)
                                # indique que le calcul de ce morceau est terminé
                                d[k].append(-1)
                            else:
                                if verb:
                                    print("tr=%s : subdivision of %s by baoc (new %s)..." % (tr, i, len(lm)))
                                lf.append(len(lm))  # nouvelle feuille
                                tree[k].append(len(lm))
                                tree.append([])
                                d.append(copy(d[k]))
                                # indique que le calcul est terminé pour ce morceau (pour l'étape 1)
                                d[len(lm)].append(-1)
                                lm.append((ab, t1))
                                lf.append(len(lm))  # nouvelle feuille
                                tree[k].append(len(lm))
                                tree.append([])
                                d.append(copy(d[k]))
                                lm.append((abc, t1))
                                # le morceau k n'est plus une feuille
                                lf.remove(k)
                    lf.remove(i)  # le morceau i n'est plus une feuille
                    # calcul fini pour ce morceau puisque ce n'est plus une feuille
                    break
                else:
                    # ajoute le morceau à la liste et translate
                    d[i].append(j)
                    # if verb: print "Translation de %s..."%lm[j][1]
                    a = m.move2(t=-lm[j][1], a=a, ar=arel[lm[j][1]])
                    tr += lm[j][1]
                # split selon baoc
                (ab, abc) = split_baoc(i, tr, np, lm, m, aoc, verb)
                if ab is None:
                    # if verb: print "tr=%s : calcul à continuer"%tr
                    pass
                else:
                    if abc is None:
                        if verb:
                            print("tr=%s : end of computation" % tr)
                    else:
                        if verb:
                            print("tr=%s : subdivision of %s by baoc (new %s)..." % (tr, i, len(lm)))
                        lf.append(len(lm))  # nouvelle feuille
                        tree[i].append(len(lm))
                        tree.append([])
                        d.append(copy(d[i]))
                        # indique que le calcul est terminé pour ce morceau (pour l'étape 1)
                        d[len(lm)].append(-1)
                        lm.append((ab, t1))
                        lf.append(len(lm))  # nouvelle feuille
                        tree[i].append(len(lm))
                        tree.append([])
                        d.append(copy(d[i]))
                        lm.append((abc, t1))
                        lf.remove(i)  # le morceau i n'est plus une feuille
                    break  # calcul fini pour ce morceau (pour cette étape)
        if verb:
            print("\n*************\n   Step 2   \n*************")

        # étape 2 : remplacement des lettres qui ne sont pas des feuilles
        while True:
            end = True
            for i in lf:
                a1, t1 = lm[i]
                if verb:
                    print("\nPiece %s/%s..." % (i, len(lm)))
                tr = 0  # translation totale
                if d[i] == []:
                    print("Error : empty sheet !!!!")
                # va à la fin du mot
                for ij, j in enumerate(d[i]):
                    if j < 0:
                        break
                    if tree[j] != []:  # il faut recalculer cette lettre
                        # calcule b^np*a + tr
                        a = a1.unshift(0, np).prune().minimize()
                        if tr != 0:
                            if verb:
                                print("Translation of %s..." % tr)
                            # TODO : ne pas recalculer cet automate déjà calculé
                            a = m.move2(t=-tr, a=a)
                        # split selon les autres morceaux
                        f = fils(tree, j)
                        if verb:
                            print("Split selon %s morceaux" % len(f))
                        k = included(a, f, lm)
                        if k is None:
                            end = False
                            # détermine les morceaux qui intersectent a
                            l = []
                            for k in lf:
                                if lm[k][0].intersect(a):
                                    l.append(k)
                            if len(l) < 2:
                                print("Error : intersection with %s pieces but not included !!!" % len(l))
                            if verb:
                                print("Subdivision en %s morceaux..." % len(l))
                            # calcule les intersections (découpe en morceaux a1)
                            for j2 in l:
                                a2 = lm[j2][0]
                                # découpe selon a2
                                a = m.move2(t=tr, a=a2)  # translate a2 de -tr
                                a.zero_completeOP()
                                a.shiftOP(0, np)  # multiplie par b^(-np)
                                a = a.prune().minimize()
                                k = len(lm)  # indice du nouveau morceau
                                lf.append(k)  # nouvelle feuille
                                tree[i].append(k)
                                tree.append([])
                                d.append(copy(d[i]))
                                d[k][ij] = j2  # remplace la lettre
                                # ajoute le nouveau morceau à la liste
                                lm.append((a.intersection(a1), t1))
                            lf.remove(i)  # i n'est plus une feuille
                            if verb:
                                print("break...")
                            break  # le morceau n'est plus une feuille
                        else:
                            # remplace la lettre
                            d[i][ij] = k
                    tr += lm[j][1]
            if end:
                break
        # compute the substitution
        s = dict()
        for i in lf:
            if d[i][-1] < 0:
                d[i].pop()
            s[i] = d[i]
        # recode the substitution
        l = s.keys()
        dl = dict()  # inverse of l
        for i, k in enumerate(l):
            dl[k] = i+1
        d = dict()
        for i in s:
            d[dl[i]] = [dl[j] for j in s[i]]
        if get_aut:
            return d, [(a, t) for i, (a, t) in enumerate(lm) if tree[i] == []]
        else:
            return d

    #to be rewritten
    def compute_substitution2(self, DetAutomaton a, DetAutomaton ap=None,
                              np=None, lt=None, method=2, method_tr=1,
                              iplus=2, imax=None, need_included=True,
                              get_aut=False, verb=True):
        r"""
        Compute a substitution whose fixed point is the g-beta-expansion given
        by the beta-adic monoid with automaton a.

        INPUT:

        - ``a``- DetAutomaton
            Automaton of the g-beta-expansion.

        - ``ap``- DetAutomaton (default: ``None``)
            Language used to do the computations : we project everything on it.

        - ``np``- int (default: ``None``)
            Power of beta for the computing. The g-beta-expansion
            must be b^np invariant.

        - ``lt``- list of elements of the integer rings
            List of translations to compute the pieces exchange.

        - ``get_aut``- Bool (default: ``False``)
            If True, gives also the list of automata.

        - ``verb``- bool (default: ``True``)
          If True, print informations about the computing.

        OUTPUT:

        A word morphism given by a dictionnary.

        EXAMPLES::

            #. Full Tribonnacci::

                sage: m = BetaAdicSet((x^3-x^2-x-1).roots(ring=QQbar)[1][0], )
                sage: m.compute_substitution(verb=False)          # long time
                {1: [1, 3], 2: [1], 3: [1, 2]}
        """
        m = self
        if ap is None:
            if hasattr(self, 'tss'):
                ap = DetAutomaton(self.tss)
            else:
                ap = DetAutomaton(None).full(list(self.C))
        if verb:
            print("ap=%s" % ap)
        cdef DetAutomaton aa
        if not a.included(ap):
            aa = a.copy()
            aa.zero_completeOP()
            # check that Qap contains Qaa
            if not m.Proj(ap, aa).equals_langages(aa) and need_included:
                raise ValueError("The g-beta-set described by a is not included in the one described by ap.")
            # project aa on ap
            aa = m.Proj(aa, ap)
        else:
            aa = a
        if verb:
            print("aa=%s" % aa)
        A = aa.A
        # test if np is big enough
        if np is None:
            for i in range(1, 300):
                ba = aa.unshift(0, i)
                ba.zero_completeOP()
                if m.Proj(aa, ba).equals_langages(ba):
                    ba = m.Proj(ba, aa)
                    np = i
                    break
            if np is None:
                raise ValueError('The g-beta-expansion must be b^np invariant for some natural integer np.')
        else:
            ba = aa.unshift(0, np)
            ba.zero_completeOP()
            if not m.Proj(aa, ba).equals_langages(ba):
                raise ValueError('The g-beta-expansion must be b^np invariant (here np=%s).' % np)
            ba = m.Proj(ba, aa)
        if verb:
            print("np = %s" % np)
        # compute the pieces exchange
        if lt is None:
            raise NotImplementedError("You have to compute the domain exchange yourself for the moment !")
        lt = [(m.Proj(a, ap), t) for a, t in lt]
        if verb:
            print("Exchange of %s pieces" % len(lt))
        # calcule l'induction à partir de la liste de (morceau, translation)
        # précalculs
        if verb:
            print("Pre-computation...")
        arel = dict()
        for a, t in lt:
            arel[t] = m.relations_automaton(t=-t, A=aa.A,
                                             B=ap.A, couples=True)
            if verb:
                print("arel[%s]=%s" % (t, arel[t]))
        if verb:
            print("ba : %s" % ba)
        # tree de subdivision des morceaux
        tree = [range(1, len(lt) + 1)] + [[] for i in range(len(lt))] 
        if verb:
            print("initial tree: %s" % tree)
        lm = [(aa, 0)] + lt  # liste des morceaux, translations
        if verb:
            print("lm = %s" % lm)
        # parcours de chaque morceau (donné par une liste de morceaux)
        d = [[] for i in range(len(lm))]
        if verb:
            print("d = %s" % d)
        lf = range(1, len(lm))  # liste des feuilles
        if verb:
            print("lf = %s" % lf)

        from copy import copy

        if verb:
            print("\n**********************\n   Step 1   \n**********************")

        # étape 1 : complétion des mots
        for i, (a1, t1) in enumerate(lm):
            if tree[i] != []:
                continue  # ce morceau n'est pas une feuille
            if verb:
                print("\nCalcul du morceau %s/%s (%s, %s)..." % (i, len(lm), a1, t1))
                # print "lf = %s"%lf
                # print "d = %s"%d
                # print "tree = %s"%tree
            tr = 0  # translation totale
            if d[i] != []:
                if d[i][-1] == -1:
                    continue  # le morceau était déjà fini de calculé
                # va à la fin du mot
                for j in d[i]:
                    if j < 0:
                        break
                    tr += lm[j][1]
            # calcule b^np*a + tr
            a = a1.unshift(0, np).prune().minimize()
            if tr != 0:
                if verb:
                    print("Translation de %s..." % tr)
            # m.move2(t=-tr, a=a)
            # TODO : ne pas recalculer cet automate déjà calculé
            a = m.Proj(a, ap, t=-tr)
            while True:
                # split selon les autres morceaux
                j = included(a, lf, lm)
                if j is None:
                    # détermine les morceaux qui intersectent a
                    l = []
                    for j in lf:
                        if lm[j][0].intersect(a):
                            l.append(j)
                    if len(l) < 2:
                        print("Error : intersection with %s piece but not included !!!"%len(l))
                    if verb:
                        print("Subdivision on %s pieces..." % len(l))
                    # calcule les intersections (découpe en morceaux a1)
                    for j in l:
                        a2 = lm[j][0]
                        # découpe a selon a2
                        # m.move2(t=tr, a=a2) #translate a2 de -tr
                        a = m.Proj(a2, ap.unshift(0, np), t=tr)
                        a.shiftOP(0, np)  # multiplie par b^(-np)
                        a = a.prune().minimize()
                        k = len(lm)  # indice du nouveau morceau
                        lf.append(k)  # nouvelle feuille
                        tree[i].append(k)
                        tree.append([])
                        from copy import copy
                        # print copy
                        d.append(copy(d[i]))
                        d[k].append(j)  # ajoute la translation suivante
                        # ajoute le nouveau morceau à la liste
                        lm.append((a.intersection(a1), t1))
                        # split selon ba
                        (ab, abc) = split_ba(k, tr+lm[j][1], np,
                                             lm, m, aa, ap, verb)
                        if ab is None:
                            if verb:
                                print("k=%s, tr=%s+%s : calcul à continuer" % (k, tr, lm[j][1]))
                        else:
                            if abc is None:
                                if verb:
                                    print("tr=%s : calcul terminé" % tr)
                                d[k].append(-1)  # indique que le calcul de ce morceau est terminé
                            else:
                                if verb:
                                    print("tr=%s : subdivision of %s by ba (new %s)..." % (tr, i, len(lm)))
                                lf.append(len(lm))  # nouvelle feuille
                                tree[k].append(len(lm))
                                tree.append([])
                                d.append(copy(d[k]))
                                # indique que le calcul est terminé pour ce morceau (pour l'étape 1)
                                d[len(lm)].append(-1)
                                lm.append((ab, t1))
                                lf.append(len(lm))  # nouvelle feuille
                                tree[k].append(len(lm))
                                tree.append([])
                                d.append(copy(d[k]))
                                lm.append((abc, t1))
                                lf.remove(k)  # le morceau k n'est plus une feuille
                    lf.remove(i)  # le morceau i n'est plus une feuille
                    # calcul fini pour ce morceau puisque ce n'est plus une feuille
                    break
                else:
                    # ajoute le morceau à la liste et translate
                    d[i].append(j)
                    # if verb: print "Translation de %s..."%lm[j][1]
                    # m.move2(t=-lm[j][1], a=a, ar=arel[lm[j][1]])
                    a = m.Proj(a, ap, t=-lm[j][1], arel=arel[lm[j][1]])  
                    tr += lm[j][1]
                # split selon ba
                (ab, abc) = split_ba(i, tr, np, lm, m, aa, ap, verb)
                if ab is None:
                    pass
                    # if verb: print "tr=%s : calcul à continuer"%tr
                else:
                    if abc is None:
                        if verb:
                            print("tr=%s : end of computation" % tr)
                    else:
                        if verb:
                            print("tr=%s : subdivision of %s by ba (new %s)..." % (tr, i, len(lm)))
                        lf.append(len(lm))  # nouvelle feuille
                        tree[i].append(len(lm))
                        tree.append([])
                        d.append(copy(d[i]))
                        # indique que le calcul est terminé pour ce morceau (pour l'étape 1)
                        d[len(lm)].append(-1)
                        lm.append((ab, t1))
                        lf.append(len(lm))  # nouvelle feuille
                        tree[i].append(len(lm))
                        tree.append([])
                        d.append(copy(d[i]))
                        lm.append((abc, t1))
                        lf.remove(i)  # le morceau i n'est plus une feuille
                    break  # calcul fini pour ce morceau (pour cette étape)

        if verb:
            print("\n*************\n   Step 2   \n*************")

        # étape 2 : remplacement des lettres qui ne sont pas des feuilles
        while True:
            end = True
            for i in lf:
                a1, t1 = lm[i]
                if verb:
                    print("\nPiece %s/%s..." % (i, len(lm)))
                tr = 0  # translation totale
                if d[i] == []:
                    print("Error : empty sheet !!!!")
                # va à la fin du mot
                for ij, j in enumerate(d[i]):
                    if j < 0:
                        break
                    if tree[j] != []:  # il faut recalculer cette lettre
                        # calcule b^np*a + tr
                        a = a1.unshift(0, np).prune().minimize()
                        if tr != 0:
                            if verb:
                                print("Translation of %s..." % tr)
                        # m.move2(t=-tr, a=a)
                        # TODO : ne pas recalculer cet automate déjà calculé
                        a = m.Proj(a, ap, t=-tr)
                        # split selon les autres morceaux
                        f = fils(tree, j)
                        if verb:
                            print("Split by %s pieces" % len(f))
                        k = included(a, f, lm)
                        if k is None:
                            end = False
                            # détermine les morceaux qui intersectent a
                            l = []
                            for k in lf:
                                if lm[k][0].intersect(a):
                                    l.append(k)
                            if len(l) < 2:
                                print("Error : intersection with %s pieces but not included !!!" % len(l))
                            if verb:
                                print("Subdivision of %s pieces..." % len(l))
                            # calcule les intersections (découpe en morceaux a1)
                            for j2 in l:
                                a2 = lm[j2][0]
                                # découpe selon a2
                                # a = m.move2(t=tr, a=a2) #translate a2 de -tr
                                # a.zero_completeOP()
                                a = m.Proj(a2, ap.unshift(0, np), t=tr)
                                a.shiftOP(0, np)  # multiplie par b^(-np)
                                a = a.prune().minimize()
                                k = len(lm)  # indice du nouveau morceau
                                lf.append(k)  # nouvelle feuille
                                tree[i].append(k)
                                tree.append([])
                                d.append(copy(d[i]))
                                d[k][ij] = j2  # remplace la lettre
                                # ajoute le nouveau morceau à la liste
                                lm.append((a.intersection(a1), t1))
                            lf.remove(i)  # i n'est plus une feuille
                            if verb:
                                print("break...")
                            break  # le morceau n'est plus une feuille
                        else:
                            # remplace la lettre
                            d[i][ij] = k
                    tr += lm[j][1]
            if end:
                break
        # compute the substitution
        s = dict()
        for i in lf:
            if d[i][-1] < 0:
                d[i].pop()
            s[i] = d[i]
        # recode the substitution
        l = s.keys()
        dl = dict()  # inverse of l
        for i, k in enumerate(l):
            dl[k] = i+1
        d = dict()
        for i in s:
            d[dl[i]] = [dl[j] for j in s[i]]
        if get_aut:
            return d, [(a, t) for i, (a, t) in enumerate(lm) if tree[i] == []]
        else:
            return d
<|MERGE_RESOLUTION|>--- conflicted
+++ resolved
@@ -3940,21 +3940,17 @@
 
         - ``verb`` bool -- (default : ``False``) set to ``True`` for verbose mode
 
+        - ``ndiam`` int  -- (default : 20): number of iterations
+          used for the estimation of the diameter
+
         OUTPUT:
         Return an iterator.
 
-<<<<<<< HEAD
 
         EXAMPLES::
 
             sage: m = BetaAdicSet((x^3-x^2-x-1).roots(ring=QQbar)[1][0], dag.AnyWord([0,1]))
             sage: m.translations_iterator().next()
-            2*b^2 - 3*b - 1
-=======
-        test_Pisot : test if b is the conjugate of a Pisot number as needed
-        B : basis of a lattice containing the BetaAdicSet
-        ndiam : number of iterations used for the estimation of the diameter
->>>>>>> fea12780
 
         """
         cdef int n, i, j
@@ -3989,17 +3985,17 @@
         pi = self.b.minpoly()
         pi /= pi.leading_coefficient()
         from sage.matrix.constructor import matrix
-<<<<<<< HEAD
-        m = matrix([I[i] for i in range(1, d)] +
-                   [[-c for c in pi.coefficients()[:d]]]).transpose()
-=======
-        m = matrix([I[i] for i in range(1,d)]+[[-c for c in pi.list()[:d]]]).transpose()
->>>>>>> fea12780
+
+        m = matrix(
+            [I[i] for i in range(1, d)] +
+            [[-c for c in pi.list()[:d]]]).transpose()
+
         if verb:
             print("m=%s" % m)
         # compute the Perron-Frobenius eigenvector
         from sage.modules.free_module_element import vector
-        v = vector(max([r[1][0] for r in m.right_eigenvectors()], key=lambda x: x[0]))
+        v = vector(max(
+            [r[1][0] for r in m.right_eigenvectors()], key=lambda x: x[0]))
         v /= sum(v)
         vB = vector(B)
         if verb:
@@ -4007,12 +4003,12 @@
         r = []
         from itertools import count
         for j in count(start=1):
-            vi = vector([<int>round(j*x) for x in v])
-            t = vi*vB
+            vi = vector([<int> round(j * x) for x in v])
+            t = vi * vB
             if t == 0:
                 continue
             if verb:
-                print("j=%s, t=%s"%(j,t))
+                print("j=%s, t=%s" % (j, t))
             # test if t is in the domain
             keep = True
             for i, p in enumerate(P):
@@ -4022,7 +4018,8 @@
             if keep:
                 yield t/bn
 
-    def translations_diff_iterator(self, bool test_Pisot=True, int ndiam=20, bool verb=False):
+    def translations_diff_iterator(self, bool test_Pisot=True, 
+                                   int ndiam=20, bool verb=False):
         """
         Assume that self.b is a Pisot number.
         Compute a list that contains the set of differences of points of the BetaAdicSet.
@@ -4034,22 +4031,19 @@
           the conjugate of a Pisot number as needed
           B : basis of a lattice containing the BetaAdicSet
 
+        - ``ndiam`` int -- (default : 20): number of iterations used
+          for the estimation of the diameter
+
         - ``verb`` bool -- (default : ``False``) set to ``True`` for verbose mode
 
         OUTPUT:
         Return an iterator.
 
-<<<<<<< HEAD
         EXAMPLES::
 
             sage: m = BetaAdicSet((x^3-x^2-x-1).roots(ring=QQbar)[1][0], dag.AnyWord([0,1]))
             sage: m.translations_diff_iterator().next()
             2*b^2 - 3*b - 1
-=======
-        test_Pisot : test if b is the conjugate of a Pisot number as needed
-        B : basis of a lattice containing the BetaAdicSet
-        ndiam: number of iterations used for the estimation of the diameter
->>>>>>> fea12780
 
         """
         cdef int n, i, j
@@ -4070,29 +4064,27 @@
         for i, p in enumerate(P):
             m = min([abs(p(b)) for b in Bd])
             if verb:
-                print("p=%s, m=%s, M=%s"%(p,m,M))
-                print("%s"%(log(m/(2*M[i]))/log(abs(p(self.b)))))
-            n = max(n, <int>floor(log(m/(2*M[i]))/log(abs(p(self.b)))))
-        if verb:
-            print("n=%s"%n)
+                print("p=%s, m=%s, M=%s" % (p, m,M))
+                print("%s" % (log(m/(2*M[i]))/log(abs(p(self.b)))))
+            n = max(n, <int> floor(log(m/(2*M[i])) / log(abs(p(self.b)))))
+        if verb:
+            print("n=%s" % n)
         # multiply the bound by this power of b
         bn = self.b**n
-        M = [M[i]*abs(p(bn)) for i,p in enumerate(P)]
+        M = [M[i]*abs(p(bn)) for i, p in enumerate(P)]
         # compute the matrix corresponding to the multiplication by M to the left
         from sage.matrix.constructor import identity_matrix
         I = identity_matrix(d)
         pi = self.b.minpoly()
         pi /= pi.leading_coefficient()
         if verb:
-            print("pi=%s"%pi)
+            print("pi=%s" % pi)
         from sage.matrix.constructor import matrix
-<<<<<<< HEAD
+
         m = matrix(
-            [I[i] for i in range(
-                1, d)] + [[-c for c in pi.coefficients()[:d]]]).transpose()
-=======
-        m = matrix([I[i] for i in range(1,d)]+[[-c for c in pi.list()[:d]]]).transpose()
->>>>>>> fea12780
+            [I[i] for i in range(1,d)] +
+            [[-c for c in pi.list()[:d]]]).transpose()
+
         if verb:
             print("m=%s" % m)
         # compute the Perron-Frobenius eigenvector
@@ -4106,7 +4098,7 @@
         r = []
         from itertools import count
         for j in count(start=1):
-            vi = vector([<int>round(j*x) for x in v])
+            vi = vector([<int>round(j * x) for x in v])
             t = vi*vB
             if t == 0:
                 continue
@@ -4114,20 +4106,17 @@
                 print("j=%s, t=%s"%(j,t))
             # test if t is in the domain
             keep = True
-            for i,p in enumerate(P):
+            for i, p in enumerate(P):
                 if abs(p(t)) > M[i]:
                     keep = False
                     break
             if keep:
                 yield t/bn
-<<<<<<< HEAD
-
-    def domain_exchange(self, n=None, int algo=1,
-                        bool test_Pisot=True, bool verb=False):
-=======
+
         
-    def domain_exchange(self, n=None, int algo=1, bool test_Pisot=True, int ndiam=30, bool verb=False):
->>>>>>> fea12780
+    def domain_exchange(self, n=None, int algo=1, bool test_Pisot=True,
+                        int ndiam=30, bool verb=False):
+
         """
         Assume that self.b is a Pisot number.
         Compute the domain exchange describing the BetaAdicSet.
@@ -4141,15 +4130,18 @@
 
         - ``test_Pisot``  bool -- (default : ``True``) : test if b is 
           the conjugate of a Pisot number as needed
-
           B : basis of a lattice containing the BetaAdicSet
+
+        - ``ndiam`` int -- (default : 30) : number of iterations used for
+           the estimation of the diameter
+
         - ``verb`` bool -- (default : ``False``) set to ``True`` 
           for verbose mode
 
+
         OUTPUT:
         List of tuple ``BetaAdicSet``
-        
-<<<<<<< HEAD
+
         EXAMPLES::
 
             #Domain exchange of the Tribonnacci substitution
@@ -4183,45 +4175,12 @@
             sage: m.plot_list([a.proj(m, t) for t,a in l])  # random
             <PIL.Image.Image image mode=RGBA size=800x600 at 0x7F57DFE50BD0>
 
-=======
-        ndiam: number of iterations used for the estimation of the diameter
-        
-        EXAMPLE::
-        
-        #Domain exchange of the Tribonnacci substitution
-        sage: m = BetaAdicSet(x^3-x^2-x-1, [0,1])
-        sage: l = m.domain_exchange(); l
-        [(b^2 - b - 1,
-  b-adic set with b root of x^3 - x^2 - x - 1, and an automaton of 4 states and 2 letters.),
- (b - 1,
-  b-adic set with b root of x^3 - x^2 - x - 1, and an automaton of 4 states and 2 letters.),
- (1,
-  b-adic set with b root of x^3 - x^2 - x - 1, and an automaton of 6 states and 2 letters.)]
-        sage: m.plot_list([a for t,a in l])             # not tested
-        sage: m.plot_list([a.proj(m, t) for t,a in l])  # not tested
-        
-        #A more complicated domain exchange
-        sage: m = BetaAdicSet((x^3 - x^2 - x - 1).roots(ring=QQbar)[1][0], DetAutomaton([[0, 1], [(0, 17, 0), (0, 4, 1), (1, 16, 0), (2, 17, 0), (2, 4, 1), (3, 17, 0), (4, 17, 0), (5, 7, 0), (5, 0, 1), (6, 5, 0), (6, 0, 1), (7, 6, 0), (8, 10, 0), (9, 8, 0), (9, 0, 1), (10, 9, 0), (11, 15, 0), (11, 1, 1), (12, 14, 0), (12, 11, 1), (13, 8, 0), (13, 2, 1), (14, 13, 0), (14, 18, 1), (15, 5, 0), (15, 2, 1), (16, 17, 0), (16, 0, 1), (17, 17, 0), (17, 0, 1), (18, 16, 0), (18, 3, 1)]], i=12, final_states=[0, 1, 2, 3, 4, 16, 17, 18]))
-        sage: l = m.domain_exchange(); l
-        [(b^2 - b - 1,
-  b-adic set with b root of x^3 - x^2 - x - 1, and an automaton of 5 states and 2 letters.),
- (b - 1,
-  b-adic set with b root of x^3 - x^2 - x - 1, and an automaton of 9 states and 2 letters.),
- (1,
-  b-adic set with b root of x^3 - x^2 - x - 1, and an automaton of 8 states and 2 letters.),
- (2,
-  b-adic set with b root of x^3 - x^2 - x - 1, and an automaton of 6 states and 2 letters.),
- (2*b - 1,
-  b-adic set with b root of x^3 - x^2 - x - 1, and an automaton of 7 states and 2 letters.)]
-        sage: m.plot_list([a for t,a in l])             # not tested
-        sage: m.plot_list([a.proj(m, t) for t,a in l])  # not tested
-        
->>>>>>> fea12780
         """
         if algo == 1:
             if verb:
                 print("compute translations...")
-            it = self.translations_diff_iterator(test_Pisot=test_Pisot, ndiam=ndiam, verb=verb)
+            it = self.translations_diff_iterator(test_Pisot=test_Pisot,
+                                                 ndiam=ndiam, verb=verb)
         else:
             if verb:
                 print("diff...")
@@ -4292,14 +4251,13 @@
             if a.is_final(e):
                 l.append(t)
             return l
-    
+
     def substitution(self, lt=None, get_aut=False, np=None, verb=False):
         r"""
         Assume that b is a conjugate of a Pisot number.
         Compute a substitution whose discrete line is this BetaAdicSet.
-        
+
         Return a WordMorphism. If get_aut is True, return also a list of (translation, automaton) describing each piece of the Rauzy fractal.
-        
         np -- int (default: None) - power of b used to compute the substitution. If np is None, take the smallest one possible.
         """
         #test is b is a Pisot number
