"""
Classes involved in doctesting

This module controls the various classes involved in doctesting.

AUTHORS:

- David Roe (2012-03-27) -- initial version, based on Robert Bradshaw's code.
"""
# ****************************************************************************
#       Copyright (C) 2012 David Roe <roed.math@gmail.com>
#                          Robert Bradshaw <robertwb@gmail.com>
#                          William Stein <wstein@gmail.com>
#       Copyright (C) 2016 Jeroen Demeyer <jdemeyer@cage.ugent.be>
#
# This program is free software: you can redistribute it and/or modify
# it under the terms of the GNU General Public License as published by
# the Free Software Foundation, either version 2 of the License, or
# (at your option) any later version.
#                  https://www.gnu.org/licenses/
# ****************************************************************************

import random
import os
import sys
import time
import json
import re
import types
import sage.misc.flatten
import sage.misc.randstate as randstate
from sage.structure.sage_object import SageObject
from sage.env import DOT_SAGE, SAGE_LIB, SAGE_SRC, SAGE_VENV, SAGE_EXTCODE
from sage.misc.temporary_file import tmp_dir
from cysignals.signals import AlarmInterrupt, init_cysignals

from .sources import FileDocTestSource, DictAsObject
from .forker import DocTestDispatcher
from .reporting import DocTestReporter
from .util import Timer, count_noun, dict_difference
from .external import available_software
from .parsing import parse_optional_tags

nodoctest_regex = re.compile(r'\s*(#+|%+|r"+|"+|\.\.)\s*nodoctest')
optionaltag_regex = re.compile(r'^(\w|[.])+$')
optionalfiledirective_regex = re.compile(r'\s*(#+|%+|r"+|"+|\.\.)\s*sage\.doctest: (.*)')

# Optional tags which are always automatically added

auto_optional_tags = set()

try:
    from sage.libs.arb.arb_version import version as arb_vers
    arb_tag = 'arb2' + arb_vers().split('.')[1]
    auto_optional_tags.add(arb_tag)
except ImportError:
    pass


class DocTestDefaults(SageObject):
    """
    This class is used for doctesting the Sage doctest module.

    It fills in attributes to be the same as the defaults defined in
    ``sage-runtests``, expect for a few places,
    which is mostly to make doctesting more predictable.

    EXAMPLES::

        sage: from sage.doctest.control import DocTestDefaults
        sage: D = DocTestDefaults()
        sage: D
        DocTestDefaults()
        sage: D.timeout
        -1

    Keyword arguments become attributes::

        sage: D = DocTestDefaults(timeout=100)
        sage: D
        DocTestDefaults(timeout=100)
        sage: D.timeout
        100
    """
    def __init__(self, **kwds):
        """
        Edit these parameters after creating an instance.

        EXAMPLES::

            sage: from sage.doctest.control import DocTestDefaults
            sage: D = DocTestDefaults()
            sage: 'sage' in D.optional
            True
        """
        # NOTE that these are NOT the defaults used by the sage-runtests
        # script (which is what gets invoked when running `sage -t`).
        # These are only basic defaults when invoking the doctest runner
        # from Python, which is not the typical use case.
        self.nthreads = 1
        self.serial = False
        self.timeout = -1
        self.die_timeout = -1
        self.all = False
        self.installed = False
        self.logfile = None
        self.long = False
        self.warn_long = -1.0
        self.randorder = None
        self.random_seed = 0
        self.global_iterations = 1  # sage-runtests default is 0
        self.file_iterations = 1    # sage-runtests default is 0
        self.environment = "sage.repl.ipython_kernel.all_jupyter"
        self.initial = False
        self.exitfirst = False
        self.force_lib = False
        self.abspath = True         # sage-runtests default is False
        self.verbose = False
        self.debug = False
        self.only_errors = False
        self.gdb = False
        self.valgrind = False
        self.massif = False
        self.cachegrind = False
        self.omega = False
        self.failed = False
        self.new = False
        self.show_skipped = False
        self.target_walltime = -1
        self.baseline_stats_path = None

        # sage-runtests contains more optional tags. Technically, adding
        # auto_optional_tags here is redundant, since that is added
        # automatically anyway. However, this default is still used for
        # displaying user-defined optional tags and we don't want to see
        # the auto_optional_tags there.
        self.optional = set(['sage']) | auto_optional_tags

        # > 0: always run GC before every test
        # < 0: disable GC
        self.gc = 0

        # We don't want to use the real stats file by default so that
        # we don't overwrite timings for the actual running doctests.
        self.stats_path = os.path.join(DOT_SAGE, "timings_dt_test.json")
        self.__dict__.update(kwds)

    def _repr_(self):
        """
        Return the print representation.

        EXAMPLES::

            sage: from sage.doctest.control import DocTestDefaults
            sage: DocTestDefaults(timeout=100, foobar="hello")
            DocTestDefaults(foobar='hello', timeout=100)
        """
        s = "DocTestDefaults("
        for k in sorted(dict_difference(self.__dict__, DocTestDefaults().__dict__).keys()):
            if s[-1] != "(":
                s += ", "
            s += str(k) + "=" + repr(getattr(self, k))
        s += ")"
        return s

    def __eq__(self, other):
        """
        Comparison by __dict__.

        EXAMPLES::

            sage: from sage.doctest.control import DocTestDefaults
            sage: DD1 = DocTestDefaults(long=True)
            sage: DD2 = DocTestDefaults(long=True)
            sage: DD1 == DD2
            True
        """
        if not isinstance(other, DocTestDefaults):
            return False
        return self.__dict__ == other.__dict__

    def __ne__(self, other):
        """
        Test for non-equality.

        EXAMPLES::

            sage: from sage.doctest.control import DocTestDefaults
            sage: DD1 = DocTestDefaults(long=True)
            sage: DD2 = DocTestDefaults(long=True)
            sage: DD1 != DD2
            False
        """
        return not (self == other)


def skipdir(dirname):
    """
    Return True if and only if the directory ``dirname`` should not be
    doctested.

    EXAMPLES::

        sage: from sage.doctest.control import skipdir
        sage: skipdir(sage.env.SAGE_SRC)
        False
        sage: skipdir(os.path.join(sage.env.SAGE_SRC, "sage", "doctest", "tests"))
        True
    """
    if os.path.exists(os.path.join(dirname, "nodoctest.py")) or os.path.exists(os.path.join(dirname, "nodoctest")):
        return True
    return False

def skipfile(filename, tested_optional_tags=False):
    """
    Return True if and only if the file ``filename`` should not be
    doctested.

    INPUT:

    - ``filename`` - name of a file

    - ``tested_optional_tags`` - a list or tuple or set of optional tags to test,
      or ``False`` (no optional test) or ``True`` (all optional tests)

    If ``filename`` contains a line of the form ``"# sage.doctest:
    optional - xyz")``, then this will return ``False`` if "xyz" is in
    ``tested_optional_tags``. Otherwise, it returns the matching tag
    ("optional - xyz").

    EXAMPLES::

        sage: from sage.doctest.control import skipfile
        sage: skipfile("skipme.c")
        True
        sage: filename = tmp_filename(ext=".pyx")
        sage: skipfile(filename)
        False
        sage: with open(filename, "w") as f:
        ....:     _ = f.write("# nodoctest")
        sage: skipfile(filename)
        True
        sage: with open(filename, "w") as f:
        ....:     _ = f.write("# sage.doctest: optional - xyz")
        sage: skipfile(filename, False)
        'optional - xyz'
        sage: bool(skipfile(filename, False))
        True
        sage: skipfile(filename, ['abc'])
        'optional - xyz'
        sage: skipfile(filename, ['abc', 'xyz'])
        False
        sage: skipfile(filename, True)
        False
    """
    if filename.endswith('.rst.txt'):
        ext = '.rst.txt'
    else:
        base, ext = os.path.splitext(filename)
    # .rst.txt appear in the installed documentation in subdirectories named "_sources"
    if ext not in ('.py', '.pyx', '.pxd', '.pxi', '.sage', '.spyx', '.rst', '.tex', '.rst.txt'):
<<<<<<< HEAD
=======
        return True
    # These files are created by the jupyter-sphinx extension for internal use and should not be tested
    if "jupyter_execute" in filename:
>>>>>>> 57fd20c3
        return True
    with open(filename) as F:
        line_count = 0
        for line in F:
            if nodoctest_regex.match(line):
                return True
            if tested_optional_tags is not True:
                # Adapted from code in SageDocTestParser.parse
                m = optionalfiledirective_regex.match(line)
                if m:
                    if tested_optional_tags is False:
                        return m.group(2)
                    optional_tags = parse_optional_tags('#' + m.group(2))
                    extra = optional_tags - set(tested_optional_tags)
                    if extra:
                        return m.group(2)
            line_count += 1
            if line_count >= 10:
                break
    return False


class Logger(object):
    r"""
    File-like object which implements writing to multiple files at
    once.

    EXAMPLES::

        sage: from sage.doctest.control import Logger
        sage: with open(tmp_filename(), "w+") as t:
        ....:     L = Logger(sys.stdout, t)
        ....:     _ = L.write("hello world\n")
        ....:     _ = t.seek(0)
        ....:     t.read()
        hello world
        'hello world\n'
    """
    def __init__(self, *files):
        """
        Initialize the logger for writing to all files in ``files``.

        TESTS::

            sage: from sage.doctest.control import Logger
            sage: Logger().write("hello world\n")  # no-op
        """
        self.files = list(files)

    def write(self, x):
        r"""
        Write ``x`` to all files.

        TESTS::

            sage: from sage.doctest.control import Logger
            sage: Logger(sys.stdout).write("hello world\n")
            hello world
        """
        for f in self.files:
            f.write(x)

    def flush(self):
        """
        Flush all files.

        TESTS::

            sage: from sage.doctest.control import Logger
            sage: Logger(sys.stdout).flush()
        """
        for f in self.files:
            f.flush()


class DocTestController(SageObject):
    """
    This class controls doctesting of files.

    After creating it with appropriate options, call the :meth:`run` method to run the doctests.
    """
    def __init__(self, options, args):
        """
        Initialization.

        INPUT:

        - options -- either options generated from the command line by sage-runtests
                     or a DocTestDefaults object (possibly with some entries modified)
        - args -- a list of filenames to doctest

        EXAMPLES::

            sage: from sage.doctest.control import DocTestDefaults, DocTestController
            sage: DC = DocTestController(DocTestDefaults(), [])
            sage: DC
            DocTest Controller
        """
        # First we modify options to take environment variables into
        # account and check compatibility of the user's specified
        # options.
        if options.timeout < 0:
            if options.gdb or options.debug:
                # Interactive debuggers: "infinite" timeout
                options.timeout = 0
            elif options.valgrind or options.massif or options.cachegrind or options.omega:
                # Non-interactive debuggers: 48 hours
                options.timeout = int(os.getenv('SAGE_TIMEOUT_VALGRIND', 48 * 60 * 60))
            elif options.long:
                options.timeout = int(os.getenv('SAGE_TIMEOUT_LONG', 30 * 60))
            else:
                options.timeout = int(os.getenv('SAGE_TIMEOUT', 5 * 60))
            # For non-default GC options, double the timeout
            if options.gc:
                options.timeout *= 2
        if options.nthreads == 0:
            options.nthreads = int(os.getenv('SAGE_NUM_THREADS_PARALLEL',1))
        if options.failed and not (args or options.new):
            # If the user doesn't specify any files then we rerun all failed files.
            options.all = True
        if options.global_iterations == 0:
            options.global_iterations = int(os.environ.get('SAGE_TEST_GLOBAL_ITER', 1))
        if options.file_iterations == 0:
            options.file_iterations = int(os.environ.get('SAGE_TEST_ITER', 1))
        if options.debug:
            if options.nthreads > 1:
                print("Debugging requires single-threaded operation, setting number of threads to 1.")
            if options.logfile:
                print("Debugging is not compatible with logging, disabling logfile.")
            options.serial = True
            options.logfile = None
        if options.serial:
            options.nthreads = 1
        if options.verbose:
            options.show_skipped = True

        if isinstance(options.optional, str):
            s = options.optional.lower()
            options.optional = set(s.split(','))
            if "all" in options.optional:
                # Special case to run all optional tests
                options.optional = True
            else:
                # We replace the 'optional' tag by all optional
                # packages for which the installed version matches the
                # latest available version (this implies in particular
                # that the package is actually installed).
                if 'optional' in options.optional:
                    options.optional.discard('optional')
                    from sage.misc.package import list_packages
                    for pkg in list_packages('optional', local=True).values():
                        if pkg.is_installed() and pkg.installed_version == pkg.remote_version:
                            options.optional.add(pkg.name)

                    from sage.features import package_systems
                    options.optional.update(system.name
                                            for system in package_systems())
                # Check that all tags are valid
                for o in options.optional:
                    if not optionaltag_regex.search(o):
                        raise ValueError('invalid optional tag {!r}'.format(o))

                options.optional |= auto_optional_tags

        self.options = options

        self.files = args
        if options.logfile:
            if not isinstance(options.logfile, str):
                # file from sage-runtests
                self.logfile = options.logfile
            else:
                # string from DocTestDefaults
                try:
                    self.logfile = open(options.logfile, 'a')
                except IOError:
                    print("Unable to open logfile {!r}\nProceeding without logging.".format(options.logfile))
                    self.logfile = None
        else:
            self.logfile = None

        # Flush any diagnostic messages we just printed
        sys.stdout.flush()
        sys.stderr.flush()

        # In serial mode, we run just one process. Then the doctests
        # will interfere with the output logging (both use stdout).
        # To solve this, we create real_stdout which will always
        # write to the actual standard output, regardless of
        # redirections.
        if options.serial:
            self._real_stdout = os.fdopen(os.dup(sys.stdout.fileno()), "w")
            self._close_stdout = True
        else:
            # Parallel mode: no special tricks needed
            self._real_stdout = sys.stdout
            self._close_stdout = False

        if self.logfile is None:
            self.logger = self._real_stdout
        else:
            self.logger = Logger(self._real_stdout, self.logfile)

        self.stats = {}
        self.load_stats(options.stats_path)
        self.baseline_stats = {}
        if options.baseline_stats_path:
            self.load_baseline_stats(options.baseline_stats_path)
        self._init_warn_long()

        if self.options.random_seed is None:
            randstate.set_random_seed()
            self.options.random_seed = randstate.initial_seed()

    def __del__(self):
        if getattr(self, 'logfile', None) is not None:
            self.logfile.close()

        if getattr(self, '_close_stdout', False):
            self._real_stdout.close()

    def _init_warn_long(self):
        """
        Pick a suitable default for the ``--warn-long`` option if not specified.

        It is desirable to have all tests (even ``# long`` ones)
        finish in less than about 5 seconds. Longer tests typically
        don't add coverage, they just make testing slow.

        The default used here is 60 seconds on a modern computer. It
        should eventually be lowered to 5 seconds, but its best to
        boil the frog slowly.

        The stored timings are used to adjust this limit according to
        the machine running the tests.

        EXAMPLES::

            sage: from sage.doctest.control import DocTestDefaults, DocTestController
            sage: DC = DocTestController(DocTestDefaults(), [])
            sage: DC.options.warn_long = 5.0
            sage: DC._init_warn_long()
            sage: DC.options.warn_long    # existing command-line options are not changed
            5.00000000000000
        """
        # default is -1.0
        if self.options.warn_long >= 0:     # Specified on the command line
            return
        try:
            self.options.warn_long = 60.0 * self.second_on_modern_computer()
        except RuntimeError as err:
            if not sage.doctest.DOCTEST_MODE:
                print(err)   # No usable timing information

    def second_on_modern_computer(self):
        """
        Return the wall time equivalent of a second on a modern computer.

        OUTPUT:

        Float. The wall time on your computer that would be equivalent
        to one second on a modern computer. Unless you have kick-ass
        hardware this should always be >= 1.0. Raises a
        ``RuntimeError`` if there are no stored timings to use as
        benchmark.

        EXAMPLES::

            sage: from sage.doctest.control import DocTestDefaults, DocTestController
            sage: DC = DocTestController(DocTestDefaults(), [])
            sage: DC.second_on_modern_computer()   # not tested
        """
        if len(self.stats) == 0:
            raise RuntimeError('no stored timings available')
        success = []
        failed = []
        for mod in self.stats.values():
            if mod.get('failed', False):
                failed.append(mod['walltime'])
            else:
                success.append(mod['walltime'])
        if len(success) < 2500:
            raise RuntimeError('too few successful tests, not using stored timings')
        if len(failed) > 20:
            raise RuntimeError('too many failed tests, not using stored timings')
        expected = 12800.0       # Core i7 Quad-Core 2014
        return sum(success) / expected

    def _repr_(self):
        """
        String representation.

        EXAMPLES::

            sage: from sage.doctest.control import DocTestDefaults, DocTestController
            sage: DC = DocTestController(DocTestDefaults(), [])
            sage: repr(DC) # indirect doctest
            'DocTest Controller'
        """
        return "DocTest Controller"

    def load_environment(self):
        """
        Return the module that provides the global environment.

        EXAMPLES::

            sage: from sage.doctest.control import DocTestDefaults, DocTestController
            sage: DC = DocTestController(DocTestDefaults(), [])
            sage: 'BipartiteGraph' in DC.load_environment().__dict__
            True
            sage: DC = DocTestController(DocTestDefaults(environment='sage.doctest.all'), [])
            sage: 'BipartiteGraph' in  DC.load_environment().__dict__
            False
            sage: 'run_doctests' in DC.load_environment().__dict__
            True
        """
        from importlib import import_module
        return import_module(self.options.environment)

    def load_baseline_stats(self, filename):
        """
        Load baseline stats.

        This must be a JSON file in the same format that :meth:`load_stats`
        expects.

        EXAMPLES::

            sage: from sage.doctest.control import DocTestDefaults, DocTestController
            sage: DC = DocTestController(DocTestDefaults(), [])
            sage: import json
            sage: filename = tmp_filename()
            sage: with open(filename, 'w') as stats_file:
            ....:     json.dump({'sage.doctest.control':{'failed':True}}, stats_file)
            sage: DC.load_baseline_stats(filename)
            sage: DC.baseline_stats['sage.doctest.control']
            {'failed': True}

        If the file doesn't exist, nothing happens. If there is an
        error, print a message. In any case, leave the stats alone::

            sage: d = tmp_dir()
            sage: DC.load_baseline_stats(os.path.join(d))  # Cannot read a directory
            Error loading baseline stats from ...
            sage: DC.load_baseline_stats(os.path.join(d, "no_such_file"))
            sage: DC.baseline_stats['sage.doctest.control']
            {'failed': True}
        """
        # Simply ignore non-existing files
        if not os.path.exists(filename):
            return

        try:
            with open(filename) as stats_file:
                self.baseline_stats.update(json.load(stats_file))
        except Exception:
            self.log("Error loading baseline stats from %s"%filename)

    def load_stats(self, filename):
        """
        Load stats from the most recent run(s).

        Stats are stored as a JSON file, and include information on
        which files failed tests and the walltime used for execution
        of the doctests.

        EXAMPLES::

            sage: from sage.doctest.control import DocTestDefaults, DocTestController
            sage: DC = DocTestController(DocTestDefaults(), [])
            sage: import json
            sage: filename = tmp_filename()
            sage: with open(filename, 'w') as stats_file:
            ....:     json.dump({'sage.doctest.control':{'walltime':1.0r}}, stats_file)
            sage: DC.load_stats(filename)
            sage: DC.stats['sage.doctest.control']
            {'walltime': 1.0}

        If the file doesn't exist, nothing happens. If there is an
        error, print a message. In any case, leave the stats alone::

            sage: d = tmp_dir()
            sage: DC.load_stats(os.path.join(d))  # Cannot read a directory
            Error loading stats from ...
            sage: DC.load_stats(os.path.join(d, "no_such_file"))
            sage: DC.stats['sage.doctest.control']
            {'walltime': 1.0}
        """
        # Simply ignore non-existing files
        if not os.path.exists(filename):
            return

        try:
            with open(filename) as stats_file:
                self.stats.update(json.load(stats_file))
        except Exception:
            self.log("Error loading stats from %s"%filename)

    def save_stats(self, filename):
        """
        Save stats from the most recent run as a JSON file.

        WARNING: This function overwrites the file.

        EXAMPLES::

            sage: from sage.doctest.control import DocTestDefaults, DocTestController
            sage: DC = DocTestController(DocTestDefaults(), [])
            sage: DC.stats['sage.doctest.control'] = {'walltime':1.0r}
            sage: filename = tmp_filename()
            sage: DC.save_stats(filename)
            sage: import json
            sage: with open(filename) as f:
            ....:     D = json.load(f)
            sage: D['sage.doctest.control']
            {'walltime': 1.0}
        """
        from sage.misc.temporary_file import atomic_write
        with atomic_write(filename) as stats_file:
            json.dump(self.stats, stats_file)

    def log(self, s, end="\n"):
        """
        Log the string ``s + end`` (where ``end`` is a newline by default)
        to the logfile and print it to the standard output.

        EXAMPLES::

            sage: from sage.doctest.control import DocTestDefaults, DocTestController
            sage: DD = DocTestDefaults(logfile=tmp_filename())
            sage: DC = DocTestController(DD, [])
            sage: DC.log("hello world")
            hello world
            sage: DC.logfile.close()
            sage: with open(DD.logfile) as f:
            ....:     print(f.read())
            hello world

        In serial mode, check that logging works even if ``stdout`` is
        redirected::

            sage: DD = DocTestDefaults(logfile=tmp_filename(), serial=True)
            sage: DC = DocTestController(DD, [])
            sage: from sage.doctest.forker import SageSpoofInOut
            sage: with open(os.devnull, 'w') as devnull:
            ....:     S = SageSpoofInOut(devnull)
            ....:     S.start_spoofing()
            ....:     DC.log("hello world")
            ....:     S.stop_spoofing()
            hello world
            sage: DC.logfile.close()
            sage: with open(DD.logfile) as f:
            ....:     print(f.read())
            hello world

        Check that no duplicate logs appear, even when forking (:trac:`15244`)::

            sage: DD = DocTestDefaults(logfile=tmp_filename())
            sage: DC = DocTestController(DD, [])
            sage: DC.log("hello world")
            hello world
            sage: if os.fork() == 0:
            ....:     DC.logfile.close()
            ....:     os._exit(0)
            sage: DC.logfile.close()
            sage: with open(DD.logfile) as f:
            ....:     print(f.read())
            hello world

        """
        self.logger.write(s + end)
        self.logger.flush()

    def create_run_id(self):
        """
        Creates the run id.

        EXAMPLES::

            sage: from sage.doctest.control import DocTestDefaults, DocTestController
            sage: DC = DocTestController(DocTestDefaults(), [])
            sage: DC.create_run_id()
            Running doctests with ID ...
        """
        self.run_id = time.strftime('%Y-%m-%d-%H-%M-%S-') + "%08x" % random.getrandbits(32)
        self.log("Running doctests with ID %s."%self.run_id)

    def add_files(self):
        r"""
        Checks for the flags '--all' and '--new'.

        For each one present, this function adds the appropriate directories and files to the todo list.

        EXAMPLES::

            sage: from sage.doctest.control import DocTestDefaults, DocTestController
            sage: from sage.env import SAGE_SRC
            sage: import os
            sage: log_location = os.path.join(SAGE_TMP, 'control_dt_log.log')
            sage: DD = DocTestDefaults(all=True, logfile=log_location)
            sage: DC = DocTestController(DD, [])
            sage: DC.add_files()
            Doctesting ...
            sage: os.path.join(SAGE_SRC, 'sage') in DC.files
            True

        ::

            sage: DD = DocTestDefaults(new = True)
            sage: DC = DocTestController(DD, [])
            sage: DC.add_files()
            Doctesting ...
        """
        opj = os.path.join
        from sage.env import SAGE_SRC, SAGE_DOC_SRC, SAGE_ROOT, SAGE_ROOT_GIT, SAGE_DOC
        # SAGE_ROOT_GIT can be None on distributions which typically
        # only have the SAGE_LOCAL install tree but not SAGE_ROOT
        if SAGE_ROOT_GIT is not None:
            have_git = os.path.isdir(SAGE_ROOT_GIT)
        else:
            have_git = False

        def all_installed_modules():
            self.log("Doctesting all installed modules of the Sage library.")
            import sage
            self.files.extend(sage.__path__)
            try:
                import sage_setup
                self.files.extend(sage_setup.__path__)
            except ImportError:
                pass
            try:
                import sage_docbuild
                self.files.extend(sage_docbuild.__path__)
            except ImportError:
                pass

        def all_installed_doc():
            if SAGE_DOC and os.path.isdir(SAGE_DOC):
                self.log("Doctesting all installed documentation sources.")
                self.files.append(SAGE_DOC)

        def all_files():
            if not SAGE_SRC:
                return all_installed_modules()
            self.log("Doctesting entire Sage library.")
            self.files.append(opj(SAGE_SRC, 'sage'))
            # Only test sage_setup and sage_docbuild if the relevant
            # imports work. They may not work if not in a build
            # environment or if the documentation build has been
            # disabled.
            try:
                import sage_setup
                self.files.append(opj(SAGE_SRC, 'sage_setup'))
            except ImportError:
                pass
            try:
                import sage_docbuild
                self.files.append(opj(SAGE_SRC, 'sage_docbuild'))
            except ImportError:
                pass

        def all_doc_sources():
            if SAGE_DOC_SRC and os.path.isdir(SAGE_DOC_SRC):
                self.log("Doctesting all documentation sources.")
                self.files.append(SAGE_DOC_SRC)
            else:
                all_installed_doc()

        if self.options.installed:
            all_installed_modules()
            all_installed_doc()

        elif self.options.all or (self.options.new and not have_git):
            all_files()
            all_doc_sources()

        elif self.options.new and have_git:
            # Get all files changed in the working repo.
            self.log("Doctesting files changed since last git commit")
            import subprocess
            change = subprocess.check_output(["git",
                                              "--git-dir=" + SAGE_ROOT_GIT,
                                              "--work-tree=" + SAGE_ROOT,
                                              "status",
                                              "--porcelain"])
            change = change.decode('utf-8')
            for line in change.split("\n"):
                if not line:
                    continue
                data = line.strip().split(' ')
                status, filename = data[0], data[-1]
                if (set(status).issubset("MARCU")
                    and filename.startswith("src/sage")
                    and (filename.endswith(".py") or
                         filename.endswith(".pyx") or
                         filename.endswith(".rst"))):
                    self.files.append(os.path.relpath(opj(SAGE_ROOT,filename)))

    def expand_files_into_sources(self):
        r"""
        Expands ``self.files``, which may include directories, into a
        list of :class:`sage.doctest.FileDocTestSource`

        This function also handles the optional command line option.

        EXAMPLES::

            sage: from sage.doctest.control import DocTestDefaults, DocTestController
            sage: from sage.env import SAGE_SRC
            sage: import os
            sage: dirname = os.path.join(SAGE_SRC, 'sage', 'doctest')
            sage: DD = DocTestDefaults(optional='all')
            sage: DC = DocTestController(DD, [dirname])
            sage: DC.expand_files_into_sources()
            sage: len(DC.sources)
            11
            sage: DC.sources[0].options.optional
            True

        ::

            sage: DD = DocTestDefaults(optional='magma,guava')
            sage: DC = DocTestController(DD, [dirname])
            sage: DC.expand_files_into_sources()
            sage: all(t in DC.sources[0].options.optional for t in ['magma','guava'])
            True

        We check that files are skipped appropriately::

            sage: dirname = tmp_dir()
            sage: filename = os.path.join(dirname, 'not_tested.py')
            sage: with open(filename, 'w') as f:
            ....:     _ = f.write("#"*80 + "\n\n\n\n## nodoctest\n    sage: 1+1\n    4")
            sage: DC = DocTestController(DD, [dirname])
            sage: DC.expand_files_into_sources()
            sage: DC.sources
            []

        The directory ``sage/doctest/tests`` contains ``nodoctest.py``
        but the files should still be tested when that directory is
        explicitly given (as opposed to being recursed into)::

            sage: DC = DocTestController(DD, [os.path.join(SAGE_SRC, 'sage', 'doctest', 'tests')])
            sage: DC.expand_files_into_sources()
            sage: len(DC.sources) >= 10
            True
        """
        def expand():
            for path in self.files:
                if os.path.isdir(path):
                    for root, dirs, files in os.walk(path):
                        for dir in list(dirs):
                            if dir[0] == "." or skipdir(os.path.join(root,dir)):
                                dirs.remove(dir)
                        for file in files:
                            if not skipfile(os.path.join(root, file), self.options.optional):
                                yield os.path.join(root, file)
                else:
                    # the user input this file explicitly, so we don't skip it
                    yield path
        self.sources = [FileDocTestSource(path, self.options) for path in expand()]

    def filter_sources(self):
        """

        EXAMPLES::

            sage: from sage.doctest.control import DocTestDefaults, DocTestController
            sage: from sage.env import SAGE_SRC
            sage: import os
            sage: dirname = os.path.join(SAGE_SRC, 'sage', 'doctest')
            sage: DD = DocTestDefaults(failed=True)
            sage: DC = DocTestController(DD, [dirname])
            sage: DC.expand_files_into_sources()
            sage: for i, source in enumerate(DC.sources):
            ....:     DC.stats[source.basename] = {'walltime': 0.1*(i+1)}
            sage: DC.stats['sage.doctest.control'] = {'failed':True,'walltime':1.0}
            sage: DC.filter_sources()
            Only doctesting files that failed last test.
            sage: len(DC.sources)
            1
        """
        # Filter the sources to only include those with failing doctests if the --failed option is passed
        if self.options.failed:
            self.log("Only doctesting files that failed last test.")
            def is_failure(source):
                basename = source.basename
                return basename not in self.stats or self.stats[basename].get('failed')
            self.sources = [x for x in self.sources if is_failure(x)]

    def sort_sources(self):
        r"""
        This function sorts the sources so that slower doctests are run first.

        EXAMPLES::

            sage: from sage.doctest.control import DocTestDefaults, DocTestController
            sage: from sage.env import SAGE_SRC
            sage: import os
            sage: dirname = os.path.join(SAGE_SRC, 'sage', 'doctest')
            sage: DD = DocTestDefaults(nthreads=2)
            sage: DC = DocTestController(DD, [dirname])
            sage: DC.expand_files_into_sources()
            sage: DC.sources.sort(key=lambda s:s.basename)
            sage: for i, source in enumerate(DC.sources):
            ....:     DC.stats[source.basename] = {'walltime': 0.1*(i+1)}
            sage: DC.sort_sources()
            Sorting sources by runtime so that slower doctests are run first....
            sage: print("\n".join(source.basename for source in DC.sources))
            sage.doctest.util
            sage.doctest.test
            sage.doctest.sources
            sage.doctest.reporting
            sage.doctest.parsing
            sage.doctest.forker
            sage.doctest.fixtures
            sage.doctest.external
            sage.doctest.control
            sage.doctest.all
            sage.doctest
        """
        if self.options.nthreads > 1 and len(self.sources) > self.options.nthreads:
            self.log("Sorting sources by runtime so that slower doctests are run first....")
            default = dict(walltime=0)
            def sort_key(source):
                basename = source.basename
                return -self.stats.get(basename, default).get('walltime'), basename
            self.sources = sorted(self.sources, key=sort_key)

    def run_doctests(self):
        """
        Actually runs the doctests.

        This function is called by :meth:`run`.

        EXAMPLES::

            sage: from sage.doctest.control import DocTestDefaults, DocTestController
            sage: from sage.env import SAGE_SRC
            sage: import os
            sage: dirname = os.path.join(SAGE_SRC, 'sage', 'rings', 'homset.py')
            sage: DD = DocTestDefaults()
            sage: DC = DocTestController(DD, [dirname])
            sage: DC.expand_files_into_sources()
            sage: DC.run_doctests()
            Doctesting 1 file.
            sage -t .../sage/rings/homset.py
                [... tests, ... s]
            ----------------------------------------------------------------------
            All tests passed!
            ----------------------------------------------------------------------
            Total time for all tests: ... seconds
                cpu time: ... seconds
                cumulative wall time: ... seconds...
        """
        nfiles = 0
        nother = 0
        for F in self.sources:
            if isinstance(F, FileDocTestSource):
                nfiles += 1
            else:
                nother += 1
        if self.sources:
            filestr = ", ".join(([count_noun(nfiles, "file")] if nfiles else []) +
                                ([count_noun(nother, "other source")] if nother else []))
            threads = " using %s threads"%(self.options.nthreads) if self.options.nthreads > 1 else ""
            iterations = []
            if self.options.global_iterations > 1:
                iterations.append("%s global iterations"%(self.options.global_iterations))
            if self.options.file_iterations > 1:
                iterations.append("%s file iterations"%(self.options.file_iterations))
            iterations = ", ".join(iterations)
            if iterations:
                iterations = " (%s)"%(iterations)
            self.log("Doctesting %s%s%s."%(filestr, threads, iterations))
            self.reporter = DocTestReporter(self)
            self.dispatcher = DocTestDispatcher(self)
            N = self.options.global_iterations
            for _ in range(N):
                try:
                    self.timer = Timer().start()
                    self.dispatcher.dispatch()
                except KeyboardInterrupt:
                    break
                finally:
                    self.timer.stop()
                    self.reporter.finalize()
                    self.cleanup(False)
        else:
            self.log("No files to doctest")
            self.reporter = DictAsObject(dict(error_status=0, stats={}))

    def cleanup(self, final=True):
        """
        Runs cleanup activities after actually running doctests.

        In particular, saves the stats to disk and closes the logfile.

        INPUT:

        - ``final`` -- whether to close the logfile

        EXAMPLES::

            sage: from sage.doctest.control import DocTestDefaults, DocTestController
            sage: from sage.env import SAGE_SRC
            sage: import os
            sage: dirname = os.path.join(SAGE_SRC, 'sage', 'rings', 'infinity.py')
            sage: DD = DocTestDefaults()

            sage: DC = DocTestController(DD, [dirname])
            sage: DC.expand_files_into_sources()
            sage: DC.sources.sort(key=lambda s:s.basename)

            sage: for i, source in enumerate(DC.sources):
            ....:     DC.stats[source.basename] = {'walltime': 0.1*(i+1)}
            ....:

            sage: DC.run()
            Running doctests with ID ...
            Doctesting 1 file.
            sage -t .../rings/infinity.py
                [... tests, ... s]
            ----------------------------------------------------------------------
            All tests passed!
            ----------------------------------------------------------------------
            Total time for all tests: ... seconds
                cpu time: ... seconds
                cumulative wall time: ... seconds
            Features detected...
            0
            sage: DC.cleanup()
        """
        self.stats.update(self.reporter.stats)
        self.save_stats(self.options.stats_path)
        # Close the logfile
        if final and self.logfile is not None:
            self.logfile.close()
            self.logfile = None

    def _optional_tags_string(self):
        """
        Return a string describing the optional tags used.

        OUTPUT: a string with comma-separated tags (without spaces, so
        it can be used to build a command-line)

        EXAMPLES::

            sage: from sage.doctest.control import DocTestDefaults, DocTestController
            sage: DC = DocTestController(DocTestDefaults(), [])
            sage: DC._optional_tags_string()
            'sage'
            sage: DC = DocTestController(DocTestDefaults(optional="all,and,some,more"), [])
            sage: DC._optional_tags_string()
            'all'
            sage: DC = DocTestController(DocTestDefaults(optional="sage,openssl"), [])
            sage: DC._optional_tags_string()
            'openssl,sage'
        """
        tags = self.options.optional
        if tags is True:
            return "all"
        else:
            return ",".join(sorted(tags - auto_optional_tags))

    def _assemble_cmd(self):
        """
        Assembles a shell command used in running tests under gdb or valgrind.

        EXAMPLES::

            sage: from sage.doctest.control import DocTestDefaults, DocTestController
            sage: DC = DocTestController(DocTestDefaults(timeout=123), ["hello_world.py"])
            sage: print(DC._assemble_cmd())
            sage-runtests --serial --timeout=123 hello_world.py
        """
        cmd = "sage-runtests --serial "
        opt = dict_difference(self.options.__dict__, DocTestDefaults().__dict__)
        if "all" in opt:
            raise ValueError("You cannot run gdb/valgrind on the whole sage library")
        for o in ("all", "long", "force_lib", "verbose", "failed", "new"):
            if o in opt:
                cmd += "--%s "%o
        for o in ("timeout", "randorder", "stats_path"):
            if o in opt:
                cmd += "--%s=%s "%(o, opt[o])
        if "optional" in opt:
            cmd += "--optional={} ".format(self._optional_tags_string())
        return cmd + " ".join(self.files)

    def run_val_gdb(self, testing=False):
        """
        Spawns a subprocess to run tests under the control of gdb or valgrind.

        INPUT:

        - ``testing`` -- boolean; if True then the command to be run
          will be printed rather than a subprocess started.

        EXAMPLES:

        Note that the command lines include unexpanded environment
        variables. It is safer to let the shell expand them than to
        expand them here and risk insufficient quoting. ::

            sage: from sage.doctest.control import DocTestDefaults, DocTestController
            sage: DD = DocTestDefaults(gdb=True)
            sage: DC = DocTestController(DD, ["hello_world.py"])
            sage: DC.run_val_gdb(testing=True)
            exec gdb -x "...sage-gdb-commands" --args sage-runtests --serial --timeout=0 hello_world.py

        ::

            sage: DD = DocTestDefaults(valgrind=True, optional="all", timeout=172800)
            sage: DC = DocTestController(DD, ["hello_world.py"])
            sage: DC.run_val_gdb(testing=True)
            exec valgrind --tool=memcheck --leak-resolution=high --leak-check=full --num-callers=25 --suppressions="...valgrind/pyalloc.supp" --suppressions="...valgrind/sage.supp" --suppressions="...valgrind/sage-additional.supp"  --log-file=".../valgrind/sage-memcheck.%p" sage-runtests --serial --timeout=172800 --optional=all hello_world.py
        """
        try:
            sage_cmd = self._assemble_cmd()
        except ValueError:
            self.log(sys.exc_info()[1])
            return 2
        opt = self.options
        if opt.gdb:
            cmd = '''exec gdb -x "%s" --args '''%(os.path.join(SAGE_VENV, "bin", "sage-gdb-commands"))
            flags = ""
            if opt.logfile:
                sage_cmd += " --logfile %s"%(opt.logfile)
        else:
            if opt.logfile is None:
                default_log = os.path.join(DOT_SAGE, "valgrind")
                if os.path.exists(default_log):
                    if not os.path.isdir(default_log):
                        self.log("%s must be a directory"%default_log)
                        return 2
                else:
                    os.makedirs(default_log)
                logfile = os.path.join(default_log, "sage-%s")
            else:
                logfile = opt.logfile
            if opt.valgrind:
                toolname = "memcheck"
                flags = os.getenv("SAGE_MEMCHECK_FLAGS")
                if flags is None:
                    flags = "--leak-resolution=high --leak-check=full --num-callers=25 "
                    flags += '''--suppressions="%s" '''%(os.path.join(SAGE_EXTCODE,"valgrind","pyalloc.supp"))
                    flags += '''--suppressions="%s" '''%(os.path.join(SAGE_EXTCODE,"valgrind","sage.supp"))
                    flags += '''--suppressions="%s" '''%(os.path.join(SAGE_EXTCODE,"valgrind","sage-additional.supp"))
            elif opt.massif:
                toolname = "massif"
                flags = os.getenv("SAGE_MASSIF_FLAGS", "--depth=6 ")
            elif opt.cachegrind:
                toolname = "cachegrind"
                flags = os.getenv("SAGE_CACHEGRIND_FLAGS", "")
            elif opt.omega:
                toolname = "exp-omega"
                flags = os.getenv("SAGE_OMEGA_FLAGS", "")
            cmd = "exec valgrind --tool=%s "%(toolname)
            flags += ''' --log-file="%s" ''' % logfile
            if opt.omega:
                toolname = "omega"
            if "%s" in flags:
                flags %= toolname + ".%p" # replace %s with toolname
        cmd += flags + sage_cmd

        sys.stdout.flush()
        sys.stderr.flush()
        self.log(cmd)

        if testing:
            return

        # Setup signal handlers.
        # Save crash logs in temporary directory.
        os.putenv('CYSIGNALS_CRASH_LOGS', tmp_dir("crash_logs_"))
        init_cysignals()

        import signal
        import subprocess
        p = subprocess.Popen(cmd, shell=True)
        if opt.timeout > 0:
            signal.alarm(opt.timeout)
        try:
            return p.wait()
        except AlarmInterrupt:
            self.log("    Timed out")
            return 4
        except KeyboardInterrupt:
            self.log("    Interrupted")
            return 128
        finally:
            signal.alarm(0)
            if p.returncode is None:
                p.terminate()

    def run(self):
        """
        This function is called after initialization to set up and run all doctests.

        EXAMPLES::

            sage: from sage.doctest.control import DocTestDefaults, DocTestController
            sage: from sage.env import SAGE_SRC
            sage: import os
            sage: DD = DocTestDefaults()
            sage: filename = os.path.join(SAGE_SRC, "sage", "sets", "non_negative_integers.py")
            sage: DC = DocTestController(DD, [filename])
            sage: DC.run()
            Running doctests with ID ...
            Doctesting 1 file.
            sage -t .../sage/sets/non_negative_integers.py
                [... tests, ... s]
            ----------------------------------------------------------------------
            All tests passed!
            ----------------------------------------------------------------------
            Total time for all tests: ... seconds
                cpu time: ... seconds
                cumulative wall time: ... seconds
            Features detected...
            0

        We check that :trac:`25378` is fixed (testing external packages
        while providing a logfile does not raise a ValueError: I/O
        operation on closed file)::

            sage: logfile = tmp_filename(ext='.log')
            sage: DD = DocTestDefaults(optional=set(['sage', 'external']), logfile=logfile)
            sage: filename = tmp_filename(ext='.py')
            sage: DC = DocTestController(DD, [filename])
            sage: DC.run()
            Running doctests with ID ...
            Using --optional=external,sage
            Features to be detected: ...
            Doctesting 1 file.
            sage -t ....py
                [0 tests, ... s]
            ----------------------------------------------------------------------
            All tests passed!
            ----------------------------------------------------------------------
            Total time for all tests: ... seconds
                cpu time: ... seconds
                cumulative wall time: ... seconds
            Features detected...
            0

        """
        opt = self.options
        L = (opt.gdb, opt.valgrind, opt.massif, opt.cachegrind, opt.omega)
        if any(L):
            if L.count(True) > 1:
                self.log("You may only specify one of gdb, valgrind/memcheck, massif, cachegrind, omega")
                return 2
            return self.run_val_gdb()
        else:
            self.create_run_id()
            from sage.env import SAGE_ROOT_GIT
            # SAGE_ROOT_GIT can be None on distributions which typically
            # only have the SAGE_LOCAL install tree but not SAGE_ROOT
            if (SAGE_ROOT_GIT is not None) and os.path.isdir(SAGE_ROOT_GIT):
                import subprocess
                try:
                    branch = subprocess.check_output(["git",
                                                      "--git-dir=" + SAGE_ROOT_GIT,
                                                      "rev-parse",
                                                      "--abbrev-ref",
                                                      "HEAD"])
                    branch = branch.decode('utf-8')
                    self.log("Git branch: " + branch, end="")
                except subprocess.CalledProcessError:
                    pass

            self.log("Using --optional=" + self._optional_tags_string())
            available_software._allow_external = self.options.optional is True or 'external' in self.options.optional
            self.log("Features to be detected: " + ','.join(available_software.detectable()))
            self.add_files()
            self.expand_files_into_sources()
            self.filter_sources()
            self.sort_sources()
            self.run_doctests()

            self.log("Features detected for doctesting: "
                     + ','.join(available_software.seen()))
            self.cleanup()
            return self.reporter.error_status


def run_doctests(module, options=None):
    """
    Runs the doctests in a given file.

    INPUT:

    - ``module`` -- a Sage module, a string, or a list of such.

    - ``options`` -- a DocTestDefaults object or None.

    EXAMPLES::

        sage: run_doctests(sage.rings.infinity)
        Running doctests with ID ...
        Doctesting 1 file.
        sage -t .../sage/rings/infinity.py
            [... tests, ... s]
        ----------------------------------------------------------------------
        All tests passed!
        ----------------------------------------------------------------------
        Total time for all tests: ... seconds
            cpu time: ... seconds
            cumulative wall time: ... seconds
        Features detected...
    """
    import sys
    sys.stdout.flush()

    def stringify(x):
        if isinstance(x, (list, tuple)):
            F = [stringify(a) for a in x]
            return sage.misc.flatten.flatten(F)
        elif isinstance(x, types.ModuleType):
            F = x.__file__.replace(SAGE_LIB, SAGE_SRC)
            base, pyfile = os.path.split(F)
            file, ext = os.path.splitext(pyfile)
            if ext == ".pyc":
                ext = ".py"
            elif ext == ".so":
                ext = ".pyx"
            if file == "__init__":
                return [base]
            else:
                return [os.path.join(base, file) + ext]
        elif isinstance(x, str):
            return [os.path.abspath(x)]
    F = stringify(module)
    if options is None:
        options = DocTestDefaults()
    DC = DocTestController(options, F)

    # Determine whether we're in doctest mode
    save_dtmode = sage.doctest.DOCTEST_MODE

    # We need the following if we're not in DOCTEST_MODE
    # Tell IPython to avoid colors: it screws up the output checking.
    if not save_dtmode:
        if options.debug:
            raise ValueError("You should not try to run doctests with a debugger from within Sage: IPython objects to embedded shells")
        from IPython import get_ipython
        IP = get_ipython()
        if IP is not None:
            old_color = IP.colors
            IP.run_line_magic('colors', 'NoColor')
            old_config_color = IP.config.TerminalInteractiveShell.colors
            IP.config.TerminalInteractiveShell.colors = 'NoColor'

    try:
        DC.run()
    finally:
        sage.doctest.DOCTEST_MODE = save_dtmode
        if not save_dtmode and IP is not None:
            IP.run_line_magic('colors', old_color)
            IP.config.TerminalInteractiveShell.colors = old_config_color<|MERGE_RESOLUTION|>--- conflicted
+++ resolved
@@ -259,12 +259,9 @@
         base, ext = os.path.splitext(filename)
     # .rst.txt appear in the installed documentation in subdirectories named "_sources"
     if ext not in ('.py', '.pyx', '.pxd', '.pxi', '.sage', '.spyx', '.rst', '.tex', '.rst.txt'):
-<<<<<<< HEAD
-=======
         return True
     # These files are created by the jupyter-sphinx extension for internal use and should not be tested
     if "jupyter_execute" in filename:
->>>>>>> 57fd20c3
         return True
     with open(filename) as F:
         line_count = 0
