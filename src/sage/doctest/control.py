--- conflicted
+++ resolved
@@ -408,20 +408,6 @@
                     from sage.features import package_systems
                     options.optional.update(system.name
                                             for system in package_systems())
-<<<<<<< HEAD
-
-                    from sage.features.sphinx import Sphinx
-                    doc_features = [feature for feature in [Sphinx()]
-                                    if feature.is_present()]
-                    options.optional.update(feature.name for feature in doc_features)
-
-                    logger = sys.stderr if options.verbose else None
-                    from sage.features.sagemath import sage_features
-                    options.optional.update(feature.name
-                                            for feature in sage_features(logger=logger))
-
-=======
->>>>>>> 2e0b91d1
                 # Check that all tags are valid
                 for o in options.optional:
                     if not optionaltag_regex.search(o):
