r"""
Base class for polyhedra: Initialization and access to Vrepresentation and Hrepresentation
"""

# ****************************************************************************
#       Copyright (C) 2008-2012 Marshall Hampton <hamptonio@gmail.com>
#       Copyright (C) 2011-2015 Volker Braun <vbraun.name@gmail.com>
#       Copyright (C) 2012-2018 Frederic Chapoton
#       Copyright (C) 2013      Andrey Novoseltsev
#       Copyright (C) 2014-2017 Moritz Firsching
#       Copyright (C) 2014-2019 Thierry Monteil
#       Copyright (C) 2015      Nathann Cohen
#       Copyright (C) 2015-2017 Jeroen Demeyer
#       Copyright (C) 2015-2017 Vincent Delecroix
#       Copyright (C) 2015-2018 Dima Pasechnik
#       Copyright (C) 2015-2020 Jean-Philippe Labbe <labbe at math.huji.ac.il>
#       Copyright (C) 2015-2021 Matthias Koeppe
#       Copyright (C) 2016-2019 Daniel Krenn
#       Copyright (C) 2017      Marcelo Forets
#       Copyright (C) 2017-2018 Mark Bell
#       Copyright (C) 2019      Julian Ritter
#       Copyright (C) 2019-2020 Laith Rastanawi
#       Copyright (C) 2019-2020 Sophia Elia
#       Copyright (C) 2019-2021 Jonathan Kliem <jonathan.kliem@fu-berlin.de>
#
# This program is free software: you can redistribute it and/or modify
# it under the terms of the GNU General Public License as published by
# the Free Software Foundation, either version 2 of the License, or
# (at your option) any later version.
#                  https://www.gnu.org/licenses/
# ****************************************************************************

from sage.misc.cachefunc import cached_method
from sage.misc.abstract_method import abstract_method
from sage.structure.element import Element
import sage.geometry.abc

class Polyhedron_base0(Element, sage.geometry.abc.Polyhedron):
    """
    Initialization and basic access for polyhedra.

    See :class:`sage.geometry.polyhedron.base.Polyhedron_base`.

    TESTS::

        sage: from sage.geometry.polyhedron.base0 import Polyhedron_base0
        sage: P = Polyhedron(rays=[[1, 0, 0]], lines=[[0, 1, 0]])
        sage: Polyhedron_base0.Vrepresentation(P)
        (A line in the direction (0, 1, 0),
        A vertex at (0, 0, 0),
        A ray in the direction (1, 0, 0))
        sage: Polyhedron_base0.vertices.f(P)
        (A vertex at (0, 0, 0),)
        sage: Polyhedron_base0.rays.f(P)
        (A ray in the direction (1, 0, 0),)
        sage: Polyhedron_base0.lines.f(P)
        (A line in the direction (0, 1, 0),)
        sage: Polyhedron_base0.Hrepresentation(P)
        (An equation (0, 0, 1) x + 0 == 0, An inequality (1, 0, 0) x + 0 >= 0)
        sage: Polyhedron_base0.inequalities.f(P)
        (An inequality (1, 0, 0) x + 0 >= 0,)
        sage: Polyhedron_base0.equations.f(P)
        (An equation (0, 0, 1) x + 0 == 0,)
        sage: Polyhedron_base0.base_ring(P)
        Integer Ring
        sage: Polyhedron_base0.backend(P)
        'ppl'
        sage: Polyhedron_base0.change_ring(P, ZZ, backend='field').backend()
        'field'
        sage: Polyhedron_base0.base_extend(P, QQ)
        A 2-dimensional polyhedron in QQ^3 defined as the convex hull of 1 vertex, 1 ray, 1 line
    """
    def __init__(self, parent, Vrep, Hrep, Vrep_minimal=None, Hrep_minimal=None, pref_rep=None, mutable=False, **kwds):
        """
        Initializes the polyhedron.

        See :class:`sage.geometry.polyhedron.base.Polyhedron_base` for a description of the input
        data.

        TESTS::

            sage: p = Polyhedron()    # indirect doctests

            sage: from sage.geometry.polyhedron.backend_field import Polyhedron_field
            sage: from sage.geometry.polyhedron.parent import Polyhedra_field
            sage: parent = Polyhedra_field(AA, 1, 'field')                             # optional - sage.rings.number_field
            sage: Vrep = [[[0], [1/2], [1]], [], []]
            sage: Hrep = [[[0, 1], [1, -1]], []]
            sage: p = Polyhedron_field(parent, Vrep, Hrep,                             # optional - sage.rings.number_field
            ....:                      Vrep_minimal=False, Hrep_minimal=True)
            Traceback (most recent call last):
            ...
            ValueError: if both Vrep and Hrep are provided, they must be minimal...

        Illustration of ``pref_rep``.
        Note that ``ppl`` doesn't support precomputed data::

            sage: from sage.geometry.polyhedron.backend_ppl import Polyhedron_QQ_ppl
            sage: from sage.geometry.polyhedron.parent import Polyhedra_QQ_ppl
            sage: parent = Polyhedra_QQ_ppl(QQ, 1, 'ppl')
            sage: p = Polyhedron_QQ_ppl(parent, Vrep, 'nonsense',
            ....:                       Vrep_minimal=True, Hrep_minimal=True, pref_rep='Vrep')
            sage: p = Polyhedron_QQ_ppl(parent, 'nonsense', Hrep,
            ....:                       Vrep_minimal=True, Hrep_minimal=True, pref_rep='Hrep')
            sage: p = Polyhedron_QQ_ppl(parent, 'nonsense', Hrep,
            ....:                       Vrep_minimal=True, Hrep_minimal=True, pref_rep='Vrepresentation')
            Traceback (most recent call last):
            ...
            ValueError: ``pref_rep`` must be one of ``(None, 'Vrep', 'Hrep')``

        If the backend supports precomputed data, ``pref_rep`` is ignored::

            sage: p = Polyhedron_field(parent, Vrep, 'nonsense',
            ....:                      Vrep_minimal=True, Hrep_minimal=True, pref_rep='Vrep')
            Traceback (most recent call last):
            ...
            TypeError: ..._init_Hrepresentation() takes 3 positional arguments but 9 were given

        The empty polyhedron is detected when the Vrepresentation is given with generator;
        see :trac:`29899`::

            sage: from sage.geometry.polyhedron.backend_cdd import Polyhedron_QQ_cdd
            sage: from sage.geometry.polyhedron.parent import Polyhedra_QQ_cdd
            sage: parent = Polyhedra_QQ_cdd(QQ, 0, 'cdd')
            sage: p = Polyhedron_QQ_cdd(parent, [iter([]), iter([]), iter([])], None)
        """
        Element.__init__(self, parent=parent)
        if Vrep is not None and Hrep is not None:
            if not (Vrep_minimal is True and Hrep_minimal is True):
                raise ValueError("if both Vrep and Hrep are provided, they must be minimal"
                                 " and Vrep_minimal and Hrep_minimal must both be True")
            if hasattr(self, "_init_from_Vrepresentation_and_Hrepresentation"):
                self._init_from_Vrepresentation_and_Hrepresentation(Vrep, Hrep)
                return
            else:
                if pref_rep is None:
                    # Initialize from Hrepresentation if this seems simpler.
                    Vrep = [tuple(Vrep[0]), tuple(Vrep[1]), Vrep[2]]
                    Hrep = [tuple(Hrep[0]), Hrep[1]]
                    if len(Hrep[0]) < len(Vrep[0]) + len(Vrep[1]):
                        pref_rep = 'Hrep'
                    else:
                        pref_rep = 'Vrep'
                if pref_rep == 'Vrep':
                    Hrep = None
                elif pref_rep == 'Hrep':
                    Vrep = None
                else:
                    raise ValueError("``pref_rep`` must be one of ``(None, 'Vrep', 'Hrep')``")
        if Vrep is not None:
            vertices, rays, lines = Vrep

            # We build tuples out of generators now to detect the empty polyhedron.

            # The damage is limited:
            # The backend will have to obtain all elements from the generator anyway.
            # The generators are mainly for saving time with initializing from
            # Vrepresentation and Hrepresentation.
            # If we dispose of one of them (see above), it is wasteful to have generated it.

            # E.g. the dilate will be set up with new Vrepresentation and Hrepresentation
            # regardless of the backend along with the argument ``pref_rep``.
            # As we only use generators, there is no penalty to this approach
            # (and the method ``dilation`` does not have to distinguish by backend).

            if not isinstance(vertices, (tuple, list)):
                vertices = tuple(vertices)
            if not isinstance(rays, (tuple, list)):
                rays = tuple(rays)
            if not isinstance(lines, (tuple, list)):
                lines = tuple(lines)

            if vertices or rays or lines:
                self._init_from_Vrepresentation(vertices, rays, lines, **kwds)
            else:
                self._init_empty_polyhedron()
        elif Hrep is not None:
            ieqs, eqns = Hrep
            self._init_from_Hrepresentation(ieqs, eqns, **kwds)
        else:
            self._init_empty_polyhedron()

    @abstract_method
    def _init_from_Vrepresentation(self, vertices, rays, lines, **kwds):
        """
        Construct polyhedron from V-representation data.

        INPUT:

        - ``vertices`` -- list of point. Each point can be specified
           as any iterable container of
           :meth:`~sage.geometry.polyhedron.base.base_ring` elements.

        - ``rays`` -- list of rays. Each ray can be specified as any
          iterable container of
          :meth:`~sage.geometry.polyhedron.base.base_ring` elements.

        - ``lines`` -- list of lines. Each line can be specified as
          any iterable container of
          :meth:`~sage.geometry.polyhedron.base.base_ring` elements.

        EXAMPLES::

            sage: p = Polyhedron()
            sage: from sage.geometry.polyhedron.base import Polyhedron_base
            sage: Polyhedron_base._init_from_Vrepresentation(p, [], [], [])
            Traceback (most recent call last):
            ...
            TypeError: 'AbstractMethod' object is not callable
        """

    @abstract_method
    def _init_from_Hrepresentation(self, ieqs, eqns, **kwds):
        """
        Construct polyhedron from H-representation data.

        INPUT:

        - ``ieqs`` -- list of inequalities. Each line can be specified
          as any iterable container of
          :meth:`~sage.geometry.polyhedron.base.base_ring` elements.

        - ``eqns`` -- list of equalities. Each line can be specified
          as any iterable container of
          :meth:`~sage.geometry.polyhedron.base.base_ring` elements.

        EXAMPLES::

            sage: p = Polyhedron()
            sage: from sage.geometry.polyhedron.base import Polyhedron_base
            sage: Polyhedron_base._init_from_Hrepresentation(p, [], [])
            Traceback (most recent call last):
            ...
            TypeError: 'AbstractMethod' object is not callable
        """

    def _init_empty_polyhedron(self):
        """
        Initializes an empty polyhedron.

        TESTS::

            sage: empty = Polyhedron(); empty
            The empty polyhedron in ZZ^0
            sage: empty.Vrepresentation()
            ()
            sage: empty.Hrepresentation()
            (An equation -1 == 0,)
            sage: Polyhedron(vertices = [])
            The empty polyhedron in ZZ^0
            sage: Polyhedron(vertices = [])._init_empty_polyhedron()
            sage: from sage.geometry.polyhedron.parent import Polyhedra
            sage: Polyhedra(QQ,7)()
            A 0-dimensional polyhedron in QQ^7 defined as the convex hull of 1 vertex
        """
        self._Vrepresentation = []
        self._Hrepresentation = []
        self.parent()._make_Equation(self, [-1] + [0] * self.ambient_dim())
        self._Vrepresentation = tuple(self._Vrepresentation)
        self._Hrepresentation = tuple(self._Hrepresentation)

    def _delete(self):
        """
        Delete this polyhedron.

        This speeds up creation of new polyhedra by reusing
        objects. After recycling a polyhedron object, it is not in a
        consistent state any more and neither the polyhedron nor its
        H/V-representation objects may be used any more.

        .. SEEALSO::

            :meth:`~sage.geometry.polyhedron.parent.Polyhedra_base.recycle`

        EXAMPLES::

            sage: p = Polyhedron([(0,0),(1,0),(0,1)])
            sage: p._delete()

            sage: vertices = [(0,0,0,0),(1,0,0,0),(0,1,0,0),(1,1,0,0),(0,0,1,0),(0,0,0,1)]
            sage: def loop_polyhedra():
            ....:     for i in range(100):
            ....:         p = Polyhedron(vertices)

            sage: timeit('loop_polyhedra()')                   # not tested - random
            5 loops, best of 3: 79.5 ms per loop

            sage: def loop_polyhedra_with_recycling():
            ....:     for i in range(100):
            ....:         p = Polyhedron(vertices)
            ....:         p._delete()

            sage: timeit('loop_polyhedra_with_recycling()')    # not tested - random
            5 loops, best of 3: 57.3 ms per loop
        """
        self.parent().recycle(self)

    def _sage_input_(self, sib, coerced):
        """
        Return Sage command to reconstruct ``self``.

        See :mod:`sage.misc.sage_input` for details.

        .. TODO::

            Add the option ``preparse`` to the method.

        EXAMPLES::

            sage: P = Polyhedron(vertices = [[1, 0], [0, 1]], rays = [[1, 1]], backend='ppl')
            sage: sage_input(P)
            Polyhedron(backend='ppl', base_ring=QQ, rays=[(QQ(1), QQ(1))], vertices=[(QQ(0), QQ(1)), (QQ(1), QQ(0))])
            sage: P = Polyhedron(vertices = [[1, 0], [0, 1]], rays = [[1, 1]], backend='normaliz') # optional - pynormaliz
            sage: sage_input(P)                                                                    # optional - pynormaliz
            Polyhedron(backend='normaliz', base_ring=QQ, rays=[(QQ(1), QQ(1))], vertices=[(QQ(0), QQ(1)), (QQ(1), QQ(0))])
            sage: P = Polyhedron(vertices = [[1, 0], [0, 1]], rays = [[1, 1]], backend='polymake') # optional - jupymake
            sage: sage_input(P)                                                                    # optional - jupymake
            Polyhedron(backend='polymake', base_ring=QQ, rays=[(QQ(1), QQ(1))], vertices=[(QQ(1), QQ(0)), (QQ(0), QQ(1))])
       """
        kwds = dict()
        kwds['base_ring'] = sib(self.base_ring())
        kwds['backend'] = sib(self.backend())
        if self.n_vertices() > 0:
            kwds['vertices'] = [sib(tuple(v)) for v in self.vertices()]
        if self.n_rays() > 0:
            kwds['rays'] = [sib(tuple(r)) for r in self.rays()]
        if self.n_lines() > 0:
            kwds['lines'] = [sib(tuple(l)) for l in self.lines()]
        return sib.name('Polyhedron')(**kwds)

    def base_extend(self, base_ring, backend=None):
        """
        Return a new polyhedron over a larger base ring.

        This method can also be used to change the backend.

        INPUT:

        - ``base_ring`` -- the new base ring

        - ``backend`` -- the new backend, see
          :func:`~sage.geometry.polyhedron.constructor.Polyhedron`.
          If ``None`` (the default), attempt to keep the same backend.
          Otherwise, use the same defaulting behavior
          as described there.

        OUTPUT:

        The same polyhedron, but over a larger base ring and possibly with a changed backend.

        EXAMPLES::

            sage: P = Polyhedron(vertices=[(1,0), (0,1)], rays=[(1,1)], base_ring=ZZ);  P
            A 2-dimensional polyhedron in ZZ^2 defined as the convex hull of 2 vertices and 1 ray
            sage: P.base_extend(QQ)
            A 2-dimensional polyhedron in QQ^2 defined as the convex hull of 2 vertices and 1 ray
            sage: P.base_extend(QQ) == P
            True

        TESTS:

        Test that :trac:`22575` is fixed::

            sage: Q = P.base_extend(ZZ, backend='field')
            sage: Q.backend()
            'field'

        """
        new_parent = self.parent().base_extend(base_ring, backend)
        return new_parent(self, copy=True)

    def change_ring(self, base_ring, backend=None):
        """
        Return the polyhedron obtained by coercing the entries of the
        vertices/lines/rays of this polyhedron into the given ring.

        This method can also be used to change the backend.

        INPUT:

        - ``base_ring`` -- the new base ring

        - ``backend`` -- the new backend or ``None`` (default), see
          :func:`~sage.geometry.polyhedron.constructor.Polyhedron`.
          If ``None`` (the default), attempt to keep the same backend.
          Otherwise, use the same defaulting behavior
          as described there.

        EXAMPLES::

            sage: P = Polyhedron(vertices=[(1,0), (0,1)], rays=[(1,1)], base_ring=QQ); P
            A 2-dimensional polyhedron in QQ^2 defined as the convex hull of 2 vertices and 1 ray
            sage: P.change_ring(ZZ)
            A 2-dimensional polyhedron in ZZ^2 defined as the convex hull of 2 vertices and 1 ray
            sage: P.change_ring(ZZ) == P
            True

            sage: P = Polyhedron(vertices=[(-1.3,0), (0,2.3)], base_ring=RDF); P.vertices()
            (A vertex at (-1.3, 0.0), A vertex at (0.0, 2.3))
            sage: P.change_ring(QQ).vertices()
            (A vertex at (-13/10, 0), A vertex at (0, 23/10))
            sage: P == P.change_ring(QQ)
            True
            sage: P.change_ring(ZZ)
            Traceback (most recent call last):
            ...
            TypeError: cannot change the base ring to the Integer Ring

            sage: P = polytopes.regular_polygon(3); P                           # optional - sage.rings.number_field
            A 2-dimensional polyhedron in AA^2 defined as the convex hull of 3 vertices
            sage: P.vertices()                                                  # optional - sage.rings.number_field
            (A vertex at (0.?e-16, 1.000000000000000?),
             A vertex at (0.866025403784439?, -0.500000000000000?),
             A vertex at (-0.866025403784439?, -0.500000000000000?))
            sage: P.change_ring(QQ)                                             # optional - sage.rings.number_field
            Traceback (most recent call last):
            ...
            TypeError: cannot change the base ring to the Rational Field

        .. WARNING::

            The base ring ``RDF`` should be used with care. As it is
            not an exact ring, certain computations may break or
            silently produce wrong results, for example changing the
            base ring from an exact ring into ``RDF`` may cause a
            loss of data::

                sage: P = Polyhedron([[2/3,0],[6666666666666667/10^16,0]], base_ring=AA); P   # optional - sage.rings.number_field
                A 1-dimensional polyhedron in AA^2 defined as the convex hull of 2 vertices
                sage: Q = P.change_ring(RDF); Q                                 # optional - sage.rings.number_field
                A 0-dimensional polyhedron in RDF^2 defined as the convex hull of 1 vertex
                sage: P.n_vertices() == Q.n_vertices()                          # optional - sage.rings.number_field
                False
        """
        from sage.categories.rings import Rings

        if base_ring not in Rings():
            raise ValueError("invalid base ring")

        try:
            vertices = [[base_ring(x) for x in vertex] for vertex in self.vertices_list()]
            rays = [[base_ring(x) for x in ray] for ray in self.rays_list()]
            lines = [[base_ring(x) for x in line] for line in self.lines_list()]

        except (TypeError, ValueError):
            raise TypeError("cannot change the base ring to the {0}".format(base_ring))

        new_parent = self.parent().change_ring(base_ring, backend)
        return new_parent([vertices, rays, lines], None)

    def is_mutable(self):
        r"""
        Return True if the polyhedron is mutable, i.e. it can be modified in place.

        EXAMPLES::

            sage: p = polytopes.cube(backend='field')
            sage: p.is_mutable()
            False
        """
        return False

    def is_immutable(self):
        r"""
        Return True if the polyhedron is immutable, i.e. it cannot be modified in place.

        EXAMPLES::

            sage: p = polytopes.cube(backend='field')
            sage: p.is_immutable()
            True
        """
        return True

    @cached_method
    def n_equations(self):
        """
        Return the number of equations. The representation will
        always be minimal, so the number of equations is the
        codimension of the polyhedron in the ambient space.

        EXAMPLES::

            sage: p = Polyhedron(vertices = [[1,0,0],[0,1,0],[0,0,1]])
            sage: p.n_equations()
            1
        """
        return len(self.equations())

    @cached_method
    def n_inequalities(self):
        """
        Return the number of inequalities. The representation will
        always be minimal, so the number of inequalities is the
        number of facets of the polyhedron in the ambient space.

        EXAMPLES::

            sage: p = Polyhedron(vertices = [[1,0,0],[0,1,0],[0,0,1]])
            sage: p.n_inequalities()
            3

            sage: p = Polyhedron(vertices = [[t,t^2,t^3] for t in range(6)])
            sage: p.n_facets()
            8
        """
        return len(self.inequalities())

    n_facets = n_inequalities

    @cached_method
    def n_vertices(self):
        """
        Return the number of vertices. The representation will
        always be minimal.

        .. WARNING::

            If the polyhedron has lines, return the number of vertices in
            the ``Vrepresentation``. As the represented polyhedron has
            no 0-dimensional faces (i.e. vertices), ``n_vertices`` corresponds
            to the number of `k`-faces, where `k` is the number of lines::

                sage: P = Polyhedron(rays=[[1,0,0]],lines=[[0,1,0]])
                sage: P.n_vertices()
                1
                sage: P.faces(0)
                ()
                sage: P.f_vector()
                (1, 0, 1, 1)

                sage: P = Polyhedron(rays=[[1,0,0]],lines=[[0,1,0],[0,1,1]])
                sage: P.n_vertices()
                1
                sage: P.f_vector()
                (1, 0, 0, 1, 1)

        EXAMPLES::

            sage: p = Polyhedron(vertices = [[1,0],[0,1],[1,1]], rays=[[1,1]])
            sage: p.n_vertices()
            2
        """
        return len(self.vertices())

    @cached_method
    def n_rays(self):
        """
        Return the number of rays. The representation will
        always be minimal.

        EXAMPLES::

            sage: p = Polyhedron(vertices = [[1,0],[0,1]], rays=[[1,1]])
            sage: p.n_rays()
            1
        """
        return len(self.rays())

    @cached_method
    def n_lines(self):
        """
        Return the number of lines. The representation will
        always be minimal.

        EXAMPLES::

            sage: p = Polyhedron(vertices = [[0,0]], rays=[[0,1],[0,-1]])
            sage: p.n_lines()
            1
        """
        return len(self.lines())

    def is_compact(self):
        """
        Test for boundedness of the polytope.

        EXAMPLES::

            sage: p = polytopes.icosahedron()                                   # optional - sage.rings.number_field
            sage: p.is_compact()                                                # optional - sage.rings.number_field
            True
            sage: p = Polyhedron(ieqs = [[0,1,0,0],[0,0,1,0],[0,0,0,1],[1,-1,0,0]])
            sage: p.is_compact()
            False
        """
        return self.n_rays() == 0 and self.n_lines() == 0

    def Hrepresentation(self, index=None):
        """
        Return the objects of the H-representation. Each entry is
        either an inequality or a equation.

        INPUT:

        - ``index`` -- either an integer or ``None``

        OUTPUT:

        The optional argument is an index running from ``0`` to
        ``self.n_Hrepresentation()-1``. If present, the
        H-representation object at the given index will be
        returned. Without an argument, returns the list of all
        H-representation objects.

        EXAMPLES::

            sage: p = polytopes.hypercube(3, backend='field')
            sage: p.Hrepresentation(0)
            An inequality (-1, 0, 0) x + 1 >= 0
            sage: p.Hrepresentation(0) == p.Hrepresentation()[0]
            True
        """
        if index is None:
            return self._Hrepresentation
        else:
            return self._Hrepresentation[index]

    def Hrepresentation_str(self, separator='\n', latex=False, style='>=', align=None, **kwds):
        r"""
        Return a human-readable string representation of the Hrepresentation of this
        polyhedron.

        INPUT:

        - ``separator`` -- a string. Default is ``"\n"``.

        - ``latex`` -- a boolean. Default is ``False``.

        - ``style`` -- either ``"positive"`` (making all coefficients positive)
                       or ``"<="``, or ``">="``. Default is ``">="``.

        - ``align`` -- a boolean or ``None''. Default is ``None`` in which case
                       ``align`` is ``True`` if ``separator`` is the newline character.
                       If set, then the lines of the output string are aligned
                       by the comparison symbol by padding blanks.

        Keyword parameters of
        :meth:`~sage.geometry.polyhedron.representation.Hrepresentation.repr_pretty`
        are passed on:

        - ``prefix`` -- a string

        - ``indices`` -- a tuple or other iterable

        OUTPUT:

        A string.

        EXAMPLES::

            sage: P = polytopes.permutahedron(3)
            sage: print(P.Hrepresentation_str())
            x0 + x1 + x2 ==  6
                 x0 + x1 >=  3
                -x0 - x1 >= -5
                      x1 >=  1
                     -x0 >= -3
                      x0 >=  1
                     -x1 >= -3

            sage: print(P.Hrepresentation_str(style='<='))
            -x0 - x1 - x2 == -6
                 -x0 - x1 <= -3
                  x0 + x1 <=  5
                      -x1 <= -1
                       x0 <=  3
                      -x0 <= -1
                       x1 <=  3

            sage: print(P.Hrepresentation_str(style='positive'))
            x0 + x1 + x2 == 6
                 x0 + x1 >= 3
                       5 >= x0 + x1
                      x1 >= 1
                       3 >= x0
                      x0 >= 1
                       3 >= x1

            sage: print(P.Hrepresentation_str(latex=True))
            \begin{array}{rcl}
            x_{0} + x_{1} + x_{2} & =    &  6 \\
                    x_{0} + x_{1} & \geq &  3 \\
                   -x_{0} - x_{1} & \geq & -5 \\
                            x_{1} & \geq &  1 \\
                           -x_{0} & \geq & -3 \\
                            x_{0} & \geq &  1 \\
                           -x_{1} & \geq & -3
            \end{array}

            sage: print(P.Hrepresentation_str(align=False))
            x0 + x1 + x2 == 6
            x0 + x1 >= 3
            -x0 - x1 >= -5
            x1 >= 1
            -x0 >= -3
            x0 >= 1
            -x1 >= -3

            sage: c = polytopes.cube()
            sage: c.Hrepresentation_str(separator=', ', style='positive')
            '1 >= x0, 1 >= x1, 1 >= x2, 1 + x0 >= 0, 1 + x2 >= 0, 1 + x1 >= 0'
        """
        pretty_hs = [h.repr_pretty(split=True, latex=latex, style=style, **kwds) for h in self.Hrepresentation()]
        shift = any(pretty_h[2].startswith('-') for pretty_h in pretty_hs)

        if align is None:
            align = separator == "\n"
        if align:
            lengths = [(len(s[0]), len(s[1]), len(s[2])) for s in pretty_hs]
            from operator import itemgetter
            length_left = max(lengths, key=itemgetter(0))[0]
            length_middle = max(lengths, key=itemgetter(1))[1]
            length_right = max(lengths, key=itemgetter(2))[2]
            if shift:
                length_right += 1
            if latex:
                h_line = "{:>" + "{}".format(length_left) + "} & {:" + \
                         "{}".format(length_middle) + "} & {:" + \
                         "{}".format(length_right) + "}\\\\"
            else:
                h_line = "{:>" + "{}".format(length_left) \
                         + "} {:" + "{}".format(length_middle) \
                         + "} {:" + "{}".format(length_right) + "}"
        elif latex:
            h_line = "{} & {} & {}\\\\"
        else:
            h_line = "{} {} {}"

        def pad_non_minus(s):
            if align and shift and not s.startswith('-'):
                return ' ' + s
            else:
                return s
        h_list = [h_line.format(pretty_h[0], pretty_h[1], pad_non_minus(pretty_h[2]))
                  for pretty_h in pretty_hs]
        pretty_print = separator.join(h_list)

        if not latex:
            return pretty_print
        else:
            # below we remove the 2 unnecessary backslashes at the end of pretty_print
            return "\\begin{array}{rcl}\n" + pretty_print[:-2] + "\n\\end{array}"

    def Hrep_generator(self):
        """
        Return an iterator over the objects of the H-representation
        (inequalities or equations).

        EXAMPLES::

            sage: p = polytopes.hypercube(3)
            sage: next(p.Hrep_generator())
            An inequality (-1, 0, 0) x + 1 >= 0
        """
        for H in self.Hrepresentation():
            yield H

    @cached_method
    def n_Hrepresentation(self):
        """
        Return the number of objects that make up the
        H-representation of the polyhedron.

        OUTPUT:

        Integer.

        EXAMPLES::

            sage: p = polytopes.cross_polytope(4)
            sage: p.n_Hrepresentation()
            16
            sage: p.n_Hrepresentation() == p.n_inequalities() + p.n_equations()
            True
        """
        return len(self.Hrepresentation())

    def Vrepresentation(self, index=None):
        """
        Return the objects of the V-representation. Each entry is
        either a vertex, a ray, or a line.

        See :mod:`sage.geometry.polyhedron.constructor` for a
        definition of vertex/ray/line.

        INPUT:

        - ``index`` -- either an integer or ``None``

        OUTPUT:

        The optional argument is an index running from ``0`` to
        ``self.n_Vrepresentation()-1``. If present, the
        V-representation object at the given index will be
        returned. Without an argument, returns the list of all
        V-representation objects.

        EXAMPLES::

            sage: p = polytopes.simplex(4, project=True)
            sage: p.Vrepresentation(0)
            A vertex at (0.7071067812, 0.4082482905, 0.2886751346, 0.2236067977)
            sage: p.Vrepresentation(0) == p.Vrepresentation() [0]
            True
        """
        if index is None:
            return self._Vrepresentation
        else:
            return self._Vrepresentation[index]

    @cached_method
    def n_Vrepresentation(self):
        """
        Return the number of objects that make up the
        V-representation of the polyhedron.

        OUTPUT:

        Integer.

        EXAMPLES::

            sage: p = polytopes.simplex(4)
            sage: p.n_Vrepresentation()
            5
            sage: p.n_Vrepresentation() == p.n_vertices() + p.n_rays() + p.n_lines()
            True
        """
        return len(self.Vrepresentation())

    def Vrep_generator(self):
        """
        Return an iterator over the objects of the V-representation
        (vertices, rays, and lines).

        EXAMPLES::

            sage: p = polytopes.cyclic_polytope(3,4)
            sage: vg = p.Vrep_generator()
            sage: next(vg)
            A vertex at (0, 0, 0)
            sage: next(vg)
            A vertex at (1, 1, 1)
        """
        for V in self.Vrepresentation():
            yield V

    def inequality_generator(self):
        """
        Return  a generator for the defining inequalities of the
        polyhedron.

        OUTPUT:

        A generator of the inequality Hrepresentation objects.

        EXAMPLES::

            sage: triangle = Polyhedron(vertices=[[1,0],[0,1],[1,1]])
            sage: for v in triangle.inequality_generator(): print(v)
            An inequality (1, 1) x - 1 >= 0
            An inequality (0, -1) x + 1 >= 0
            An inequality (-1, 0) x + 1 >= 0
            sage: [ v for v in triangle.inequality_generator() ]
            [An inequality (1, 1) x - 1 >= 0,
             An inequality (0, -1) x + 1 >= 0,
             An inequality (-1, 0) x + 1 >= 0]
            sage: [ [v.A(), v.b()] for v in triangle.inequality_generator() ]
            [[(1, 1), -1], [(0, -1), 1], [(-1, 0), 1]]
        """
        for H in self.Hrepresentation():
            if H.is_inequality():
                yield H

    @cached_method
    def inequalities(self):
        """
        Return all inequalities.

        OUTPUT:

        A tuple of inequalities.

        EXAMPLES::

            sage: p = Polyhedron(vertices = [[0,0,0],[0,0,1],[0,1,0],[1,0,0],[2,2,2]])
            sage: p.inequalities()[0:3]
            (An inequality (1, 0, 0) x + 0 >= 0,
             An inequality (0, 1, 0) x + 0 >= 0,
             An inequality (0, 0, 1) x + 0 >= 0)

            sage: p3 = Polyhedron(vertices=Permutations([1, 2, 3, 4]))          # optional - sage.combinat
            sage: ieqs = p3.inequalities()                                      # optional - sage.combinat
            sage: ieqs[0]                                                       # optional - sage.combinat
            An inequality (0, 1, 1, 1) x - 6 >= 0
            sage: list(_)                                                       # optional - sage.combinat
            [-6, 0, 1, 1, 1]
        """
        return tuple(self.inequality_generator())

    def inequalities_list(self):
        """
        Return a list of inequalities as coefficient lists.

        .. NOTE::

            It is recommended to use :meth:`inequalities` or
            :meth:`inequality_generator` instead to iterate over the
            list of :class:`~sage.geometry.polyhedron.representation.Inequality` objects.

        EXAMPLES::

            sage: p = Polyhedron(vertices = [[0,0,0],[0,0,1],[0,1,0],[1,0,0],[2,2,2]])
            sage: p.inequalities_list()[0:3]
            [[0, 1, 0, 0], [0, 0, 1, 0], [0, 0, 0, 1]]

            sage: p3 = Polyhedron(vertices=Permutations([1, 2, 3, 4]))          # optional - sage.combinat
            sage: ieqs = p3.inequalities_list()                                 # optional - sage.combinat
            sage: ieqs[0]                                                       # optional - sage.combinat
            [-6, 0, 1, 1, 1]
            sage: ieqs[-1]                                                      # optional - sage.combinat
            [-3, 0, 1, 0, 1]
            sage: ieqs == [list(x) for x in p3.inequality_generator()]          # optional - sage.combinat
            True
        """
        return [list(x) for x in self.inequality_generator()]

    def equation_generator(self):
        """
        Return a generator for the linear equations satisfied by the
        polyhedron.

        EXAMPLES::

            sage: p = polytopes.regular_polygon(8,base_ring=RDF)
            sage: p3 = Polyhedron(vertices = [x+[0] for x in p.vertices()], base_ring=RDF)
            sage: next(p3.equation_generator())
            An equation (0.0, 0.0, 1.0) x + 0.0 == 0
        """
        for H in self.Hrepresentation():
            if H.is_equation():
                yield H

    @cached_method
    def equations(self):
        """
        Return all linear constraints of the polyhedron.

        OUTPUT:

        A tuple of equations.

        EXAMPLES::

            sage: test_p = Polyhedron(vertices = [[1,2,3,4],[2,1,3,4],[4,3,2,1],[3,4,1,2]])
            sage: test_p.equations()
            (An equation (1, 1, 1, 1) x - 10 == 0,)
        """
        return tuple(self.equation_generator())

    def equations_list(self):
        """
        Return the linear constraints of the polyhedron. As with
        inequalities, each constraint is given as [b -a1 -a2 ... an]
        where for variables x1, x2,..., xn, the polyhedron satisfies
        the equation b = a1*x1 + a2*x2 + ... + an*xn.

        .. NOTE::

            It is recommended to use :meth:`equations` or
            :meth:`equation_generator()` instead to iterate over the
            list of
            :class:`~sage.geometry.polyhedron.representation.Equation`
            objects.

        EXAMPLES::

            sage: test_p = Polyhedron(vertices = [[1,2,3,4],[2,1,3,4],[4,3,2,1],[3,4,1,2]])
            sage: test_p.equations_list()
            [[-10, 1, 1, 1, 1]]
        """
        return [list(eq) for eq in self.equation_generator()]

    def vertices_list(self):
        """
        Return a list of vertices of the polyhedron.

        .. NOTE::

            It is recommended to use :meth:`vertex_generator` instead to
            iterate over the list of :class:`~sage.geometry.polyhedron.representation.Vertex` objects.

        .. WARNING::

            If the polyhedron has lines, return the vertices
            of the ``Vrepresentation``. However, the represented polyhedron
            has no 0-dimensional faces (i.e. vertices)::

                sage: P = Polyhedron(rays=[[1,0,0]],lines=[[0,1,0]])
                sage: P.vertices_list()
                [[0, 0, 0]]
                sage: P.faces(0)
                ()

        EXAMPLES::

            sage: triangle = Polyhedron(vertices=[[1,0],[0,1],[1,1]])
            sage: triangle.vertices_list()
            [[0, 1], [1, 0], [1, 1]]
            sage: a_simplex = Polyhedron(ieqs = [
            ....:          [0,1,0,0,0],[0,0,1,0,0],[0,0,0,1,0],[0,0,0,0,1]
            ....:      ], eqns = [[1,-1,-1,-1,-1]])
            sage: a_simplex.vertices_list()
            [[1, 0, 0, 0], [0, 1, 0, 0], [0, 0, 1, 0], [0, 0, 0, 1]]
            sage: a_simplex.vertices_list() == [list(v) for v in a_simplex.vertex_generator()]
            True
        """
        return [list(x) for x in self.vertex_generator()]

    def vertex_generator(self):
        """
        Return a generator for the vertices of the polyhedron.

        .. WARNING::

            If the polyhedron has lines, return a generator for the vertices
            of the ``Vrepresentation``. However, the represented polyhedron
            has no 0-dimensional faces (i.e. vertices)::

                sage: P = Polyhedron(rays=[[1,0,0]],lines=[[0,1,0]])
                sage: list(P.vertex_generator())
                [A vertex at (0, 0, 0)]
                sage: P.faces(0)
                ()

        EXAMPLES::

            sage: triangle = Polyhedron(vertices=[[1,0],[0,1],[1,1]])
            sage: for v in triangle.vertex_generator(): print(v)
            A vertex at (0, 1)
            A vertex at (1, 0)
            A vertex at (1, 1)
            sage: v_gen = triangle.vertex_generator()
            sage: next(v_gen)   # the first vertex
            A vertex at (0, 1)
            sage: next(v_gen)   # the second vertex
            A vertex at (1, 0)
            sage: next(v_gen)   # the third vertex
            A vertex at (1, 1)
            sage: try: next(v_gen)   # there are only three vertices
            ....: except StopIteration: print("STOP")
            STOP
            sage: type(v_gen)
            <... 'generator'>
            sage: [ v for v in triangle.vertex_generator() ]
            [A vertex at (0, 1), A vertex at (1, 0), A vertex at (1, 1)]
        """
        for V in self.Vrepresentation():
            if V.is_vertex():
                yield V

    @cached_method
    def vertices(self):
        """
        Return all vertices of the polyhedron.

        OUTPUT:

        A tuple of vertices.

        .. WARNING::

            If the polyhedron has lines, return the vertices
            of the ``Vrepresentation``. However, the represented polyhedron
            has no 0-dimensional faces (i.e. vertices)::

                sage: P = Polyhedron(rays=[[1,0,0]],lines=[[0,1,0]])
                sage: P.vertices()
                (A vertex at (0, 0, 0),)
                sage: P.faces(0)
                ()

        EXAMPLES::

            sage: triangle = Polyhedron(vertices=[[1,0],[0,1],[1,1]])
            sage: triangle.vertices()
            (A vertex at (0, 1), A vertex at (1, 0), A vertex at (1, 1))
            sage: a_simplex = Polyhedron(ieqs = [
            ....:          [0,1,0,0,0],[0,0,1,0,0],[0,0,0,1,0],[0,0,0,0,1]
            ....:      ], eqns = [[1,-1,-1,-1,-1]])
            sage: a_simplex.vertices()
            (A vertex at (1, 0, 0, 0), A vertex at (0, 1, 0, 0),
             A vertex at (0, 0, 1, 0), A vertex at (0, 0, 0, 1))
        """
        return tuple(self.vertex_generator())

    @cached_method
    def vertices_matrix(self, base_ring=None):
        """
        Return the coordinates of the vertices as the columns of a matrix.

        INPUT:

        - ``base_ring`` -- A ring or ``None`` (default). The base ring
          of the returned matrix. If not specified, the base ring of
          the polyhedron is used.

        OUTPUT:

        A matrix over ``base_ring`` whose columns are the coordinates
        of the vertices. A ``TypeError`` is raised if the coordinates
        cannot be converted to ``base_ring``.

        .. WARNING::

            If the polyhedron has lines, return the coordinates of the vertices
            of the ``Vrepresentation``. However, the represented polyhedron
            has no 0-dimensional faces (i.e. vertices)::

                sage: P = Polyhedron(rays=[[1,0,0]],lines=[[0,1,0]])
                sage: P.vertices_matrix()
                [0]
                [0]
                [0]
                sage: P.faces(0)
                ()

        EXAMPLES::

            sage: triangle = Polyhedron(vertices=[[1,0],[0,1],[1,1]])
            sage: triangle.vertices_matrix()
            [0 1 1]
            [1 0 1]
            sage: (triangle/2).vertices_matrix()
            [  0 1/2 1/2]
            [1/2   0 1/2]
            sage: (triangle/2).vertices_matrix(ZZ)
            Traceback (most recent call last):
            ...
            TypeError: no conversion of this rational to integer

        TESTS:

        Check that :trac:`28828` is fixed::

                sage: P.vertices_matrix().is_immutable()
                True
        """
        from sage.matrix.constructor import matrix

        if base_ring is None:
            base_ring = self.base_ring()
        m = matrix(base_ring, self.ambient_dim(), self.n_vertices())
        for i, v in enumerate(self.vertices()):
            for j in range(self.ambient_dim()):
                m[j, i] = v[j]
        m.set_immutable()
        return m

    def ray_generator(self):
        """
        Return a generator for the rays of the polyhedron.

        EXAMPLES::

            sage: pi = Polyhedron(ieqs = [[1,1,0],[1,0,1]])
            sage: pir = pi.ray_generator()
            sage: [x.vector() for x in pir]
            [(1, 0), (0, 1)]
        """
        for V in self.Vrepresentation():
            if V.is_ray():
                yield V

    @cached_method
    def rays(self):
        """
        Return a list of rays of the polyhedron.

        OUTPUT:

        A tuple of rays.

        EXAMPLES::

            sage: p = Polyhedron(ieqs = [[0,0,0,1],[0,0,1,0],[1,1,0,0]])
            sage: p.rays()
            (A ray in the direction (1, 0, 0),
             A ray in the direction (0, 1, 0),
             A ray in the direction (0, 0, 1))
        """
        return tuple(self.ray_generator())

    def rays_list(self):
        """
        Return a list of rays as coefficient lists.

        .. NOTE::

            It is recommended to use :meth:`rays` or
            :meth:`ray_generator` instead to iterate over the list of
            :class:`~sage.geometry.polyhedron.representation.Ray` objects.

        OUTPUT:

        A list of rays as lists of coordinates.

        EXAMPLES::

            sage: p = Polyhedron(ieqs = [[0,0,0,1],[0,0,1,0],[1,1,0,0]])
            sage: p.rays_list()
            [[1, 0, 0], [0, 1, 0], [0, 0, 1]]
            sage: p.rays_list() == [list(r) for r in p.ray_generator()]
            True
        """
        return [list(x) for x in self.ray_generator()]

    def line_generator(self):
        """
        Return a generator for the lines of the polyhedron.

        EXAMPLES::

            sage: pr = Polyhedron(rays = [[1,0],[-1,0],[0,1]], vertices = [[-1,-1]])
            sage: next(pr.line_generator()).vector()
            (1, 0)
        """
        for V in self.Vrepresentation():
            if V.is_line():
                yield V

    @cached_method
    def lines(self):
        """
        Return all lines of the polyhedron.

        OUTPUT:

        A tuple of lines.

        EXAMPLES::

            sage: p = Polyhedron(rays = [[1,0],[-1,0],[0,1],[1,1]], vertices = [[-2,-2],[2,3]])
            sage: p.lines()
            (A line in the direction (1, 0),)
        """
        return tuple(self.line_generator())

    def lines_list(self):
        """
        Return a list of lines of the polyhedron.  The line data is given
        as a list of coordinates rather than as a Hrepresentation object.

        .. NOTE::

            It is recommended to use :meth:`line_generator` instead to
            iterate over the list of :class:`~sage.geometry.polyhedron.representation.Line` objects.

        EXAMPLES::

            sage: p = Polyhedron(rays = [[1,0],[-1,0],[0,1],[1,1]], vertices = [[-2,-2],[2,3]])
            sage: p.lines_list()
            [[1, 0]]
            sage: p.lines_list() == [list(x) for x in p.line_generator()]
            True
        """
        return [list(x) for x in self.line_generator()]

    def base_ring(self):
        """
        Return the base ring.

        OUTPUT:

        The ring over which the polyhedron is defined. Must be a
        sub-ring of the reals to define a polyhedron, in particular
        comparison must be defined. Popular choices are

        * ``ZZ`` (the ring of integers, lattice polytope),

        * ``QQ`` (exact arithmetic using gmp),

        * ``RDF`` (double precision floating-point arithmetic), or

        * ``AA`` (real algebraic field).

        EXAMPLES::

            sage: triangle = Polyhedron(vertices = [[1,0],[0,1],[1,1]])
            sage: triangle.base_ring() == ZZ
            True
        """
        return self.parent().base_ring()

    def backend(self):
        """
        Return the backend used.

        OUTPUT:

        The name of the backend used for computations. It will be one of
        the following backends:

         * ``ppl`` the Parma Polyhedra Library

         * ``cdd`` CDD

         * ``normaliz`` normaliz

         * ``polymake`` polymake

         * ``field`` a generic Sage implementation

        EXAMPLES::

            sage: triangle = Polyhedron(vertices = [[1, 0], [0, 1], [1, 1]])
            sage: triangle.backend()
            'ppl'
            sage: D = polytopes.dodecahedron()  # optional - sage.rings.number_field
            sage: D.backend()                   # optional - sage.rings.number_field
            'field'
            sage: P = Polyhedron([[1.23]])
            sage: P.backend()
            'cdd'
        """
        return self.parent().backend()

    def cdd_Hrepresentation(self):
        r"""
        Write the inequalities/equations data of the polyhedron in
        cdd's H-representation format.

        .. SEEALSO::

            :meth:`write_cdd_Hrepresentation` -- export the polyhedron as a
            H-representation to a file.

        OUTPUT: a string

        EXAMPLES::

            sage: p = polytopes.hypercube(2)
            sage: print(p.cdd_Hrepresentation())
            H-representation
            begin
             4 3 rational
             1 -1 0
             1 0 -1
             1 1 0
             1 0 1
            end
            <BLANKLINE>

            sage: triangle = Polyhedron(vertices=[[1,0], [0,1], [1,1]], base_ring=AA)   # optional - sage.rings.number_field
            sage: triangle.base_ring()                                                  # optional - sage.rings.number_field
            Algebraic Real Field
            sage: triangle.cdd_Hrepresentation()                                        # optional - sage.rings.number_field
            Traceback (most recent call last):
            ...
            TypeError: the base ring must be ZZ, QQ, or RDF
        """
        from .cdd_file_format import cdd_Hrepresentation
        try:
            cdd_type = self._cdd_type
        except AttributeError:
<<<<<<< HEAD
=======
            from sage.rings.integer_ring import ZZ
            from sage.rings.rational_field import QQ
>>>>>>> 4541564c
            if self.base_ring() is ZZ or self.base_ring() is QQ:
                cdd_type = 'rational'
            elif isinstance(self.base_ring(), sage.rings.abc.RealDoubleField):
                cdd_type = 'real'
            else:
                raise TypeError('the base ring must be ZZ, QQ, or RDF')
        return cdd_Hrepresentation(cdd_type,
                                   list(self.inequality_generator()),
                                   list(self.equation_generator()))

    def write_cdd_Hrepresentation(self, filename):
        r"""
        Export the polyhedron as a H-representation to a file.

        INPUT:

        - ``filename`` -- the output file.

        .. SEEALSO::

            :meth:`cdd_Hrepresentation` -- return the H-representation of the
            polyhedron as a string.

        EXAMPLES::

            sage: from sage.misc.temporary_file import tmp_filename
            sage: filename = tmp_filename(ext='.ext')
            sage: polytopes.cube().write_cdd_Hrepresentation(filename)
        """
        with open(filename, 'w') as f:
            f.write(self.cdd_Hrepresentation())

    def cdd_Vrepresentation(self):
        r"""
        Write the vertices/rays/lines data of the polyhedron in cdd's
        V-representation format.

        .. SEEALSO::

            :meth:`write_cdd_Vrepresentation` -- export the polyhedron as a
            V-representation to a file.

        OUTPUT: a string

        EXAMPLES::

            sage: q = Polyhedron(vertices = [[1,1],[0,0],[1,0],[0,1]])
            sage: print(q.cdd_Vrepresentation())
            V-representation
            begin
             4 3 rational
             1 0 0
             1 0 1
             1 1 0
             1 1 1
            end
        """
        from .cdd_file_format import cdd_Vrepresentation
        try:
            cdd_type = self._cdd_type
        except AttributeError:
<<<<<<< HEAD
=======
            from sage.rings.integer_ring import ZZ
            from sage.rings.rational_field import QQ
>>>>>>> 4541564c
            if self.base_ring() is ZZ or self.base_ring() is QQ:
                cdd_type = 'rational'
            elif isinstance(self.base_ring(), sage.rings.abc.RealDoubleField):
                cdd_type = 'real'
            else:
                raise TypeError('the base ring must be ZZ, QQ, or RDF')
        return cdd_Vrepresentation(cdd_type,
                                   list(self.vertex_generator()),
                                   list(self.ray_generator()),
                                   list(self.line_generator()))

    def write_cdd_Vrepresentation(self, filename):
        r"""
        Export the polyhedron as a V-representation to a file.

        INPUT:

        - ``filename`` -- the output file.

        .. SEEALSO::

            :meth:`cdd_Vrepresentation` -- return the V-representation of the
            polyhedron as a string.

        EXAMPLES::

            sage: from sage.misc.temporary_file import tmp_filename
            sage: filename = tmp_filename(ext='.ext')
            sage: polytopes.cube().write_cdd_Vrepresentation(filename)
        """
        with open(filename, 'w') as f:
            f.write(self.cdd_Vrepresentation())<|MERGE_RESOLUTION|>--- conflicted
+++ resolved
@@ -1364,11 +1364,8 @@
         try:
             cdd_type = self._cdd_type
         except AttributeError:
-<<<<<<< HEAD
-=======
             from sage.rings.integer_ring import ZZ
             from sage.rings.rational_field import QQ
->>>>>>> 4541564c
             if self.base_ring() is ZZ or self.base_ring() is QQ:
                 cdd_type = 'rational'
             elif isinstance(self.base_ring(), sage.rings.abc.RealDoubleField):
@@ -1430,11 +1427,8 @@
         try:
             cdd_type = self._cdd_type
         except AttributeError:
-<<<<<<< HEAD
-=======
             from sage.rings.integer_ring import ZZ
             from sage.rings.rational_field import QQ
->>>>>>> 4541564c
             if self.base_ring() is ZZ or self.base_ring() is QQ:
                 cdd_type = 'rational'
             elif isinstance(self.base_ring(), sage.rings.abc.RealDoubleField):
