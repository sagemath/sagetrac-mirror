--- conflicted
+++ resolved
@@ -42,11 +42,8 @@
 
          * ``backend="normaliz"`` uses normaliz
 
-<<<<<<< HEAD
          * ``backend="polymake"`` uses polymake
 
-=======
->>>>>>> b7339f5a
          * ``backend="field"`` a generic Sage implementation
 
     OUTPUT:
