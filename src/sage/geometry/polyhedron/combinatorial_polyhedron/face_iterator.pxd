--- conflicted
+++ resolved
@@ -35,11 +35,7 @@
     face_list_t* new_faces
 
     # After having visited a face completely, we want to add it to ``visited_all``.
-<<<<<<< HEAD
-    # ``first_dim[i]`` will indicate, whether there is one more face in
-=======
     # ``first_time[i]`` will indicate, wether there is one more face in
->>>>>>> 405ef3e3
     # ``newfaces[i]`` then ``n_newfaces[i]`` suggests
     # that has to be added to ``visited_all``.
     # If ``first_time[i] == False``, we still need to
