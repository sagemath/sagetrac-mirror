--- conflicted
+++ resolved
@@ -1550,8 +1550,7 @@
                 ZZ, self.n_facets(), self.n_facets(), 0)
         cdef size_t i, a, b
 
-<<<<<<< HEAD
-        self._compute_ridges(-1)
+        self._compute_ridges(self._algorithm_to_dual(algorithm))
         try:
             for i in range(self._n_ridges):
                 a = self._get_edge(self._ridges, i, 0)
@@ -1564,14 +1563,6 @@
                 b = self._get_edge(self._ridges, i, 1)
                 adjacency_matrix[a, b] = 1
                 adjacency_matrix[b, a] = 1
-=======
-        self._compute_ridges(self._algorithm_to_dual(algorithm))
-        for i in range(self._n_ridges):
-            a = self._get_edge(self._ridges, i, 0)
-            b = self._get_edge(self._ridges, i, 1)
-            adjacency_matrix.set_unsafe_int(a, b, 1)
-            adjacency_matrix.set_unsafe_int(b, a, 1)
->>>>>>> 39aa2f1ea4432291c4e5920971d6f10e175a838b
         adjacency_matrix.set_immutable()
         return adjacency_matrix
 
