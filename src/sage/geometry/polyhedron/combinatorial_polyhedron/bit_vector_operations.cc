/*
#*****************************************************************************
#       Copyright (C) 2019 Jonathan Kliem <jonathan.kliem@fu-berlin.de>
#
# This program is free software: you can redistribute it and/or modify
# it under the terms of the GNU General Public License as published by
# the Free Software Foundation, either version 2 of the License, or
# (at your option) any later version.
#                  http://www.gnu.org/licenses/
#*****************************************************************************
*/

#include <cstdint>
#include <cstdio>
using namespace std;

#if __AVX__
    #include <immintrin.h>
#elif __SSE4_1__
    #include <emmintrin.h>
    #include <smmintrin.h>
#endif

#if __POPCNT__
    #include <immintrin.h>
#endif

/*
WARNING: Any Bit-representation is assumed to be `chunksize`-bit aligned.

As of now, there is no 512-bit equivalent to `_mm256_testc_si256`,
which is the bottle neck of this function.
So we do not consider anything newer than AVX2.
*/

// inline int is_subset(uint64_t *A, uint64_t *B, size_t face_length)
#if __AVX__
    /*
    256-bit commands.
    See `#else` for a non-intrinsic version.

    Requires header `immintrin.h`.
    */
    const size_t chunksize = 256;
    inline int is_subset(uint64_t *A, uint64_t *B, size_t face_length){
        /*
        Return ``A & ~B == 0``.
        A is not subset of B, iff there is a vertex in A, which is not in B.
        ``face_length`` is the length of A and B in terms of uint64_t.

        Note that A,B are assumed to be 32-byte-aligned.
        */
        size_t i;
        for (i = 0; i < face_length; i += 4){
            __m256i a = _mm256_load_si256((const __m256i*)&A[i]);
            __m256i b = _mm256_load_si256((const __m256i*)&B[i]);
            if (!_mm256_testc_si256(b, a)){ //need to be opposite order !!
                return 0;
            }
        }
        return 1;
    }

#elif __SSE4_1__
    /*
    128-bit commands.
    See `#else` for a non-intrinsic version.

    Requires headers `smmintrin.h` and `emmintrin.h`.
    */
    const size_t chunksize = 128;
    inline int is_subset(uint64_t *A, uint64_t *B, size_t face_length){
        /*
        Return ``A & ~B == 0``.
        A is not subset of B, iff there is a vertex in A, which is not in B.
        ``face_length`` is the length of A and B in terms of uint64_t.

        Note that A,B are assumed to be 16-byte-aligned.
        */
        size_t i;
        for (i = 0; i < face_length; i += 2){
            __m128i a = _mm_load_si128((const __m128i*)&A[i]);
            __m128i b = _mm_load_si128((const __m128i*)&B[i]);
            if (!_mm_testc_si128(b, a)){ //need to be opposite order !!
                return 0;
            }
        }
        return 1;
    }

#else
    // No intrinsics.
    const size_t chunksize = 64;
    inline int is_subset(uint64_t *A, uint64_t *B, size_t face_length){
        /*
        Return ``A & ~B == 0``.
        A is not subset of B, iff there is a vertex in A, which is not in B.
        ``face_length`` is the length of A and B in terms of uint64_t.
        */
        size_t i;
        for (i = 0; i < face_length; i++){
            if (A[i] & ~B[i]){
                return 0;
            }
        }
        return 1;
    }

#endif

// inline void intersection(uint64_t *dest, uint64_t *A, uint64_t *B,
//                          size_t face_length)
// inline void unite(uint64_t *dest, uint64_t *A, uint64_t *B,
//                          size_t face_length)
#if __AVX2__
    /*
    256-bit commands.
    See `#else` for a non-intrinsic version.

    Requires header `immintrin.h`.
    */
    inline void intersection(uint64_t *dest, uint64_t *A, uint64_t *B, \
                             size_t face_length){
        /*
        Set ``dest = A & B``, i.e. dest is the intersection of A and B.
        ``face_length`` is the length of A, B and dest in terms of uint64_t.

        Note that A,B,dest are assumed to be 32-byte-aligned.
        */
        size_t i;
        for (i = 0; i < face_length; i += 4){
            __m256i a = _mm256_load_si256((const __m256i*)&A[i]);
            __m256i b = _mm256_load_si256((const __m256i*)&B[i]);
            __m256i d = _mm256_and_si256(a, b);
            _mm256_store_si256((__m256i*)&dest[i], d);
        }
    }

<<<<<<< HEAD
    inline void unite(uint64_t *dest, uint64_t *A, uint64_t *B, \
                      size_t face_length){
        /*
        Set ``dest = A | B``, i.e. dest is the union of A and B.
        ``face_length`` is the length of A, B and dest in terms of uint64_t.

        Note that A,B,dest are assumed to be 32-byte-aligned.
        */
        size_t i;
        for (i = 0; i < face_length; i += 4){
            __m256i a = _mm256_load_si256((const __m256i*)&A[i]);
            __m256i b = _mm256_load_si256((const __m256i*)&B[i]);
            __m256i d = _mm256_or_si256(a, b);
            _mm256_store_si256((__m256i*)&dest[i], d);
        }
    }

#elif __SSE4_1__
=======
inline void unite(uint64_t *dest, uint64_t *A, uint64_t *B, \
                         size_t face_length){
    /*
    Set ``dest = A | B``, i.e. dest is the union of A and B.
    ``face_length`` is the length of A, B and dest in terms of uint64_t.
    */
    for (size_t i = 0; i < face_length; i++){
        dest[i] = A[i] | B[i];
    }
}

inline size_t count_atoms(const uint64_t* A, size_t face_length){
>>>>>>> ed6e9662
    /*
    128-bit commands.
    See `#else` for a non-intrinsic version.

    Requires header `emmintrin.h`.

    Actually this is already defined for SSE2,
    but we have chosen chunksize according to `is_subset`.

    So 16-byte-alignment is only given for SSE4.1 and greater.
    */
    inline void intersection(uint64_t *dest, uint64_t *A, uint64_t *B, \
                             size_t face_length){
        /*
        Set ``dest = A & B``, i.e. dest is the intersection of A and B.
        ``face_length`` is the length of A, B and dest in terms of uint64_t.

        Note that A,B,dest are assumed to be 16-byte-aligned.
        */
        size_t i;
        for (i = 0; i < face_length; i += 2){
            __m128i a = _mm_load_si128((const __m128i*)&A[i]);
            __m128i b = _mm_load_si128((const __m128i*)&B[i]);
            __m128i d = _mm_and_si128(a, b);
            _mm_store_si128((__m128i*)&dest[i], d);
        }
    }

    inline void unite(uint64_t *dest, uint64_t *A, uint64_t *B, \
                      size_t face_length){
        /*
        Set ``dest = A | B``, i.e. dest is the union of A and B.
        ``face_length`` is the length of A, B and dest in terms of uint64_t.

        Note that A,B,dest are assumed to be 16-byte-aligned.
        */
        size_t i;
        for (i = 0; i < face_length; i += 4){
            __m128i a = _mm_load_si128((const __m128i*)&A[i]);
            __m128i b = _mm_load_si128((const __m128i*)&B[i]);
            __m128i d = _mm_or_si128(a, b);
            _mm_store_si128((__m128i*)&dest[i], d);
        }
    }

#else
    // No intrinsics.
    inline void intersection(uint64_t *dest, uint64_t *A, uint64_t *B, \
                             size_t face_length){
        /*
        Set ``dest = A & B``, i.e. dest is the intersection of A and B.
        ``face_length`` is the length of A, B and dest in terms of uint64_t.
        */
        size_t i;
        for (i = 0; i < face_length; i++){
            dest[i] = A[i] & B[i];
        }
    }

    inline void unite(uint64_t *dest, uint64_t *A, uint64_t *B, \
                      size_t face_length){
        /*
        Set ``dest = A | B``, i.e. dest is the union of A and B.
        ``face_length`` is the length of A, B and dest in terms of uint64_t.
        */
        size_t i;
        for (i = 0; i < face_length; i++){
            dest[i] = A[i] | B[i];
        }
    }

#endif

// inline size_t count_atoms(uint64_t* A, size_t face_length)
#if (__POPCNT__) && (INTPTR_MAX == INT64_MAX)
    /*
    Assumes a 64-bit machine and POPCNT

    Requires header `immintrin.h`.
    */
    inline size_t count_atoms(uint64_t* A, size_t face_length) {
        /*
        Return the number of atoms/vertices in A.
        This is the number of set bits in A.
        ``face_length`` is the length of A in terms of uint64_t.
        */
        size_t i;
        unsigned int count = 0;
        for (i=0; i<face_length; i++){
            count += (size_t) _mm_popcnt_u64(A[i]);
        }
        return count;
    }

#else // popcount without intrinsics
    inline size_t count_atoms(uint64_t* A, size_t face_length) {
        /*
        Return the number of atoms/vertices in A.
        This is the number of set bits in A.
        ``face_length`` is the length of A in terms of uint64_t.
        */
        size_t i;
        unsigned int count = 0;
        for (i=0; i<face_length; i++){
            uint64_t a = A[i];
            a = a - ((a >> 1) & 0x5555555555555555ULL);
            a = (a & 0x3333333333333333ULL) + ((a >> 2) & 0x3333333333333333ULL);
            count += ( ((a + (a >> 4)) & 0x0f0f0f0f0f0f0f0fULL) * 0x0101010101010101ULL ) >> 56;
        return count;
    }

#endif

inline int is_zero(uint64_t *A, size_t face_length){
    for (size_t i = 0; i < face_length; i++){
        if (A[i]){
            return 0;
        }
    }
    return 1;
}
inline int is_zero(uint64_t *A, size_t face_length){
    for (size_t i = 0; i < face_length; i++){
        if (A[i]){
            return 0;
        }
    }
    return 1;
}

inline int is_contained_in_one(uint64_t *face, uint64_t **faces, size_t n_faces, size_t face_length){
    /*
    Return whether ``face`` is contained in one of ``faces``.
    */
    for(size_t i = 0; i < n_faces; i++){
        if (is_subset(face, faces[i], face_length))
            return 1;
    }
    return 0;
}

inline int is_contained_in_one(uint64_t *face, uint64_t **faces, size_t n_faces, size_t face_length, size_t skip){
    /*
    Return whether ``face`` is contained in one of ``faces``.

    Skips ``faces[skip]``.
    */
    return is_contained_in_one(face, faces, skip, face_length) || \
        is_contained_in_one(face, faces+skip+1, n_faces-skip-1, face_length);
}

inline int contains_one(uint64_t *face, uint64_t **faces, size_t n_faces, size_t face_length){
    /*
    Return whether ``face`` contains in one of ``faces``.
    */
    for(size_t i = 0; i < n_faces; i++){
        if (is_subset(faces[i], face, face_length))
            return 1;
    }
    return 0;
}

inline int contains_one(uint64_t *face, uint64_t **faces, size_t n_faces, size_t face_length, size_t skip){
    /*
    Return whether ``face`` is contains in one of ``faces``.

    Skips ``faces[skip]``.
    */
    return contains_one(face, faces, skip, face_length) || \
        contains_one(face, faces+skip+1, n_faces-skip-1, face_length);
}

size_t get_next_level(\
        uint64_t **faces, size_t n_faces, uint64_t **maybe_newfaces, \
        uint64_t **newfaces, uint64_t **visited_all, \
        size_t n_visited_all, size_t face_length){
    /*
    Set ``newfaces`` to be the facets of ``faces[n_faces -1]``
    that are not contained in a face of ``visited_all``.

    INPUT:

    - ``maybe_newfaces`` -- quasi of type ``uint64_t[n_faces -1][face_length]``,
      needs to be ``chunksize``-Bit aligned
    - ``newfaces`` -- quasi of type ``*uint64_t[n_faces -1]
    - ``visited_all`` -- quasi of type ``*uint64_t[n_visited_all]
    - ``face_length`` -- length of the faces

    OUTPUT:

    - return number of ``newfaces``
    - set ``newfaces`` to point to the new faces

    ALGORITHM:

    To get all facets of ``faces[n_faces-1]``, we would have to:
    - Intersect the first ``n_faces-1`` faces of ``faces`` with the last face.
    - Add all the intersection of ``visited_all`` with the last face
    - Out of both the inclusion-maximal ones are of codimension one, i.e. facets.

    As we have visited all faces of ``visited_all``, we alter the algorithm
    to not revisit:
    Step 1: Intersect the first ``n_faces-1`` faces of ``faces`` with the last face.
    Step 2: Out of those the inclusion-maximal ones are some of the facets.
            At least we obtain all of those, that we have not already visited.
            Maybe, we get some more.
    Step 3: Only keep those that we have not already visited.
            We obtain exactly the facets of ``faces[n_faces-1]`` that we have
            not visited yet.
    */

    // We keep track, which face in ``maybe_newfaces`` is a new face.
    int is_not_newface[n_faces -1];

    // Step 1:
    for (size_t j = 0; j < n_faces - 1; j++){
        intersection(maybe_newfaces[j], faces[j], faces[n_faces - 1], face_length);
        is_not_newface[j] = 0;
    }


    // For each face we will do Step 2 and Step 3.
    for (size_t j = 0; j < n_faces-1; j++){
        if (is_contained_in_one(maybe_newfaces[j], maybe_newfaces, n_faces-1, face_length, j) || \
                is_contained_in_one(maybe_newfaces[j], visited_all, n_visited_all, face_length))
                    is_not_newface[j] = 1;
    }

    // Set ``newfaces`` to point to the correct ones.
    size_t n_newfaces = 0;  // length of newfaces2
    for (size_t j = 0; j < n_faces -1; j++){
        if (is_not_newface[j]) {
            // Not a new face of codimension 1.
            continue;
        }
        // It is a new face of codimension 1.
        newfaces[n_newfaces] = maybe_newfaces[j];
        n_newfaces++;
    }
    return n_newfaces;
}

size_t get_next_level_simple(\
        uint64_t **faces, const size_t n_faces, uint64_t **maybe_newfaces, \
        uint64_t **newfaces, uint64_t **visited_all, \
        size_t n_visited_all, size_t face_length,
        uint64_t **faces_coatom_rep, uint64_t **maybe_newfaces_coatom_rep, \
        uint64_t **newfaces_coatom_rep, uint64_t **visited_all_coatom_rep, \
        size_t face_length_coatom_rep){
    /*
    As above, but modified for the case where every interval not containing zero is boolean.
    */

    // We keep track, which face in ``maybe_newfaces`` is a new face.
    int is_not_newface[n_faces -1];

    // Step 1:
    for (size_t j = 0; j < n_faces - 1; j++){
        intersection(maybe_newfaces[j], faces[j], faces[n_faces - 1], face_length);
        unite(maybe_newfaces_coatom_rep[j], faces_coatom_rep[j], faces_coatom_rep[n_faces - 1], face_length_coatom_rep);
        is_not_newface[j] = 0;
    }

    // For each face we will do Step 2 and Step 3.
    for (size_t j = 0; j < n_faces-1; j++){
        // Step 2:
        // Check if the atom representation is zero.
        //
        // and
        //
        //
        // Step 3:
        if (is_zero(maybe_newfaces[j], face_length) || \
                contains_one(maybe_newfaces_coatom_rep[j], visited_all_coatom_rep, n_visited_all, face_length_coatom_rep))
            is_not_newface[j] = 1;
    }

    // Set ``newfaces`` to point to the correct ones.
    size_t n_newfaces = 0;  // length of newfaces2
    for (size_t j = 0; j < n_faces -1; j++){
        if (is_not_newface[j]) {
            // Not a new face of codimension 1.
            continue;
        }
        // It is a new face of codimension 1.
        newfaces[n_newfaces] = maybe_newfaces[j];
        newfaces_coatom_rep[n_newfaces] = maybe_newfaces_coatom_rep[j];
        n_newfaces++;
    }
    return n_newfaces;
}

size_t get_next_level_simple(\
        uint64_t **faces, const size_t n_faces, uint64_t **maybe_newfaces, \
        uint64_t **newfaces, uint64_t **visited_all, \
        size_t n_visited_all, size_t face_length,
        uint64_t **faces_coatom_rep, uint64_t **maybe_newfaces_coatom_rep, \
        uint64_t **newfaces_coatom_rep, uint64_t **visited_all_coatom_rep, \
        size_t face_length_coatom_rep){
    /*
    As above, but modified for the case where every interval not containing zero is boolean.
    */

    // We keep track, which face in ``maybe_newfaces`` is a new face.
    int is_not_newface[n_faces -1];

    // Step 1:
    for (size_t j = 0; j < n_faces - 1; j++){
        intersection(maybe_newfaces[j], faces[j], faces[n_faces - 1], face_length);
        unite(maybe_newfaces_coatom_rep[j], faces_coatom_rep[j], faces_coatom_rep[n_faces - 1], face_length_coatom_rep);
        is_not_newface[j] = 0;
    }

    // For each face we will do Step 2 and Step 3.
    for (size_t j = 0; j < n_faces-1; j++){
        // Step 2:
        // Check if the atom representation is zero.
        if (is_zero(maybe_newfaces[j], face_length)){
            is_not_newface[j] = 1;
            continue;
        }

        if (is_not_newface[j]) {
            // No further tests needed, if it is empty.
            continue;
        }

        // Step 3:
        for (size_t k = 0; k < n_visited_all; k++){
            // Testing if maybe_newfaces[j] is contained in one,
            // we have already completely visited.
            if(is_subset(visited_all_coatom_rep[k], maybe_newfaces_coatom_rep[j], face_length_coatom_rep)){
                // If so, we don't want to revisit.
                is_not_newface[j] = 1;
                break;
            }
        }
    }

    // Set ``newfaces`` to point to the correct ones.
    size_t n_newfaces = 0;  // length of newfaces2
    for (size_t j = 0; j < n_faces -1; j++){
        if (is_not_newface[j]) {
            // Not a new face of codimension 1.
            continue;
        }
        // It is a new face of codimension 1.
        newfaces[n_newfaces] = maybe_newfaces[j];
        newfaces_coatom_rep[n_newfaces] = maybe_newfaces_coatom_rep[j];
        n_newfaces++;
    }
    return n_newfaces;
}

size_t bit_rep_to_coatom_rep(uint64_t *face, uint64_t **coatoms, \
                               size_t n_coatoms, size_t face_length, \
                               size_t *output){
    /*
    Write the coatom-representation of face in output. Return length.
    ``face_length`` is the length of ``face`` and ``coatoms[i]``
    in terms of uint64_t.
    ``n_coatoms`` length of ``coatoms``.
    */
    size_t count_length = 0;
    for (size_t i = 0; i < n_coatoms; i++){
        if (is_subset(face, coatoms[i], face_length)){
            // ``face`` is contain in ``coatoms[i]``,
            // then ``i`` is an element in the coatom-representation.
            output[count_length] = i;
            count_length++;
        }
    }
    return count_length;
}<|MERGE_RESOLUTION|>--- conflicted
+++ resolved
@@ -136,7 +136,6 @@
         }
     }
 
-<<<<<<< HEAD
     inline void unite(uint64_t *dest, uint64_t *A, uint64_t *B, \
                       size_t face_length){
         /*
@@ -155,20 +154,6 @@
     }
 
 #elif __SSE4_1__
-=======
-inline void unite(uint64_t *dest, uint64_t *A, uint64_t *B, \
-                         size_t face_length){
-    /*
-    Set ``dest = A | B``, i.e. dest is the union of A and B.
-    ``face_length`` is the length of A, B and dest in terms of uint64_t.
-    */
-    for (size_t i = 0; i < face_length; i++){
-        dest[i] = A[i] | B[i];
-    }
-}
-
-inline size_t count_atoms(const uint64_t* A, size_t face_length){
->>>>>>> ed6e9662
     /*
     128-bit commands.
     See `#else` for a non-intrinsic version.
@@ -278,18 +263,11 @@
             a = (a & 0x3333333333333333ULL) + ((a >> 2) & 0x3333333333333333ULL);
             count += ( ((a + (a >> 4)) & 0x0f0f0f0f0f0f0f0fULL) * 0x0101010101010101ULL ) >> 56;
         return count;
+        }
     }
 
 #endif
 
-inline int is_zero(uint64_t *A, size_t face_length){
-    for (size_t i = 0; i < face_length; i++){
-        if (A[i]){
-            return 0;
-        }
-    }
-    return 1;
-}
 inline int is_zero(uint64_t *A, size_t face_length){
     for (size_t i = 0; i < face_length; i++){
         if (A[i]){
@@ -461,68 +439,6 @@
     return n_newfaces;
 }
 
-size_t get_next_level_simple(\
-        uint64_t **faces, const size_t n_faces, uint64_t **maybe_newfaces, \
-        uint64_t **newfaces, uint64_t **visited_all, \
-        size_t n_visited_all, size_t face_length,
-        uint64_t **faces_coatom_rep, uint64_t **maybe_newfaces_coatom_rep, \
-        uint64_t **newfaces_coatom_rep, uint64_t **visited_all_coatom_rep, \
-        size_t face_length_coatom_rep){
-    /*
-    As above, but modified for the case where every interval not containing zero is boolean.
-    */
-
-    // We keep track, which face in ``maybe_newfaces`` is a new face.
-    int is_not_newface[n_faces -1];
-
-    // Step 1:
-    for (size_t j = 0; j < n_faces - 1; j++){
-        intersection(maybe_newfaces[j], faces[j], faces[n_faces - 1], face_length);
-        unite(maybe_newfaces_coatom_rep[j], faces_coatom_rep[j], faces_coatom_rep[n_faces - 1], face_length_coatom_rep);
-        is_not_newface[j] = 0;
-    }
-
-    // For each face we will do Step 2 and Step 3.
-    for (size_t j = 0; j < n_faces-1; j++){
-        // Step 2:
-        // Check if the atom representation is zero.
-        if (is_zero(maybe_newfaces[j], face_length)){
-            is_not_newface[j] = 1;
-            continue;
-        }
-
-        if (is_not_newface[j]) {
-            // No further tests needed, if it is empty.
-            continue;
-        }
-
-        // Step 3:
-        for (size_t k = 0; k < n_visited_all; k++){
-            // Testing if maybe_newfaces[j] is contained in one,
-            // we have already completely visited.
-            if(is_subset(visited_all_coatom_rep[k], maybe_newfaces_coatom_rep[j], face_length_coatom_rep)){
-                // If so, we don't want to revisit.
-                is_not_newface[j] = 1;
-                break;
-            }
-        }
-    }
-
-    // Set ``newfaces`` to point to the correct ones.
-    size_t n_newfaces = 0;  // length of newfaces2
-    for (size_t j = 0; j < n_faces -1; j++){
-        if (is_not_newface[j]) {
-            // Not a new face of codimension 1.
-            continue;
-        }
-        // It is a new face of codimension 1.
-        newfaces[n_newfaces] = maybe_newfaces[j];
-        newfaces_coatom_rep[n_newfaces] = maybe_newfaces_coatom_rep[j];
-        n_newfaces++;
-    }
-    return n_newfaces;
-}
-
 size_t bit_rep_to_coatom_rep(uint64_t *face, uint64_t **coatoms, \
                                size_t n_coatoms, size_t face_length, \
                                size_t *output){
