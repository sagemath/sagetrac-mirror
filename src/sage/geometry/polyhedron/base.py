r"""
Base class for polyhedra
"""

# ****************************************************************************
#       Copyright (C) 2008-2012 Marshall Hampton <hamptonio@gmail.com>
#       Copyright (C) 2011-2015 Volker Braun <vbraun.name@gmail.com>
#       Copyright (C) 2012-2018 Frederic Chapoton
#       Copyright (C) 2013      Andrey Novoseltsev
#       Copyright (C) 2014-2017 Moritz Firsching
#       Copyright (C) 2014-2019 Thierry Monteil
#       Copyright (C) 2015      Nathann Cohen
#       Copyright (C) 2015-2017 Jeroen Demeyer
#       Copyright (C) 2015-2017 Vincent Delecroix
#       Copyright (C) 2015-2018 Dima Pasechnik
#       Copyright (C) 2015-2020 Jean-Philippe Labbe <labbe at math.huji.ac.il>
#       Copyright (C) 2015-2021 Matthias Koeppe
#       Copyright (C) 2016-2019 Daniel Krenn
#       Copyright (C) 2017      Marcelo Forets
#       Copyright (C) 2017-2018 Mark Bell
#       Copyright (C) 2019      Julian Ritter
#       Copyright (C) 2019-2020 Laith Rastanawi
#       Copyright (C) 2019-2020 Sophia Elia
#       Copyright (C) 2019-2021 Jonathan Kliem <jonathan.kliem@fu-berlin.de>
#
# This program is free software: you can redistribute it and/or modify
# it under the terms of the GNU General Public License as published by
# the Free Software Foundation, either version 2 of the License, or
# (at your option) any later version.
#                  https://www.gnu.org/licenses/
# ****************************************************************************


from dataclasses import dataclass
from typing import Any
import itertools

from sage.structure.element import Element, coerce_binop, is_Vector, is_Matrix
from sage.structure.richcmp import rich_to_bool, op_NE
from sage.cpython.string import bytes_to_str

from sage.misc.all import cached_method, prod
from sage.misc.randstate import current_randstate
from sage.misc.superseded import deprecated_function_alias

from sage.rings.all import QQ, ZZ, AA
from sage.rings.real_double import RDF
from sage.modules.free_module_element import vector
from sage.modules.vector_space_morphism import linear_transformation
from sage.matrix.constructor import matrix
from sage.functions.other import sqrt, floor, ceil
from sage.groups.matrix_gps.finitely_generated import MatrixGroup
from sage.graphs.graph import Graph
from sage.geometry.convex_set import ConvexSet_closed

from .constructor import Polyhedron
from sage.geometry.relative_interior import RelativeInterior
from sage.categories.sets_cat import EmptySetError

#########################################################################
# Notes if you want to implement your own backend:
#
#  * derive from Polyhedron_base
#
#  * you must implement _init_from_Vrepresentation and
#    _init_from_Hrepresentation
#
#  * You might want to override _init_empty_polyhedron
#
#  * You may implement _init_from_Vrepresentation_and_Hrepresentation
#
#  * You can of course also override any other method for which you
#    have a faster implementation.
#########################################################################


#########################################################################
def is_Polyhedron(X):
    """
    Test whether ``X`` is a Polyhedron.

    INPUT:

    - ``X`` -- anything.

    OUTPUT:

    Boolean.

    EXAMPLES::

        sage: p = polytopes.hypercube(2)
        sage: from sage.geometry.polyhedron.base import is_Polyhedron
        sage: is_Polyhedron(p)
        True
        sage: is_Polyhedron(123456)
        False
    """
    return isinstance(X, Polyhedron_base)


#########################################################################
class Polyhedron_base(Element, ConvexSet_closed):
    """
    Base class for Polyhedron objects

    INPUT:

    - ``parent`` -- the parent, an instance of
      :class:`~sage.geometry.polyhedron.parent.Polyhedra`.

    - ``Vrep`` -- a list ``[vertices, rays, lines]`` or ``None``. The
      V-representation of the polyhedron. If ``None``, the polyhedron
      is determined by the H-representation.

    - ``Hrep`` -- a list ``[ieqs, eqns]`` or ``None``. The
      H-representation of the polyhedron. If ``None``, the polyhedron
      is determined by the V-representation.

    - ``Vrep_minimal`` (optional) -- see below

    - ``Hrep_minimal`` (optional) -- see below

    - ``pref_rep`` -- string (default: ``None``);
       one of``Vrep`` or ``Hrep`` to pick this in case the backend
       cannot initialize from complete double description

    If both ``Vrep`` and ``Hrep`` are provided, then
    ``Vrep_minimal`` and ``Hrep_minimal`` must be set to ``True``.

    TESTS::

        sage: p = Polyhedron()
        sage: TestSuite(p).run()

    ::

        sage: p = Polyhedron(vertices=[(1,0), (0,1)], rays=[(1,1)], base_ring=ZZ)
        sage: TestSuite(p).run()

    ::

        sage: p=polytopes.flow_polytope(digraphs.DeBruijn(3,2))
        sage: TestSuite(p).run()

    ::

        sage: TestSuite(Polyhedron([[]])).run()
        sage: TestSuite(Polyhedron([[0]])).run()
        sage: TestSuite(Polyhedron([[1]])).run()

    ::

        sage: P = polytopes.permutahedron(3) * Polyhedron(rays=[[0,0,1],[0,1,1],[1,2,3]])
        sage: TestSuite(P).run()

    ::

        sage: P = polytopes.permutahedron(3)*Polyhedron(rays=[[0,0,1],[0,1,1]], lines=[[1,0,0]])
        sage: TestSuite(P).run()

    ::

        sage: M = random_matrix(ZZ, 5, 5, distribution='uniform')
        sage: while True:
        ....:     M = random_matrix(ZZ, 5, 5, distribution='uniform')
        ....:     if M.rank() != 5:
        ....:         break
        ....:
        sage: P = Polyhedron(M)
        sage: TestSuite(P).run()
    """

    def __init__(self, parent, Vrep, Hrep, Vrep_minimal=None, Hrep_minimal=None, pref_rep=None, **kwds):
        """
        Initializes the polyhedron.

        See :class:`Polyhedron_base` for a description of the input
        data.

        TESTS::

            sage: p = Polyhedron()    # indirect doctests

            sage: from sage.geometry.polyhedron.backend_field import Polyhedron_field
            sage: from sage.geometry.polyhedron.parent import Polyhedra_field
            sage: parent = Polyhedra_field(AA, 1, 'field')
            sage: Vrep = [[[0], [1/2], [1]], [], []]
            sage: Hrep = [[[0, 1], [1, -1]], []]
            sage: p = Polyhedron_field(parent, Vrep, Hrep,
            ....:                      Vrep_minimal=False, Hrep_minimal=True)
            Traceback (most recent call last):
            ...
            ValueError: if both Vrep and Hrep are provided, they must be minimal...

        Illustration of ``pref_rep``.
        Note that ``ppl`` doesn't support precomputed data::

            sage: from sage.geometry.polyhedron.backend_ppl import Polyhedron_QQ_ppl
            sage: from sage.geometry.polyhedron.parent import Polyhedra_QQ_ppl
            sage: parent = Polyhedra_QQ_ppl(QQ, 1, 'ppl')
            sage: p = Polyhedron_QQ_ppl(parent, Vrep, 'nonsense',
            ....:                       Vrep_minimal=True, Hrep_minimal=True, pref_rep='Vrep')
            sage: p = Polyhedron_QQ_ppl(parent, 'nonsense', Hrep,
            ....:                       Vrep_minimal=True, Hrep_minimal=True, pref_rep='Hrep')
            sage: p = Polyhedron_QQ_ppl(parent, 'nonsense', Hrep,
            ....:                       Vrep_minimal=True, Hrep_minimal=True, pref_rep='Vrepresentation')
            Traceback (most recent call last):
            ...
            ValueError: ``pref_rep`` must be one of ``(None, 'Vrep', 'Hrep')``

        If the backend supports precomputed data, ``pref_rep`` is ignored::

            sage: p = Polyhedron_field(parent, Vrep, 'nonsense',  # py3
            ....:                      Vrep_minimal=True, Hrep_minimal=True, pref_rep='Vrep')
            Traceback (most recent call last):
            ...
            TypeError: _init_Hrepresentation() takes 3 positional arguments but 9 were given
            sage: p = Polyhedron_field(parent, Vrep, 'nonsense',  # py2
            ....:                      Vrep_minimal=True, Hrep_minimal=True, pref_rep='Vrep')
            Traceback (most recent call last):
            ...
            TypeError: _init_Hrepresentation() takes exactly 3 arguments (9 given)

        The empty polyhedron is detected when the Vrepresentation is given with generator;
        see :trac:`29899`::

            sage: from sage.geometry.polyhedron.backend_cdd import Polyhedron_QQ_cdd
            sage: from sage.geometry.polyhedron.parent import Polyhedra_QQ_cdd
            sage: parent = Polyhedra_QQ_cdd(QQ, 0, 'cdd')
            sage: p = Polyhedron_QQ_cdd(parent, [iter([]), iter([]), iter([])], None)
        """
        Element.__init__(self, parent=parent)
        if Vrep is not None and Hrep is not None:
            if not (Vrep_minimal is True and Hrep_minimal is True):
                raise ValueError("if both Vrep and Hrep are provided, they must be minimal"
                                 " and Vrep_minimal and Hrep_minimal must both be True")
            if hasattr(self, "_init_from_Vrepresentation_and_Hrepresentation"):
                self._init_from_Vrepresentation_and_Hrepresentation(Vrep, Hrep)
                return
            else:
                if pref_rep is None:
                    # Initialize from Hrepresentation if this seems simpler.
                    Vrep = [tuple(Vrep[0]), tuple(Vrep[1]), Vrep[2]]
                    Hrep = [tuple(Hrep[0]), Hrep[1]]
                    if len(Hrep[0]) < len(Vrep[0]) + len(Vrep[1]):
                        pref_rep = 'Hrep'
                    else:
                        pref_rep = 'Vrep'
                if pref_rep == 'Vrep':
                    Hrep = None
                elif pref_rep == 'Hrep':
                    Vrep = None
                else:
                    raise ValueError("``pref_rep`` must be one of ``(None, 'Vrep', 'Hrep')``")
        if Vrep is not None:
            vertices, rays, lines = Vrep

            # We build tuples out of generators now to detect the empty polyhedron.

            # The damage is limited:
            # The backend will have to obtain all elements from the generator anyway.
            # The generators are mainly for saving time with initializing from
            # Vrepresentation and Hrepresentation.
            # If we dispose of one of them (see above), it is wasteful to have generated it.

            # E.g. the dilate will be set up with new Vrepresentation and Hrepresentation
            # regardless of the backend along with the argument ``pref_rep``.
            # As we only use generators, there is no penalty to this approach
            # (and the method ``dilation`` does not have to distinguish by backend).

            if not isinstance(vertices, (tuple, list)):
                vertices = tuple(vertices)
            if not isinstance(rays, (tuple, list)):
                rays = tuple(rays)
            if not isinstance(lines, (tuple, list)):
                lines = tuple(lines)

            if vertices or rays or lines:
                self._init_from_Vrepresentation(vertices, rays, lines, **kwds)
            else:
                self._init_empty_polyhedron()
        elif Hrep is not None:
            ieqs, eqns = Hrep
            self._init_from_Hrepresentation(ieqs, eqns, **kwds)
        else:
            self._init_empty_polyhedron()

    def __hash__(self):
        r"""
        TESTS::

            sage: K.<a> = QuadraticField(2)
            sage: p = Polyhedron(vertices=[(0,1,a),(3,a,5)],
            ....:                rays=[(a,2,3), (0,0,1)],
            ....:                base_ring=K)
            sage: q = Polyhedron(vertices=[(3,a,5),(0,1,a)],
            ....:                rays=[(0,0,1), (a,2,3)],
            ....:                base_ring=K)
            sage: hash(p) == hash(q)
            True
        """
        # TODO: find something better *but* fast
        return hash((self.dim(),
                     self.ambient_dim(),
                     self.n_Hrepresentation(),
                     self.n_Vrepresentation(),
                     self.n_equations(),
                     self.n_facets(),
                     self.n_inequalities(),
                     self.n_lines(),
                     self.n_rays(),
                     self.n_vertices()))

    def _sage_input_(self, sib, coerced):
        """
        Return Sage command to reconstruct ``self``.

        See :mod:`sage.misc.sage_input` for details.

        .. TODO::

            Add the option ``preparse`` to the method.

        EXAMPLES::

            sage: P = Polyhedron(vertices = [[1, 0], [0, 1]], rays = [[1, 1]], backend='ppl')
            sage: sage_input(P)
            Polyhedron(backend='ppl', base_ring=QQ, rays=[(QQ(1), QQ(1))], vertices=[(QQ(0), QQ(1)), (QQ(1), QQ(0))])
            sage: P = Polyhedron(vertices = [[1, 0], [0, 1]], rays = [[1, 1]], backend='normaliz') # optional - pynormaliz
            sage: sage_input(P)                                                                    # optional - pynormaliz
            Polyhedron(backend='normaliz', base_ring=QQ, rays=[(QQ(1), QQ(1))], vertices=[(QQ(0), QQ(1)), (QQ(1), QQ(0))])
            sage: P = Polyhedron(vertices = [[1, 0], [0, 1]], rays = [[1, 1]], backend='polymake') # optional - polymake
            sage: sage_input(P)                                                                    # optional - polymake
            Polyhedron(backend='polymake', base_ring=QQ, rays=[(QQ(1), QQ(1))], vertices=[(QQ(1), QQ(0)), (QQ(0), QQ(1))])
       """
        kwds = dict()
        kwds['base_ring'] = sib(self.base_ring())
        kwds['backend'] = sib(self.backend())
        if self.n_vertices() > 0:
            kwds['vertices'] = [sib(tuple(v)) for v in self.vertices()]
        if self.n_rays() > 0:
            kwds['rays'] = [sib(tuple(r)) for r in self.rays()]
        if self.n_lines() > 0:
            kwds['lines'] = [sib(tuple(l)) for l in self.lines()]
        return sib.name('Polyhedron')(**kwds)

    def _init_from_Vrepresentation(self, vertices, rays, lines, **kwds):
        """
        Construct polyhedron from V-representation data.

        INPUT:

        - ``vertices`` -- list of point. Each point can be specified
           as any iterable container of
           :meth:`~sage.geometry.polyhedron.base.base_ring` elements.

        - ``rays`` -- list of rays. Each ray can be specified as any
          iterable container of
          :meth:`~sage.geometry.polyhedron.base.base_ring` elements.

        - ``lines`` -- list of lines. Each line can be specified as
          any iterable container of
          :meth:`~sage.geometry.polyhedron.base.base_ring` elements.

        EXAMPLES::

            sage: p = Polyhedron()
            sage: from sage.geometry.polyhedron.base import Polyhedron_base
            sage: Polyhedron_base._init_from_Vrepresentation(p, [], [], [])
            Traceback (most recent call last):
            ...
            NotImplementedError: a derived class must implement this method
        """
        raise NotImplementedError('a derived class must implement this method')

    def _init_from_Hrepresentation(self, ieqs, eqns, **kwds):
        """
        Construct polyhedron from H-representation data.

        INPUT:

        - ``ieqs`` -- list of inequalities. Each line can be specified
          as any iterable container of
          :meth:`~sage.geometry.polyhedron.base.base_ring` elements.

        - ``eqns`` -- list of equalities. Each line can be specified
          as any iterable container of
          :meth:`~sage.geometry.polyhedron.base.base_ring` elements.

        EXAMPLES::

            sage: p = Polyhedron()
            sage: from sage.geometry.polyhedron.base import Polyhedron_base
            sage: Polyhedron_base._init_from_Hrepresentation(p, [], [])
            Traceback (most recent call last):
            ...
            NotImplementedError: a derived class must implement this method
        """
        raise NotImplementedError('a derived class must implement this method')

    def _init_empty_polyhedron(self):
        """
        Initializes an empty polyhedron.

        TESTS::

            sage: empty = Polyhedron(); empty
            The empty polyhedron in ZZ^0
            sage: empty.Vrepresentation()
            ()
            sage: empty.Hrepresentation()
            (An equation -1 == 0,)
            sage: Polyhedron(vertices = [])
            The empty polyhedron in ZZ^0
            sage: Polyhedron(vertices = [])._init_empty_polyhedron()
            sage: from sage.geometry.polyhedron.parent import Polyhedra
            sage: Polyhedra(QQ,7)()
            A 0-dimensional polyhedron in QQ^7 defined as the convex hull of 1 vertex
        """
        self._Vrepresentation = []
        self._Hrepresentation = []
        self.parent()._make_Equation(self, [-1] + [0]*self.ambient_dim())
        self._Vrepresentation = tuple(self._Vrepresentation)
        self._Hrepresentation = tuple(self._Hrepresentation)

        V_matrix = matrix(ZZ, 0, 0, 0)
        V_matrix.set_immutable()
        self.vertex_adjacency_matrix.set_cache(V_matrix)

        H_matrix = matrix(ZZ, 1, 1, 0)
        H_matrix.set_immutable()
        self.facet_adjacency_matrix.set_cache(H_matrix)

    def _facet_adjacency_matrix(self):
        """
        Compute the facet adjacency matrix in case it has not been
        computed during initialization.

        EXAMPLES::

            sage: p = Polyhedron(vertices=[(0,0),(1,0),(0,1)])
            sage: p._facet_adjacency_matrix()
            [0 1 1]
            [1 0 1]
            [1 1 0]

        Checks that :trac:`22455` is fixed::

            sage: s = polytopes.simplex(2)
            sage: s._facet_adjacency_matrix()
            [0 1 1]
            [1 0 1]
            [1 1 0]

        """
        # TODO: This implementation computes the whole face lattice,
        # which is much more information than necessary.
        M = matrix(ZZ, self.n_facets(), self.n_facets(), 0)
        codim = self.ambient_dim()-self.dim()

        def set_adjacent(h1, h2):
            if h1 is h2:
                return
            i = h1.index() - codim
            j = h2.index() - codim
            M[i, j] = 1
            M[j, i] = 1

        for face in self.faces(self.dim()-2):
            Hrep = face.ambient_Hrepresentation()
            assert(len(Hrep) == codim+2)
            set_adjacent(Hrep[-2], Hrep[-1])
        M.set_immutable()
        return M

    def _vertex_adjacency_matrix(self):
        """
        Compute the vertex adjacency matrix in case it has not been
        computed during initialization.

        EXAMPLES::

            sage: p = Polyhedron(vertices=[(0,0),(1,0),(0,1)])
            sage: p._vertex_adjacency_matrix()
            [0 1 1]
            [1 0 1]
            [1 1 0]
        """
        # TODO: This implementation computes the whole face lattice,
        # which is much more information than necessary.
        M = matrix(ZZ, self.n_Vrepresentation(), self.n_Vrepresentation(), 0)

        def set_adjacent(v1, v2):
            if v1 is v2:
                return
            i = v1.index()
            j = v2.index()
            M[i, j] = 1
            M[j, i] = 1

        face_lattice = self.face_lattice()
        for face in face_lattice:
            Vrep = face.ambient_Vrepresentation()
            if len(Vrep) == 2:
                set_adjacent(Vrep[0], Vrep[1])
        M.set_immutable()
        return M

    def _delete(self):
        """
        Delete this polyhedron.

        This speeds up creation of new polyhedra by reusing
        objects. After recycling a polyhedron object, it is not in a
        consistent state any more and neither the polyhedron nor its
        H/V-representation objects may be used any more.

        .. SEEALSO::

            :meth:`~sage.geometry.polyhedron.parent.Polyhedra_base.recycle`

        EXAMPLES::

            sage: p = Polyhedron([(0,0),(1,0),(0,1)])
            sage: p._delete()

            sage: vertices = [(0,0,0,0),(1,0,0,0),(0,1,0,0),(1,1,0,0),(0,0,1,0),(0,0,0,1)]
            sage: def loop_polyhedra():
            ....:     for i in range(100):
            ....:         p = Polyhedron(vertices)

            sage: timeit('loop_polyhedra()')                   # not tested - random
            5 loops, best of 3: 79.5 ms per loop

            sage: def loop_polyhedra_with_recycling():
            ....:     for i in range(100):
            ....:         p = Polyhedron(vertices)
            ....:         p._delete()

            sage: timeit('loop_polyhedra_with_recycling()')    # not tested - random
            5 loops, best of 3: 57.3 ms per loop
        """
        self.parent().recycle(self)

    def _test_basic_properties(self, tester=None, **options):
        """
        Run some basic tests to see, that some general assertion on polyhedra hold.

        TESTS::

            sage: polytopes.cross_polytope(3)._test_basic_properties()
        """
        if tester is None:
            tester = self._tester(**options)

        tester.assertEqual(self.n_vertices() + self.n_rays() + self.n_lines(), self.n_Vrepresentation())
        tester.assertEqual(self.n_inequalities() + self.n_equations(), self.n_Hrepresentation())
        if self.n_vertices():
            # Depending on the backend, this does not hold for the empty polyhedron.
            tester.assertEqual(self.dim() + self.n_equations(), self.ambient_dim())

        tester.assertTrue(all(len(v[::]) == self.ambient_dim() for v in self.Vrep_generator()))
        tester.assertTrue(all(len(h[::]) == self.ambient_dim() + 1 for h in self.Hrep_generator()))

        if self.n_vertices() + self.n_rays() < 40:
            tester.assertEqual(self, Polyhedron(vertices=self.vertices(), rays=self.rays(), lines=self.lines(), ambient_dim=self.ambient_dim()))
        if self.n_inequalities() < 40:
            tester.assertEqual(self, Polyhedron(ieqs=self.inequalities(), eqns=self.equations(), ambient_dim=self.ambient_dim()))

    def base_extend(self, base_ring, backend=None):
        """
        Return a new polyhedron over a larger base ring.

        This method can also be used to change the backend.

        INPUT:

        - ``base_ring`` -- the new base ring

        - ``backend`` -- the new backend, see
          :func:`~sage.geometry.polyhedron.constructor.Polyhedron`.
          If ``None`` (the default), attempt to keep the same backend.
          Otherwise, use the same defaulting behavior
          as described there.

        OUTPUT:

        The same polyhedron, but over a larger base ring and possibly with a changed backend.

        EXAMPLES::

            sage: P = Polyhedron(vertices=[(1,0), (0,1)], rays=[(1,1)], base_ring=ZZ);  P
            A 2-dimensional polyhedron in ZZ^2 defined as the convex hull of 2 vertices and 1 ray
            sage: P.base_extend(QQ)
            A 2-dimensional polyhedron in QQ^2 defined as the convex hull of 2 vertices and 1 ray
            sage: P.base_extend(QQ) == P
            True

        TESTS:

        Test that :trac:`22575` is fixed::

            sage: Q = P.base_extend(ZZ, backend='field')
            sage: Q.backend()
            'field'

        """
        new_parent = self.parent().base_extend(base_ring, backend)
        return new_parent(self)

    def change_ring(self, base_ring, backend=None):
        """
        Return the polyhedron obtained by coercing the entries of the
        vertices/lines/rays of this polyhedron into the given ring.

        This method can also be used to change the backend.

        INPUT:

        - ``base_ring`` -- the new base ring

        - ``backend`` -- the new backend or ``None`` (default), see
          :func:`~sage.geometry.polyhedron.constructor.Polyhedron`.
          If ``None`` (the default), attempt to keep the same backend.
          Otherwise, use the same defaulting behavior
          as described there.

        EXAMPLES::

            sage: P = Polyhedron(vertices=[(1,0), (0,1)], rays=[(1,1)], base_ring=QQ); P
            A 2-dimensional polyhedron in QQ^2 defined as the convex hull of 2 vertices and 1 ray
            sage: P.change_ring(ZZ)
            A 2-dimensional polyhedron in ZZ^2 defined as the convex hull of 2 vertices and 1 ray
            sage: P.change_ring(ZZ) == P
            True

            sage: P = Polyhedron(vertices=[(-1.3,0), (0,2.3)], base_ring=RDF); P.vertices()
            (A vertex at (-1.3, 0.0), A vertex at (0.0, 2.3))
            sage: P.change_ring(QQ).vertices()
            (A vertex at (-13/10, 0), A vertex at (0, 23/10))
            sage: P == P.change_ring(QQ)
            True
            sage: P.change_ring(ZZ)
            Traceback (most recent call last):
            ...
            TypeError: cannot change the base ring to the Integer Ring

            sage: P = polytopes.regular_polygon(3); P
            A 2-dimensional polyhedron in AA^2 defined as the convex hull of 3 vertices
            sage: P.vertices()
            (A vertex at (0.?e-16, 1.000000000000000?),
             A vertex at (0.866025403784439?, -0.500000000000000?),
             A vertex at (-0.866025403784439?, -0.500000000000000?))
            sage: P.change_ring(QQ)
            Traceback (most recent call last):
            ...
            TypeError: cannot change the base ring to the Rational Field

        .. WARNING::

            The base ring ``RDF`` should be used with care. As it is
            not an exact ring, certain computations may break or
            silently produce wrong results, for example changing the
            base ring from an exact ring into ``RDF`` may cause a
            loss of data::

                sage: P = Polyhedron([[2/3,0],[6666666666666667/10^16,0]], base_ring=AA); P
                A 1-dimensional polyhedron in AA^2 defined as the convex hull of 2 vertices
                sage: Q = P.change_ring(RDF); Q
                A 0-dimensional polyhedron in RDF^2 defined as the convex hull of 1 vertex
                sage: P.n_vertices() == Q.n_vertices()
                False
       """

        from sage.categories.all import Rings

        if base_ring not in Rings:
            raise ValueError("invalid base ring")

        try:
            vertices = [[base_ring(x) for x in vertex] for vertex in self.vertices_list()]
            rays = [[base_ring(x) for x in ray] for ray in self.rays_list()]
            lines = [[base_ring(x) for x in line] for line in self.lines_list()]

        except (TypeError, ValueError):
            raise TypeError("cannot change the base ring to the {0}".format(base_ring))

        new_parent = self.parent().change_ring(base_ring, backend)
        return new_parent([vertices, rays, lines], None)

    def _richcmp_(self, other, op):
        """
        Compare ``self`` and ``other``.

        INPUT:

        - ``other`` -- a polyhedron

        OUTPUT:

        If ``other`` is a polyhedron, then the comparison
        operator "less or equal than" means "is contained in", and
        "less than" means "is strictly contained in".

        EXAMPLES::

            sage: P = Polyhedron(vertices=[(1,0), (0,1)], rays=[(1,1)])
            sage: Q = Polyhedron(vertices=[(1,0), (0,1)])
            sage: P >= Q
            True
            sage: Q <= P
            True
            sage: P == P
            True

       The polytope ``Q`` is strictly contained in ``P``::

            sage: P > Q
            True
            sage: P < Q
            False
            sage: P == Q
            False
         """
        if self._Vrepresentation is None or other._Vrepresentation is None:
            raise RuntimeError('some V representation is missing')
            # make sure deleted polyhedra are not used in cache

        if self.ambient_dim() != other.ambient_dim():
            return op == op_NE

        c0 = self._is_subpolyhedron(other)
        c1 = other._is_subpolyhedron(self)
        if c0 and c1:
            return rich_to_bool(op, 0)
        if c0:
            return rich_to_bool(op, -1)
        else:
            return rich_to_bool(op, 1)

    @coerce_binop
    def _is_subpolyhedron(self, other):
        """
        Test whether ``self`` is a (not necessarily strict)
        sub-polyhedron of ``other``.

        INPUT:

        - ``other`` -- a :class:`Polyhedron`

        OUTPUT:

        Boolean

        EXAMPLES::

            sage: P = Polyhedron(vertices=[(1,0), (0,1)], rays=[(1,1)])
            sage: Q = Polyhedron(vertices=[(1,0), (0,1)])
            sage: P._is_subpolyhedron(Q)
            False
            sage: Q._is_subpolyhedron(P)
            True
        """
        return all(other_H.contains(self_V)
                   for other_H in other.Hrepresentation()
                   for self_V in self.Vrepresentation())

    @cached_method
    def vertex_facet_graph(self, labels=True):
        r"""
        Return the vertex-facet graph.

        This function constructs a directed bipartite graph.
        The nodes of the graph correspond to the vertices of the polyhedron
        and the facets of the polyhedron. There is an directed edge
        from a vertex to a face if and only if the vertex is incident to the face.

        INPUT:

        - ``labels`` -- boolean (default: ``True``); decide how the nodes
          of the graph are labelled. Either with the original vertices/facets
          of the Polyhedron or with integers.

        OUTPUT:

        - a bipartite DiGraph. If ``labels`` is ``True``, then the nodes
          of the graph will actually be the vertices and facets of ``self``,
          otherwise they will be integers.

        .. SEEALSO::

            :meth:`combinatorial_automorphism_group`,
            :meth:`is_combinatorially_isomorphic`.

        EXAMPLES::

            sage: P = polytopes.cube()
            sage: G = P.vertex_facet_graph(); G
            Digraph on 14 vertices
            sage: G.vertices(key = lambda v: str(v))
            [A vertex at (-1, -1, -1),
             A vertex at (-1, -1, 1),
             A vertex at (-1, 1, -1),
             A vertex at (-1, 1, 1),
             A vertex at (1, -1, -1),
             A vertex at (1, -1, 1),
             A vertex at (1, 1, -1),
             A vertex at (1, 1, 1),
             An inequality (-1, 0, 0) x + 1 >= 0,
             An inequality (0, -1, 0) x + 1 >= 0,
             An inequality (0, 0, -1) x + 1 >= 0,
             An inequality (0, 0, 1) x + 1 >= 0,
             An inequality (0, 1, 0) x + 1 >= 0,
             An inequality (1, 0, 0) x + 1 >= 0]
            sage: G.automorphism_group().is_isomorphic(P.hasse_diagram().automorphism_group())
            True
            sage: O = polytopes.octahedron(); O
            A 3-dimensional polyhedron in ZZ^3 defined as the convex hull of 6 vertices
            sage: O.vertex_facet_graph()
            Digraph on 14 vertices
            sage: H = O.vertex_facet_graph()
            sage: G.is_isomorphic(H)
            False
            sage: G2 = copy(G)
            sage: G2.reverse_edges(G2.edges())
            sage: G2.is_isomorphic(H)
            True

        TESTS:

        Check that :trac:`28828` is fixed::

            sage: G._immutable
            True

        Check that :trac:`29188` is fixed::

            sage: P = polytopes.cube()
            sage: P.vertex_facet_graph().is_isomorphic(P.vertex_facet_graph(False))
            True
        """
        return self.combinatorial_polyhedron().vertex_facet_graph(names=labels)

    def plot(self,
             point=None, line=None, polygon=None,  # None means unspecified by the user
             wireframe='blue', fill='green',
             position=None,
             orthonormal=True,  # whether to use orthonormal projections
             **kwds):
        """
        Return a graphical representation.

        INPUT:

        - ``point``, ``line``, ``polygon`` -- Parameters to pass to
          point (0d), line (1d), and polygon (2d) plot commands.
          Allowed values are:

          * A Python dictionary to be passed as keywords to the plot
            commands.

          * A string or triple of numbers: The color. This is
            equivalent to passing the dictionary ``{'color':...}``.

          * ``False``: Switches off the drawing of the corresponding
            graphics object

        - ``wireframe``, ``fill`` -- Similar to ``point``, ``line``,
          and ``polygon``, but ``fill`` is used for the graphics
          objects in the dimension of the polytope (or of dimension 2
          for higher dimensional polytopes) and ``wireframe`` is used
          for all lower-dimensional graphics objects
          (default: 'green' for ``fill`` and 'blue' for ``wireframe``)

        - ``position`` -- positive number; the position to take the projection
          point in Schlegel diagrams.

        - ``orthonormal`` -- Boolean (default: True); whether to use
          orthonormal projections.

        - ``**kwds`` -- optional keyword parameters that are passed to
          all graphics objects.

        OUTPUT:

        A (multipart) graphics object.

        EXAMPLES::

            sage: square = polytopes.hypercube(2)
            sage: point = Polyhedron([[1,1]])
            sage: line = Polyhedron([[1,1],[2,1]])
            sage: cube = polytopes.hypercube(3)
            sage: hypercube = polytopes.hypercube(4)

        By default, the wireframe is rendered in blue and the fill in green::

            sage: square.plot()
            Graphics object consisting of 6 graphics primitives
            sage: point.plot()
            Graphics object consisting of 1 graphics primitive
            sage: line.plot()
            Graphics object consisting of 2 graphics primitives
            sage: cube.plot()
            Graphics3d Object
            sage: hypercube.plot()
            Graphics3d Object

        Draw the lines in red and nothing else::

            sage: square.plot(point=False, line='red', polygon=False)
            Graphics object consisting of 4 graphics primitives
            sage: point.plot(point=False, line='red', polygon=False)
            Graphics object consisting of 0 graphics primitives
            sage: line.plot(point=False, line='red', polygon=False)
            Graphics object consisting of 1 graphics primitive
            sage: cube.plot(point=False, line='red', polygon=False)
            Graphics3d Object
            sage: hypercube.plot(point=False, line='red', polygon=False)
            Graphics3d Object

        Draw points in red, no lines, and a blue polygon::

            sage: square.plot(point={'color':'red'}, line=False, polygon=(0,0,1))
            Graphics object consisting of 2 graphics primitives
            sage: point.plot(point={'color':'red'}, line=False, polygon=(0,0,1))
            Graphics object consisting of 1 graphics primitive
            sage: line.plot(point={'color':'red'}, line=False, polygon=(0,0,1))
            Graphics object consisting of 1 graphics primitive
            sage: cube.plot(point={'color':'red'}, line=False, polygon=(0,0,1))
            Graphics3d Object
            sage: hypercube.plot(point={'color':'red'}, line=False, polygon=(0,0,1))
            Graphics3d Object

        If we instead use the ``fill`` and ``wireframe`` options, the
        coloring depends on the dimension of the object::

            sage: square.plot(fill='green', wireframe='red')
            Graphics object consisting of 6 graphics primitives
            sage: point.plot(fill='green', wireframe='red')
            Graphics object consisting of 1 graphics primitive
            sage: line.plot(fill='green', wireframe='red')
            Graphics object consisting of 2 graphics primitives
            sage: cube.plot(fill='green', wireframe='red')
            Graphics3d Object
            sage: hypercube.plot(fill='green', wireframe='red')
            Graphics3d Object

        It is possible to draw polyhedra up to dimension 4, no matter what the
        ambient dimension is::

            sage: hcube = polytopes.hypercube(5)
            sage: facet = hcube.facets()[0].as_polyhedron();facet
            A 4-dimensional polyhedron in ZZ^5 defined as the convex hull of 16 vertices
            sage: facet.plot()
            Graphics3d Object

        TESTS::

            sage: for p in square.plot():
            ....:     print("{} {}".format(p.options()['rgbcolor'], p))
            blue Point set defined by 4 point(s)
            blue Line defined by 2 points
            blue Line defined by 2 points
            blue Line defined by 2 points
            blue Line defined by 2 points
            green Polygon defined by 4 points

            sage: for p in line.plot():
            ....:     print("{} {}".format(p.options()['rgbcolor'], p))
            blue Point set defined by 2 point(s)
            green Line defined by 2 points

            sage: for p in point.plot():
            ....:     print("{} {}".format(p.options()['rgbcolor'], p))
            green Point set defined by 1 point(s)

        Draw the lines in red and nothing else::

            sage: for p in square.plot(point=False, line='red', polygon=False):
            ....:     print("{} {}".format(p.options()['rgbcolor'], p))
            red Line defined by 2 points
            red Line defined by 2 points
            red Line defined by 2 points
            red Line defined by 2 points

        Draw vertices in red, no lines, and a blue polygon::

            sage: for p in square.plot(point={'color':'red'}, line=False, polygon=(0,0,1)):
            ....:     print("{} {}".format(p.options()['rgbcolor'], p))
            red Point set defined by 4 point(s)
            (0, 0, 1) Polygon defined by 4 points

            sage: for p in line.plot(point={'color':'red'}, line=False, polygon=(0,0,1)):
            ....:     print("{} {}".format(p.options()['rgbcolor'], p))
            red Point set defined by 2 point(s)

            sage: for p in point.plot(point={'color':'red'}, line=False, polygon=(0,0,1)):
            ....:     print("{} {}".format(p.options()['rgbcolor'], p))
            red Point set defined by 1 point(s)

        Draw in red without wireframe::

            sage: for p in square.plot(wireframe=False, fill="red"):
            ....:     print("{} {}".format(p.options()['rgbcolor'], p))
            red Polygon defined by 4 points

            sage: for p in line.plot(wireframe=False, fill="red"):
            ....:     print("{} {}".format(p.options()['rgbcolor'], p))
            red Line defined by 2 points

            sage: for p in point.plot(wireframe=False, fill="red"):
            ....:     print("{} {}".format(p.options()['rgbcolor'], p))
            red Point set defined by 1 point(s)

        We try to draw the polytope in 2 or 3 dimensions::

            sage: type(Polyhedron(ieqs=[(1,)]).plot())
            <class 'sage.plot.graphics.Graphics'>
            sage: type(polytopes.hypercube(1).plot())
            <class 'sage.plot.graphics.Graphics'>
            sage: type(polytopes.hypercube(2).plot())
            <class 'sage.plot.graphics.Graphics'>
            sage: type(polytopes.hypercube(3).plot())
            <class 'sage.plot.plot3d.base.Graphics3dGroup'>

        In 4d a projection to 3d is used::

            sage: type(polytopes.hypercube(4).plot())
            <class 'sage.plot.plot3d.base.Graphics3dGroup'>
            sage: type(polytopes.hypercube(5).plot())
            Traceback (most recent call last):
            ...
            NotImplementedError: plotting of 5-dimensional polyhedra not implemented

        If the polyhedron is not full-dimensional, the :meth:`affine_hull_projection` is used if necessary::

            sage: type(Polyhedron([(0,), (1,)]).plot())
            <class 'sage.plot.graphics.Graphics'>
            sage: type(Polyhedron([(0,0), (1,1)]).plot())
            <class 'sage.plot.graphics.Graphics'>
            sage: type(Polyhedron([(0,0,0), (1,1,1)]).plot())
            <class 'sage.plot.plot3d.base.Graphics3dGroup'>
            sage: type(Polyhedron([(0,0,0,0), (1,1,1,1)]).plot())
            <class 'sage.plot.graphics.Graphics'>
            sage: type(Polyhedron([(0,0,0,0,0), (1,1,1,1,1)]).plot())
            <class 'sage.plot.graphics.Graphics'>
            sage: type(Polyhedron([(0,0,0,0), (1,1,1,1), (1,0,0,0)]).plot())
            <class 'sage.plot.graphics.Graphics'>

        TESTS:

        Check that :trac:`30015` is fixed::

            sage: fcube = polytopes.hypercube(4)
            sage: tfcube = fcube.face_truncation(fcube.faces(0)[0])
            sage: sp = tfcube.schlegel_projection()
            sage: for face in tfcube.faces(2):
            ....:     vertices = face.ambient_Vrepresentation()
            ....:     indices = [sp.coord_index_of(vector(x)) for x in vertices]
            ....:     projected_vertices = [sp.transformed_coords[i] for i in indices]
            ....:     assert Polyhedron(projected_vertices).dim() == 2
        """
        def merge_options(*opts):
            merged = dict()
            for i in range(len(opts)):
                opt = opts[i]
                if opt is None:
                    continue
                elif opt is False:
                    return False
                elif isinstance(opt, (str, list, tuple)):
                    merged['color'] = opt
                else:
                    merged.update(opt)
            return merged

        d = min(self.dim(), 2)
        opts = [wireframe] * d + [fill] + [False] * (2-d)
        # The point/line/polygon options take precedence over wireframe/fill
        opts = [merge_options(opt1, opt2, kwds)
                for opt1, opt2 in zip(opts, [point, line, polygon])]

        def project(polyhedron, ortho):
            if polyhedron.ambient_dim() <= 3:
                return polyhedron.projection()
            elif polyhedron.dim() <= 3:
                if ortho:
                    return polyhedron.affine_hull_projection(orthonormal=True, extend=True).projection()
                else:
                    return polyhedron.affine_hull_projection().projection()
            elif polyhedron.dimension() == 4:
                # For 4d-polyhedron, we can use schlegel projections:
                return polyhedron.schlegel_projection(position=position)
            else:
                return polyhedron.projection()

        projection = project(self, orthonormal)
        try:
            plot_method = projection.plot
        except AttributeError:
            raise NotImplementedError('plotting of {0}-dimensional polyhedra not implemented'
                                          .format(self.ambient_dim()))
        return plot_method(*opts)

    def show(self, **kwds):
        """
        Display graphics immediately

        This method attempts to display the graphics immediately,
        without waiting for the currently running code (if any) to
        return to the command line. Be careful, calling it from within
        a loop will potentially launch a large number of external
        viewer programs.

        INPUT:

        - ``kwds`` -- optional keyword arguments. See :meth:`plot` for
          the description of available options.

        OUTPUT:

        This method does not return anything. Use :meth:`plot` if you
        want to generate a graphics object that can be saved or
        further transformed.

        EXAMPLES::

            sage: square = polytopes.hypercube(2)
            sage: square.show(point='red')
        """
        self.plot(**kwds).show()

    def tikz(self, view=[0, 0, 1], angle=0, scale=1,
             edge_color='blue!95!black', facet_color='blue!95!black',
             opacity=0.8, vertex_color='green', axis=False):
        r"""
        Return a string ``tikz_pic`` consisting of a tikz picture of ``self``
        according to a projection ``view`` and an angle ``angle``
        obtained via the threejs viewer.

        INPUT:

        - ``view`` - list (default: [0,0,1]) representing the rotation axis (see note below).
        - ``angle`` - integer (default: 0) angle of rotation in degree from 0 to 360 (see note
          below).
        - ``scale`` - integer (default: 1) specifying the scaling of the tikz picture.
        - ``edge_color`` - string (default: 'blue!95!black') representing colors which tikz
          recognize.
        - ``facet_color`` - string (default: 'blue!95!black') representing colors which tikz
          recognize.
        - ``vertex_color`` - string (default: 'green') representing colors which tikz
          recognize.
        - ``opacity`` - real number (default: 0.8) between 0 and 1 giving the opacity of
          the front facets.
        - ``axis`` - Boolean (default: False) draw the axes at the origin or not.

        OUTPUT:

        - LatexExpr -- containing the TikZ picture.

        .. NOTE::

            This is a wrapper of a method of the projection object
            `self.projection()`. See :meth:`~sage.geometry.polyhedron.plot.Projection.tikz`
            for more detail.

            The inputs ``view`` and ``angle`` can be obtained by visualizing it
            using ``.show(aspect_ratio=1)``. This will open an interactive view
            in your default browser, where you can rotate the polytope. Once
            the desired view angle is found, click on the information icon in
            the lower right-hand corner and select *Get Viewpoint*. This will
            copy a string of the form '[x,y,z],angle' to your local clipboard.
            Go back to Sage and type ``Img = P.tikz([x,y,z],angle)``.

            The inputs ``view`` and ``angle`` can also be obtained from the
            viewer Jmol::

                1) Right click on the image
                2) Select ``Console``
                3) Select the tab ``State``
                4) Scroll to the line ``moveto``

            It reads something like::

                moveto 0.0 {x y z angle} Scale

            The ``view`` is then [x,y,z] and ``angle`` is angle.
            The following number is the scale.

            Jmol performs a rotation of ``angle`` degrees along the
            vector [x,y,z] and show the result from the z-axis.


        EXAMPLES::

            sage: co = polytopes.cuboctahedron()
            sage: Img = co.tikz([0,0,1], 0)
            sage: print('\n'.join(Img.splitlines()[:9]))
            \begin{tikzpicture}%
                [x={(1.000000cm, 0.000000cm)},
                y={(0.000000cm, 1.000000cm)},
                z={(0.000000cm, 0.000000cm)},
                scale=1.000000,
                back/.style={loosely dotted, thin},
                edge/.style={color=blue!95!black, thick},
                facet/.style={fill=blue!95!black,fill opacity=0.800000},
                vertex/.style={inner sep=1pt,circle,draw=green!25!black,fill=green!75!black,thick}]
            sage: print('\n'.join(Img.splitlines()[12:21]))
            %% with the command: ._tikz_3d_in_3d and parameters:
            %% view = [0, 0, 1]
            %% angle = 0
            %% scale = 1
            %% edge_color = blue!95!black
            %% facet_color = blue!95!black
            %% opacity = 0.8
            %% vertex_color = green
            %% axis = False
            sage: print('\n'.join(Img.splitlines()[22:26]))
            %% Coordinate of the vertices:
            %%
            \coordinate (-1.00000, -1.00000, 0.00000) at (-1.00000, -1.00000, 0.00000);
            \coordinate (-1.00000, 0.00000, -1.00000) at (-1.00000, 0.00000, -1.00000);
        """
        return self.projection().tikz(view, angle, scale,
                                      edge_color, facet_color,
                                      opacity, vertex_color, axis)

    def _repr_(self):
        """
        Return a description of the polyhedron.

        EXAMPLES::

            sage: poly_test = Polyhedron(vertices = [[1,2,3,4],[2,1,3,4],[4,3,2,1]])
            sage: poly_test._repr_()
            'A 2-dimensional polyhedron in ZZ^4 defined as the convex hull of 3 vertices'
            sage: grammar_test = Polyhedron(vertices = [[1,1,1,1,1,1]])
            sage: grammar_test._repr_()
            'A 0-dimensional polyhedron in ZZ^6 defined as the convex hull of 1 vertex'
        """
        desc = ''
        if self.n_vertices() == 0:
            desc += 'The empty polyhedron'
        else:
            desc += 'A ' + repr(self.dim()) + '-dimensional polyhedron'
        desc += ' in '
        desc += self.parent()._repr_ambient_module()

        if self.n_vertices() > 0:
            desc += ' defined as the convex hull of '
            desc += repr(self.n_vertices())
            if self.n_vertices() == 1:
                desc += ' vertex'
            else:
                desc += ' vertices'

            if self.n_rays() > 0:
                if self.n_lines() > 0:
                    desc += ", "
                else:
                    desc += " and "
                desc += repr(self.n_rays())
                if self.n_rays() == 1:
                    desc += ' ray'
                else:
                    desc += ' rays'

            if self.n_lines() > 0:
                if self.n_rays() > 0:
                    desc += ", "
                else:
                    desc += " and "
                desc += repr(self.n_lines())
                if self.n_lines() == 1:
                    desc += ' line'
                else:
                    desc += ' lines'

        return desc

    def _rich_repr_(self, display_manager, **kwds):
        r"""
        Rich Output Magic Method

        See :mod:`sage.repl.rich_output` for details.

        EXAMPLES::

            sage: from sage.repl.rich_output import get_display_manager
            sage: dm = get_display_manager()
            sage: polytopes.hypercube(2)._rich_repr_(dm)
            OutputPlainText container

        The ``supplemental_plot`` preference lets us control whether
        this object is shown as text or picture+text::

            sage: dm.preferences.supplemental_plot
            'never'
            sage: del dm.preferences.supplemental_plot
            sage: polytopes.hypercube(3)
            A 3-dimensional polyhedron in ZZ^3 defined as the convex hull of 8 vertices (use the .plot() method to plot)
            sage: dm.preferences.supplemental_plot = 'never'
        """
        prefs = display_manager.preferences
        is_small = (self.ambient_dim() <= 2)
        can_plot = (prefs.supplemental_plot != 'never')
        plot_graph = can_plot and (prefs.supplemental_plot == 'always' or is_small)
        # Under certain circumstances we display the plot as graphics
        if plot_graph:
            plot_kwds = dict(kwds)
            plot_kwds.setdefault('title', repr(self))
            output = self.plot(**plot_kwds)._rich_repr_(display_manager)
            if output is not None:
                return output
        # create text for non-graphical output
        if can_plot:
            text = '{0} (use the .plot() method to plot)'.format(repr(self))
        else:
            text = repr(self)
        # latex() produces huge tikz environment, override
        tp = display_manager.types
        if (prefs.text == 'latex' and tp.OutputLatex in display_manager.supported_output()):
            return tp.OutputLatex(r'\text{{{0}}}'.format(text))
        return tp.OutputPlainText(text)

    def cdd_Hrepresentation(self):
        r"""
        Write the inequalities/equations data of the polyhedron in
        cdd's H-representation format.

        .. SEEALSO::

            :meth:`write_cdd_Hrepresentation` -- export the polyhedron as a
            H-representation to a file.

        OUTPUT: a string

        EXAMPLES::

            sage: p = polytopes.hypercube(2)
            sage: print(p.cdd_Hrepresentation())
            H-representation
            begin
             4 3 rational
             1 -1 0
             1 0 -1
             1 1 0
             1 0 1
            end
            <BLANKLINE>

            sage: triangle = Polyhedron(vertices = [[1,0],[0,1],[1,1]],base_ring=AA)
            sage: triangle.base_ring()
            Algebraic Real Field
            sage: triangle.cdd_Hrepresentation()
            Traceback (most recent call last):
            ...
            TypeError: the base ring must be ZZ, QQ, or RDF
        """
        from .cdd_file_format import cdd_Hrepresentation
        try:
            cdd_type = self._cdd_type
        except AttributeError:
            if self.base_ring() is ZZ or self.base_ring() is QQ:
                cdd_type = 'rational'
            elif self.base_ring() is RDF:
                cdd_type = 'real'
            else:
                raise TypeError('the base ring must be ZZ, QQ, or RDF')
        return cdd_Hrepresentation(cdd_type,
                                   list(self.inequality_generator()),
                                   list(self.equation_generator()))

    def write_cdd_Hrepresentation(self, filename):
        r"""
        Export the polyhedron as a H-representation to a file.

        INPUT:

        - ``filename`` -- the output file.

        .. SEEALSO::

            :meth:`cdd_Hrepresentation` -- return the H-representation of the
            polyhedron as a string.

        EXAMPLES::

            sage: from sage.misc.temporary_file import tmp_filename
            sage: filename = tmp_filename(ext='.ext')
            sage: polytopes.cube().write_cdd_Hrepresentation(filename)
        """
        with open(filename, 'w') as f:
            f.write(self.cdd_Hrepresentation())

    def cdd_Vrepresentation(self):
        r"""
        Write the vertices/rays/lines data of the polyhedron in cdd's
        V-representation format.

        .. SEEALSO::

            :meth:`write_cdd_Vrepresentation` -- export the polyhedron as a
            V-representation to a file.

        OUTPUT: a string

        EXAMPLES::

            sage: q = Polyhedron(vertices = [[1,1],[0,0],[1,0],[0,1]])
            sage: print(q.cdd_Vrepresentation())
            V-representation
            begin
             4 3 rational
             1 0 0
             1 0 1
             1 1 0
             1 1 1
            end
        """
        from .cdd_file_format import cdd_Vrepresentation
        try:
            cdd_type = self._cdd_type
        except AttributeError:
            if self.base_ring() is ZZ or self.base_ring() is QQ:
                cdd_type = 'rational'
            elif self.base_ring() is RDF:
                cdd_type = 'real'
            else:
                raise TypeError('the base ring must be ZZ, QQ, or RDF')
        return cdd_Vrepresentation(cdd_type,
                                   list(self.vertex_generator()),
                                   list(self.ray_generator()),
                                   list(self.line_generator()))

    def write_cdd_Vrepresentation(self, filename):
        r"""
        Export the polyhedron as a V-representation to a file.

        INPUT:

        - ``filename`` -- the output file.

        .. SEEALSO::

            :meth:`cdd_Vrepresentation` -- return the V-representation of the
            polyhedron as a string.

        EXAMPLES::

            sage: from sage.misc.temporary_file import tmp_filename
            sage: filename = tmp_filename(ext='.ext')
            sage: polytopes.cube().write_cdd_Vrepresentation(filename)
        """
        with open(filename, 'w') as f:
            f.write(self.cdd_Vrepresentation())

    @cached_method
    def n_equations(self):
        """
        Return the number of equations. The representation will
        always be minimal, so the number of equations is the
        codimension of the polyhedron in the ambient space.

        EXAMPLES::

            sage: p = Polyhedron(vertices = [[1,0,0],[0,1,0],[0,0,1]])
            sage: p.n_equations()
            1
        """
        return len(self.equations())

    @cached_method
    def n_inequalities(self):
        """
        Return the number of inequalities. The representation will
        always be minimal, so the number of inequalities is the
        number of facets of the polyhedron in the ambient space.

        EXAMPLES::

            sage: p = Polyhedron(vertices = [[1,0,0],[0,1,0],[0,0,1]])
            sage: p.n_inequalities()
            3

            sage: p = Polyhedron(vertices = [[t,t^2,t^3] for t in range(6)])
            sage: p.n_facets()
            8
        """
        return len(self.inequalities())

    n_facets = n_inequalities

    @cached_method
    def n_vertices(self):
        """
        Return the number of vertices. The representation will
        always be minimal.

        .. WARNING::

            If the polyhedron has lines, return the number of vertices in
            the ``Vrepresentation``. As the represented polyhedron has
            no 0-dimensional faces (i.e. vertices), ``n_vertices`` corresponds
            to the number of `k`-faces, where `k` is the number of lines::

                sage: P = Polyhedron(rays=[[1,0,0]],lines=[[0,1,0]])
                sage: P.n_vertices()
                1
                sage: P.faces(0)
                ()
                sage: P.f_vector()
                (1, 0, 1, 1)

                sage: P = Polyhedron(rays=[[1,0,0]],lines=[[0,1,0],[0,1,1]])
                sage: P.n_vertices()
                1
                sage: P.f_vector()
                (1, 0, 0, 1, 1)

        EXAMPLES::

            sage: p = Polyhedron(vertices = [[1,0],[0,1],[1,1]], rays=[[1,1]])
            sage: p.n_vertices()
            2
        """
        return len(self.vertices())

    @cached_method
    def n_rays(self):
        """
        Return the number of rays. The representation will
        always be minimal.

        EXAMPLES::

            sage: p = Polyhedron(vertices = [[1,0],[0,1]], rays=[[1,1]])
            sage: p.n_rays()
            1
        """
        return len(self.rays())

    @cached_method
    def n_lines(self):
        """
        Return the number of lines. The representation will
        always be minimal.

        EXAMPLES::

            sage: p = Polyhedron(vertices = [[0,0]], rays=[[0,1],[0,-1]])
            sage: p.n_lines()
            1
        """
        return len(self.lines())

    def to_linear_program(self, solver=None, return_variable=False, base_ring=None):
        r"""
        Return a linear optimization problem over the polyhedron in the form of
        a :class:`MixedIntegerLinearProgram`.

        INPUT:

        - ``solver`` -- select a solver (MIP backend). See the documentation
          of for :class:`MixedIntegerLinearProgram`. Set to ``None`` by default.

        - ``return_variable`` -- (default: ``False``) If ``True``, return a tuple
          ``(p, x)``, where ``p`` is the :class:`MixedIntegerLinearProgram` object
          and ``x`` is the vector-valued MIP variable in this problem, indexed
          from 0.  If ``False``, only return ``p``.

        - ``base_ring`` -- select a field over which the linear program should be
          set up.  Use ``RDF`` to request a fast inexact (floating point) solver
          even if ``self`` is exact.

        Note that the :class:`MixedIntegerLinearProgram` object will have the
        null function as an objective to be maximized.

        .. SEEALSO::

            :meth:`~MixedIntegerLinearProgram.polyhedron` -- return the
            polyhedron associated with a :class:`MixedIntegerLinearProgram`
            object.

        EXAMPLES:

        Exact rational linear program::

            sage: p = polytopes.cube()
            sage: p.to_linear_program()
            Linear Program (no objective, 3 variables, 6 constraints)
            sage: lp, x = p.to_linear_program(return_variable=True)
            sage: lp.set_objective(2*x[0] + 1*x[1] + 39*x[2])
            sage: lp.solve()
            42
            sage: lp.get_values(x[0], x[1], x[2])
            [1, 1, 1]

        Floating-point linear program::

            sage: lp, x = p.to_linear_program(return_variable=True, base_ring=RDF)
            sage: lp.set_objective(2*x[0] + 1*x[1] + 39*x[2])
            sage: lp.solve()
            42.0

        Irrational algebraic linear program over an embedded number field::

            sage: p=polytopes.icosahedron()
            sage: lp, x = p.to_linear_program(return_variable=True)
            sage: lp.set_objective(x[0] + x[1] + x[2])
            sage: lp.solve()
            1/4*sqrt5 + 3/4

        Same example with floating point::

            sage: lp, x = p.to_linear_program(return_variable=True, base_ring=RDF)
            sage: lp.set_objective(x[0] + x[1] + x[2])
            sage: lp.solve() # tol 1e-5
            1.3090169943749475

        Same example with a specific floating point solver::

            sage: lp, x = p.to_linear_program(return_variable=True, solver='GLPK')
            sage: lp.set_objective(x[0] + x[1] + x[2])
            sage: lp.solve() # tol 1e-8
            1.3090169943749475

        Irrational algebraic linear program over `AA`::

            sage: p=polytopes.icosahedron(base_ring=AA)
            sage: lp, x = p.to_linear_program(return_variable=True)
            sage: lp.set_objective(x[0] + x[1] + x[2])
            sage: lp.solve()  # long time
            1.309016994374948?

        TESTS::

            sage: p=polytopes.flow_polytope(digraphs.DeBruijn(3,2)); p
            A 19-dimensional polyhedron in QQ^27 defined as the convex hull of 1 vertex and 148 rays
            sage: p.to_linear_program().polyhedron() == p
            True
            sage: p=polytopes.icosahedron()
            sage: p.to_linear_program(solver='PPL')
            Traceback (most recent call last):
            ...
            TypeError: The PPL backend only supports rational data.

        Test that equations are handled correctly (:trac:`24154`)::

            sage: p = Polyhedron(vertices=[[19]])
            sage: lp, x = p.to_linear_program(return_variable=True)
            sage: lp.set_objective(x[0])
            sage: lp.solve()
            19
        """
        if base_ring is None:
            base_ring = self.base_ring()
        base_ring = base_ring.fraction_field()
        from sage.numerical.mip import MixedIntegerLinearProgram
        p = MixedIntegerLinearProgram(solver=solver, base_ring=base_ring)
        x = p.new_variable(real=True, nonnegative=False)

        for ineqn in self.inequalities_list():
            b = -ineqn.pop(0)
            p.add_constraint(p.sum([x[i]*ineqn[i] for i in range(len(ineqn))]) >= b)

        for eqn in self.equations_list():
            b = -eqn.pop(0)
            p.add_constraint(p.sum([x[i]*eqn[i] for i in range(len(eqn))]) == b)

        if return_variable:
            return p, x
        else:
            return p

    def Hrepresentation(self, index=None):
        """
        Return the objects of the H-representation. Each entry is
        either an inequality or a equation.

        INPUT:

        - ``index`` -- either an integer or ``None``

        OUTPUT:

        The optional argument is an index running from ``0`` to
        ``self.n_Hrepresentation()-1``. If present, the
        H-representation object at the given index will be
        returned. Without an argument, returns the list of all
        H-representation objects.

        EXAMPLES::

            sage: p = polytopes.hypercube(3)
            sage: p.Hrepresentation(0)
            An inequality (-1, 0, 0) x + 1 >= 0
            sage: p.Hrepresentation(0) == p.Hrepresentation() [0]
            True
        """
        if index is None:
            return self._Hrepresentation
        else:
            return self._Hrepresentation[index]

    def Hrepresentation_str(self, separator='\n', latex=False, style='>=', align=None, **kwds):
        r"""
        Return a human-readable string representation of the Hrepresentation of this
        polyhedron.

        INPUT:

        - ``separator`` -- a string. Default is ``"\n"``.

        - ``latex`` -- a boolean. Default is ``False``.

        - ``style`` -- either ``"positive"`` (making all coefficients positive)
                       or ``"<="``, or ``">="``. Default is ``">="``.

        - ``align`` -- a boolean or ``None''. Default is ``None`` in which case
                       ``align`` is ``True`` if ``separator`` is the newline character.
                       If set, then the lines of the output string are aligned
                       by the comparison symbol by padding blanks.

        Keyword parameters of
        :meth:`~sage.geometry.polyhedron.representation.Hrepresentation.repr_pretty`
        are passed on:

        - ``prefix`` -- a string

        - ``indices`` -- a tuple or other iterable

        OUTPUT:

        A string.

        EXAMPLES::

            sage: P = polytopes.permutahedron(3)
            sage: print(P.Hrepresentation_str())
            x0 + x1 + x2 ==  6
                 x0 + x1 >=  3
                -x0 - x1 >= -5
                      x1 >=  1
                     -x0 >= -3
                      x0 >=  1
                     -x1 >= -3

            sage: print(P.Hrepresentation_str(style='<='))
            -x0 - x1 - x2 == -6
                 -x0 - x1 <= -3
                  x0 + x1 <=  5
                      -x1 <= -1
                       x0 <=  3
                      -x0 <= -1
                       x1 <=  3

            sage: print(P.Hrepresentation_str(style='positive'))
            x0 + x1 + x2 == 6
                 x0 + x1 >= 3
                       5 >= x0 + x1
                      x1 >= 1
                       3 >= x0
                      x0 >= 1
                       3 >= x1

            sage: print(P.Hrepresentation_str(latex=True))
            \begin{array}{rcl}
            x_{0} + x_{1} + x_{2} & =    &  6 \\
                    x_{0} + x_{1} & \geq &  3 \\
                   -x_{0} - x_{1} & \geq & -5 \\
                            x_{1} & \geq &  1 \\
                           -x_{0} & \geq & -3 \\
                            x_{0} & \geq &  1 \\
                           -x_{1} & \geq & -3
            \end{array}

            sage: print(P.Hrepresentation_str(align=False))
            x0 + x1 + x2 == 6
            x0 + x1 >= 3
            -x0 - x1 >= -5
            x1 >= 1
            -x0 >= -3
            x0 >= 1
            -x1 >= -3

            sage: c = polytopes.cube()
            sage: c.Hrepresentation_str(separator=', ', style='positive')
            '1 >= x0, 1 >= x1, 1 >= x2, x0 + 1 >= 0, x2 + 1 >= 0, x1 + 1 >= 0'
        """
        pretty_hs = [h.repr_pretty(split=True, latex=latex, style=style, **kwds) for h in self.Hrepresentation()]
        shift = any(pretty_h[2].startswith('-') for pretty_h in pretty_hs)

        if align is None:
            align = separator == "\n"
        if align:
            lengths = [(len(s[0]), len(s[1]), len(s[2])) for s in pretty_hs]
            from operator import itemgetter
            length_left = max(lengths, key=itemgetter(0))[0]
            length_middle = max(lengths, key=itemgetter(1))[1]
            length_right = max(lengths, key=itemgetter(2))[2]
            if shift:
                length_right += 1
            if latex:
                h_line = "{:>" + "{}".format(length_left) + "} & {:" + \
                         "{}".format(length_middle) + "} & {:" + \
                         "{}".format(length_right) + "}\\\\"
            else:
                h_line = "{:>" + "{}".format(length_left) \
                         + "} {:" + "{}".format(length_middle) \
                         + "} {:" + "{}".format(length_right) + "}"
        elif latex:
            h_line = "{} & {} & {}\\\\"
        else:
            h_line = "{} {} {}"

        def pad_non_minus(s):
            if align and shift and not s.startswith('-'):
                return ' ' + s
            else:
                return s
        h_list = [h_line.format(pretty_h[0], pretty_h[1], pad_non_minus(pretty_h[2]))
                  for pretty_h in pretty_hs]
        pretty_print = separator.join(h_list)

        if not latex:
            return pretty_print
        else:
            # below we remove the 2 unnecessary backslashes at the end of pretty_print
            return "\\begin{array}{rcl}\n" + pretty_print[:-2] + "\n\\end{array}"

    def Hrep_generator(self):
        """
        Return an iterator over the objects of the H-representation
        (inequalities or equations).

        EXAMPLES::

            sage: p = polytopes.hypercube(3)
            sage: next(p.Hrep_generator())
            An inequality (-1, 0, 0) x + 1 >= 0
        """
        for H in self.Hrepresentation():
            yield H

    @cached_method
    def n_Hrepresentation(self):
        """
        Return the number of objects that make up the
        H-representation of the polyhedron.

        OUTPUT:

        Integer.

        EXAMPLES::

            sage: p = polytopes.cross_polytope(4)
            sage: p.n_Hrepresentation()
            16
            sage: p.n_Hrepresentation() == p.n_inequalities() + p.n_equations()
            True
        """
        return len(self.Hrepresentation())

    def Vrepresentation(self, index=None):
        """
        Return the objects of the V-representation. Each entry is
        either a vertex, a ray, or a line.

        See :mod:`sage.geometry.polyhedron.constructor` for a
        definition of vertex/ray/line.

        INPUT:

        - ``index`` -- either an integer or ``None``

        OUTPUT:

        The optional argument is an index running from ``0`` to
        ``self.n_Vrepresentation()-1``. If present, the
        V-representation object at the given index will be
        returned. Without an argument, returns the list of all
        V-representation objects.

        EXAMPLES::

            sage: p = polytopes.simplex(4, project=True)
            sage: p.Vrepresentation(0)
            A vertex at (0.7071067812, 0.4082482905, 0.2886751346, 0.2236067977)
            sage: p.Vrepresentation(0) == p.Vrepresentation() [0]
            True
        """
        if index is None:
            return self._Vrepresentation
        else:
            return self._Vrepresentation[index]

    @cached_method
    def n_Vrepresentation(self):
        """
        Return the number of objects that make up the
        V-representation of the polyhedron.

        OUTPUT:

        Integer.

        EXAMPLES::

            sage: p = polytopes.simplex(4)
            sage: p.n_Vrepresentation()
            5
            sage: p.n_Vrepresentation() == p.n_vertices() + p.n_rays() + p.n_lines()
            True
        """
        return len(self.Vrepresentation())

    def Vrep_generator(self):
        """
        Return an iterator over the objects of the V-representation
        (vertices, rays, and lines).

        EXAMPLES::

            sage: p = polytopes.cyclic_polytope(3,4)
            sage: vg = p.Vrep_generator()
            sage: next(vg)
            A vertex at (0, 0, 0)
            sage: next(vg)
            A vertex at (1, 1, 1)
        """
        for V in self.Vrepresentation():
            yield V

    def inequality_generator(self):
        """
        Return  a generator for the defining inequalities of the
        polyhedron.

        OUTPUT:

        A generator of the inequality Hrepresentation objects.

        EXAMPLES::

            sage: triangle = Polyhedron(vertices=[[1,0],[0,1],[1,1]])
            sage: for v in triangle.inequality_generator(): print(v)
            An inequality (1, 1) x - 1 >= 0
            An inequality (0, -1) x + 1 >= 0
            An inequality (-1, 0) x + 1 >= 0
            sage: [ v for v in triangle.inequality_generator() ]
            [An inequality (1, 1) x - 1 >= 0,
             An inequality (0, -1) x + 1 >= 0,
             An inequality (-1, 0) x + 1 >= 0]
            sage: [ [v.A(), v.b()] for v in triangle.inequality_generator() ]
            [[(1, 1), -1], [(0, -1), 1], [(-1, 0), 1]]
        """
        for H in self.Hrepresentation():
            if H.is_inequality():
                yield H

    @cached_method
    def inequalities(self):
        """
        Return all inequalities.

        OUTPUT:

        A tuple of inequalities.

        EXAMPLES::

            sage: p = Polyhedron(vertices = [[0,0,0],[0,0,1],[0,1,0],[1,0,0],[2,2,2]])
            sage: p.inequalities()[0:3]
            (An inequality (1, 0, 0) x + 0 >= 0,
             An inequality (0, 1, 0) x + 0 >= 0,
             An inequality (0, 0, 1) x + 0 >= 0)
            sage: p3 = Polyhedron(vertices = Permutations([1,2,3,4]))
            sage: ieqs = p3.inequalities()
            sage: ieqs[0]
            An inequality (0, 1, 1, 1) x - 6 >= 0
            sage: list(_)
            [-6, 0, 1, 1, 1]
        """
        return tuple(self.inequality_generator())

    def inequalities_list(self):
        """
        Return a list of inequalities as coefficient lists.

        .. NOTE::

            It is recommended to use :meth:`inequalities` or
            :meth:`inequality_generator` instead to iterate over the
            list of :class:`Inequality` objects.

        EXAMPLES::

            sage: p = Polyhedron(vertices = [[0,0,0],[0,0,1],[0,1,0],[1,0,0],[2,2,2]])
            sage: p.inequalities_list()[0:3]
            [[0, 1, 0, 0], [0, 0, 1, 0], [0, 0, 0, 1]]
            sage: p3 = Polyhedron(vertices = Permutations([1,2,3,4]))
            sage: ieqs = p3.inequalities_list()
            sage: ieqs[0]
            [-6, 0, 1, 1, 1]
            sage: ieqs[-1]
            [-3, 0, 1, 0, 1]
            sage: ieqs == [list(x) for x in p3.inequality_generator()]
            True
        """
        return [list(x) for x in self.inequality_generator()]

    def equation_generator(self):
        """
        Return a generator for the linear equations satisfied by the
        polyhedron.

        EXAMPLES::

            sage: p = polytopes.regular_polygon(8,base_ring=RDF)
            sage: p3 = Polyhedron(vertices = [x+[0] for x in p.vertices()], base_ring=RDF)
            sage: next(p3.equation_generator())
            An equation (0.0, 0.0, 1.0) x + 0.0 == 0
        """
        for H in self.Hrepresentation():
            if H.is_equation():
                yield H

    @cached_method
    def equations(self):
        """
        Return all linear constraints of the polyhedron.

        OUTPUT:

        A tuple of equations.

        EXAMPLES::

            sage: test_p = Polyhedron(vertices = [[1,2,3,4],[2,1,3,4],[4,3,2,1],[3,4,1,2]])
            sage: test_p.equations()
            (An equation (1, 1, 1, 1) x - 10 == 0,)
        """
        return tuple(self.equation_generator())

    def equations_list(self):
        """
        Return the linear constraints of the polyhedron. As with
        inequalities, each constraint is given as [b -a1 -a2 ... an]
        where for variables x1, x2,..., xn, the polyhedron satisfies
        the equation b = a1*x1 + a2*x2 + ... + an*xn.

        .. NOTE::

            It is recommended to use :meth:`equations` or
            :meth:`equation_generator()` instead to iterate over the
            list of
            :class:`~sage.geometry.polyhedron.representation.Equation`
            objects.

        EXAMPLES::

            sage: test_p = Polyhedron(vertices = [[1,2,3,4],[2,1,3,4],[4,3,2,1],[3,4,1,2]])
            sage: test_p.equations_list()
            [[-10, 1, 1, 1, 1]]
        """
        return [list(eq) for eq in self.equation_generator()]

    def vertices_list(self):
        """
        Return a list of vertices of the polyhedron.

        .. NOTE::

            It is recommended to use :meth:`vertex_generator` instead to
            iterate over the list of :class:`Vertex` objects.

        .. WARNING::

            If the polyhedron has lines, return the vertices
            of the ``Vrepresentation``. However, the represented polyhedron
            has no 0-dimensional faces (i.e. vertices)::

                sage: P = Polyhedron(rays=[[1,0,0]],lines=[[0,1,0]])
                sage: P.vertices_list()
                [[0, 0, 0]]
                sage: P.faces(0)
                ()

        EXAMPLES::

            sage: triangle = Polyhedron(vertices=[[1,0],[0,1],[1,1]])
            sage: triangle.vertices_list()
            [[0, 1], [1, 0], [1, 1]]
            sage: a_simplex = Polyhedron(ieqs = [
            ....:          [0,1,0,0,0],[0,0,1,0,0],[0,0,0,1,0],[0,0,0,0,1]
            ....:      ], eqns = [[1,-1,-1,-1,-1]])
            sage: a_simplex.vertices_list()
            [[1, 0, 0, 0], [0, 1, 0, 0], [0, 0, 1, 0], [0, 0, 0, 1]]
            sage: a_simplex.vertices_list() == [list(v) for v in a_simplex.vertex_generator()]
            True
        """
        return [list(x) for x in self.vertex_generator()]

    def vertex_generator(self):
        """
        Return a generator for the vertices of the polyhedron.

        .. WARNING::

            If the polyhedron has lines, return a generator for the vertices
            of the ``Vrepresentation``. However, the represented polyhedron
            has no 0-dimensional faces (i.e. vertices)::

                sage: P = Polyhedron(rays=[[1,0,0]],lines=[[0,1,0]])
                sage: list(P.vertex_generator())
                [A vertex at (0, 0, 0)]
                sage: P.faces(0)
                ()

        EXAMPLES::

            sage: triangle = Polyhedron(vertices=[[1,0],[0,1],[1,1]])
            sage: for v in triangle.vertex_generator(): print(v)
            A vertex at (0, 1)
            A vertex at (1, 0)
            A vertex at (1, 1)
            sage: v_gen = triangle.vertex_generator()
            sage: next(v_gen)   # the first vertex
            A vertex at (0, 1)
            sage: next(v_gen)   # the second vertex
            A vertex at (1, 0)
            sage: next(v_gen)   # the third vertex
            A vertex at (1, 1)
            sage: try: next(v_gen)   # there are only three vertices
            ....: except StopIteration: print("STOP")
            STOP
            sage: type(v_gen)
            <... 'generator'>
            sage: [ v for v in triangle.vertex_generator() ]
            [A vertex at (0, 1), A vertex at (1, 0), A vertex at (1, 1)]
        """
        for V in self.Vrepresentation():
            if V.is_vertex():
                yield V

    @cached_method
    def vertices(self):
        """
        Return all vertices of the polyhedron.

        OUTPUT:

        A tuple of vertices.

        .. WARNING::

            If the polyhedron has lines, return the vertices
            of the ``Vrepresentation``. However, the represented polyhedron
            has no 0-dimensional faces (i.e. vertices)::

                sage: P = Polyhedron(rays=[[1,0,0]],lines=[[0,1,0]])
                sage: P.vertices()
                (A vertex at (0, 0, 0),)
                sage: P.faces(0)
                ()

        EXAMPLES::

            sage: triangle = Polyhedron(vertices=[[1,0],[0,1],[1,1]])
            sage: triangle.vertices()
            (A vertex at (0, 1), A vertex at (1, 0), A vertex at (1, 1))
            sage: a_simplex = Polyhedron(ieqs = [
            ....:          [0,1,0,0,0],[0,0,1,0,0],[0,0,0,1,0],[0,0,0,0,1]
            ....:      ], eqns = [[1,-1,-1,-1,-1]])
            sage: a_simplex.vertices()
            (A vertex at (1, 0, 0, 0), A vertex at (0, 1, 0, 0),
             A vertex at (0, 0, 1, 0), A vertex at (0, 0, 0, 1))
        """
        return tuple(self.vertex_generator())

    @cached_method
    def vertices_matrix(self, base_ring=None):
        """
        Return the coordinates of the vertices as the columns of a matrix.

        INPUT:

        - ``base_ring`` -- A ring or ``None`` (default). The base ring
          of the returned matrix. If not specified, the base ring of
          the polyhedron is used.

        OUTPUT:

        A matrix over ``base_ring`` whose columns are the coordinates
        of the vertices. A ``TypeError`` is raised if the coordinates
        cannot be converted to ``base_ring``.

        .. WARNING::

            If the polyhedron has lines, return the coordinates of the vertices
            of the ``Vrepresentation``. However, the represented polyhedron
            has no 0-dimensional faces (i.e. vertices)::

                sage: P = Polyhedron(rays=[[1,0,0]],lines=[[0,1,0]])
                sage: P.vertices_matrix()
                [0]
                [0]
                [0]
                sage: P.faces(0)
                ()

        EXAMPLES::

            sage: triangle = Polyhedron(vertices=[[1,0],[0,1],[1,1]])
            sage: triangle.vertices_matrix()
            [0 1 1]
            [1 0 1]
            sage: (triangle/2).vertices_matrix()
            [  0 1/2 1/2]
            [1/2   0 1/2]
            sage: (triangle/2).vertices_matrix(ZZ)
            Traceback (most recent call last):
            ...
            TypeError: no conversion of this rational to integer

        TESTS:

        Check that :trac:`28828` is fixed::

                sage: P.vertices_matrix().is_immutable()
                True
        """
        if base_ring is None:
            base_ring = self.base_ring()
        m = matrix(base_ring, self.ambient_dim(), self.n_vertices())
        for i, v in enumerate(self.vertices()):
            for j in range(self.ambient_dim()):
                m[j, i] = v[j]
        m.set_immutable()
        return m

    def an_affine_basis(self):
        """
        Return vertices that are a basis for the affine
        span of the polytope.

        This basis is obtained by considering a maximal chain of faces
        in the face lattice and picking for each cover relation
        one vertex that is in the difference. Thus this method
        is independent of the concrete realization of the polytope.

        EXAMPLES::

            sage: P = polytopes.cube()
            sage: P.an_affine_basis()
            [A vertex at (-1, -1, -1),
             A vertex at (1, -1, -1),
             A vertex at (1, -1, 1),
             A vertex at (1, 1, -1)]

            sage: P = polytopes.permutahedron(5)
            sage: P.an_affine_basis()
            [A vertex at (1, 2, 3, 5, 4),
             A vertex at (2, 1, 3, 5, 4),
             A vertex at (1, 3, 2, 5, 4),
             A vertex at (4, 1, 3, 5, 2),
             A vertex at (4, 2, 5, 3, 1)]

        The method is not implemented for unbounded polyhedra::

            sage: p = Polyhedron(vertices=[(0,0)],rays=[(1,0),(0,1)])
            sage: p.an_affine_basis()
            Traceback (most recent call last):
            ...
            NotImplementedError: this function is not implemented for unbounded polyhedra
        """
        if not self.is_compact():
            raise NotImplementedError("this function is not implemented for unbounded polyhedra")

        chain = self.a_maximal_chain()[1:]  # we exclude the empty face
        chain_indices = [face.ambient_V_indices() for face in chain]
        basis_indices = []

        # We use in the following that elements in ``chain_indices`` are sorted lists
        # of V-indices.
        # Thus for each two faces we can easily find the first vertex that differs.
        for dim, face in enumerate(chain_indices):
            if dim == 0:
                # Append the vertex.
                basis_indices.append(face[0])
                continue

            prev_face = chain_indices[dim-1]
            for i in range(len(prev_face)):
                if prev_face[i] != face[i]:
                    # We found a vertex that ``face`` has, but its facet does not.
                    basis_indices.append(face[i])
                    break
            else:  # no break
                # ``prev_face`` contains all the same vertices as ``face`` until now.
                # But ``face`` is guaranteed to contain one more vertex (at least).
                basis_indices.append(face[len(prev_face)])

        return [self.Vrepresentation()[i] for i in basis_indices]

    def _test_an_affine_basis(self, tester=None, **options):
        """
        Run tests on the method :meth:`.an_affine_basis`

        TESTS::

            sage: polytopes.cross_polytope(3)._test_an_affine_basis()
        """
        if tester is None:
            tester = self._tester(**options)
        if self.is_compact():
            b = self.an_affine_basis()
            m = matrix([1] + list(v) for v in b)
            tester.assertEqual(m.rank(), self.dim() + 1)
            for v in b:
                tester.assertIn(v, self.vertices())

    def ray_generator(self):
        """
        Return a generator for the rays of the polyhedron.

        EXAMPLES::

            sage: pi = Polyhedron(ieqs = [[1,1,0],[1,0,1]])
            sage: pir = pi.ray_generator()
            sage: [x.vector() for x in pir]
            [(1, 0), (0, 1)]
        """
        for V in self.Vrepresentation():
            if V.is_ray():
                yield V

    @cached_method
    def rays(self):
        """
        Return a list of rays of the polyhedron.

        OUTPUT:

        A tuple of rays.

        EXAMPLES::

            sage: p = Polyhedron(ieqs = [[0,0,0,1],[0,0,1,0],[1,1,0,0]])
            sage: p.rays()
            (A ray in the direction (1, 0, 0),
             A ray in the direction (0, 1, 0),
             A ray in the direction (0, 0, 1))
        """
        return tuple(self.ray_generator())

    def rays_list(self):
        """
        Return a list of rays as coefficient lists.

        .. NOTE::

            It is recommended to use :meth:`rays` or
            :meth:`ray_generator` instead to iterate over the list of
            :class:`Ray` objects.

        OUTPUT:

        A list of rays as lists of coordinates.

        EXAMPLES::

            sage: p = Polyhedron(ieqs = [[0,0,0,1],[0,0,1,0],[1,1,0,0]])
            sage: p.rays_list()
            [[1, 0, 0], [0, 1, 0], [0, 0, 1]]
            sage: p.rays_list() == [list(r) for r in p.ray_generator()]
            True
        """
        return [list(x) for x in self.ray_generator()]

    def line_generator(self):
        """
        Return a generator for the lines of the polyhedron.

        EXAMPLES::

            sage: pr = Polyhedron(rays = [[1,0],[-1,0],[0,1]], vertices = [[-1,-1]])
            sage: next(pr.line_generator()).vector()
            (1, 0)
        """
        for V in self.Vrepresentation():
            if V.is_line():
                yield V

    @cached_method
    def lines(self):
        """
        Return all lines of the polyhedron.

        OUTPUT:

        A tuple of lines.

        EXAMPLES::

            sage: p = Polyhedron(rays = [[1,0],[-1,0],[0,1],[1,1]], vertices = [[-2,-2],[2,3]])
            sage: p.lines()
            (A line in the direction (1, 0),)
        """
        return tuple(self.line_generator())

    def lines_list(self):
        """
        Return a list of lines of the polyhedron.  The line data is given
        as a list of coordinates rather than as a Hrepresentation object.

        .. NOTE::

            It is recommended to use :meth:`line_generator` instead to
            iterate over the list of :class:`Line` objects.

        EXAMPLES::

            sage: p = Polyhedron(rays = [[1,0],[-1,0],[0,1],[1,1]], vertices = [[-2,-2],[2,3]])
            sage: p.lines_list()
            [[1, 0]]
            sage: p.lines_list() == [list(x) for x in p.line_generator()]
            True
        """
        return [list(x) for x in self.line_generator()]

    def bounded_edges(self):
        """
        Return the bounded edges (excluding rays and lines).

        OUTPUT:

        A generator for pairs of vertices, one pair per edge.

        EXAMPLES::

            sage: p = Polyhedron(vertices=[[1,0],[0,1]], rays=[[1,0],[0,1]])
            sage: [ e for e in p.bounded_edges() ]
            [(A vertex at (0, 1), A vertex at (1, 0))]
            sage: for e in p.bounded_edges(): print(e)
            (A vertex at (0, 1), A vertex at (1, 0))
        """
        obj = self.Vrepresentation()
        for i in range(len(obj)):
            if not obj[i].is_vertex():
                continue
            for j in range(i+1, len(obj)):
                if not obj[j].is_vertex():
                    continue
                if self.vertex_adjacency_matrix()[i, j] == 0:
                    continue
                yield (obj[i], obj[j])

    def Vrepresentation_space(self):
        r"""
        Return the ambient free module.

        OUTPUT:

        A free module over the base ring of dimension :meth:`ambient_dim`.

        EXAMPLES::

            sage: poly_test = Polyhedron(vertices = [[1,0,0,0],[0,1,0,0]])
            sage: poly_test.Vrepresentation_space()
            Ambient free module of rank 4 over the principal ideal domain Integer Ring
            sage: poly_test.ambient_space() is poly_test.Vrepresentation_space()
            True
        """
        return self.parent().Vrepresentation_space()

    ambient_space = Vrepresentation_space

    def ambient_vector_space(self, base_field=None):
        r"""
        Return the ambient vector space.

        It is the ambient free module (:meth:`Vrepresentation_space`) tensored
        with a field.

<<<<<<< HEAD
        INPUT::
=======
        INPUT:
>>>>>>> 60ea0444

        - ``base_field`` -- (default: the fraction field of the base ring) a field.

        EXAMPLES::

            sage: poly_test = Polyhedron(vertices = [[1,0,0,0],[0,1,0,0]])
            sage: poly_test.ambient_vector_space()
            Vector space of dimension 4 over Rational Field
            sage: poly_test.ambient_vector_space() is poly_test.ambient()
            True

            sage: poly_test.ambient_vector_space(AA)
            Vector space of dimension 4 over Algebraic Real Field
            sage: poly_test.ambient_vector_space(RR)
            Vector space of dimension 4 over Real Field with 53 bits of precision
            sage: poly_test.ambient_vector_space(SR)
            Vector space of dimension 4 over Symbolic Ring
        """
        return self.Vrepresentation_space().vector_space(base_field=base_field)

    ambient = ambient_vector_space

    def Hrepresentation_space(self):
        r"""
        Return the linear space containing the H-representation vectors.

        OUTPUT:

        A free module over the base ring of dimension :meth:`ambient_dim` + 1.

        EXAMPLES::

            sage: poly_test = Polyhedron(vertices = [[1,0,0,0],[0,1,0,0]])
            sage: poly_test.Hrepresentation_space()
            Ambient free module of rank 5 over the principal ideal domain Integer Ring
        """
        return self.parent().Hrepresentation_space()

    def ambient_dim(self):
        r"""
        Return the dimension of the ambient space.

        EXAMPLES::

            sage: poly_test = Polyhedron(vertices = [[1,0,0,0],[0,1,0,0]])
            sage: poly_test.ambient_dim()
            4
        """
        return self.parent().ambient_dim()

    def dim(self):
        """
        Return the dimension of the polyhedron.

        OUTPUT:

        -1 if the polyhedron is empty, otherwise a non-negative integer.

        EXAMPLES::

            sage: simplex = Polyhedron(vertices = [[1,0,0,0],[0,0,0,1],[0,1,0,0],[0,0,1,0]])
            sage: simplex.dim()
            3
            sage: simplex.ambient_dim()
            4

        The empty set is a special case (:trac:`12193`)::

            sage: P1=Polyhedron(vertices=[[1,0,0],[0,1,0],[0,0,1]])
            sage: P2=Polyhedron(vertices=[[2,0,0],[0,2,0],[0,0,2]])
            sage: P12 = P1.intersection(P2)
            sage: P12
            The empty polyhedron in ZZ^3
            sage: P12.dim()
            -1
        """
        if self.n_Vrepresentation() == 0:
            return -1   # the empty set
        else:
            return self.ambient_dim() - self.n_equations()

    dimension = dim

    def is_empty(self):
        """
        Test whether the polyhedron is the empty polyhedron

        OUTPUT:

        Boolean.

        EXAMPLES::

            sage: P = Polyhedron(vertices=[[1,0,0],[0,1,0],[0,0,1]]);  P
            A 2-dimensional polyhedron in ZZ^3 defined as the convex hull of 3 vertices
            sage: P.is_empty(), P.is_universe()
            (False, False)

            sage: Q = Polyhedron(vertices=());  Q
            The empty polyhedron in ZZ^0
            sage: Q.is_empty(), Q.is_universe()
            (True, False)

            sage: R = Polyhedron(lines=[(1,0),(0,1)]);  R
            A 2-dimensional polyhedron in ZZ^2 defined as the convex hull of 1 vertex and 2 lines
            sage: R.is_empty(), R.is_universe()
            (False, True)
        """
        return self.n_Vrepresentation() == 0

    def is_universe(self):
        """
        Test whether the polyhedron is the whole ambient space

        OUTPUT:

        Boolean.

        EXAMPLES::

            sage: P = Polyhedron(vertices=[[1,0,0],[0,1,0],[0,0,1]]);  P
            A 2-dimensional polyhedron in ZZ^3 defined as the convex hull of 3 vertices
            sage: P.is_empty(), P.is_universe()
            (False, False)

            sage: Q = Polyhedron(vertices=());  Q
            The empty polyhedron in ZZ^0
            sage: Q.is_empty(), Q.is_universe()
            (True, False)

            sage: R = Polyhedron(lines=[(1,0),(0,1)]);  R
            A 2-dimensional polyhedron in ZZ^2 defined as the convex hull of 1 vertex and 2 lines
            sage: R.is_empty(), R.is_universe()
            (False, True)
        """
        return self.n_Hrepresentation() == 0

    @cached_method
    def vertex_adjacency_matrix(self):
        """
        Return the binary matrix of vertex adjacencies.

        EXAMPLES::

            sage: polytopes.simplex(4).vertex_adjacency_matrix()
            [0 1 1 1 1]
            [1 0 1 1 1]
            [1 1 0 1 1]
            [1 1 1 0 1]
            [1 1 1 1 0]

        The rows and columns of the vertex adjacency matrix correspond
        to the :meth:`Vrepresentation` objects: vertices, rays, and
        lines. The `(i,j)` matrix entry equals `1` if the `i`-th and
        `j`-th V-representation object are adjacent.

        Two vertices are adjacent if they are the endpoints of an
        edge, that is, a one-dimensional face. For unbounded polyhedra
        this clearly needs to be generalized and we define two
        V-representation objects (see
        :mod:`sage.geometry.polyhedron.constructor`) to be adjacent if
        they together generate a one-face. There are three possible
        combinations:

        * Two vertices can bound a finite-length edge.

        * A vertex and a ray can generate a half-infinite edge
          starting at the vertex and with the direction given by the
          ray.

        * A vertex and a line can generate an infinite edge. The
          position of the vertex on the line is arbitrary in this
          case, only its transverse position matters. The direction of
          the edge is given by the line generator.

        For example, take the half-plane::

            sage: half_plane = Polyhedron(ieqs=[(0,1,0)])
            sage: half_plane.Hrepresentation()
            (An inequality (1, 0) x + 0 >= 0,)

        Its (non-unique) V-representation consists of a vertex, a ray,
        and a line. The only edge is spanned by the vertex and the
        line generator, so they are adjacent::

            sage: half_plane.Vrepresentation()
            (A line in the direction (0, 1), A ray in the direction (1, 0), A vertex at (0, 0))
            sage: half_plane.vertex_adjacency_matrix()
            [0 0 1]
            [0 0 0]
            [1 0 0]

        In one dimension higher, that is for a half-space in 3
        dimensions, there is no one-dimensional face. Hence nothing is
        adjacent::

            sage: Polyhedron(ieqs=[(0,1,0,0)]).vertex_adjacency_matrix()
            [0 0 0 0]
            [0 0 0 0]
            [0 0 0 0]
            [0 0 0 0]

        EXAMPLES:

        In a bounded polygon, every vertex has precisely two adjacent ones::

            sage: P = Polyhedron(vertices=[(0, 1), (1, 0), (3, 0), (4, 1)])
            sage: for v in P.Vrep_generator():
            ....:     print("{} {}".format(P.adjacency_matrix().row(v.index()), v))
            (0, 1, 0, 1) A vertex at (0, 1)
            (1, 0, 1, 0) A vertex at (1, 0)
            (0, 1, 0, 1) A vertex at (3, 0)
            (1, 0, 1, 0) A vertex at (4, 1)

        If the V-representation of the polygon contains vertices and
        one ray, then each V-representation object is adjacent to two
        V-representation objects::

            sage: P = Polyhedron(vertices=[(0, 1), (1, 0), (3, 0), (4, 1)],
            ....:                rays=[(0,1)])
            sage: for v in P.Vrep_generator():
            ....:       print("{} {}".format(P.adjacency_matrix().row(v.index()), v))
            (0, 1, 0, 0, 1) A ray in the direction (0, 1)
            (1, 0, 1, 0, 0) A vertex at (0, 1)
            (0, 1, 0, 1, 0) A vertex at (1, 0)
            (0, 0, 1, 0, 1) A vertex at (3, 0)
            (1, 0, 0, 1, 0) A vertex at (4, 1)

        If the V-representation of the polygon contains vertices and
        two distinct rays, then each vertex is adjacent to two
        V-representation objects (which can now be vertices or
        rays). The two rays are not adjacent to each other::

            sage: P = Polyhedron(vertices=[(0, 1), (1, 0), (3, 0), (4, 1)],
            ....:                rays=[(0,1), (1,1)])
            sage: for v in P.Vrep_generator():
            ....:     print("{} {}".format(P.adjacency_matrix().row(v.index()), v))
            (0, 1, 0, 0, 0) A ray in the direction (0, 1)
            (1, 0, 1, 0, 0) A vertex at (0, 1)
            (0, 1, 0, 0, 1) A vertex at (1, 0)
            (0, 0, 0, 0, 1) A ray in the direction (1, 1)
            (0, 0, 1, 1, 0) A vertex at (3, 0)

        The vertex adjacency matrix has base ring integers. This way one can express various
        counting questions::

            sage: P = polytopes.cube()
            sage: Q = P.stack(P.faces(2)[0])
            sage: M = Q.vertex_adjacency_matrix()
            sage: sum(M)
            (4, 4, 3, 3, 4, 4, 4, 3, 3)
            sage: G = Q.vertex_graph()
            sage: G.degree()
            [4, 4, 3, 3, 4, 4, 4, 3, 3]

        TESTS:

        Check that :trac:`28828` is fixed::

                sage: P.adjacency_matrix().is_immutable()
                True
        """
        return self._vertex_adjacency_matrix()

    adjacency_matrix = vertex_adjacency_matrix

    def boundary_complex(self):
        """
        Return the simplicial complex given by the boundary faces of ``self``,
        if it is simplicial.

        OUTPUT:

        A (spherical) simplicial complex

        EXAMPLES:

        The boundary complex of the octahedron::

            sage: oc = polytopes.octahedron()
            sage: sc_oc = oc.boundary_complex()
            sage: fl_oc = oc.face_lattice()
            sage: fl_sc = sc_oc.face_poset()
            sage: [len(x) for x in fl_oc.level_sets()]
            [1, 6, 12, 8, 1]
            sage: [len(x) for x in fl_sc.level_sets()]
            [6, 12, 8]
            sage: sc_oc.euler_characteristic()
            2
            sage: sc_oc.homology()
            {0: 0, 1: 0, 2: Z}

        The polyhedron should be simplicial::

            sage: c = polytopes.cube()
            sage: c.boundary_complex()
            Traceback (most recent call last):
            ...
            NotImplementedError: this function is only implemented for simplicial polytopes

        TESTS::

            sage: p = Polyhedron(rays=[[1,1]])
            sage: p.boundary_complex()
            Traceback (most recent call last):
            ...
            ValueError: self should be compact
        """
        from sage.homology.simplicial_complex import SimplicialComplex
        if not self.is_compact():
            raise ValueError("self should be compact")

        if self.is_simplicial():
            inc_mat_cols = self.incidence_matrix().columns()
            ineq_indices = [inc_mat_cols[i].nonzero_positions()
                            for i in range(self.n_Hrepresentation())
                            if self.Hrepresentation()[i].is_inequality()]
            return SimplicialComplex(ineq_indices, maximality_check=False)
        else:
            raise NotImplementedError("this function is only implemented for simplicial polytopes")

    @cached_method
    def facet_adjacency_matrix(self):
        """
        Return the adjacency matrix for the facets and hyperplanes.

        EXAMPLES::

            sage: s4 = polytopes.simplex(4, project=True)
            sage: s4.facet_adjacency_matrix()
            [0 1 1 1 1]
            [1 0 1 1 1]
            [1 1 0 1 1]
            [1 1 1 0 1]
            [1 1 1 1 0]

        The facet adjacency matrix has base ring integers. This way one can express various
        counting questions::

            sage: P = polytopes.cube()
            sage: Q = P.stack(P.faces(2)[0])
            sage: M = Q.facet_adjacency_matrix()
            sage: sum(M)
            (4, 4, 4, 4, 3, 3, 3, 3, 4)

        TESTS:

        Check that :trac:`28828` is fixed::

                sage: s4.facet_adjacency_matrix().is_immutable()
                True
        """
        return self._facet_adjacency_matrix()

    @cached_method
    def incidence_matrix(self):
        """
        Return the incidence matrix.

        .. NOTE::

            The columns correspond to inequalities/equations in the
            order :meth:`Hrepresentation`, the rows correspond to
            vertices/rays/lines in the order
            :meth:`Vrepresentation`.

        .. SEEALSO::

            :meth:`slack_matrix`.

        EXAMPLES::

            sage: p = polytopes.cuboctahedron()
            sage: p.incidence_matrix()
            [0 0 1 1 0 1 0 0 0 0 1 0 0 0]
            [0 0 0 1 0 0 1 0 1 0 1 0 0 0]
            [0 0 1 1 1 0 0 1 0 0 0 0 0 0]
            [1 0 0 1 1 0 1 0 0 0 0 0 0 0]
            [0 0 0 0 0 1 0 0 1 1 1 0 0 0]
            [0 0 1 0 0 1 0 1 0 0 0 1 0 0]
            [1 0 0 0 0 0 1 0 1 0 0 0 1 0]
            [1 0 0 0 1 0 0 1 0 0 0 0 0 1]
            [0 1 0 0 0 1 0 0 0 1 0 1 0 0]
            [0 1 0 0 0 0 0 0 1 1 0 0 1 0]
            [0 1 0 0 0 0 0 1 0 0 0 1 0 1]
            [1 1 0 0 0 0 0 0 0 0 0 0 1 1]
            sage: v = p.Vrepresentation(0)
            sage: v
            A vertex at (-1, -1, 0)
            sage: h = p.Hrepresentation(2)
            sage: h
            An inequality (1, 1, -1) x + 2 >= 0
            sage: h.eval(v)        # evaluation (1, 1, -1) * (-1/2, -1/2, 0) + 1
            0
            sage: h*v              # same as h.eval(v)
            0
            sage: p.incidence_matrix() [0,2]   # this entry is (v,h)
            1
            sage: h.contains(v)
            True
            sage: p.incidence_matrix() [2,0]   # note: not symmetric
            0

        The incidence matrix depends on the ambient dimension::

            sage: simplex = polytopes.simplex(); simplex
            A 3-dimensional polyhedron in ZZ^4 defined as the convex hull of 4 vertices
            sage: simplex.incidence_matrix()
            [1 1 1 1 0]
            [1 1 1 0 1]
            [1 1 0 1 1]
            [1 0 1 1 1]
            sage: simplex = simplex.affine_hull_projection(); simplex
            A 3-dimensional polyhedron in ZZ^3 defined as the convex hull of 4 vertices
            sage: simplex.incidence_matrix()
            [1 1 1 0]
            [1 1 0 1]
            [1 0 1 1]
            [0 1 1 1]

        An incidence matrix does not determine a unique
        polyhedron::

            sage: P = Polyhedron(vertices=[[0,1],[1,1],[1,0]])
            sage: P.incidence_matrix()
            [1 1 0]
            [1 0 1]
            [0 1 1]

            sage: Q = Polyhedron(vertices=[[0,1], [1,0]], rays=[[1,1]])
            sage: Q.incidence_matrix()
            [1 1 0]
            [1 0 1]
            [0 1 1]


        An example of two polyhedra with isomorphic face lattices
        but different incidence matrices::

            sage: Q.incidence_matrix()
            [1 1 0]
            [1 0 1]
            [0 1 1]

            sage: R = Polyhedron(vertices=[[0,1], [1,0]], rays=[[1,3/2], [3/2,1]])
            sage: R.incidence_matrix()
            [1 1 0]
            [1 0 1]
            [0 1 0]
            [0 0 1]

        The incidence matrix has base ring integers. This way one can express various
        counting questions::

            sage: P = polytopes.twenty_four_cell()
            sage: M = P.incidence_matrix()
            sage: sum(sum(x) for x in M) == P.flag_f_vector(0,3)
            True

        TESTS:

        Check that :trac:`28828` is fixed::

            sage: R.incidence_matrix().is_immutable()
            True

        Test that this method works for inexact base ring
        (``cdd`` sets the cache already)::

            sage: P = polytopes.dodecahedron(exact=False)
            sage: M = P.incidence_matrix.cache
            sage: P.incidence_matrix.clear_cache()
            sage: M == P.incidence_matrix()
            False
        """
        if self.base_ring() in (ZZ, QQ):
            # Much faster for integers or rationals.
            incidence_matrix = self.slack_matrix().zero_pattern_matrix(ZZ)
            incidence_matrix.set_immutable()
            return incidence_matrix

        incidence_matrix = matrix(ZZ, self.n_Vrepresentation(),
                                  self.n_Hrepresentation(), 0)

        Vvectors_vertices = tuple((v.vector(), v.index())
                                  for v in self.Vrep_generator()
                                  if v.is_vertex())
        Vvectors_rays_lines = tuple((v.vector(), v.index())
                                    for v in self.Vrep_generator()
                                    if not v.is_vertex())

        # Determine ``is_zero`` to save lots of time.
        if self.base_ring().is_exact():
            def is_zero(x):
                return not x
        else:
            is_zero = self._is_zero

        for H in self.Hrep_generator():
            Hconst = H.b()
            Hvec = H.A()
            Hindex = H.index()
            for Vvec, Vindex in Vvectors_vertices:
                if is_zero(Hvec*Vvec + Hconst):
                    incidence_matrix[Vindex, Hindex] = 1

            # A ray or line is considered incident with a hyperplane,
            # if it is orthogonal to the normal vector of the hyperplane.
            for Vvec, Vindex in Vvectors_rays_lines:
                if is_zero(Hvec*Vvec):
                    incidence_matrix[Vindex, Hindex] = 1

        incidence_matrix.set_immutable()
        return incidence_matrix

    @cached_method
    def slack_matrix(self):
        r"""
        Return the slack matrix.

        The entries correspond to the evaluation of the Hrepresentation
        elements on the  Vrepresentation elements.

        .. NOTE::

            The columns correspond to inequalities/equations in the
            order :meth:`Hrepresentation`, the rows correspond to
            vertices/rays/lines in the order
            :meth:`Vrepresentation`.

        .. SEEALSO::

            :meth:`incidence_matrix`.

        EXAMPLES::

            sage: P = polytopes.cube()
            sage: P.slack_matrix()
            [0 2 2 2 0 0]
            [0 0 2 2 0 2]
            [0 0 0 2 2 2]
            [0 2 0 2 2 0]
            [2 2 0 0 2 0]
            [2 2 2 0 0 0]
            [2 0 2 0 0 2]
            [2 0 0 0 2 2]

            sage: P = polytopes.cube(intervals='zero_one')
            sage: P.slack_matrix()
            [0 1 1 1 0 0]
            [0 0 1 1 0 1]
            [0 0 0 1 1 1]
            [0 1 0 1 1 0]
            [1 1 0 0 1 0]
            [1 1 1 0 0 0]
            [1 0 1 0 0 1]
            [1 0 0 0 1 1]

            sage: P = polytopes.dodecahedron().faces(2)[0].as_polyhedron()
            sage: P.slack_matrix()
            [1/2*sqrt5 - 1/2               0               0               1 1/2*sqrt5 - 1/2               0]
            [              0               0 1/2*sqrt5 - 1/2 1/2*sqrt5 - 1/2               1               0]
            [              0 1/2*sqrt5 - 1/2               1               0 1/2*sqrt5 - 1/2               0]
            [              1 1/2*sqrt5 - 1/2               0 1/2*sqrt5 - 1/2               0               0]
            [1/2*sqrt5 - 1/2               1 1/2*sqrt5 - 1/2               0               0               0]

            sage: P = Polyhedron(rays=[[1, 0], [0, 1]])
            sage: P.slack_matrix()
            [0 0]
            [0 1]
            [1 0]

        TESTS::

            sage: Polyhedron().slack_matrix()
            []
            sage: Polyhedron(base_ring=QuadraticField(2)).slack_matrix().base_ring()
            Number Field in a with defining polynomial x^2 - 2 with a = 1.41...
        """
        if not self.n_Vrepresentation() or not self.n_Hrepresentation():
            slack_matrix = matrix(self.base_ring(), self.n_Vrepresentation(),
                                  self.n_Hrepresentation(), 0)
        else:
            Vrep_matrix = matrix(self.base_ring(), self.Vrepresentation())
            Hrep_matrix = matrix(self.base_ring(), self.Hrepresentation())

            # Getting homogeneous coordinates of the Vrepresentation.
            hom_helper = matrix(self.base_ring(), [1 if v.is_vertex() else 0 for v in self.Vrepresentation()])
            hom_Vrep = hom_helper.stack(Vrep_matrix.transpose())

            slack_matrix = (Hrep_matrix * hom_Vrep).transpose()

        slack_matrix.set_immutable()
        return slack_matrix

    def base_ring(self):
        """
        Return the base ring.

        OUTPUT:

        The ring over which the polyhedron is defined. Must be a
        sub-ring of the reals to define a polyhedron, in particular
        comparison must be defined. Popular choices are

        * ``ZZ`` (the ring of integers, lattice polytope),

        * ``QQ`` (exact arithmetic using gmp),

        * ``RDF`` (double precision floating-point arithmetic), or

        * ``AA`` (real algebraic field).

        EXAMPLES::

            sage: triangle = Polyhedron(vertices = [[1,0],[0,1],[1,1]])
            sage: triangle.base_ring() == ZZ
            True
        """
        return self.parent().base_ring()

    def backend(self):
        """
        Return the backend used.

        OUTPUT:

        The name of the backend used for computations. It will be one of
        the following backends:

         * ``ppl`` the Parma Polyhedra Library

         * ``cdd`` CDD

         * ``normaliz`` normaliz

         * ``polymake`` polymake

         * ``field`` a generic Sage implementation

        EXAMPLES::

            sage: triangle = Polyhedron(vertices = [[1, 0], [0, 1], [1, 1]])
            sage: triangle.backend()
            'ppl'
            sage: D = polytopes.dodecahedron()
            sage: D.backend()
            'field'
            sage: P = Polyhedron([[1.23]])
            sage: P.backend()
            'cdd'
        """
        return self.parent().backend()

    @cached_method
    def center(self):
        """
        Return the average of the vertices.

        .. SEEALSO::

            :meth:`representative_point`.

        OUTPUT:

        The center of the polyhedron. All rays and lines are
        ignored. Raises a ``ZeroDivisionError`` for the empty
        polytope.

        EXAMPLES::

            sage: p = polytopes.hypercube(3)
            sage: p = p + vector([1,0,0])
            sage: p.center()
            (1, 0, 0)
        """
        if self.dim() == 0:
            return self.vertices()[0].vector()
        else:
            vertex_sum = vector(self.base_ring(), [0]*self.ambient_dim())
            for v in self.vertex_generator():
                vertex_sum += v.vector()
            vertex_sum.set_immutable()
            return vertex_sum / self.n_vertices()

    @cached_method(do_pickle=True)
    def centroid(self, engine='auto', **kwds):
        r"""
        Return the center of the mass of the polytope.

        The mass is taken with respect to the induced Lebesgue measure,
        see :meth:`volume`.

        If the polyhedron is not compact, a ``NotImplementedError`` is
        raised.

        INPUT:

        - ``engine`` -- either 'auto' (default), 'internal',
          'TOPCOM', or 'normaliz'.  The 'internal' and 'TOPCOM' instruct
          this package to always use its own triangulation algorithms
          or TOPCOM's algorithms, respectively. By default ('auto'),
          TOPCOM is used if it is available and internal routines otherwise.

        - ``**kwds`` -- keyword arguments that are passed to the
          triangulation engine (see :meth:`triangulate`).

        OUTPUT: The centroid as vector.

        ALGORITHM:

        We triangulate the polytope and find the barycenter of the simplices.
        We add the individual barycenters weighted by the fraction of the total
        mass.

        EXAMPLES::

            sage: P = polytopes.hypercube(2).pyramid()
            sage: P.centroid()
            (1/4, 0, 0)

            sage: P = polytopes.associahedron(['A',2])
            sage: P.centroid()
            (2/21, 2/21)

            sage: P = polytopes.permutahedron(4, backend='normaliz')  # optional - pynormaliz
            sage: P.centroid()                                        # optional - pynormaliz
            (5/2, 5/2, 5/2, 5/2)

        The method is not implemented for unbounded polyhedra::

            sage: P = Polyhedron(vertices=[(0,0)],rays=[(1,0),(0,1)])
            sage: P.centroid()
            Traceback (most recent call last):
            ...
            NotImplementedError: the polyhedron is not compact

        The centroid of an empty polyhedron is not defined::

            sage: Polyhedron().centroid()
            Traceback (most recent call last):
            ...
            ZeroDivisionError: rational division by zero

        TESTS::

            sage: Polyhedron(vertices=[[0,1]]).centroid()
            (0, 1)
        """
        if not self.is_compact():
            raise NotImplementedError("the polyhedron is not compact")
        if self.n_vertices() == self.dim() + 1:
            # The centroid of a simplex is its center.
            return self.center()

        triangulation = self.triangulate(engine=engine, **kwds)

        if self.ambient_dim() == self.dim():
            pc = triangulation.point_configuration()
        else:
            from sage.geometry.triangulation.point_configuration import PointConfiguration
            A, b = self.affine_hull_projection(as_affine_map=True, orthogonal=True, orthonormal=True, extend=True)
            pc = PointConfiguration((A(v.vector()) for v in self.Vrep_generator()))

        barycenters = [sum(self.Vrepresentation(i).vector() for i in simplex)/(self.dim() + 1) for simplex in triangulation]
        volumes = [pc.volume(simplex) for simplex in triangulation]

        centroid = sum(volumes[i]*barycenters[i] for i in range(len(volumes)))/sum(volumes)
        if self.ambient_dim() != self.dim():
            # By the affine hull projection, the centroid has base ring ``AA``,
            # we try return the centroid in a reasonable ring.
            try:
                return centroid.change_ring(self.base_ring().fraction_field())
            except ValueError:
                pass
        return centroid

    @cached_method
    def representative_point(self):
        """
        Return a "generic" point.

        .. SEEALSO::

            :meth:`center`.

        OUTPUT:

        A point as a coordinate vector. The point is chosen to be
        interior as far as possible. If the polyhedron is not
        full-dimensional, the point is in the relative interior. If
        the polyhedron is zero-dimensional, its single point is
        returned.

        EXAMPLES::

            sage: p = Polyhedron(vertices=[(3,2)], rays=[(1,-1)])
            sage: p.representative_point()
            (4, 1)
            sage: p.center()
            (3, 2)

            sage: Polyhedron(vertices=[(3,2)]).representative_point()
            (3, 2)
        """
        accumulator = vector(self.base_ring(), [0]*self.ambient_dim())
        for v in self.vertex_generator():
            accumulator += v.vector()
        accumulator /= self.n_vertices()
        for r in self.ray_generator():
            accumulator += r.vector()
        accumulator.set_immutable()
        return accumulator

    def _some_elements_(self):
        r"""
        Generate some points of ``self``.

        If ``self`` is empty, no points are generated; no exception will be raised.

        EXAMPLES::

            sage: P = polytopes.simplex()
            sage: P.an_element()            # indirect doctest
            (1/4, 1/4, 1/4, 1/4)
            sage: P.some_elements()         # indirect doctest
            [(1/4, 1/4, 1/4, 1/4),
             (0, 0, 0, 1),
             (0, 0, 1/2, 1/2),
             (0, 1/2, 1/4, 1/4),
             (1/2, 1/4, 1/8, 1/8)]
        """
        if self.is_empty():
            return
        yield self.representative_point()
        vertex_iter = iter(self.vertex_generator())
        try:
            p = next(vertex_iter).vector()
            yield vector(p, immutable=True)
            for i in range(4):
                p = (p + next(vertex_iter).vector()) / 2
                yield vector(p, immutable=True)
        except StopIteration:
            pass

    def a_maximal_chain(self):
        r"""
        Return a maximal chain of the face lattice in increasing order.

        EXAMPLES::

            sage: P = polytopes.cube()
            sage: P.a_maximal_chain()
            [A -1-dimensional face of a Polyhedron in ZZ^3,
             A 0-dimensional face of a Polyhedron in ZZ^3 defined as the convex hull of 1 vertex,
             A 1-dimensional face of a Polyhedron in ZZ^3 defined as the convex hull of 2 vertices,
             A 2-dimensional face of a Polyhedron in ZZ^3 defined as the convex hull of 4 vertices,
             A 3-dimensional face of a Polyhedron in ZZ^3 defined as the convex hull of 8 vertices]
            sage: P = polytopes.cube()
            sage: chain = P.a_maximal_chain(); chain
            [A -1-dimensional face of a Polyhedron in ZZ^3,
             A 0-dimensional face of a Polyhedron in ZZ^3 defined as the convex hull of 1 vertex,
             A 1-dimensional face of a Polyhedron in ZZ^3 defined as the convex hull of 2 vertices,
             A 2-dimensional face of a Polyhedron in ZZ^3 defined as the convex hull of 4 vertices,
             A 3-dimensional face of a Polyhedron in ZZ^3 defined as the convex hull of 8 vertices]
            sage: [face.ambient_V_indices() for face in chain]
            [(), (5,), (0, 5), (0, 3, 4, 5), (0, 1, 2, 3, 4, 5, 6, 7)]

        TESTS::

        Check output for the empty polyhedron::

            sage: P = Polyhedron()
            sage: P.a_maximal_chain()
            [A -1-dimensional face of a Polyhedron in ZZ^0]
        """
        comb_chain = self.combinatorial_polyhedron().a_maximal_chain()

        from sage.geometry.polyhedron.face import combinatorial_face_to_polyhedral_face
        empty_face = self.faces(-1)[0]
        universe = self.faces(self.dim())[0]

        if self.dim() == -1:
            return [empty_face]

        return [empty_face] + \
               [combinatorial_face_to_polyhedral_face(self, face)
                for face in comb_chain] + \
               [universe]

    @cached_method
    def radius_square(self):
        """
        Return the square of the maximal distance from the
        :meth:`center` to a vertex. All rays and lines are ignored.

        OUTPUT:

        The square of the radius, which is in :meth:`base_ring`.

        EXAMPLES::

            sage: p = polytopes.permutahedron(4, project = False)
            sage: p.radius_square()
            5
        """
        vertices = [v.vector() - self.center() for v in self.vertex_generator()]
        return max(v.dot_product(v) for v in vertices)

    def radius(self):
        """
        Return the maximal distance from the center to a vertex. All
        rays and lines are ignored.

        OUTPUT:

        The radius for a rational polyhedron is, in general, not
        rational.  use :meth:`radius_square` if you need a rational
        distance measure.

        EXAMPLES::

            sage: p = polytopes.hypercube(4)
            sage: p.radius()
            2
        """
        return sqrt(self.radius_square())

    def is_inscribed(self, certificate=False):
        """
        This function tests whether the vertices of the polyhedron are
        inscribed on a sphere.

        The polyhedron is expected to be compact and full-dimensional.
        A full-dimensional compact polytope is inscribed if there exists
        a point in space which is equidistant to all its vertices.

        ALGORITHM:

        The function first computes the circumsphere of a full-dimensional
        simplex with vertices of ``self``. It is found by lifting the points on a
        paraboloid to find the hyperplane on which the circumsphere is lifted.
        Then, it checks if all other vertices are equidistant to the
        circumcenter of that simplex.

        INPUT:

        - ``certificate`` -- (default: ``False``) boolean; specifies whether to
          return the circumcenter, if found.

        OUTPUT:

        If ``certificate`` is true, returns a tuple containing:

        1. Boolean.
        2. The circumcenter of the polytope or None.

        If ``certificate`` is false:

        - a Boolean.

        EXAMPLES::

            sage: q = Polyhedron(vertices = [[1,1,1,1],[-1,-1,1,1],[1,-1,-1,1],
            ....:                            [-1,1,-1,1],[1,1,1,-1],[-1,-1,1,-1],
            ....:                            [1,-1,-1,-1],[-1,1,-1,-1],[0,0,10/13,-24/13],
            ....:                            [0,0,-10/13,-24/13]])
            sage: q.is_inscribed(certificate=True)
            (True, (0, 0, 0, 0))

            sage: cube = polytopes.cube()
            sage: cube.is_inscribed()
            True

            sage: translated_cube = Polyhedron(vertices=[v.vector() + vector([1,2,3])
            ....:                                        for v in cube.vertices()])
            sage: translated_cube.is_inscribed(certificate=True)
            (True, (1, 2, 3))

            sage: truncated_cube = cube.face_truncation(cube.faces(0)[0])
            sage: truncated_cube.is_inscribed()
            False

        The method is not implemented for non-full-dimensional polytope or
        unbounded polyhedra::

            sage: square = Polyhedron(vertices=[[1,0,0],[0,1,0],[1,1,0],[0,0,0]])
            sage: square.is_inscribed()
            Traceback (most recent call last):
            ...
            NotImplementedError: this function is implemented for full-dimensional polyhedra only

            sage: p = Polyhedron(vertices=[(0,0)],rays=[(1,0),(0,1)])
            sage: p.is_inscribed()
            Traceback (most recent call last):
            ...
            NotImplementedError: this function is not implemented for unbounded polyhedra

        TESTS:

        We check that :trac:`28464` is fixed::

            sage: P = Polyhedron(vertices=[(-130658298093891402635075/416049251842505144482473,
            ....: 177469511761879509172000/1248147755527515433447419,
            ....: 485550543257132133136169/2496295511055030866894838,
            ....: 2010744967797898733758669/2496295511055030866894838),
            ....: (-146945725603929909850/706333405676769433081,
            ....: -84939725782618445000/706333405676769433081,
            ....: 560600045283000988081/1412666811353538866162,
            ....: 969778382942371268081/1412666811353538866162),
            ....: (-46275018824497300/140422338198040641,
            ....: -5747688262110000/46807446066013547, 1939357556329/7033601552658,
            ....: 1939357556329/7033601552658), (-17300/59929, -10000/59929, 39929/119858,
            ....: 39929/119858), (-4700/32209, -10000/32209, 12209/64418, 12209/64418),
            ....: (QQ(0), QQ(0), QQ(0), QQ(1)), (QQ(0), QQ(0), 1/2, 1/2), (300/10027,
            ....: -10000/30081, 10081/60162, 10081/60162), (112393975400/1900567733649,
            ....: 117311600000/633522577883, 43678681/95197362, 43678681/95197362),
            ....: (6109749955400/133380598418321, 37106807920000/133380598418321,
            ....: 2677964249/6680888498, 2677964249/6680888498),
            ....: (29197890764005600/402876806828660641,
            ....: -2150510776960000/402876806828660641,
            ....: 398575785274740641/805753613657321282,
            ....: 398575785274740641/805753613657321282),
            ....: (5576946899441759759983005325/110078073300232813237456943251,
            ....: -29071211718677797926570478000/110078073300232813237456943251,
            ....: 59439312069347378584317232001/220156146600465626474913886502,
            ....: 181346577228466312205473034501/220156146600465626474913886502),
            ....: (150040732779124914266530235300/6774574358246204311268446913881,
            ....: -2813827375989039189507000218000/6774574358246204311268446913881,
            ....: 1260217414021285074925933133881/13549148716492408622536893827762,
            ....: 3232518047094242684574253773881/13549148716492408622536893827762),
            ....: (3816349407976279597850158016285000/88842127448735433741180809504357161,
            ....: 27965821247423216557301387453968000/88842127448735433741180809504357161,
            ....: 68546256000224819256028677086357161/177684254897470867482361619008714322,
            ....: 86062257922545755787315412690197161/177684254897470867482361619008714322)])
            sage: P.is_inscribed()
            True

            sage: P = Polyhedron(vertices=[[0, -1, 0, 0],
            ....:                          [0, 0, -1, 0],
            ....:                          [0, 0, 0, -1],
            ....:                          [0, 0, +1, 0],
            ....:                          [0, 0, 0, +1],
            ....:                          [+1, 0, 0, 0]])
            sage: P.is_inscribed()
            True

        We check that :trac:`29125` is fixed::

            sage: P = Polyhedron(vertices=[[-2,-1], [-2,1], [0,-1], [0,1]], backend='field')
            sage: P.is_inscribed()
            True
            sage: V = P.Vrepresentation()
            sage: H = P.Hrepresentation()
            sage: parent = P.parent()
            sage: for V1 in Permutations(V):
            ....:     P1 = parent._element_constructor_(
            ....:         [V1, [], []], [H, []], Vrep_minimal=True, Hrep_minimal=True)
            ....:     assert P1.is_inscribed()
        """

        if not self.is_compact():
            raise NotImplementedError("this function is not implemented for unbounded polyhedra")

        if not self.is_full_dimensional():
            raise NotImplementedError("this function is implemented for full-dimensional polyhedra only")

        dimension = self.dimension()
        vertices = self.vertices()

        # We obtain vertices that are an affine basis of the affine hull.
        affine_basis = self.an_affine_basis()
        raw_data = []
        for vertex in affine_basis:
            vertex_vector = vertex.vector()
            raw_data += [[sum(i**2 for i in vertex_vector)] +
                         [i for i in vertex_vector] + [1]]
        matrix_data = matrix(raw_data)

        # The determinant "a" should not be zero because
        # the vertices in ``affine_basis`` are an affine basis.
        a = matrix_data.matrix_from_columns(range(1, dimension+2)).determinant()

        minors = [(-1)**(i)*matrix_data.matrix_from_columns([j for j in range(dimension+2) if j != i]).determinant()
                  for i in range(1, dimension+1)]
        c = (-1)**(dimension+1)*matrix_data.matrix_from_columns(range(dimension+1)).determinant()

        circumcenter = vector([minors[i]/(2*a) for i in range(dimension)])
        squared_circumradius = (sum(m**2 for m in minors) - 4 * a * c) / (4*a**2)

        # Checking if the circumcenter has the correct sign
        if not all(sum(i**2 for i in v.vector() - circumcenter) == squared_circumradius
                   for v in vertices if v in affine_basis):
            circumcenter = - circumcenter

        is_inscribed = all(sum(i**2 for i in v.vector() - circumcenter) == squared_circumradius
                           for v in vertices if v not in affine_basis)

        if certificate:
            if is_inscribed:
                return (True, circumcenter)
            else:
                return (False, None)
        else:
            return is_inscribed

    def is_compact(self):
        """
        Test for boundedness of the polytope.

        EXAMPLES::

            sage: p = polytopes.icosahedron()
            sage: p.is_compact()
            True
            sage: p = Polyhedron(ieqs = [[0,1,0,0],[0,0,1,0],[0,0,0,1],[1,-1,0,0]])
            sage: p.is_compact()
            False
        """
        return self.n_rays() == 0 and self.n_lines() == 0

    @cached_method
    def combinatorial_polyhedron(self):
        r"""
        Return the combinatorial type of ``self``.

        See :class:`sage.geometry.polyhedron.combinatorial_polyhedron.base.CombinatorialPolyhedron`.

        EXAMPLES::

            sage: polytopes.cube().combinatorial_polyhedron()
            A 3-dimensional combinatorial polyhedron with 6 facets

            sage: polytopes.cyclic_polytope(4,10).combinatorial_polyhedron()
            A 4-dimensional combinatorial polyhedron with 35 facets

            sage: Polyhedron(rays=[[0,1], [1,0]]).combinatorial_polyhedron()
            A 2-dimensional combinatorial polyhedron with 2 facets
        """
        from sage.geometry.polyhedron.combinatorial_polyhedron.base import CombinatorialPolyhedron
        return CombinatorialPolyhedron(self)

    def simplicity(self):
        r"""
        Return the largest integer `k` such that the polytope is `k`-simple.

        A polytope `P` is `k`-simple, if every `(d-1-k)`-face
        is contained in exactly `k+1` facets of `P` for `1 \leq k \leq d-1`.
        Equivalently it is `k`-simple if the polar/dual polytope is `k`-simplicial.
        If `self` is a simplex, it returns its dimension.

        EXAMPLES::

            sage: polytopes.hypersimplex(4,2).simplicity()
            1
            sage: polytopes.hypersimplex(5,2).simplicity()
            2
            sage: polytopes.hypersimplex(6,2).simplicity()
            3
            sage: polytopes.simplex(3).simplicity()
            3
            sage: polytopes.simplex(1).simplicity()
            1

        The method is not implemented for unbounded polyhedra::

            sage: p = Polyhedron(vertices=[(0,0)],rays=[(1,0),(0,1)])
            sage: p.simplicity()
            Traceback (most recent call last):
            ...
            NotImplementedError: this function is implemented for polytopes only
        """
        if not(self.is_compact()):
            raise NotImplementedError("this function is implemented for polytopes only")
        return self.combinatorial_polyhedron().simplicity()

    def is_simple(self):
        """
        Test for simplicity of a polytope.

        See :wikipedia:`Simple_polytope`

        EXAMPLES::

            sage: p = Polyhedron([[0,0,0],[1,0,0],[0,1,0],[0,0,1]])
            sage: p.is_simple()
            True
            sage: p = Polyhedron([[0,0,0],[4,4,0],[4,0,0],[0,4,0],[2,2,2]])
            sage: p.is_simple()
            False
        """
        if not self.is_compact():
            return False
        return self.combinatorial_polyhedron().is_simple()

    def simpliciality(self):
        r"""
        Return the largest integer `k` such that the polytope is `k`-simplicial.

        A polytope is `k`-simplicial, if every `k`-face is a simplex.
        If `self` is a simplex, returns its dimension.

        EXAMPLES::

            sage: polytopes.cyclic_polytope(10,4).simpliciality()
            3
            sage: polytopes.hypersimplex(5,2).simpliciality()
            2
            sage: polytopes.cross_polytope(4).simpliciality()
            3
            sage: polytopes.simplex(3).simpliciality()
            3
            sage: polytopes.simplex(1).simpliciality()
            1

        The method is not implemented for unbounded polyhedra::

            sage: p = Polyhedron(vertices=[(0,0)],rays=[(1,0),(0,1)])
            sage: p.simpliciality()
            Traceback (most recent call last):
            ...
            NotImplementedError: this function is implemented for polytopes only
        """
        if not(self.is_compact()):
            raise NotImplementedError("this function is implemented for polytopes only")
        return self.combinatorial_polyhedron().simpliciality()

    def is_simplicial(self):
        """
        Tests if the polytope is simplicial

        A polytope is simplicial if every facet is a simplex.

        See :wikipedia:`Simplicial_polytope`

        EXAMPLES::

            sage: p = polytopes.hypercube(3)
            sage: p.is_simplicial()
            False
            sage: q = polytopes.simplex(5, project=True)
            sage: q.is_simplicial()
            True
            sage: p = Polyhedron([[0,0,0],[1,0,0],[0,1,0],[0,0,1]])
            sage: p.is_simplicial()
            True
            sage: q = Polyhedron([[1,1,1],[-1,1,1],[1,-1,1],[-1,-1,1],[1,1,-1]])
            sage: q.is_simplicial()
            False
            sage: P = polytopes.simplex(); P
            A 3-dimensional polyhedron in ZZ^4 defined as the convex hull of 4 vertices
            sage: P.is_simplicial()
            True

        The method is not implemented for unbounded polyhedra::

            sage: p = Polyhedron(vertices=[(0,0)],rays=[(1,0),(0,1)])
            sage: p.is_simplicial()
            Traceback (most recent call last):
            ...
            NotImplementedError: this function is implemented for polytopes only
        """
        if not(self.is_compact()):
            raise NotImplementedError("this function is implemented for polytopes only")
        return self.combinatorial_polyhedron().is_simplicial()

    def is_pyramid(self, certificate=False):
        """
        Test whether the polytope is a pyramid over one of its facets.

        INPUT:

        - ``certificate`` -- boolean (default: ``False``); specifies whether
          to return a vertex of the polytope which is the apex of a pyramid,
          if found

        OUTPUT:

        If ``certificate`` is ``True``, returns a tuple containing:

        1. Boolean.
        2. The apex of the pyramid or ``None``.

        If ``certificate`` is ``False`` returns a boolean.

        EXAMPLES::

            sage: P = polytopes.simplex(3)
            sage: P.is_pyramid()
            True
            sage: P.is_pyramid(certificate=True)
            (True, A vertex at (1, 0, 0, 0))
            sage: egyptian_pyramid = polytopes.regular_polygon(4).pyramid()
            sage: egyptian_pyramid.is_pyramid()
            True
            sage: Q = polytopes.octahedron()
            sage: Q.is_pyramid()
            False

        For the `0`-dimensional polyhedron, the output is ``True``,
        but it cannot be constructed as a pyramid over the empty polyhedron::

            sage: P = Polyhedron([[0]])
            sage: P.is_pyramid()
            True
            sage: Polyhedron().pyramid()
            Traceback (most recent call last):
            ...
            ZeroDivisionError: rational division by zero
        """
        if not self.is_compact():
            raise ValueError("polyhedron has to be compact")

        return self.combinatorial_polyhedron().is_pyramid(certificate)

    def is_bipyramid(self, certificate=False):
        r"""
        Test whether the polytope is combinatorially equivalent to a
        bipyramid over some polytope.

        INPUT:

        - ``certificate`` -- boolean (default: ``False``); specifies whether
          to return two vertices of the polytope which are the apices of a
          bipyramid, if found

        OUTPUT:

        If ``certificate`` is ``True``, returns a tuple containing:

        1. Boolean.
        2. ``None`` or a tuple containing:
            a. The first apex.
            b. The second apex.

        If ``certificate`` is ``False`` returns a boolean.

        EXAMPLES::

            sage: P = polytopes.octahedron()
            sage: P.is_bipyramid()
            True
            sage: P.is_bipyramid(certificate=True)
            (True, [A vertex at (-1, 0, 0), A vertex at (1, 0, 0)])
            sage: Q = polytopes.cyclic_polytope(3,7)
            sage: Q.is_bipyramid()
            False
            sage: R = Q.bipyramid()
            sage: R.is_bipyramid(certificate=True)
            (True, [A vertex at (-1, 3, 13, 63), A vertex at (1, 3, 13, 63)])

        TESTS::

            sage: P = polytopes.permutahedron(4).bipyramid()
            sage: P.is_bipyramid()
            True

            sage: P = polytopes.cube()
            sage: P.is_bipyramid()
            False

            sage: P = Polyhedron(vertices=[[0,1], [1,0]], rays=[[1,1]])
            sage: P.is_bipyramid()
            Traceback (most recent call last):
            ...
            ValueError: polyhedron has to be compact

        ALGORITHM:

        Assume all faces of a polyhedron to be given as lists of vertices.

        A polytope is a bipyramid with apexes `v`, `w` if and only if for each
        proper face `v \in F` there exists a face `G` with
        `G \setminus \{w\} = F \setminus \{v\}`
        and vice versa (for each proper face
        `w \in F` there exists ...).

        To check this property it suffices to check for all facets of the polyhedron.
        """
        if not self.is_compact():
            raise ValueError("polyhedron has to be compact")

        from sage.misc.functional import is_odd
        n_verts = self.n_vertices()
        n_facets = self.n_facets()
        if is_odd(n_facets):
            if certificate:
                return (False, None)
            return False

        IM = self.incidence_matrix()
        if self.n_equations():
            # Remove equations from the incidence matrix,
            # such that this is the vertex-facet incidences matrix.
            I1 = IM.transpose()
            I2 = I1[[i for i in range(self.n_Hrepresentation())
                     if not self.Hrepresentation()[i].is_equation()]]
            IM = I2.transpose()

        facets_incidences = [set(column.nonzero_positions()) for column in IM.columns()]
        verts_incidences = dict()
        for i in range(n_verts):
            v_i = set(IM.row(i).nonzero_positions())
            if len(v_i) == n_facets/2:
                verts_incidences[i] = v_i

        # Find two vertices ``vert1`` and ``vert2`` such that one of them
        # lies on exactly half of the facets, and the other one lies on
        # exactly the other half.
        from itertools import combinations
        for index1, index2 in combinations(verts_incidences, 2):
            vert1_incidences = verts_incidences[index1]
            vert2_incidences = verts_incidences[index2]
            vert1and2 = vert1_incidences.union(vert2_incidences)
            if len(vert1and2) == n_facets:
                # We have found two candidates for apexes.
                # Remove from each facet ``index1`` resp. ``index2``.
                test_facets = set(frozenset(facet_inc.difference({index1, index2}))
                                  for facet_inc in facets_incidences)
                if len(test_facets) == n_facets/2:
                    # For each `F` containing `index1` there is
                    # `G` containing `index2` such that
                    # `F \setminus \{index1\} =  G \setminus \{index2\}
                    # and vice versa.
                    if certificate:
                        V = self.vertices()
                        return (True, [V[index1], V[index2]])
                    return True

        if certificate:
            return (False, None)
        return False

    def is_prism(self, certificate=False):
        """
        Test whether the polytope is combinatorially equivalent to a prism of
        some polytope.

        INPUT:

        - ``certificate`` -- boolean (default: ``False``); specifies whether
          to return two facets of the polytope which are the bases of a prism,
          if found

        OUTPUT:

        If ``certificate`` is ``True``, returns a tuple containing:

        1. Boolean.
        2. ``None`` or a tuple containing:
            a. List of the vertices of the first base facet.
            b. List of the vertices of the second base facet.

        If ``certificate`` is ``False`` returns a boolean.

        EXAMPLES::

            sage: P = polytopes.cube()
            sage: P.is_prism()
            True
            sage: P.is_prism(certificate=True)
            (True,
             [[A vertex at (1, -1, -1),
               A vertex at (1, 1, -1),
               A vertex at (1, 1, 1),
               A vertex at (1, -1, 1)],
              [A vertex at (-1, -1, 1),
               A vertex at (-1, -1, -1),
               A vertex at (-1, 1, -1),
               A vertex at (-1, 1, 1)]])
            sage: Q = polytopes.cyclic_polytope(3,8)
            sage: Q.is_prism()
            False
            sage: R = Q.prism()
            sage: R.is_prism(certificate=True)
            (True,
             [[A vertex at (1, 0, 0, 0),
               A vertex at (1, 1, 1, 1),
               A vertex at (1, 2, 4, 8),
               A vertex at (1, 3, 9, 27),
               A vertex at (1, 4, 16, 64),
               A vertex at (1, 5, 25, 125),
               A vertex at (1, 6, 36, 216),
               A vertex at (1, 7, 49, 343)],
              [A vertex at (0, 0, 0, 0),
               A vertex at (0, 1, 1, 1),
               A vertex at (0, 2, 4, 8),
               A vertex at (0, 3, 9, 27),
               A vertex at (0, 4, 16, 64),
               A vertex at (0, 5, 25, 125),
               A vertex at (0, 6, 36, 216),
               A vertex at (0, 7, 49, 343)]])

        TESTS::

            sage: P = polytopes.cross_polytope(5)
            sage: P.is_prism()
            False

            sage: P = polytopes.permutahedron(4).prism()
            sage: P.is_prism()
            True

            sage: P = Polyhedron(vertices=[[0,1], [1,0]], rays=[[1,1]])
            sage: P.is_prism()
            Traceback (most recent call last):
            ...
            NotImplementedError: polyhedron has to be compact

        ALGORITHM:

        See :meth:`Polyhedron_base.is_bipyramid`.
        """
        if not self.is_compact():
            raise NotImplementedError("polyhedron has to be compact")

        from sage.misc.functional import is_odd
        n_verts = self.n_vertices()
        n_facets = self.n_facets()
        if is_odd(n_verts):
            if certificate:
                return (False, None)
            return False

        IM = self.incidence_matrix()
        if self.n_equations():
            # Remove equations from the incidence matrix,
            # such that this is the vertex-facet incidences matrix.
            I1 = IM.transpose()
            I2 = I1[[i for i in range(self.n_Hrepresentation())
                     if not self.Hrepresentation()[i].is_equation()]]
            IM = I2.transpose()

        verts_incidences = [set(row.nonzero_positions()) for row in IM.rows()]
        facets_incidences = dict()
        for j in range(n_facets):
            F_j = set(IM.column(j).nonzero_positions())
            if len(F_j) == n_verts/2:
                facets_incidences[j] = F_j

        # Find two vertices ``facet1`` and ``facet2`` such that one of them
        # contains exactly half of the vertices, and the other one contains
        # exactly the other half.
        from itertools import combinations
        for index1, index2 in combinations(facets_incidences, 2):
            facet1_incidences = facets_incidences[index1]
            facet2_incidences = facets_incidences[index2]
            facet1and2 = facet1_incidences.union(facet2_incidences)
            if len(facet1and2) == n_verts:
                # We have found two candidates for base faces.
                # Remove from each vertex ``index1`` resp. ``index2``.
                test_verts = set(frozenset(vert_inc.difference({index1, index2}))
                                 for vert_inc in verts_incidences)
                if len(test_verts) == n_verts/2:
                    # For each vertex containing `index1` there is
                    # another one contained in `index2`
                    # and vice versa.
                    # Other than `index1` and `index2` both are contained in
                    # exactly the same facets.
                    if certificate:
                        V = self.vertices()
                        facet1_vertices = [V[i] for i in facet1_incidences]
                        facet2_vertices = [V[i] for i in facet2_incidences]
                        return (True, [facet1_vertices, facet2_vertices])
                    return True

        if certificate:
            return (False, None)
        return False

    def hyperplane_arrangement(self):
        """
        Return the hyperplane arrangement defined by the equations and
        inequalities.

        OUTPUT:

        A :class:`hyperplane arrangement
        <sage.geometry.hyperplane_arrangement.arrangement.HyperplaneArrangementElement>`
        consisting of the hyperplanes defined by the
        :meth:`Hrepresentation`.
        If the polytope is full-dimensional, this is the hyperplane
        arrangement spanned by the facets of the polyhedron.

        EXAMPLES::

            sage: p = polytopes.hypercube(2)
            sage: p.hyperplane_arrangement()
            Arrangement <-t0 + 1 | -t1 + 1 | t1 + 1 | t0 + 1>
        """
        names = tuple('t' + str(i) for i in range(self.ambient_dim()))
        from sage.geometry.hyperplane_arrangement.arrangement import HyperplaneArrangements
        field = self.base_ring().fraction_field()
        H = HyperplaneArrangements(field, names)
        return H(self)

    @cached_method
    def gale_transform(self):
        """
        Return the Gale transform of a polytope as described in the
        reference below.

        OUTPUT:

        A list of vectors, the Gale transform.  The dimension is the
        dimension of the affine dependencies of the vertices of the
        polytope.

        EXAMPLES:

        This is from the reference, for a triangular prism::

            sage: p = Polyhedron(vertices = [[0,0],[0,1],[1,0]])
            sage: p2 = p.prism()
            sage: p2.gale_transform()
            ((-1, -1), (1, 0), (0, 1), (1, 1), (-1, 0), (0, -1))

        REFERENCES:

            Lectures in Geometric Combinatorics, R.R.Thomas, 2006, AMS Press.

        .. SEEALSO::

            :func`~sage.geometry.polyhedron.library.gale_transform_to_polyhedron`.

        TESTS::

            sage: P = Polyhedron(rays=[[1,0,0]])
            sage: P.gale_transform()
            Traceback (most recent call last):
            ...
            ValueError: not a polytope

        Check that :trac:`29073` is fixed::

            sage: P = polytopes.icosahedron(exact=False)
            sage: sum(P.gale_transform()).norm() < 1e-15
            True
        """
        if not self.is_compact():
            raise ValueError('not a polytope')

        A = matrix(self.n_vertices(),
                   [[1]+x for x in self.vertex_generator()])
        A = A.transpose()
        A_ker = A.right_kernel_matrix(basis='computed')
        return tuple(A_ker.columns())

    def _test_gale_transform(self, tester=None, **options):
        """
        Run tests on the method :meth:`.gale_transform` and its inverse
        :meth:`~sage.geometry.polyhedron.library.gale_transform_to_polytope`.

        TESTS::

            sage: polytopes.cross_polytope(3)._test_gale_transform()
        """
        if tester is None:
            tester = self._tester(**options)

        if not self.is_compact():
            with tester.assertRaises(ValueError):
                self.gale_transform()
            return

        # Check :trac:`29073`.
        if not self.base_ring().is_exact() and self.ambient_dim() > 0:
            g = self.gale_transform()
            tester.assertTrue(sum(g).norm() < 1e-10 or sum(g).norm()/matrix(g).norm() < 1e-13)
            return

        # Prevent very long doctests.
        if self.n_vertices() + self.n_rays() > 50 or self.n_facets() > 50:
            return

        if not self.is_empty():
            # ``gale_transform_to_polytope`` needs at least one vertex to work.
            from sage.geometry.polyhedron.library import gale_transform_to_polytope
            g = self.gale_transform()
            P = gale_transform_to_polytope(g, base_ring=self.base_ring(), backend=self.backend())

            tester.assertTrue(self.is_combinatorially_isomorphic(P))

    @cached_method
    def normal_fan(self, direction='inner'):
        r"""
        Return the normal fan of a compact full-dimensional rational polyhedron.

        This returns the inner normal fan of ``self``. For the outer normal fan,
        use ``direction='outer'``.

        INPUT:

        - ``direction`` -- either ``'inner'`` (default) or ``'outer'``; if
          set to ``'inner'``, use the inner normal vectors to span the cones of
          the fan, if set to ``'outer'``, use the outer normal vectors.

        OUTPUT:

        A complete fan of the ambient space as a
        :class:`~sage.geometry.fan.RationalPolyhedralFan`.

        .. SEEALSO::

            :meth:`face_fan`.

        EXAMPLES::

            sage: S = Polyhedron(vertices = [[0, 0], [1, 0], [0, 1]])
            sage: S.normal_fan()
            Rational polyhedral fan in 2-d lattice N

            sage: C = polytopes.hypercube(4)
            sage: NF = C.normal_fan(); NF
            Rational polyhedral fan in 4-d lattice N

        Currently, it is only possible to get the normal fan of a bounded rational polytope::

            sage: P = Polyhedron(rays = [[1, 0], [0, 1]])
            sage: P.normal_fan()
            Traceback (most recent call last):
            ...
            NotImplementedError: the normal fan is only supported for polytopes (compact polyhedra).

            sage: Q = Polyhedron(vertices = [[1, 0, 0], [0, 1, 0], [0, 0, 1]])
            sage: Q.normal_fan()
            Traceback (most recent call last):
            ...
            ValueError: the normal fan is only defined for full-dimensional polytopes

            sage: R = Polyhedron(vertices = [[0, 0], [AA(sqrt(2)), 0], [0, AA(sqrt(2))]])
            sage: R.normal_fan()
            Traceback (most recent call last):
            ...
            NotImplementedError: normal fan handles only polytopes over the rationals

            sage: P = Polyhedron(vertices=[[0,0],[2,0],[0,2],[2,1],[1,2]])
            sage: P.normal_fan(direction=None)
            Traceback (most recent call last):
            ...
            TypeError: the direction should be 'inner' or 'outer'

            sage: inner_nf = P.normal_fan()
            sage: inner_nf.rays()
            N( 1,  0),
            N( 0, -1),
            N( 0,  1),
            N(-1,  0),
            N(-1, -1)
            in 2-d lattice N

            sage: outer_nf = P.normal_fan(direction='outer')
            sage: outer_nf.rays()
            N( 1,  0),
            N( 1,  1),
            N( 0,  1),
            N(-1,  0),
            N( 0, -1)
            in 2-d lattice N

        REFERENCES:

        For more information, see Chapter 7 of [Zie2007]_.
        """
        from sage.geometry.fan import NormalFan

        if not QQ.has_coerce_map_from(self.base_ring()):
            raise NotImplementedError('normal fan handles only polytopes over the rationals')
        if direction == 'inner':
            return NormalFan(self)
        elif direction == 'outer':
            return NormalFan(-self)
        else:
            raise TypeError("the direction should be 'inner' or 'outer'")

    @cached_method
    def face_fan(self):
        r"""
        Return the face fan of a compact rational polyhedron.

        OUTPUT:

        A fan of the ambient space as a
        :class:`~sage.geometry.fan.RationalPolyhedralFan`.

        .. SEEALSO::

            :meth:`normal_fan`.

        EXAMPLES::

            sage: T = polytopes.cuboctahedron()
            sage: T.face_fan()
            Rational polyhedral fan in 3-d lattice M

        The polytope should contain the origin in the interior::

            sage: P = Polyhedron(vertices = [[1/2, 1], [1, 1/2]])
            sage: P.face_fan()
            Traceback (most recent call last):
            ...
            ValueError: face fans are defined only for polytopes containing the origin as an interior point!

            sage: Q = Polyhedron(vertices = [[-1, 1/2], [1, -1/2]])
            sage: Q.contains([0,0])
            True
            sage: FF = Q.face_fan(); FF
            Rational polyhedral fan in 2-d lattice M

        The polytope has to have rational coordinates::

            sage: S = polytopes.dodecahedron()
            sage: S.face_fan()
            Traceback (most recent call last):
            ...
            NotImplementedError: face fan handles only polytopes over the rationals

        REFERENCES:

        For more information, see Chapter 7 of [Zie2007]_.
        """
        from sage.geometry.fan import FaceFan

        if not QQ.has_coerce_map_from(self.base_ring()):
            raise NotImplementedError('face fan handles only polytopes over the rationals')

        return FaceFan(self)

    def _triangulate_normaliz(self):
        r"""
        Gives a triangulation of the polyhedron using normaliz

        OUTPUT:

        A tuple of pairs ``(simplex,simplex_volume)`` used in the
        triangulation.

        .. NOTE::

            This function depends on Normaliz (i.e. the ``pynormaliz`` optional
            package). See the Normaliz documentation for further details.

        TESTS::

            sage: K = Polyhedron(vertices=[[1,1]], rays=[[1,0],[1,2]])
            sage: K._triangulate_normaliz()
            Traceback (most recent call last):
            ...
            TypeError: the polyhedron's backend should be 'normaliz'
        """
        raise TypeError("the polyhedron's backend should be 'normaliz'")

    def triangulate(self, engine='auto', connected=True, fine=False, regular=None, star=None):
        r"""
        Return a triangulation of the polytope.

        INPUT:

        - ``engine`` -- either 'auto' (default), 'internal',
          'TOPCOM', or 'normaliz'.  The 'internal' and 'TOPCOM' instruct
          this package to always use its own triangulation algorithms
          or TOPCOM's algorithms, respectively. By default ('auto'),
          TOPCOM is used if it is available and internal routines otherwise.

        The remaining keyword parameters are passed through to the
        :class:`~sage.geometry.triangulation.point_configuration.PointConfiguration`
        constructor:

        - ``connected`` -- boolean (default: ``True``). Whether the
          triangulations should be connected to the regular
          triangulations via bistellar flips. These are much easier to
          compute than all triangulations.

        - ``fine`` -- boolean (default: ``False``). Whether the
          triangulations must be fine, that is, make use of all points
          of the configuration.

        - ``regular`` -- boolean or ``None`` (default:
          ``None``). Whether the triangulations must be regular. A
          regular triangulation is one that is induced by a
          piecewise-linear convex support function. In other words,
          the shadows of the faces of a polyhedron in one higher
          dimension.

          * ``True``: Only regular triangulations.

          * ``False``: Only non-regular triangulations.

          * ``None`` (default): Both kinds of triangulation.

        - ``star`` -- either ``None`` (default) or a point. Whether
          the triangulations must be star. A triangulation is star if
          all maximal simplices contain a common point. The central
          point can be specified by its index (an integer) in the
          given points or by its coordinates (anything iterable.)

        OUTPUT:

        A triangulation of the convex hull of the vertices as a
        :class:`~sage.geometry.triangulation.point_configuration.Triangulation`. The
        indices in the triangulation correspond to the
        :meth:`Vrepresentation` objects.

        EXAMPLES::

            sage: cube = polytopes.hypercube(3)
            sage: triangulation = cube.triangulate(
            ....:    engine='internal') # to make doctest independent of TOPCOM
            sage: triangulation
            (<0,1,2,7>, <0,1,5,7>, <0,2,3,7>, <0,3,4,7>, <0,4,5,7>, <1,5,6,7>)
            sage: simplex_indices = triangulation[0]; simplex_indices
            (0, 1, 2, 7)
            sage: simplex_vertices = [ cube.Vrepresentation(i) for i in simplex_indices ]
            sage: simplex_vertices
            [A vertex at (1, -1, -1),
             A vertex at (1, 1, -1),
             A vertex at (1, 1, 1),
             A vertex at (-1, 1, 1)]
            sage: Polyhedron(simplex_vertices)
            A 3-dimensional polyhedron in ZZ^3 defined as the convex hull of 4 vertices

        It is possible to use ``'normaliz'`` as an engine. For this, the
        polyhedron should have the backend set to normaliz::

            sage: P = Polyhedron(vertices=[[0,0,1],[1,0,1],[0,1,1],[1,1,1]],backend='normaliz')  # optional - pynormaliz
            sage: P.triangulate(engine='normaliz')  # optional - pynormaliz
            (<0,1,2>, <1,2,3>)

            sage: P = Polyhedron(vertices=[[0,0,1],[1,0,1],[0,1,1],[1,1,1]])
            sage: P.triangulate(engine='normaliz')
            Traceback (most recent call last):
            ...
            TypeError: the polyhedron's backend should be 'normaliz'

        The normaliz engine can triangulate pointed cones::

            sage: C1 = Polyhedron(rays=[[0,0,1],[1,0,1],[0,1,1],[1,1,1]],backend='normaliz')  # optional - pynormaliz
            sage: C1.triangulate(engine='normaliz')  # optional - pynormaliz
            (<0,1,2>, <1,2,3>)
            sage: C2 = Polyhedron(rays=[[1,0,1],[0,0,1],[0,1,1],[1,1,10/9]],backend='normaliz')  # optional - pynormaliz
            sage: C2.triangulate(engine='normaliz')  # optional - pynormaliz
            (<0,1,2>, <1,2,3>)

        They can also be affine cones::

            sage: K = Polyhedron(vertices=[[1,1,1]],rays=[[1,0,0],[0,1,0],[1,1,-1],[1,1,1]], backend='normaliz')  # optional - pynormaliz
            sage: K.triangulate(engine='normaliz')  # optional - pynormaliz
            (<0,1,2>, <0,1,3>)
        """
        if self.lines():
            raise NotImplementedError('triangulation of polyhedra with lines is not supported')
        if len(self.vertices_list()) >= 2 and self.rays_list():
            raise NotImplementedError('triangulation of non-compact polyhedra that are not cones is not supported')
        if not self.is_compact() and engine != 'normaliz':
            raise NotImplementedError("triangulation of pointed polyhedra requires 'normaliz'")
        from sage.geometry.triangulation.point_configuration import PointConfiguration
        if self.is_compact():
            pc = PointConfiguration((v.vector() for v in self.vertex_generator()),
                                    connected=connected, fine=fine, regular=regular, star=star)
            # If the engine is not normaliz, we pass directly to the
            # PointConfiguration module.
            if engine != 'normaliz':
                pc.set_engine(engine)
                return pc.triangulate()
            else:
                return pc(self._triangulate_normaliz())
        else:  # From above, we have a pointed cone and the engine is normaliz
            try:
                pc = PointConfiguration((v.vector() for v in self.ray_generator()),
                                        connected=connected, fine=fine, regular=regular, star=star)
                return pc(self._triangulate_normaliz())
            except AssertionError:
                # PointConfiguration is not adapted to inhomogeneous cones
                # This is a hack. TODO: Implement the necessary things in
                # PointConfiguration to accept such cases.
                c = self.representative_point()
                normed_v = ((1/(r.vector()*c))*r.vector() for r in self.ray_generator())
                pc = PointConfiguration(normed_v, connected=connected, fine=fine, regular=regular, star=star)
                return pc(self._triangulate_normaliz())

    @coerce_binop
    def minkowski_sum(self, other):
        r"""
        Return the Minkowski sum.

        Minkowski addition of two subsets of a vector space is defined
        as

        .. MATH::

            X \oplus Y =
            \cup_{y\in Y} (X+y) =
            \cup_{x\in X, y\in Y} (x+y)

        See :meth:`minkowski_difference` for a partial inverse operation.

        INPUT:

        - ``other`` -- a :class:`Polyhedron_base`

        OUTPUT:

        The Minkowski sum of ``self`` and ``other``

        EXAMPLES::

            sage: X = polytopes.hypercube(3)
            sage: Y = Polyhedron(vertices=[(0,0,0), (0,0,1/2), (0,1/2,0), (1/2,0,0)])
            sage: X+Y
            A 3-dimensional polyhedron in QQ^3 defined as the convex hull of 13 vertices

            sage: four_cube = polytopes.hypercube(4)
            sage: four_simplex = Polyhedron(vertices = [[0, 0, 0, 1], [0, 0, 1, 0], [0, 1, 0, 0], [1, 0, 0, 0]])
            sage: four_cube + four_simplex
            A 4-dimensional polyhedron in ZZ^4 defined as the convex hull of 36 vertices
            sage: four_cube.minkowski_sum(four_simplex) == four_cube + four_simplex
            True

            sage: poly_spam = Polyhedron([[3,4,5,2],[1,0,0,1],[0,0,0,0],[0,4,3,2],[-3,-3,-3,-3]], base_ring=ZZ)
            sage: poly_eggs = Polyhedron([[5,4,5,4],[-4,5,-4,5],[4,-5,4,-5],[0,0,0,0]], base_ring=QQ)
            sage: poly_spam + poly_spam + poly_eggs
            A 4-dimensional polyhedron in QQ^4 defined as the convex hull of 12 vertices
        """
        new_vertices = []
        for v1 in self.vertex_generator():
            for v2 in other.vertex_generator():
                new_vertices.append(list(v1() + v2()))
        if new_vertices != []:
            new_rays = self.rays() + other.rays()
            new_lines = self.lines() + other.lines()
            return self.parent().element_class(self.parent(), [new_vertices, new_rays, new_lines], None)
        else:
            return self.parent().element_class(self.parent(), None, None)

    _add_ = minkowski_sum

    @coerce_binop
    def minkowski_difference(self, other):
        r"""
        Return the Minkowski difference.

        Minkowski subtraction can equivalently be defined via
        Minkowski addition (see :meth:`minkowski_sum`) or as
        set-theoretic intersection via

        .. MATH::

            X \ominus Y =
            (X^c \oplus Y)^c =
            \cap_{y\in Y} (X-y)

        where superscript-"c" means the complement in the ambient
        vector space. The Minkowski difference of convex sets is
        convex, and the difference of polyhedra is again a
        polyhedron. We only consider the case of polyhedra in the
        following. Note that it is not quite the inverse of
        addition. In fact:

        * `(X+Y)-Y = X` for any polyhedra `X`, `Y`.

        * `(X-Y)+Y \subseteq X`

        * `(X-Y)+Y = X` if and only if Y is a Minkowski summand of X.

        INPUT:

        - ``other`` -- a :class:`Polyhedron_base`

        OUTPUT:

        The Minkowski difference of ``self`` and ``other``. Also known
        as Minkowski subtraction of ``other`` from ``self``.

        EXAMPLES::

            sage: X = polytopes.hypercube(3)
            sage: Y = Polyhedron(vertices=[(0,0,0), (0,0,1), (0,1,0), (1,0,0)]) / 2
            sage: (X+Y)-Y == X
            True
            sage: (X-Y)+Y < X
            True

        The polyhedra need not be full-dimensional::

            sage: X2 = Polyhedron(vertices=[(-1,-1,0),(1,-1,0),(-1,1,0),(1,1,0)])
            sage: Y2 = Polyhedron(vertices=[(0,0,0), (0,1,0), (1,0,0)]) / 2
            sage: (X2+Y2)-Y2 == X2
            True
            sage: (X2-Y2)+Y2 < X2
            True

        Minus sign is really an alias for :meth:`minkowski_difference`
        ::

            sage: four_cube = polytopes.hypercube(4)
            sage: four_simplex = Polyhedron(vertices = [[0, 0, 0, 1], [0, 0, 1, 0], [0, 1, 0, 0], [1, 0, 0, 0]])
            sage: four_cube - four_simplex
            A 4-dimensional polyhedron in QQ^4 defined as the convex hull of 16 vertices
            sage: four_cube.minkowski_difference(four_simplex) == four_cube - four_simplex
            True

        Coercion of the base ring works::

            sage: poly_spam = Polyhedron([[3,4,5,2],[1,0,0,1],[0,0,0,0],[0,4,3,2],[-3,-3,-3,-3]], base_ring=ZZ)
            sage: poly_eggs = Polyhedron([[5,4,5,4],[-4,5,-4,5],[4,-5,4,-5],[0,0,0,0]], base_ring=QQ) / 100
            sage: poly_spam - poly_eggs
            A 4-dimensional polyhedron in QQ^4 defined as the convex hull of 5 vertices

        TESTS::

            sage: X = polytopes.hypercube(2)
            sage: Y = Polyhedron(vertices=[(1,1)])
            sage: (X-Y).Vrepresentation()
            (A vertex at (0, -2), A vertex at (0, 0), A vertex at (-2, 0), A vertex at (-2, -2))

            sage: Y = Polyhedron(vertices=[(1,1), (0,0)])
            sage: (X-Y).Vrepresentation()
            (A vertex at (0, -1), A vertex at (0, 0), A vertex at (-1, 0), A vertex at (-1, -1))

            sage: X = X + Y   # now Y is a Minkowski summand of X
            sage: (X+Y)-Y == X
            True
            sage: (X-Y)+Y == X
            True

        Testing that :trac:`28506` is fixed::

            sage: Q = Polyhedron([[1,0],[0,1]])
            sage: S = Polyhedron([[0,0],[1,2]])
            sage: S.minkowski_difference(Q)
            A 1-dimensional polyhedron in QQ^2 defined as the convex hull of 2 vertices
        """
        if other.is_empty():
            return self.parent().universe()   # empty intersection = everything
        if not other.is_compact():
            raise NotImplementedError('only subtracting compact polyhedra is implemented')
        new_eqns = []
        for eq in self.equations():
            values = [ eq.A() * v.vector() for v in other.vertices() ]
            eq = list(eq)
            eq[0] += min(values)   # shift constant term
            new_eqns.append(eq)
        P = self.parent()
        new_ieqs = []
        for ieq in self.inequalities():
            values = [ ieq.A() * v.vector() for v in other.vertices() ]
            ieq = list(ieq)
            ieq[0] += min(values)   # shift constant term
            new_ieqs.append(ieq)

        # Some vertices might need fractions.
        P = self.parent().change_ring(self.base_ring().fraction_field())
        return P.element_class(P, None, [new_ieqs, new_eqns])

    def __sub__(self, other):
        r"""
        Implement minus binary operation

        Polyhedra are not a ring with respect to dilatation and
        Minkowski sum, for example `X\oplus(-1)*Y \not= X\ominus Y`.

        INPUT:

        - ``other`` -- a translation vector or a polyhedron

        OUTPUT:

        Either translation by the negative of the given vector or
        Minkowski subtraction by the given polyhedron.

        EXAMPLES::

            sage: X = polytopes.hypercube(2)
            sage: v = vector([1,1])
            sage: (X - v/2).Vrepresentation()
            (A vertex at (-3/2, -3/2), A vertex at (-3/2, 1/2),
             A vertex at (1/2, -3/2), A vertex at (1/2, 1/2))
            sage: (X-v)+v == X
            True

            sage: Y = Polyhedron(vertices=[(1/2,0),(0,1/2)])
            sage: (X-Y).Vrepresentation()
            (A vertex at (1/2, -1), A vertex at (1/2, 1/2),
             A vertex at (-1, 1/2), A vertex at (-1, -1))
            sage: (X+Y)-Y == X
            True
        """
        if is_Polyhedron(other):
            return self.minkowski_difference(other)
        return self + (-other)

    def is_minkowski_summand(self, Y):
        r"""
        Test whether ``Y`` is a Minkowski summand.

        See :meth:`minkowski_sum`.

        OUTPUT:

        Boolean. Whether there exists another polyhedron `Z` such that
        ``self`` can be written as `Y\oplus Z`.

        EXAMPLES::

            sage: A = polytopes.hypercube(2)
            sage: B = Polyhedron(vertices=[(0,1), (1/2,1)])
            sage: C = Polyhedron(vertices=[(1,1)])
            sage: A.is_minkowski_summand(B)
            True
            sage: A.is_minkowski_summand(C)
            True
            sage: B.is_minkowski_summand(C)
            True
            sage: B.is_minkowski_summand(A)
            False
            sage: C.is_minkowski_summand(A)
            False
            sage: C.is_minkowski_summand(B)
            False
        """
        return self.minkowski_difference(Y).minkowski_sum(Y) == self

    def translation(self, displacement):
        """
        Return the translated polyhedron.

        INPUT:

        - ``displacement`` -- a displacement vector or a list/tuple of
          coordinates that determines a displacement vector

        OUTPUT:

        The translated polyhedron.

        EXAMPLES::

            sage: P = Polyhedron([[0,0],[1,0],[0,1]], base_ring=ZZ)
            sage: P.translation([2,1])
            A 2-dimensional polyhedron in ZZ^2 defined as the convex hull of 3 vertices
            sage: P.translation( vector(QQ,[2,1]) )
            A 2-dimensional polyhedron in QQ^2 defined as the convex hull of 3 vertices

        TESTS::

            sage: P = Polyhedron([[0,0],[1,0],[0,1]], base_ring=ZZ, backend='field')
            sage: P.translation([2,1]).backend()
            'field'

        Check that precomputed data is set up correctly::

            sage: P = polytopes.permutahedron(4)*Polyhedron(lines=[[1]])
            sage: Q = P.change_ring(P.base_ring(), backend='field')
            sage: P + vector([1,2,3,4,5]) == Q + vector([1,2,3,4,5])
            True
            sage: P + vector([1,2,3,4,5/2]) == Q + vector([1,2,3,4,5/2])
            True
        """
        Vrep, Hrep, parent = self._translation_double_description(displacement)

        pref_rep = 'Vrep' if self.n_vertices() + self.n_rays() <= self.n_inequalities() else 'Hrep'

        return parent.element_class(parent, Vrep, Hrep,
                                    Vrep_minimal=True, Hrep_minimal=True, pref_rep=pref_rep)

    def _translation_double_description(self, displacement):
        r"""
        Return the input parameters for the translation.

        INPUT:

        - ``displacement`` -- a displacement vector or a list/tuple of
          coordinates that determines a displacement vector

        OUTPUT: Tuple of consisting of new Vrepresentation, Hrepresentation and parent.

        .. SEEALSO::

            :meth:`translation`

        EXAMPLES::

            sage: P = Polyhedron([[0,0],[1,0],[0,1]], base_ring=ZZ)
            sage: Vrep, Hrep, parent = P._translation_double_description([2,1])
            sage: [tuple(x) for x in Vrep], [tuple(x) for x in Hrep], parent
            ([((2, 1), (2, 2), (3, 1)), (), ()],
             [((-2, 1, 0), (-1, 0, 1), (4, -1, -1)), ()],
             Polyhedra in ZZ^2)
        """
        displacement = vector(displacement)
        new_vertices = (x.vector()+displacement for x in self.vertex_generator())
        new_rays = self.rays()
        new_lines = self.lines()
        parent = self.parent().base_extend(displacement)

        # Replace a hyperplane of the form A*x + b >= 0 by
        # A(x-displacement) + b >= 0 <=> Ax + b - A*displacement >= 0.
        # Likewise for equations.
        def get_new(x):
            y = x.vector().change_ring(parent.base_ring())
            y[0] -= x.A()*displacement
            return y

        new_ieqs = (get_new(x) for x in self.inequality_generator())
        new_eqns = (get_new(x) for x in self.equation_generator())
        return [new_vertices, new_rays, new_lines], [new_ieqs, new_eqns], parent

    def product(self, other):
        """
        Return the Cartesian product.

        INPUT:

        - ``other`` -- a :class:`Polyhedron_base`

        OUTPUT:

        The Cartesian product of ``self`` and ``other`` with a
        suitable base ring to encompass the two.

        EXAMPLES::

            sage: P1 = Polyhedron([[0],[1]], base_ring=ZZ)
            sage: P2 = Polyhedron([[0],[1]], base_ring=QQ)
            sage: P1.product(P2)
            A 2-dimensional polyhedron in QQ^2 defined as the convex hull of 4 vertices

        The Cartesian product is the product in the semiring of polyhedra::

            sage: P1 * P1
            A 2-dimensional polyhedron in ZZ^2 defined as the convex hull of 4 vertices
            sage: P1 * P2
            A 2-dimensional polyhedron in QQ^2 defined as the convex hull of 4 vertices
            sage: P2 * P2
            A 2-dimensional polyhedron in QQ^2 defined as the convex hull of 4 vertices
            sage: 2 * P1
            A 1-dimensional polyhedron in ZZ^1 defined as the convex hull of 2 vertices
            sage: P1 * 2.0
            A 1-dimensional polyhedron in RDF^1 defined as the convex hull of 2 vertices

        An alias is :meth:`cartesian_product`::

            sage: P1.cartesian_product(P2) == P1.product(P2)
            True

        TESTS:

        Check that :trac:`15253` is fixed::

            sage: polytopes.hypercube(1) * polytopes.hypercube(2)
            A 3-dimensional polyhedron in ZZ^3 defined as the convex hull of 8 vertices
        """
        try:
            new_ring = self.parent()._coerce_base_ring(other)
        except TypeError:
            raise TypeError("no common canonical parent for objects with parents: " + str(self.parent())
                             + " and " + str(other.parent()))

        from itertools import chain

        new_vertices = (tuple(x) + tuple(y)
                        for x in self.vertex_generator() for y in other.vertex_generator())

        self_zero  = tuple(0 for _ in range( self.ambient_dim()))
        other_zero = tuple(0 for _ in range(other.ambient_dim()))

        rays = chain((tuple(r) + other_zero for r in  self.ray_generator()),
                     (self_zero + tuple(r)  for r in other.ray_generator()))

        lines = chain((tuple(l) + other_zero for l in  self.line_generator()),
                      (self_zero + tuple(l)  for l in other.line_generator()))

        if self.n_vertices() == 0 or other.n_vertices() == 0:
            # In this case we obtain the empty polyhedron.
            # There is not vertex to attach the rays or lines to.
            # By our convention, in this case the polyhedron shall also not have rays or lines.
            rays = ()
            lines = ()

        ieqs = chain((tuple(i) + other_zero               for i in  self.inequality_generator()),
                     ((i.b(),) + self_zero + tuple(i.A()) for i in other.inequality_generator()))

        eqns = chain((tuple(e) + other_zero               for e in  self.equation_generator()),
                     ((e.b(),) + self_zero + tuple(e.A()) for e in other.equation_generator()))

        pref_rep = 'Vrep' if self.n_vertices() + self.n_rays() + other.n_vertices() + other.n_rays() \
                             <= self.n_inequalities() + other.n_inequalities() else 'Hrep'

        parent = self.parent().change_ring(new_ring, ambient_dim=self.ambient_dim() + other.ambient_dim())
        return parent.element_class(parent, [new_vertices, rays, lines],
                                    [ieqs, eqns],
                                    Vrep_minimal=True, Hrep_minimal=True, pref_rep=pref_rep)

    _mul_ = product

    cartesian_product = product

    def _test_product(self, tester=None, **options):
        """
        Run tests on the method :meth:`.product`.

        TESTS::

            sage: polytopes.cross_polytope(3)._test_product()
        """
        from sage.geometry.polyhedron.library import polytopes
        if tester is None:
            tester = self._tester(**options)

        if self.n_vertices() + self.n_rays() < 40 and self.n_facets() < 40:
            # Check that the product preserves the backend, where possible.
            P = polytopes.simplex(backend="cdd")
            tester.assertEqual((self*P).backend(), self.backend())
            Q = polytopes.simplex(backend="ppl")
            tester.assertEqual((self*Q).backend(), self.backend())

            # And that it changes the backend correctly where necessary.
            if self.base_ring() is not AA and AA.has_coerce_map_from(self.base_ring()):
                R = self*polytopes.regular_polygon(5, exact=True)
                assert R
            if RDF.has_coerce_map_from(self.base_ring()):
                R = self*polytopes.regular_polygon(5, exact=False)
                assert R

        if self.base_ring() in (ZZ, QQ):
            # Check that the double description is set up correctly.
            self_field = self.base_extend(self.base_ring(), backend='field')
            P = polytopes.permutahedron(4, backend='field').base_extend(QQ)
            Q = Polyhedron(rays=[[1,0,0,0],[0,1,1,0]], lines=[[0,1,0,1]], backend='field')
            (self_field * P)._test_basic_properties(tester)
            (self_field * Q)._test_basic_properties(tester)

    def join(self, other):
        """
        Return the join of ``self`` and ``other``.

        The join of two polyhedra is obtained by first placing the two objects in
        two non-intersecting affine subspaces `V`, and `W` whose affine hull is
        the whole ambient space, and finally by taking the convex hull of their
        union. The dimension of the join is the sum of the dimensions of the
        two polyhedron plus 1.

        INPUT:

        - ``other`` -- a polyhedron

        EXAMPLES::

            sage: P1 = Polyhedron([[0],[1]], base_ring=ZZ)
            sage: P2 = Polyhedron([[0],[1]], base_ring=QQ)
            sage: P1.join(P2)
            A 3-dimensional polyhedron in QQ^3 defined as the convex hull of 4 vertices
            sage: P1.join(P1)
            A 3-dimensional polyhedron in ZZ^3 defined as the convex hull of 4 vertices
            sage: P2.join(P2)
            A 3-dimensional polyhedron in QQ^3 defined as the convex hull of 4 vertices

        An unbounded example::

            sage: R1 = Polyhedron(rays=[[1]])
            sage: R1.join(R1)
            A 3-dimensional polyhedron in ZZ^3 defined as the convex hull of 2 vertices and 2 rays

        TESTS::

            sage: C = polytopes.hypercube(5)
            sage: S = Polyhedron([[1]])
            sage: C.join(S).is_combinatorially_isomorphic(C.pyramid())
            True

            sage: P = polytopes.simplex(backend='cdd')
            sage: Q = polytopes.simplex(backend='ppl')
            sage: P.join(Q).backend()
            'cdd'
            sage: Q.join(P).backend()
            'ppl'
        """
        try:
            new_ring = self.parent()._coerce_base_ring(other)
        except TypeError:
            raise TypeError("no common canonical parent for objects with parents: " + str(self.parent())
                     + " and " + str(other.parent()))

        dim_self = self.ambient_dim()
        dim_other = other.ambient_dim()

        new_vertices = [list(x)+[0]*dim_other+[0] for x in self.vertex_generator()] + \
                       [[0]*dim_self+list(x)+[1] for x in other.vertex_generator()]
        new_rays = []
        new_rays.extend( [ r+[0]*dim_other+[0]
                           for r in self.ray_generator() ] )
        new_rays.extend( [ [0]*dim_self+r+[1]
                           for r in other.ray_generator() ] )
        new_lines = []
        new_lines.extend( [ l+[0]*dim_other+[0]
                            for l in self.line_generator() ] )
        new_lines.extend( [ [0]*dim_self+l+[1]
                            for l in other.line_generator() ] )

        parent = self.parent().change_ring(new_ring, ambient_dim=self.ambient_dim() + other.ambient_dim() + 1)
        return parent.element_class(parent, [new_vertices, new_rays, new_lines], None)

    def subdirect_sum(self, other):
        """
        Return the subdirect sum of ``self`` and ``other``.

        The subdirect sum of two polyhedron is a projection of the join of the
        two polytopes. It is obtained by placing the two objects in orthogonal subspaces
        intersecting at the origin.

        INPUT:

        - ``other`` -- a :class:`Polyhedron_base`

        EXAMPLES::

            sage: P1 = Polyhedron([[1],[2]], base_ring=ZZ)
            sage: P2 = Polyhedron([[3],[4]], base_ring=QQ)
            sage: sds = P1.subdirect_sum(P2);sds
            A 2-dimensional polyhedron in QQ^2 defined as the convex hull of 4
            vertices
            sage: sds.vertices()
            (A vertex at (0, 3),
             A vertex at (0, 4),
             A vertex at (1, 0),
             A vertex at (2, 0))

        .. SEEALSO::

            :meth:`join`
            :meth:`direct_sum`

        TESTS::

            sage: P = polytopes.simplex(backend='cdd')
            sage: Q = polytopes.simplex(backend='ppl')
            sage: P.subdirect_sum(Q).backend()
            'cdd'
            sage: Q.subdirect_sum(P).backend()
            'ppl'
        """
        try:
            new_ring = self.parent()._coerce_base_ring(other)
        except TypeError:
            raise TypeError("no common canonical parent for objects with parents: " + str(self.parent())
                     + " and " + str(other.parent()))

        dim_self = self.ambient_dim()
        dim_other = other.ambient_dim()

        new_vertices = [list(x)+[0]*dim_other for x in self.vertex_generator()] + \
                       [[0]*dim_self+list(x) for x in other.vertex_generator()]
        new_rays = []
        new_rays.extend( [ r+[0]*dim_other
                           for r in self.ray_generator() ] )
        new_rays.extend( [ [0]*dim_self+r
                           for r in other.ray_generator() ] )
        new_lines = []
        new_lines.extend( [ l+[0]*dim_other
                            for l in self.line_generator() ] )
        new_lines.extend( [ [0]*dim_self+l
                            for l in other.line_generator() ] )

        parent = self.parent().change_ring(new_ring, ambient_dim=self.ambient_dim() + other.ambient_dim())
        return parent.element_class(parent, [new_vertices, new_rays, new_lines], None)

    def direct_sum(self, other):
        """
        Return the direct sum of ``self`` and ``other``.

        The direct sum of two polyhedron is the subdirect sum of the two, when
        they have the origin in their interior. To avoid checking if the origin
        is contained in both, we place the affine subspace containing ``other``
        at the center of ``self``.

        INPUT:

        - ``other`` -- a :class:`Polyhedron_base`

        EXAMPLES::

            sage: P1 = Polyhedron([[1],[2]], base_ring=ZZ)
            sage: P2 = Polyhedron([[3],[4]], base_ring=QQ)
            sage: ds = P1.direct_sum(P2);ds
            A 2-dimensional polyhedron in QQ^2 defined as the convex hull of 4 vertices
            sage: ds.vertices()
            (A vertex at (1, 0),
             A vertex at (2, 0),
             A vertex at (3/2, -1/2),
             A vertex at (3/2, 1/2))

        .. SEEALSO::

            :meth:`join`
            :meth:`subdirect_sum`

        TESTS:

        Check that the backend is preserved::

            sage: P = polytopes.simplex(backend='cdd')
            sage: Q = polytopes.simplex(backend='ppl')
            sage: P.direct_sum(Q).backend()
            'cdd'
            sage: Q.direct_sum(P).backend()
            'ppl'

        Check that :trac:`28506` is fixed::

            sage: s2 = polytopes.simplex(2)
            sage: s3 = polytopes.simplex(3)
            sage: s2.direct_sum(s3)
            A 5-dimensional polyhedron in QQ^7 defined as the convex hull of 7 vertices
        """
        try:
            # Some vertices might need fractions.
            new_ring = self.parent()._coerce_base_ring(other).fraction_field()
        except TypeError:
            raise TypeError("no common canonical parent for objects with parents: " + str(self.parent())
                     + " and " + str(other.parent()))

        dim_self = self.ambient_dim()
        dim_other = other.ambient_dim()

        new_vertices = [list(x) + [0]*dim_other for x in self.vertex_generator()] + \
                       [list(self.center()) + list(x.vector() - other.center()) for x in other.vertex_generator()]
        new_rays = []
        new_rays.extend( [ r + [0]*dim_other
                           for r in self.ray_generator() ] )
        new_rays.extend( [ [0]*dim_self + r
                           for r in other.ray_generator() ] )
        new_lines = []
        new_lines.extend( [ l + [0]*dim_other
                            for l in self.line_generator() ] )
        new_lines.extend( [ [0]*dim_self + l
                            for l in other.line_generator() ] )

        parent = self.parent().change_ring(new_ring, ambient_dim=self.ambient_dim() + other.ambient_dim())
        return parent.element_class(parent, [new_vertices, new_rays, new_lines], None)

    def dilation(self, scalar):
        """
        Return the dilated (uniformly stretched) polyhedron.

        INPUT:

        - ``scalar`` -- A scalar, not necessarily in :meth:`base_ring`

        OUTPUT:

        The polyhedron dilated by that scalar, possibly coerced to a
        bigger base ring.

        EXAMPLES::

            sage: p = Polyhedron(vertices = [[t,t^2,t^3] for t in srange(2,6)])
            sage: next(p.vertex_generator())
            A vertex at (2, 4, 8)
            sage: p2 = p.dilation(2)
            sage: next(p2.vertex_generator())
            A vertex at (4, 8, 16)
            sage: p.dilation(2) == p * 2
            True

        TESTS:

        Dilation of empty polyhedra works, see :trac:`14987`::

            sage: p = Polyhedron(ambient_dim=2); p
            The empty polyhedron in ZZ^2
            sage: p.dilation(3)
            The empty polyhedron in ZZ^2

            sage: p = Polyhedron(vertices=[(1,1)], rays=[(1,0)], lines=[(0,1)])
            sage: (-p).rays()
            (A ray in the direction (-1, 0),)
            sage: (-p).lines()
            (A line in the direction (0, 1),)

            sage: (0*p).rays()
            ()
            sage: (0*p).lines()
            ()
        """
        parent = self.parent().base_extend(scalar)

        if scalar == 0:
            new_vertices = tuple(self.ambient_space().zero() for v in self.vertex_generator())
            new_rays = []
            new_lines = []
            return parent.element_class(parent, [new_vertices, new_rays, new_lines], None)

        one = parent.base_ring().one()
        sign = one if scalar > 0 else -one

        make_new_Hrep = lambda h: tuple(scalar*sign*x if i == 0 else sign*x
                                        for i, x in enumerate(h._vector))

        new_vertices = (tuple(scalar*x for x in v._vector) for v in self.vertex_generator())
        new_rays = (tuple(sign*x for x in r._vector) for r in self.ray_generator())
        new_lines = self.line_generator()
        new_inequalities = map(make_new_Hrep, self.inequality_generator())
        new_equations = map(make_new_Hrep, self.equation_generator())

        pref_rep = 'Vrep' if self.n_vertices() + self.n_rays() <= self.n_inequalities() else 'Hrep'

        return parent.element_class(parent, [new_vertices, new_rays, new_lines],
                                    [new_inequalities, new_equations],
                                    Vrep_minimal=True, Hrep_minimal=True, pref_rep=pref_rep)

    def _test_dilation(self, tester=None, **options):
        """
        Run tests on the method :meth:`.dilation`.

        TESTS::

            sage: polytopes.cross_polytope(3)._test_dilation()
        """
        if tester is None:
            tester = self._tester(**options)

        # Testing that the backend is preserved.
        tester.assertEqual(self.dilation(2*self.base_ring().gen()).backend(), self.backend())
        tester.assertEqual(self.dilation(ZZ(3)).backend(), self.backend())

        if self.n_vertices() + self.n_rays() > 40:
            # Avoid long time computations.
            return

        # Testing that the double description is set up correctly.
        if self.base_ring().is_exact():
            if self.base_ring() in (QQ, ZZ):
                p = self.base_extend(self.base_ring(), backend='field')
                (ZZ(2)*p)._test_basic_properties(tester)
                (ZZ(2)/2*p)._test_basic_properties(tester)
                (ZZ(-3)*p)._test_basic_properties(tester)
                (ZZ(-1)/2*p)._test_basic_properties(tester)
        else:
            tester.assertIsInstance(ZZ(1)/3*self, Polyhedron_base)

        if self.n_vertices() > 20 or self.base_ring() is AA:
            # Avoid long time computations.
            return

        # Some sanity check on the volume (only run for relatively small instances).
        if self.dim() > -1 and self.is_compact() and self.base_ring().is_exact():
            tester.assertEqual(self.dilation(3).volume(measure='induced'), self.volume(measure='induced')*3**self.dim())

        # Testing coercion with algebraic numbers.
        from sage.rings.number_field.number_field import QuadraticField
        K1 = QuadraticField(2, embedding=AA(2).sqrt())
        sqrt2 = K1.gen()
        K2 = QuadraticField(3, embedding=AA(3).sqrt())
        sqrt3 = K2.gen()

        if self.base_ring() in (QQ,ZZ,AA,RDF):
            tester.assertIsInstance(sqrt2*self, Polyhedron_base)
            tester.assertIsInstance(sqrt3*self, Polyhedron_base)
        elif hasattr(self.base_ring(), "composite_fields"):
            for scalar, K in ((sqrt2, K1), (sqrt3, K2)):
                new_ring = None
                try:
                    new_ring = self.base_ring().composite_fields()[0]
                except:
                    # This isn't about testing composite fields.
                    pass
                if new_ring:
                    p = self.change_ring(new_ring)
                    tester.assertIsInstance(scalar*p, Polyhedron_base)

    def linear_transformation(self, linear_transf, new_base_ring=None):
        """
        Return the linear transformation of ``self``.

        INPUT:

        - ``linear_transf`` -- a matrix, not necessarily in :meth:`base_ring`
        - ``new_base_ring`` -- ring (optional); specify the new base ring;
          may avoid coercion failure

        OUTPUT:

        The polyhedron transformed by that matrix, possibly coerced to a
        bigger base ring.

        EXAMPLES::

            sage: b3 = polytopes.Birkhoff_polytope(3)
            sage: proj_mat=matrix([[0,1,0,0,0,0,0,0,0],[0,0,0,1,0,0,0,0,0],[0,0,0,0,0,1,0,0,0],[0,0,0,0,0,0,0,1,0]])
            sage: b3_proj = proj_mat * b3; b3_proj
            A 3-dimensional polyhedron in ZZ^4 defined as the convex hull of 5 vertices

            sage: square = polytopes.regular_polygon(4)
            sage: square.vertices_list()
            [[0, -1], [1, 0], [-1, 0], [0, 1]]
            sage: transf = matrix([[1,1],[0,1]])
            sage: sheared = transf * square
            sage: sheared.vertices_list()
            [[-1, -1], [1, 0], [-1, 0], [1, 1]]
            sage: sheared == square.linear_transformation(transf)
            True

        Specifying the new base ring may avoid coercion failure::

            sage: K.<sqrt2> = QuadraticField(2)
            sage: L.<sqrt3> = QuadraticField(3)
            sage: P = polytopes.cube()*sqrt2
            sage: M = matrix([[sqrt3, 0, 0], [0, sqrt3, 0], [0, 0, 1]])
            sage: P.linear_transformation(M, new_base_ring=K.composite_fields(L)[0])
            A 3-dimensional polyhedron in (Number Field in sqrt2sqrt3 with defining polynomial x^4 - 10*x^2 + 1 with sqrt2sqrt3 = 0.3178372451957823?)^3 defined as the convex hull of 8 vertices

        Linear transformation without specified new base ring fails in this case::

            sage: M*P
            Traceback (most recent call last):
            ...
            TypeError: unsupported operand parent(s) for *: 'Full MatrixSpace of 3 by 3 dense matrices over Number Field in sqrt3 with defining polynomial x^2 - 3 with sqrt3 = 1.732050807568878?' and 'Full MatrixSpace of 3 by 8 dense matrices over Number Field in sqrt2 with defining polynomial x^2 - 2 with sqrt2 = 1.414213562373095?'

        TESTS:

        Linear transformation respects backend::

            sage: P = polytopes.simplex(backend='field')
            sage: t = matrix([[1,1,1,1],[0,1,1,1],[0,0,1,1],[0,0,0,1]])
            sage: P.linear_transformation(t).backend()
            'field'

        Check that coercion works::

            sage: (1.0 * proj_mat) * b3
            A 3-dimensional polyhedron in RDF^4 defined as the convex hull of 5 vertices
            sage: (1/1 * proj_mat) * b3
            A 3-dimensional polyhedron in QQ^4 defined as the convex hull of 5 vertices
            sage: (AA(2).sqrt() * proj_mat) * b3
            A 3-dimensional polyhedron in AA^4 defined as the convex hull of 5 vertices

        Check that zero-matrices act correctly::

            sage: Matrix([]) * b3
            A 0-dimensional polyhedron in ZZ^0 defined as the convex hull of 1 vertex
            sage: Matrix([[0 for _ in range(9)]]) * b3
            A 0-dimensional polyhedron in ZZ^1 defined as the convex hull of 1 vertex
            sage: Matrix([[0 for _ in range(9)] for _ in range(4)]) * b3
            A 0-dimensional polyhedron in ZZ^4 defined as the convex hull of 1 vertex
            sage: Matrix([[0 for _ in range(8)]]) * b3
            Traceback (most recent call last):
            ...
            TypeError: unsupported operand parent(s) for *: 'Full MatrixSpace of 1 by 8 dense matrices over Integer Ring' and 'Full MatrixSpace of 9 by 6 dense matrices over Integer Ring'
            sage: Matrix(ZZ, []) * b3
            A 0-dimensional polyhedron in ZZ^0 defined as the convex hull of 1 vertex
            sage: Matrix(ZZ, [[],[]]) * b3
            Traceback (most recent call last):
            ...
            TypeError: unsupported operand parent(s) for *: 'Full MatrixSpace of 2 by 0 dense matrices over Integer Ring' and 'Full MatrixSpace of 9 by 6 dense matrices over Integer Ring'

        Check that the precomputed double description is correct::

            sage: P = polytopes.permutahedron(4)
            sage: Q = P.change_ring(QQ, backend='field')
            sage: P.affine_hull_projection() == Q.affine_hull_projection()
            True

            sage: M = matrix([[1, 2, 3, 4], [2, 3, 4, 5], [0, 0, 5, 1], [0, 2, 0, 3]])
            sage: M*P == M*Q
            True

            sage: M = matrix([[1, 2, 3, 4], [2, 3, 4, 5], [0, 0, 5, 1], [0, 2, 0, 3], [0, 1, 0, -3]])
            sage: M*P == M*Q
            True
        """
        is_injective = False
        if linear_transf.nrows() != 0:
            if new_base_ring:
                R = new_base_ring
            else:
                R = self.base_ring()

            # Multiplying a matrix with a vector is slow.
            # So we multiply the entire vertex matrix etc.
            # Still we create generators, as possibly the Vrepresentation will be discarded later on.
            if self.n_vertices():
                new_vertices = ( v for v in ((linear_transf*self.vertices_matrix(R)).transpose()) )
            else:
                new_vertices = ()
            if self.n_rays():
                new_rays = ( r for r in matrix(R, self.rays())*linear_transf.transpose() )
            else:
                new_rays = ()
            if self.n_lines():
                new_lines = ( l for l in matrix(R, self.lines())*linear_transf.transpose() )
            else:
                new_lines = ()

            if self.is_compact() and self.n_vertices() and self.n_inequalities():
                homogeneous_basis = matrix(R, ( [1] + list(v) for v in self.an_affine_basis() )).transpose()

                # To convert first to a list and then to a matrix seems to be necessary to obtain a meaningful error,
                # in case the number of columns doesn't match the dimension.
                new_homogeneous_basis = matrix(list( [1] + list(linear_transf*vector(R, v)) for v in self.an_affine_basis()) ).transpose()

                if self.dim() + 1 == new_homogeneous_basis.rank():
                    # The transformation is injective on the polytope.
                    is_injective = True

                    # Let V be the homogeneous vertex matrix (each vertex a column)
                    # and M the linear transformation.
                    # Then M*V is the new homogeneous vertex matrix.

                    # Let H be the inequalities matrix (each inequality a row).
                    # If we find N such that N*M*V = V than the new inequalities are
                    # given by H*N.

                    # Note that such N must exist, as our map is injective on the polytope.
                    # It is uniquely defined by considering a basis of the homogeneous vertices.
                    N = new_homogeneous_basis.solve_left(homogeneous_basis)
                    new_inequalities = ( h for h in matrix(R, self.inequalities())*N )

                    # The equations are the left kernel matrix of the homogeneous vertices
                    # or equivalently a basis thereof.
                    new_equations = (new_homogeneous_basis.transpose()).right_kernel_matrix()

        else:
            new_vertices = [[] for v in self.vertex_generator() ]
            new_rays = []
            new_lines = []

        new_dim = linear_transf.nrows()
        par = self.parent()

        if new_base_ring:
            new_parent = par.change_ring(new_base_ring, ambient_dim=new_dim)
        else:
            new_parent = par.base_extend(linear_transf.base_ring(), ambient_dim=new_dim)

        if is_injective:
            # Set up with both Vrepresentation and Hrepresentation.
            pref_rep = 'Vrep' if self.n_vertices() <= self.n_inequalities() else 'Hrep'

            return new_parent.element_class(new_parent, [new_vertices, new_rays, new_lines],
                                            [new_inequalities, new_equations],
                                            Vrep_minimal=True, Hrep_minimal=True, pref_rep=pref_rep)

        return new_parent.element_class(new_parent, [tuple(new_vertices), tuple(new_rays), tuple(new_lines)], None)

    def _test_linear_transformation(self, tester=None, **options):
        """
        Run some tests on linear transformation.

        TESTS::

            sage: Polyhedron(rays=[(0,1)])._test_linear_transformation()
        """
        if tester is None:
            tester = self._tester(**options)

        if self.n_vertices() > 200 or self.n_facets() > 200:
            # Avoid very long doctests.
            return

        # Check that :trac:`30146` is fixed.
        from sage.matrix.special import identity_matrix
        tester.assertEqual(self, self.linear_transformation(identity_matrix(self.ambient_dim())))

    def _acted_upon_(self, actor, self_on_left):
        """
        Implement the action by scalars, vectors, matrices or other polyhedra.

        INPUT:

        - ``actor`` -- one of the following:
          - a scalar, not necessarily in :meth:`base_ring`,
          - a :class:`Polyhedron`,
          - a :class:`sage.modules.free_module_element.vector`,
          - a :class:`sage.matrix.constructor.matrix`,
        - ``self_on_right`` -- must be ``False`` for actor a matrix;
          ignored otherwise

        OUTPUT:

        - Dilation for a scalar
        - Product for a polyhedron
        - Translation for a vector
        - Linear transformation for a matrix

        EXAMPLES:

        ``actor`` is a scalar::

             sage: p = Polyhedron(vertices = [[t,t^2,t^3] for t in srange(2,6)])
             sage: p._acted_upon_(2, True) == p.dilation(2)
             True
             sage: p*2 == p.dilation(2)
             True

        ``actor`` is a polyhedron::

             sage: p*p == p.product(p)
             True

        ``actor`` is a vector::

             sage: p + vector(ZZ,[1,2,3]) == p.translation([1,2,3])
             True

        ``actor`` is a matrix::

             sage: matrix(ZZ,[[1,2,3]]) * p
             A 1-dimensional polyhedron in ZZ^1 defined as the convex hull of 2 vertices

        A matrix must act from the left::

             sage: p * matrix(ZZ, [[1,2,3]]*3)
             Traceback (most recent call last):
             ...
             ValueError: matrices should act on the left
        """
        if is_Polyhedron(actor):
            return self.product(actor)
        elif is_Vector(actor):
            return self.translation(actor)
        elif is_Matrix(actor):
            if self_on_left:
                raise ValueError("matrices should act on the left")
            else:
                return self.linear_transformation(actor)
        else:
            return self.dilation(actor)

    def __neg__(self):
        """
        Negation of a polytope is defined as inverting the coordinates.

        EXAMPLES::

            sage: t = polytopes.simplex(3,project=False);  t.vertices()
            (A vertex at (0, 0, 0, 1), A vertex at (0, 0, 1, 0),
             A vertex at (0, 1, 0, 0), A vertex at (1, 0, 0, 0))
            sage: neg_ = -t
            sage: neg_.vertices()
            (A vertex at (-1, 0, 0, 0), A vertex at (0, -1, 0, 0),
             A vertex at (0, 0, -1, 0), A vertex at (0, 0, 0, -1))

        TESTS::

            sage: p = Polyhedron(ieqs=[[1,1,0]])
            sage: p.rays()
            (A ray in the direction (1, 0),)
            sage: pneg = p.__neg__()
            sage: pneg.rays()
            (A ray in the direction (-1, 0),)
        """
        return self.dilation(-1)

    def __truediv__(self, scalar):
        """
        Divide by a scalar factor.

        See :meth:`dilation` for details.

        EXAMPLES::

            sage: p = Polyhedron(vertices = [[t,t^2,t^3] for t in srange(2,4)])
            sage: (p/5).Vrepresentation()
            (A vertex at (2/5, 4/5, 8/5), A vertex at (3/5, 9/5, 27/5))
            sage: (p/int(5)).Vrepresentation()
            (A vertex at (0.4, 0.8, 1.6), A vertex at (0.6, 1.8, 5.4))
        """
        return self.dilation(1/scalar)

    @coerce_binop
    def convex_hull(self, other):
        """
        Return the convex hull of the set-theoretic union of the two
        polyhedra.

        INPUT:

        - ``other`` -- a :class:`Polyhedron`

        OUTPUT:

        The convex hull.

        EXAMPLES::

            sage: a_simplex = polytopes.simplex(3, project=True)
            sage: verts = a_simplex.vertices()
            sage: verts = [[x[0]*3/5+x[1]*4/5, -x[0]*4/5+x[1]*3/5, x[2]] for x in verts]
            sage: another_simplex = Polyhedron(vertices = verts)
            sage: simplex_union = a_simplex.convex_hull(another_simplex)
            sage: simplex_union.n_vertices()
            7
        """
        hull_vertices = self.vertices() + other.vertices()
        hull_rays = self.rays() + other.rays()
        hull_lines = self.lines() + other.lines()
        return self.parent().element_class(self.parent(), [hull_vertices, hull_rays, hull_lines], None)

    @coerce_binop
    def intersection(self, other):
        r"""
        Return the intersection of one polyhedron with another.

        INPUT:

        - ``other`` -- a :class:`Polyhedron`

        OUTPUT:

        The intersection.

        Note that the intersection of two `\ZZ`-polyhedra might not be
        a `\ZZ`-polyhedron. In this case, a `\QQ`-polyhedron is
        returned.

        EXAMPLES::

            sage: cube = polytopes.hypercube(3)
            sage: oct = polytopes.cross_polytope(3)
            sage: cube.intersection(oct*2)
            A 3-dimensional polyhedron in ZZ^3 defined as the convex hull of 12 vertices

        As a shorthand, one may use::

            sage: cube & oct*2
            A 3-dimensional polyhedron in ZZ^3 defined as the convex hull of 12 vertices

        The intersection of two `\ZZ`-polyhedra is not necessarily a `\ZZ`-polyhedron::

            sage: P = Polyhedron([(0,0),(1,1)], base_ring=ZZ)
            sage: P.intersection(P)
            A 1-dimensional polyhedron in ZZ^2 defined as the convex hull of 2 vertices
            sage: Q = Polyhedron([(0,1),(1,0)], base_ring=ZZ)
            sage: P.intersection(Q)
            A 0-dimensional polyhedron in QQ^2 defined as the convex hull of 1 vertex
            sage: _.Vrepresentation()
            (A vertex at (1/2, 1/2),)

        TESTS:

        Check that :trac:`19012` is fixed::

            sage: K.<a> = QuadraticField(5)
            sage: P = Polyhedron([[0,0],[0,a],[1,1]])
            sage: Q = Polyhedron(ieqs=[[-1,a,1]])
            sage: P.intersection(Q)
            A 2-dimensional polyhedron in (Number Field in a with defining polynomial x^2 - 5 with a = 2.236067977499790?)^2 defined as the convex hull of 4 vertices
        """
        new_ieqs = self.inequalities() + other.inequalities()
        new_eqns = self.equations() + other.equations()
        parent = self.parent()
        try:
            return parent.element_class(parent, None, [new_ieqs, new_eqns])
        except TypeError as msg:
            if self.base_ring() is ZZ:
                parent = parent.base_extend(QQ)
                return parent.element_class(parent, None, [new_ieqs, new_eqns])
            else:
                raise TypeError(msg)

    __and__ = intersection

    def truncation(self, cut_frac=None):
        r"""
        Return a new polyhedron formed from two points on each edge
        between two vertices.

        INPUT:

        - ``cut_frac`` -- integer, how deeply to cut into the edge.
          Default is `\frac{1}{3}`.

        OUTPUT:

        A Polyhedron object, truncated as described above.

        EXAMPLES::

            sage: cube = polytopes.hypercube(3)
            sage: trunc_cube = cube.truncation()
            sage: trunc_cube.n_vertices()
            24
            sage: trunc_cube.n_inequalities()
            14

        TESTS::

            sage: polytopes.simplex(backend='field').truncation().backend()
            'field'
        """
        if cut_frac is None:
            cut_frac = ZZ.one() / 3

        new_vertices = []
        for e in self.bounded_edges():
            new_vertices.append((1 - cut_frac) * e[0]() + cut_frac * e[1]())
            new_vertices.append(cut_frac * e[0]() + (1 - cut_frac) * e[1]())

        new_vertices = [list(v) for v in new_vertices]
        new_rays = self.rays()
        new_lines = self.lines()

        parent = self.parent().base_extend(cut_frac)
        return parent.element_class(parent, [new_vertices, new_rays, new_lines], None)

    def face_truncation(self, face, linear_coefficients=None, cut_frac=None):
        r"""
        Return a new polyhedron formed by truncating a face by an hyperplane.

        By default, the normal vector of the hyperplane used to truncate the
        polyhedron is obtained by taking the barycenter vector of the cone
        corresponding to the truncated face in the normal fan of the
        polyhedron. It is possible to change the direction using the option
        ``linear_coefficients``.

        To determine how deep the truncation is done, the method uses the
        parameter ``cut_frac``. By default it is equal to `\frac{1}{3}`. Once
        the normal vector of the cutting hyperplane is chosen, the vertices of
        polyhedron are evaluated according to the corresponding linear
        function. The parameter `\frac{1}{3}` means that the cutting
        hyperplane is placed `\frac{1}{3}` of the way from the vertices of the
        truncated face to the next evaluated vertex.

        INPUT:

        - ``face`` -- a PolyhedronFace
        - ``linear_coefficients`` -- tuple of integer. Specifies the coefficient
          of the normal vector of the cutting hyperplane used to truncate the
          face.
          The default direction is determined using the normal fan of the
          polyhedron.
        - ``cut_frac`` -- number between 0 and 1. Determines where the
           hyperplane cuts the polyhedron. A value close to 0 cuts very close
           to the face, whereas a value close to 1 cuts very close to the next
           vertex (according to the normal vector of the cutting hyperplane).
           Default is `\frac{1}{3}`.

        OUTPUT:

        A Polyhedron object, truncated as described above.

        EXAMPLES::

            sage: Cube = polytopes.hypercube(3)
            sage: vertex_trunc1 = Cube.face_truncation(Cube.faces(0)[0])
            sage: vertex_trunc1.f_vector()
            (1, 10, 15, 7, 1)
            sage: tuple(f.ambient_V_indices() for f in vertex_trunc1.faces(2))
            ((4, 5, 6, 7, 9),
             (0, 3, 4, 8, 9),
             (0, 1, 6, 7, 8),
             (7, 8, 9),
             (2, 3, 4, 5),
             (1, 2, 5, 6),
             (0, 1, 2, 3))
            sage: vertex_trunc1.vertices()
            (A vertex at (1, -1, -1),
             A vertex at (1, 1, -1),
             A vertex at (1, 1, 1),
             A vertex at (1, -1, 1),
             A vertex at (-1, -1, 1),
             A vertex at (-1, 1, 1),
             A vertex at (-1, 1, -1),
             A vertex at (-1, -1/3, -1),
             A vertex at (-1/3, -1, -1),
             A vertex at (-1, -1, -1/3))
            sage: vertex_trunc2 = Cube.face_truncation(Cube.faces(0)[0],cut_frac=1/2)
            sage: vertex_trunc2.f_vector()
            (1, 10, 15, 7, 1)
            sage: tuple(f.ambient_V_indices() for f in vertex_trunc2.faces(2))
            ((4, 5, 6, 7, 9),
             (0, 3, 4, 8, 9),
             (0, 1, 6, 7, 8),
             (7, 8, 9),
             (2, 3, 4, 5),
             (1, 2, 5, 6),
             (0, 1, 2, 3))
            sage: vertex_trunc2.vertices()
            (A vertex at (1, -1, -1),
             A vertex at (1, 1, -1),
             A vertex at (1, 1, 1),
             A vertex at (1, -1, 1),
             A vertex at (-1, -1, 1),
             A vertex at (-1, 1, 1),
             A vertex at (-1, 1, -1),
             A vertex at (-1, 0, -1),
             A vertex at (0, -1, -1),
             A vertex at (-1, -1, 0))
            sage: vertex_trunc3 = Cube.face_truncation(Cube.faces(0)[0],cut_frac=0.3)
            sage: vertex_trunc3.vertices()
            (A vertex at (-1.0, -1.0, 1.0),
             A vertex at (-1.0, 1.0, -1.0),
             A vertex at (-1.0, 1.0, 1.0),
             A vertex at (1.0, 1.0, -1.0),
             A vertex at (1.0, 1.0, 1.0),
             A vertex at (1.0, -1.0, 1.0),
             A vertex at (1.0, -1.0, -1.0),
             A vertex at (-0.4, -1.0, -1.0),
             A vertex at (-1.0, -0.4, -1.0),
             A vertex at (-1.0, -1.0, -0.4))
            sage: edge_trunc = Cube.face_truncation(Cube.faces(1)[11])
            sage: edge_trunc.f_vector()
            (1, 10, 15, 7, 1)
            sage: tuple(f.ambient_V_indices() for f in edge_trunc.faces(2))
            ((0, 5, 6, 7),
             (1, 4, 5, 6, 8),
             (6, 7, 8, 9),
             (0, 2, 3, 7, 9),
             (1, 2, 8, 9),
             (0, 3, 4, 5),
             (1, 2, 3, 4))
             sage: face_trunc = Cube.face_truncation(Cube.faces(2)[2])
             sage: face_trunc.vertices()
             (A vertex at (1, -1, -1),
              A vertex at (1, 1, -1),
              A vertex at (1, 1, 1),
              A vertex at (1, -1, 1),
              A vertex at (-1/3, -1, 1),
              A vertex at (-1/3, 1, 1),
              A vertex at (-1/3, 1, -1),
              A vertex at (-1/3, -1, -1))
             sage: face_trunc.face_lattice().is_isomorphic(Cube.face_lattice())
             True

        TESTS:

        Testing that the backend is preserved::

            sage: Cube = polytopes.cube(backend='field')
            sage: face_trunc = Cube.face_truncation(Cube.faces(2)[0])
            sage: face_trunc.backend()
            'field'

        Testing that :trac:`28506` is fixed::

            sage: P = polytopes.twenty_four_cell()
            sage: P = P.dilation(6)
            sage: P = P.change_ring(ZZ)
            sage: P.face_truncation(P.faces(2)[0], cut_frac=1)
            A 4-dimensional polyhedron in QQ^4 defined as the convex hull of 27 vertices
        """
        if cut_frac is None:
            cut_frac = ZZ.one() / 3

        face_vertices = face.vertices()

        normal_vectors = []

        for facet in self.Hrepresentation():
            if all(facet.contains(x) and not facet.interior_contains(x)
                   for x in face_vertices):
                # The facet contains the face
                normal_vectors.append(facet.A())

        if linear_coefficients is not None:
            normal_vector = sum(linear_coefficients[i]*normal_vectors[i]
                                for i in range(len(normal_vectors)))
        else:
            normal_vector = sum(normal_vectors)

        B = - normal_vector * (face_vertices[0].vector())

        linear_evaluation = set(-normal_vector * (v.vector()) for v in self.vertices())

        if B == max(linear_evaluation):
            C = max(linear_evaluation.difference(set([B])))
        else:
            C = min(linear_evaluation.difference(set([B])))

        cut_height = (1 - cut_frac) * B + cut_frac * C
        ineq_vector = tuple([cut_height]) + tuple(normal_vector)

        new_ieqs = self.inequalities_list() + [ineq_vector]
        new_eqns = self.equations_list()

        # Some vertices might need fractions.
        parent = self.parent().base_extend(cut_frac/1)
        return parent.element_class(parent, None, [new_ieqs, new_eqns])

    def stack(self, face, position=None):
        r"""
        Return a new polyhedron formed by stacking onto a ``face``. Stacking a
        face adds a new vertex located slightly outside of the designated face.

        INPUT:

        - ``face`` -- a PolyhedronFace

        - ``position`` -- a positive number. Determines a relative distance
          from the barycenter of ``face``. A value close to 0 will place the
          new vertex close to the face and a large value further away. Default
          is `1`. If the given value is too large, an error is returned.

        OUTPUT:

        A Polyhedron object

        EXAMPLES::

            sage: cube = polytopes.cube()
            sage: square_face = cube.facets()[2]
            sage: stacked_square = cube.stack(square_face)
            sage: stacked_square.f_vector()
            (1, 9, 16, 9, 1)

            sage: edge_face = cube.faces(1)[3]
            sage: stacked_edge = cube.stack(edge_face)
            sage: stacked_edge.f_vector()
            (1, 9, 17, 10, 1)

            sage: cube.stack(cube.faces(0)[0])
            Traceback (most recent call last):
            ...
            ValueError: cannot stack onto a vertex

            sage: stacked_square_half = cube.stack(square_face,position=1/2)
            sage: stacked_square_half.f_vector()
            (1, 9, 16, 9, 1)
            sage: stacked_square_large = cube.stack(square_face,position=10)

            sage: hexaprism = polytopes.regular_polygon(6).prism()
            sage: hexaprism.f_vector()
            (1, 12, 18, 8, 1)
            sage: square_face = hexaprism.faces(2)[0]
            sage: stacked_hexaprism = hexaprism.stack(square_face)
            sage: stacked_hexaprism.f_vector()
            (1, 13, 22, 11, 1)

            sage: hexaprism.stack(square_face,position=4)
            Traceback (most recent call last):
            ...
            ValueError: the chosen position is too large

            sage: s = polytopes.simplex(7)
            sage: f = s.faces(3)[69]
            sage: sf = s.stack(f); sf
            A 7-dimensional polyhedron in QQ^8 defined as the convex hull of 9 vertices
            sage: sf.vertices()
            (A vertex at (-4, -4, -4, -4, 17/4, 17/4, 17/4, 17/4),
             A vertex at (0, 0, 0, 0, 0, 0, 0, 1),
             A vertex at (0, 0, 0, 0, 0, 0, 1, 0),
             A vertex at (0, 0, 0, 0, 0, 1, 0, 0),
             A vertex at (0, 0, 0, 0, 1, 0, 0, 0),
             A vertex at (0, 0, 0, 1, 0, 0, 0, 0),
             A vertex at (0, 0, 1, 0, 0, 0, 0, 0),
             A vertex at (0, 1, 0, 0, 0, 0, 0, 0),
             A vertex at (1, 0, 0, 0, 0, 0, 0, 0))

        It is possible to stack on unbounded faces::

            sage: Q = Polyhedron(vertices=[[0,1],[1,0]],rays=[[1,1]])
            sage: E = Q.faces(1)
            sage: Q.stack(E[0],1/2).Vrepresentation()
            (A vertex at (0, 1),
             A vertex at (1, 0),
             A ray in the direction (1, 1),
             A vertex at (2, 0))
            sage: Q.stack(E[1],1/2).Vrepresentation()
            (A vertex at (0, 1),
             A vertex at (0, 2),
             A vertex at (1, 0),
             A ray in the direction (1, 1))
            sage: Q.stack(E[2],1/2).Vrepresentation()
            (A vertex at (0, 0),
             A vertex at (0, 1),
             A vertex at (1, 0),
             A ray in the direction (1, 1))

        Stacking requires a proper face::

            sage: Q.stack(Q.faces(2)[0])
            Traceback (most recent call last):
            ...
            ValueError: can only stack on proper face

        TESTS:

        Checking that the backend is preserved::

            sage: Cube = polytopes.cube(backend='field')
            sage: stack = Cube.stack(Cube.faces(2)[0])
            sage: stack.backend()
            'field'

        Taking the stacking vertex too far with the parameter ``position``
        may result in a failure to produce the desired
        (combinatorial type of) polytope.
        The interval of permitted values is always open.
        This is the smallest unpermitted value::

            sage: P = polytopes.octahedron()
            sage: P.stack(P.faces(2)[0], position=4)
            Traceback (most recent call last):
            ...
            ValueError: the chosen position is too large

        Testing that :trac:`29057` is fixed::

            sage: P = polytopes.cross_polytope(4)
            sage: P.stack(P.faces(3)[0])
            A 4-dimensional polyhedron in QQ^4 defined as the convex hull of 9 vertices
        """
        from sage.geometry.polyhedron.face import PolyhedronFace
        if not isinstance(face, PolyhedronFace):
            raise TypeError("{} should be a PolyhedronFace of {}".format(face, self))
        elif face.dim() == 0:
            raise ValueError("cannot stack onto a vertex")
        elif face.dim() == -1 or face.dim() == self.dim():
            raise ValueError("can only stack on proper face")
        if position is None:
            position = 1

        barycenter = ZZ.one()*sum([v.vector() for v in face.vertices()]) / len(face.vertices())
        locus_polyhedron = face.stacking_locus()
        repr_point = locus_polyhedron.representative_point()
        new_vertex = (1-position)*barycenter + position*repr_point
        if not locus_polyhedron.relative_interior_contains(new_vertex):
            raise ValueError("the chosen position is too large")

        parent = self.parent().base_extend(new_vertex)
        return parent.element_class(parent, [self.vertices() + (new_vertex,), self.rays(), self.lines()], None)

    def wedge(self, face, width=1):
        r"""
        Return the wedge over a ``face`` of the polytope ``self``.

        The wedge over a face `F` of a polytope `P` with width `w \not= 0`
        is defined as:

        .. MATH::

            (P \times \mathbb{R}) \cap \{a^\top x + |w x_{d+1}| \leq b\}

        where `\{x | a^\top x = b\}` is a supporting hyperplane defining `F`.

        INPUT:

        - ``face`` -- a PolyhedronFace of ``self``, the face which we take
          the wedge over
        - ``width`` -- a nonzero number (default: ``1``);
          specifies how wide the wedge will be

        OUTPUT:

        A (bounded) polyhedron

        EXAMPLES::

            sage: P_4 = polytopes.regular_polygon(4)
            sage: W1 = P_4.wedge(P_4.faces(1)[0]); W1
            A 3-dimensional polyhedron in AA^3 defined as the convex hull of 6 vertices
            sage: triangular_prism = polytopes.regular_polygon(3).prism()
            sage: W1.is_combinatorially_isomorphic(triangular_prism)
            True

            sage: Q = polytopes.hypersimplex(4,2)
            sage: W2 = Q.wedge(Q.faces(2)[7]); W2
            A 4-dimensional polyhedron in QQ^5 defined as the convex hull of 9 vertices
            sage: W2.vertices()
            (A vertex at (0, 1, 0, 1, 0),
             A vertex at (0, 0, 1, 1, 0),
             A vertex at (1, 0, 0, 1, -1),
             A vertex at (1, 0, 0, 1, 1),
             A vertex at (1, 0, 1, 0, 1),
             A vertex at (1, 1, 0, 0, -1),
             A vertex at (0, 1, 1, 0, 0),
             A vertex at (1, 0, 1, 0, -1),
             A vertex at (1, 1, 0, 0, 1))

            sage: W3 = Q.wedge(Q.faces(1)[11]); W3
            A 4-dimensional polyhedron in QQ^5 defined as the convex hull of 10 vertices
            sage: W3.vertices()
            (A vertex at (0, 1, 0, 1, 0),
             A vertex at (0, 0, 1, 1, 0),
             A vertex at (1, 0, 0, 1, -1),
             A vertex at (1, 0, 0, 1, 1),
             A vertex at (1, 0, 1, 0, 2),
             A vertex at (0, 1, 1, 0, 1),
             A vertex at (1, 0, 1, 0, -2),
             A vertex at (1, 1, 0, 0, 2),
             A vertex at (0, 1, 1, 0, -1),
             A vertex at (1, 1, 0, 0, -2))

            sage: C_3_7 = polytopes.cyclic_polytope(3,7)
            sage: P_6 = polytopes.regular_polygon(6)
            sage: W4 = P_6.wedge(P_6.faces(1)[0])
            sage: W4.is_combinatorially_isomorphic(C_3_7.polar())
            True

        REFERENCES:

        For more information, see Chapter 15 of [HoDaCG17]_.

        TESTS:

        The backend should be preserved as long as the value of width permits.
        The base_ring will change to the field of fractions of the current
        base_ring, unless width forces a different ring. ::

            sage: P = polytopes.cyclic_polytope(3,7, base_ring=ZZ, backend='field')
            sage: W1 = P.wedge(P.faces(2)[0]); W1.base_ring(); W1.backend()
            Rational Field
            'field'
            sage: W2 = P.wedge(P.faces(2)[0], width=5/2); W2.base_ring(); W2.backend()
            Rational Field
            'field'
            sage: W2 = P.wedge(P.faces(2)[9], width=4/2); W2.base_ring(); W2.backend()
            Rational Field
            'field'
            sage: W2.vertices()
            (A vertex at (3, 9, 27, -1/2),
             A vertex at (4, 16, 64, -2),
             A vertex at (6, 36, 216, -10),
             A vertex at (5, 25, 125, -5),
             A vertex at (2, 4, 8, 0),
             A vertex at (1, 1, 1, 0),
             A vertex at (0, 0, 0, 0),
             A vertex at (3, 9, 27, 1/2),
             A vertex at (4, 16, 64, 2),
             A vertex at (6, 36, 216, 10),
             A vertex at (5, 25, 125, 5))
            sage: W2 = P.wedge(P.faces(2)[2], width=1.0); W2.base_ring(); W2.backend()
            Real Double Field
            'cdd'
        """
        width = width*ZZ.one()

        if not self.is_compact():
            raise ValueError("polyhedron 'self' must be a polytope")

        if width == 0:
            raise ValueError("the width should be nonzero")

        from sage.geometry.polyhedron.face import PolyhedronFace
        if not isinstance(face, PolyhedronFace):
            raise TypeError("{} should be a PolyhedronFace of {}".format(face, self))

        F_Hrep = vector([0]*(self.ambient_dim()+1))
        for facet in face.ambient_Hrepresentation():
            if facet.is_inequality():
                F_Hrep = F_Hrep + facet.vector()
        F_Hrep = list(F_Hrep)

        # Preserve the backend, if value of ``width`` permits.
        backend = None
        from .parent import does_backend_handle_base_ring
        if does_backend_handle_base_ring(width.base_ring().fraction_field(), self.backend()):
            backend = self.backend()

        L = Polyhedron(lines=[[1]])
        Q = self.product(L)
        ieqs = [F_Hrep + [width], F_Hrep + [-width]]
        H = Polyhedron(ieqs=ieqs, backend=backend)
        return Q.intersection(H)

    def lawrence_extension(self, v):
        """
        Return the Lawrence extension of ``self`` on the point ``v``.

        Let `P` be a polytope and `v` be a vertex of `P` or a point outside
        `P`. The Lawrence extension of `P` on `v` is the convex hull of
        `(v,1),(v,2)` and `(u,0)` for all vertices `u` in `P` other than `v`
        if `v` is a vertex.

        INPUT:
            - ``v`` -- a vertex of ``self`` or a point outside it

        EXAMPLES::

            sage: P = polytopes.cube()
            sage: P.lawrence_extension(P.vertices()[0])
            A 4-dimensional polyhedron in ZZ^4 defined as the convex hull of 9 vertices
            sage: P.lawrence_extension([-1,-1,-1])
            A 4-dimensional polyhedron in ZZ^4 defined as the convex hull of 9 vertices

        REFERENCES:

            For more information, see Section 6.6 of [Zie2007]_.
        """
        if not self.is_compact():
            raise NotImplementedError("self must be a polytope")

        V = self.vertices_list()
        v = list(v)

        if self.contains(v) and (v not in V):
            raise ValueError("{} must not be a vertex or outside self".format(v))

        lambda_V = [u + [0] for u in V if u != v] + [v+[1]] + [v+[2]]
        parent = self.parent().base_extend(vector(v), ambient_dim=self.ambient_dim() + 1)
        return parent.element_class(parent, [lambda_V, [], []], None)

    def lawrence_polytope(self):
        r"""
        Return the Lawrence polytope of ``self``.

        Let `P` be a `d`-polytope in `\RR^r` with `n` vertices. The Lawrence
        polytope of `P` is the polytope whose vertices are the columns of the
        following `(r+n)`-by-`2n` matrix.

        .. MATH::

            \begin{pmatrix}
             V      &   V    \\
             I_n    &   2I_n
            \end{pmatrix},

        where `V` is the `r`-by-`n` vertices matrix of `P`.

        EXAMPLES::

            sage: P = polytopes.octahedron()
            sage: L = P.lawrence_polytope(); L
            A 9-dimensional polyhedron in ZZ^9 defined as the convex hull of 12 vertices
            sage: V = P.vertices_list()
            sage: i = 0
            sage: for v in V:
            ....:     v = v + i*[0]
            ....:     P = P.lawrence_extension(v)
            ....:     i = i + 1
            sage: P == L
            True

        REFERENCES:

            For more information, see Section 6.6 of [Zie2007]_.
        """
        from sage.matrix.constructor import block_matrix

        if not self.is_compact():
            raise NotImplementedError("self must be a polytope")

        V = self.vertices_matrix().transpose()
        n = self.n_vertices()
        I_n = matrix.identity(n)
        lambda_V = block_matrix([[V, I_n], [V, 2*I_n]])
        parent = self.parent().change_ring(self.base_ring(), ambient_dim=self.ambient_dim() + n)
        return parent.element_class(parent, [lambda_V, [], []], None)

    def is_lawrence_polytope(self):
        """
        Return ``True`` if ``self`` is a Lawrence polytope.

        A polytope is called a Lawrence polytope if it has a centrally
        symmetric (normalized) Gale diagram.

        EXAMPLES::

            sage: P = polytopes.hypersimplex(5,2)
            sage: L = P.lawrence_polytope()
            sage: L.is_lattice_polytope()
            True
            sage: egyptian_pyramid = polytopes.regular_polygon(4).pyramid()
            sage: egyptian_pyramid.is_lawrence_polytope()
            True
            sage: polytopes.octahedron().is_lawrence_polytope()
            False

        REFERENCES:

            For more information, see [BaSt1990]_.
        """
        if not self.is_compact():
            raise NotImplementedError("self must be a polytope")

        return self.combinatorial_polyhedron().is_lawrence_polytope()

    def _test_lawrence(self, tester=None, **options):
        """
        Run tests on the methods related to lawrence extensions.

        TESTS:

        Check that :trac:`28725` is fixed::

            sage: polytopes.regular_polygon(3)._test_lawrence()

        Check that :trac:`30293` is fixed::

            sage: polytopes.cube()._test_lawrence()
        """
        if tester is None:
            tester = self._tester(**options)

        if self.backend() == 'normaliz' and not self.base_ring() in (ZZ, QQ):
            # Speeds up the doctest for significantly.
            self = self.change_ring(self._normaliz_field)

        if not self.is_compact():
            with tester.assertRaises(NotImplementedError):
                self.lawrence_polytope()
            with tester.assertRaises(NotImplementedError):
                self.lawrence_extension(self.vertices()[0])
            return

        if self.n_vertices() > 1:
            # ``v`` must be a vertex or outside ``self``.
            with tester.assertRaises(ValueError):
                self.lawrence_extension(self.center())

        if self.n_vertices() >= 40 or self.n_facets() > 40:
            # Avoid very long tests.
            return

        if self.n_vertices():
            from sage.misc.prandom import randint
            v = self.vertices()[randint(0, self.n_vertices()-1)].vector()

            # A lawrence extension with a vertex.
            P = self.lawrence_extension(v)
            tester.assertEqual(self.dim() + 1, P.dim())
            tester.assertEqual(self.n_vertices() + 1, P.n_vertices())
            tester.assertEqual(self.backend(), P.backend())

            if self.n_vertices() > 1:
                # A lawrence extension with a point outside of the polyhedron.
                Q = self.lawrence_extension(2*v - self.center())
                tester.assertEqual(self.dim() + 1, Q.dim())
                tester.assertEqual(self.n_vertices() + 2, Q.n_vertices())
                tester.assertEqual(self.backend(), Q.backend())  # Any backend should handle the fraction field.

                import warnings

                with warnings.catch_warnings():
                    warnings.simplefilter("error")
                    try:
                        # Implicitly checks :trac:`30328`.
                        R = self.lawrence_extension(2.0*v - self.center())
                        tester.assertEqual(self.dim() + 1, R.dim())
                        tester.assertEqual(self.n_vertices() + 2, R.n_vertices())

                        tester.assertTrue(Q.is_combinatorially_isomorphic(R))
                    except UserWarning:
                        # Data is numerically complicated.
                        pass
                    except ValueError as err:
                        if "Numerical inconsistency" not in err.args[0]:
                            raise err

        if self.n_vertices() >= 12 or (self.base_ring() not in (ZZ, QQ) and self.backend() == 'field'):
            # Avoid very long tests.
            return

        P = self.lawrence_polytope()
        tester.assertEqual(self.dim() + self.n_vertices(), P.dim())
        tester.assertEqual(self.n_vertices()*2, P.n_vertices())
        tester.assertEqual(self.backend(), P.backend())
        tester.assertTrue(P.is_lawrence_polytope())

        # Construct the lawrence polytope iteratively by lawrence extensions.
        V = self.vertices_list()
        Q = self
        i = 0
        for v in V:
            v = v + i*[0]
            Q = Q.lawrence_extension(v)
            i = i + 1
        tester.assertEqual(P, Q)

    def barycentric_subdivision(self, subdivision_frac=None):
        r"""
        Return the barycentric subdivision of a compact polyhedron.

        DEFINITION:

        The barycentric subdivision of a compact polyhedron is a standard way
        to triangulate its faces in such a way that maximal faces correspond to
        flags of faces of the starting polyhedron (i.e. a maximal chain in the
        face lattice of the polyhedron). As a simplicial complex, this is known
        as the order complex of the face lattice of the polyhedron.

        REFERENCE:

        See :wikipedia:`Barycentric_subdivision`
        Section 6.6, Handbook of Convex Geometry, Volume A, edited by P.M. Gruber and J.M.
        Wills. 1993, North-Holland Publishing Co..

        INPUT:

        - ``subdivision_frac`` -- number. Gives the proportion how far the new
          vertices are pulled out of the polytope. Default is `\frac{1}{3}` and
          the value should be smaller than `\frac{1}{2}`. The subdivision is
          computed on the polar polyhedron.

        OUTPUT:

        A Polyhedron object, subdivided as described above.

        EXAMPLES::

            sage: P = polytopes.hypercube(3)
            sage: P.barycentric_subdivision()
            A 3-dimensional polyhedron in QQ^3 defined as the convex hull
            of 26 vertices
            sage: P = Polyhedron(vertices=[[0,0,0],[0,1,0],[1,0,0],[0,0,1]])
            sage: P.barycentric_subdivision()
            A 3-dimensional polyhedron in QQ^3 defined as the convex hull
            of 14 vertices
            sage: P = Polyhedron(vertices=[[0,1,0],[0,0,1],[1,0,0]])
            sage: P.barycentric_subdivision()
            A 2-dimensional polyhedron in QQ^3 defined as the convex hull
            of 6 vertices
            sage: P = polytopes.regular_polygon(4, base_ring=QQ)
            sage: P.barycentric_subdivision()
            A 2-dimensional polyhedron in QQ^2 defined as the convex hull of 8
            vertices

        TESTS::

            sage: P.barycentric_subdivision(1/2)
            Traceback (most recent call last):
            ...
            ValueError: the subdivision fraction should be between 0 and 1/2
            sage: P = Polyhedron(ieqs=[[1,0,1],[0,1,0],[1,0,0],[0,0,1]])
            sage: P.barycentric_subdivision()
            Traceback (most recent call last):
            ...
            ValueError: the polytope has to be compact
            sage: P = Polyhedron(vertices=[[0,0,0],[0,1,0],[1,0,0],[0,0,1]], backend='field')
            sage: P.barycentric_subdivision()
            A 3-dimensional polyhedron in QQ^3 defined as the convex hull of 14 vertices

            sage: polytopes.simplex(backend='field').barycentric_subdivision().backend()
            'field'
            sage: polytopes.cube(backend='cdd').barycentric_subdivision().backend()
            'cdd'
        """
        if subdivision_frac is None:
            subdivision_frac = ZZ.one() / 3

        if not self.is_compact():
            raise ValueError("the polytope has to be compact")
        if not (0 < subdivision_frac < ZZ.one() / 2):
            raise ValueError("the subdivision fraction should be "
                             "between 0 and 1/2")

        barycenter = self.center()
        parent = self.parent().base_extend(subdivision_frac)

        start_polar = (self - barycenter).polar(in_affine_span=True)
        polar = (self - barycenter).polar(in_affine_span=True)

        for i in range(self.dimension() - 1):

            new_ineq = []
            subdivided_faces = list(start_polar.faces(i))
            Hrep = polar.Hrepresentation()

            for face in subdivided_faces:

                face_vertices = face.vertices()
                normal_vectors = []

                for facet in Hrep:
                    if all(facet.contains(v) and not facet.interior_contains(v)
                           for v in face_vertices):
                        # The facet contains the face
                        normal_vectors.append(facet.A())

                normal_vector = sum(normal_vectors)
                B = - normal_vector * (face_vertices[0].vector())
                linear_evaluation = set([-normal_vector * (v.vector())
                                         for v in polar.vertices()])

                if B == max(linear_evaluation):
                    C = max(linear_evaluation.difference(set([B])))
                else:
                    C = min(linear_evaluation.difference(set([B])))

                ineq_vector = [(1 - subdivision_frac) * B + subdivision_frac * C] + list(normal_vector)
                new_ineq += [ineq_vector]

            new_ieqs = polar.inequalities_list() + new_ineq
            new_eqns = polar.equations_list()

            polar = parent.element_class(parent, None, [new_ieqs, new_eqns])

        return (polar.polar(in_affine_span=True)) + barycenter

    def face_lattice(self):
        """
        Return the face-lattice poset.

        OUTPUT:

        A :class:`~sage.combinat.posets.posets.FinitePoset`. Elements
        are given as
        :class:`~sage.geometry.polyhedron.face.PolyhedronFace`.

        In the case of a full-dimensional polytope, the faces are
        pairs (vertices, inequalities) of the spanning vertices and
        corresponding saturated inequalities. In general, a face is
        defined by a pair (V-rep. objects, H-rep. objects). The
        V-representation objects span the face, and the corresponding
        H-representation objects are those inequalities and equations
        that are saturated on the face.

        The bottom-most element of the face lattice is the "empty
        face". It contains no V-representation object. All
        H-representation objects are incident.

        The top-most element is the "full face". It is spanned by all
        V-representation objects. The incident H-representation
        objects are all equations and no inequalities.

        In the case of a full-dimensional polytope, the "empty face"
        and the "full face" are the empty set (no vertices, all
        inequalities) and the full polytope (all vertices, no
        inequalities), respectively.

        ALGORITHM:

        See :mod:`sage.geometry.polyhedron.combinatorial_polyhedron.face_iterator`.

        .. NOTE::

            The face lattice is not cached, as long as this creates a memory leak, see :trac:`28982`.

        EXAMPLES::

            sage: square = polytopes.hypercube(2)
            sage: fl = square.face_lattice();fl
            Finite lattice containing 10 elements
            sage: list(f.ambient_V_indices() for f in fl)
            [(), (0,), (1,), (0, 1), (2,), (1, 2), (3,), (0, 3), (2, 3), (0, 1, 2, 3)]
            sage: poset_element = fl[5]
            sage: a_face = poset_element
            sage: a_face
            A 1-dimensional face of a Polyhedron in ZZ^2 defined as the convex hull of 2 vertices
            sage: a_face.ambient_V_indices()
            (1, 2)
            sage: set(a_face.ambient_Vrepresentation()) == \
            ....: set([square.Vrepresentation(1), square.Vrepresentation(2)])
            True
            sage: a_face.ambient_Vrepresentation()
            (A vertex at (1, 1), A vertex at (-1, 1))
            sage: a_face.ambient_Hrepresentation()
            (An inequality (0, -1) x + 1 >= 0,)

        A more complicated example::

            sage: c5_10 = Polyhedron(vertices = [[i,i^2,i^3,i^4,i^5] for i in range(1,11)])
            sage: c5_10_fl = c5_10.face_lattice()
            sage: [len(x) for x in c5_10_fl.level_sets()]
            [1, 10, 45, 100, 105, 42, 1]

        Note that if the polyhedron contains lines then there is a
        dimension gap between the empty face and the first non-empty
        face in the face lattice::

            sage: line = Polyhedron(vertices=[(0,)], lines=[(1,)])
            sage: [ fl.dim() for fl in line.face_lattice() ]
            [-1, 1]

        TESTS::

            sage: c5_20 = Polyhedron(vertices = [[i,i^2,i^3,i^4,i^5]
            ....:     for i in range(1,21)])
            sage: c5_20_fl = c5_20.face_lattice() # long time
            sage: [len(x) for x in c5_20_fl.level_sets()] # long time
            [1, 20, 190, 580, 680, 272, 1]
            sage: polytopes.hypercube(2).face_lattice().plot()
            Graphics object consisting of 27 graphics primitives
            sage: level_sets = polytopes.cross_polytope(2).face_lattice().level_sets()
            sage: level_sets[0][0].ambient_V_indices(), level_sets[-1][0].ambient_V_indices()
            ((), (0, 1, 2, 3))

        Various degenerate polyhedra::

            sage: [[ls.ambient_V_indices() for ls in lss] for lss in Polyhedron(vertices=[[0,0,0],[1,0,0],[0,1,0]]).face_lattice().level_sets()]
            [[()], [(0,), (1,), (2,)], [(0, 1), (0, 2), (1, 2)], [(0, 1, 2)]]
            sage: [[ls.ambient_V_indices() for ls in lss] for lss in Polyhedron(vertices=[(1,0,0),(0,1,0)], rays=[(0,0,1)]).face_lattice().level_sets()]
            [[()], [(1,), (2,)], [(0, 1), (0, 2), (1, 2)], [(0, 1, 2)]]
            sage: [[ls.ambient_V_indices() for ls in lss] for lss in Polyhedron(rays=[(1,0,0),(0,1,0)], vertices=[(0,0,1)]).face_lattice().level_sets()]
            [[()], [(0,)], [(0, 1), (0, 2)], [(0, 1, 2)]]
            sage: [[ls.ambient_V_indices() for ls in lss] for lss in Polyhedron(rays=[(1,0),(0,1)], vertices=[(0,0)]).face_lattice().level_sets()]
            [[()], [(0,)], [(0, 1), (0, 2)], [(0, 1, 2)]]
            sage: [[ls.ambient_V_indices() for ls in lss] for lss in Polyhedron(vertices=[(1,),(0,)]).face_lattice().level_sets()]
            [[()], [(0,), (1,)], [(0, 1)]]
            sage: [[ls.ambient_V_indices() for ls in lss] for lss in Polyhedron(vertices=[(1,0,0),(0,1,0)], lines=[(0,0,1)]).face_lattice().level_sets()]
            [[()], [(0, 1), (0, 2)], [(0, 1, 2)]]
            sage: [[ls.ambient_V_indices() for ls in lss] for lss in Polyhedron(lines=[(1,0,0)], vertices=[(0,0,1)]).face_lattice().level_sets()]
            [[()], [(0, 1)]]
            sage: [[ls.ambient_V_indices() for ls in lss] for lss in Polyhedron(lines=[(1,0),(0,1)], vertices=[(0,0)]).face_lattice().level_sets()]
            [[()], [(0, 1, 2)]]
            sage: [[ls.ambient_V_indices() for ls in lss] for lss in Polyhedron(lines=[(1,0)], rays=[(0,1)], vertices=[(0,0)]).face_lattice().level_sets()]
            [[()], [(0, 1)], [(0, 1, 2)]]
            sage: [[ls.ambient_V_indices() for ls in lss] for lss in Polyhedron(vertices=[(0,)], lines=[(1,)]).face_lattice().level_sets()]
            [[()], [(0, 1)]]
            sage: [[ls.ambient_V_indices() for ls in lss] for lss in Polyhedron(lines=[(1,0)], vertices=[(0,0)]).face_lattice().level_sets()]
            [[()], [(0, 1)]]

        Test that computing the face lattice does not lead to a memory leak::

            sage: import gc
            sage: _ = gc.collect()
            sage: P = polytopes.cube()
            sage: a = P.face_lattice()
            sage: n = get_memory_usage()
            sage: P = polytopes.cube()
            sage: a = P.face_lattice()
            sage: _ = gc.collect()
            sage: n == get_memory_usage()
            True
        """
        from sage.combinat.posets.lattices import FiniteLatticePoset
        return FiniteLatticePoset(self.hasse_diagram())

    @cached_method
    def hasse_diagram(self):
        r"""
        Return the Hasse diagram of the face lattice of ``self``.

        This is the Hasse diagram of the poset of the faces of ``self``.

        OUTPUT: a directed graph

        EXAMPLES::

            sage: P = polytopes.regular_polygon(4).pyramid()
            sage: D = P.hasse_diagram(); D
            Digraph on 20 vertices
            sage: D.degree_polynomial()
            x^5 + x^4*y + x*y^4 + y^5 + 4*x^3*y + 8*x^2*y^2 + 4*x*y^3
        """

        from sage.geometry.polyhedron.face import combinatorial_face_to_polyhedral_face
        C = self.combinatorial_polyhedron()
        D = C.hasse_diagram()

        def index_to_polyhedron_face(n):
            return combinatorial_face_to_polyhedral_face(
                    self, C.face_by_face_lattice_index(n))

        return D.relabel(index_to_polyhedron_face, inplace=False, immutable=True)

    def face_generator(self, face_dimension=None, dual=None):
        r"""
        Return an iterator over the faces of given dimension.

        If dimension is not specified return an iterator over all faces.

        INPUT:

        - ``face_dimension`` -- integer (default ``None``),
          yield only faces of this dimension if specified
        - ``dual`` -- boolean (default ``None``);
          if ``True``, generate the faces using the vertices;
          if ``False``, generate the faces using the facets;
          if ``None``, pick automatically

        OUTPUT:

        A :class:`~sage.geometry.polyhedron.combinatorial_polyhedron.face_iterator.FaceIterator_geom`.
        This class iterates over faces as
        :class:`~sage.geometry.polyhedron.face.PolyhedronFace`. See
        :mod:`~sage.geometry.polyhedron.face` for details. The order
        is random but fixed.

        EXAMPLES::

            sage: P = polytopes.cube()
            sage: it = P.face_generator()
            sage: it
            Iterator over the faces of a 3-dimensional polyhedron in ZZ^3
            sage: list(it)
            [A 3-dimensional face of a Polyhedron in ZZ^3 defined as the convex hull of 8 vertices,
             A -1-dimensional face of a Polyhedron in ZZ^3,
             A 2-dimensional face of a Polyhedron in ZZ^3 defined as the convex hull of 4 vertices,
             A 2-dimensional face of a Polyhedron in ZZ^3 defined as the convex hull of 4 vertices,
             A 2-dimensional face of a Polyhedron in ZZ^3 defined as the convex hull of 4 vertices,
             A 2-dimensional face of a Polyhedron in ZZ^3 defined as the convex hull of 4 vertices,
             A 2-dimensional face of a Polyhedron in ZZ^3 defined as the convex hull of 4 vertices,
             A 2-dimensional face of a Polyhedron in ZZ^3 defined as the convex hull of 4 vertices,
             A 1-dimensional face of a Polyhedron in ZZ^3 defined as the convex hull of 2 vertices,
             A 1-dimensional face of a Polyhedron in ZZ^3 defined as the convex hull of 2 vertices,
             A 1-dimensional face of a Polyhedron in ZZ^3 defined as the convex hull of 2 vertices,
             A 1-dimensional face of a Polyhedron in ZZ^3 defined as the convex hull of 2 vertices,
             A 0-dimensional face of a Polyhedron in ZZ^3 defined as the convex hull of 1 vertex,
             A 0-dimensional face of a Polyhedron in ZZ^3 defined as the convex hull of 1 vertex,
             A 0-dimensional face of a Polyhedron in ZZ^3 defined as the convex hull of 1 vertex,
             A 0-dimensional face of a Polyhedron in ZZ^3 defined as the convex hull of 1 vertex,
             A 1-dimensional face of a Polyhedron in ZZ^3 defined as the convex hull of 2 vertices,
             A 1-dimensional face of a Polyhedron in ZZ^3 defined as the convex hull of 2 vertices,
             A 1-dimensional face of a Polyhedron in ZZ^3 defined as the convex hull of 2 vertices,
             A 0-dimensional face of a Polyhedron in ZZ^3 defined as the convex hull of 1 vertex,
             A 0-dimensional face of a Polyhedron in ZZ^3 defined as the convex hull of 1 vertex,
             A 1-dimensional face of a Polyhedron in ZZ^3 defined as the convex hull of 2 vertices,
             A 1-dimensional face of a Polyhedron in ZZ^3 defined as the convex hull of 2 vertices,
             A 0-dimensional face of a Polyhedron in ZZ^3 defined as the convex hull of 1 vertex,
             A 1-dimensional face of a Polyhedron in ZZ^3 defined as the convex hull of 2 vertices,
             A 1-dimensional face of a Polyhedron in ZZ^3 defined as the convex hull of 2 vertices,
             A 0-dimensional face of a Polyhedron in ZZ^3 defined as the convex hull of 1 vertex,
             A 1-dimensional face of a Polyhedron in ZZ^3 defined as the convex hull of 2 vertices]

             sage: P = polytopes.hypercube(4)
             sage: list(P.face_generator(2))[:4]
             [A 2-dimensional face of a Polyhedron in ZZ^4 defined as the convex hull of 4 vertices,
              A 2-dimensional face of a Polyhedron in ZZ^4 defined as the convex hull of 4 vertices,
              A 2-dimensional face of a Polyhedron in ZZ^4 defined as the convex hull of 4 vertices,
              A 2-dimensional face of a Polyhedron in ZZ^4 defined as the convex hull of 4 vertices]

        If a polytope has more facets than vertices, the dual mode is chosen::

            sage: P = polytopes.cross_polytope(3)
            sage: list(P.face_generator())
            [A 3-dimensional face of a Polyhedron in ZZ^3 defined as the convex hull of 6 vertices,
             A -1-dimensional face of a Polyhedron in ZZ^3,
             A 0-dimensional face of a Polyhedron in ZZ^3 defined as the convex hull of 1 vertex,
             A 0-dimensional face of a Polyhedron in ZZ^3 defined as the convex hull of 1 vertex,
             A 0-dimensional face of a Polyhedron in ZZ^3 defined as the convex hull of 1 vertex,
             A 0-dimensional face of a Polyhedron in ZZ^3 defined as the convex hull of 1 vertex,
             A 0-dimensional face of a Polyhedron in ZZ^3 defined as the convex hull of 1 vertex,
             A 0-dimensional face of a Polyhedron in ZZ^3 defined as the convex hull of 1 vertex,
             A 1-dimensional face of a Polyhedron in ZZ^3 defined as the convex hull of 2 vertices,
             A 1-dimensional face of a Polyhedron in ZZ^3 defined as the convex hull of 2 vertices,
             A 1-dimensional face of a Polyhedron in ZZ^3 defined as the convex hull of 2 vertices,
             A 1-dimensional face of a Polyhedron in ZZ^3 defined as the convex hull of 2 vertices,
             A 2-dimensional face of a Polyhedron in ZZ^3 defined as the convex hull of 3 vertices,
             A 2-dimensional face of a Polyhedron in ZZ^3 defined as the convex hull of 3 vertices,
             A 2-dimensional face of a Polyhedron in ZZ^3 defined as the convex hull of 3 vertices,
             A 2-dimensional face of a Polyhedron in ZZ^3 defined as the convex hull of 3 vertices,
             A 1-dimensional face of a Polyhedron in ZZ^3 defined as the convex hull of 2 vertices,
             A 1-dimensional face of a Polyhedron in ZZ^3 defined as the convex hull of 2 vertices,
             A 1-dimensional face of a Polyhedron in ZZ^3 defined as the convex hull of 2 vertices,
             A 2-dimensional face of a Polyhedron in ZZ^3 defined as the convex hull of 3 vertices,
             A 2-dimensional face of a Polyhedron in ZZ^3 defined as the convex hull of 3 vertices,
             A 1-dimensional face of a Polyhedron in ZZ^3 defined as the convex hull of 2 vertices,
             A 1-dimensional face of a Polyhedron in ZZ^3 defined as the convex hull of 2 vertices,
             A 2-dimensional face of a Polyhedron in ZZ^3 defined as the convex hull of 3 vertices,
             A 1-dimensional face of a Polyhedron in ZZ^3 defined as the convex hull of 2 vertices,
             A 1-dimensional face of a Polyhedron in ZZ^3 defined as the convex hull of 2 vertices,
             A 2-dimensional face of a Polyhedron in ZZ^3 defined as the convex hull of 3 vertices,
             A 1-dimensional face of a Polyhedron in ZZ^3 defined as the convex hull of 2 vertices]

        The face iterator can also be slightly modified.
        In non-dual mode we can skip subfaces of the current (proper) face::

            sage: P = polytopes.cube()
            sage: it = P.face_generator(dual=False)
            sage: _ = next(it), next(it)
            sage: face = next(it)
            sage: face.ambient_H_indices()
            (5,)
            sage: it.ignore_subfaces()
            sage: face = next(it)
            sage: face.ambient_H_indices()
            (4,)
            sage: it.ignore_subfaces()
            sage: [face.ambient_H_indices() for face in it]
            [(3,),
             (2,),
             (1,),
             (0,),
             (2, 3),
             (1, 3),
             (1, 2, 3),
             (1, 2),
             (0, 2),
             (0, 1, 2),
             (0, 1)]

        In dual mode we can skip supfaces of the current (proper) face::

            sage: P = polytopes.cube()
            sage: it = P.face_generator(dual=True)
            sage: _ = next(it), next(it)
            sage: face = next(it)
            sage: face.ambient_V_indices()
            (7,)
            sage: it.ignore_supfaces()
            sage: next(it)
            A 0-dimensional face of a Polyhedron in ZZ^3 defined as the convex hull of 1 vertex
            sage: face = next(it)
            sage: face.ambient_V_indices()
            (5,)
            sage: it.ignore_supfaces()
            sage: [face.ambient_V_indices() for face in it]
            [(4,),
             (3,),
             (2,),
             (1,),
             (0,),
             (1, 6),
             (3, 4),
             (2, 3),
             (0, 3),
             (0, 1, 2, 3),
             (1, 2),
             (0, 1)]

        In non-dual mode, we cannot skip supfaces::

            sage: it = P.face_generator(dual=False)
            sage: _ = next(it), next(it)
            sage: next(it)
            A 2-dimensional face of a Polyhedron in ZZ^3 defined as the convex hull of 4 vertices
            sage: it.ignore_supfaces()
            Traceback (most recent call last):
            ...
            ValueError: only possible when in dual mode

        In dual mode, we cannot skip subfaces::

            sage: it = P.face_generator(dual=True)
            sage: _ = next(it), next(it)
            sage: next(it)
            A 0-dimensional face of a Polyhedron in ZZ^3 defined as the convex hull of 1 vertex
            sage: it.ignore_subfaces()
            Traceback (most recent call last):
            ...
            ValueError: only possible when not in dual mode

        We can only skip sub-/supfaces of proper faces::

            sage: it = P.face_generator(dual=False)
            sage: next(it)
            A 3-dimensional face of a Polyhedron in ZZ^3 defined as the convex hull of 8 vertices
            sage: it.ignore_subfaces()
            Traceback (most recent call last):
            ...
            ValueError: iterator not set to a face yet

        .. SEEALSO::

            :class:`~sage.geometry.polyhedron.combinatorial_polyhedron.face_iterator.FaceIterator_geom`.

        ALGORITHM:

        See :class:`~sage.geometry.polyhedron.combinatorial_polyhedron.face_iterator.FaceIterator`.

        TESTS::

            sage: P = polytopes.simplex()
            sage: list(P.face_generator(-2))
            []
            sage: list(P.face_generator(-1))
            [A -1-dimensional face of a Polyhedron in ZZ^4]
            sage: list(P.face_generator(3))
            [A 3-dimensional face of a Polyhedron in ZZ^4 defined as the convex hull of 4 vertices]

            sage: list(Polyhedron().face_generator())
            [A -1-dimensional face of a Polyhedron in ZZ^0]

        Check that :trac:`29155` is fixed::

            sage: P = polytopes.permutahedron(3)
            sage: [f] = P.face_generator(2)
            sage: f.ambient_Hrepresentation()
            (An equation (1, 1, 1) x - 6 == 0,)
        """
        from sage.geometry.polyhedron.combinatorial_polyhedron.face_iterator import FaceIterator_geom
        return FaceIterator_geom(self, output_dimension=face_dimension, dual=dual)

    def faces(self, face_dimension):
        """
        Return the faces of given dimension

        INPUT:

        - ``face_dimension`` -- integer. The dimension of the faces
          whose representation will be returned.

        OUTPUT:

        A tuple of
        :class:`~sage.geometry.polyhedron.face.PolyhedronFace`. See
        :mod:`~sage.geometry.polyhedron.face` for details. The order
        is random but fixed.

        .. SEEALSO::

            :meth:`face_generator`,
            :meth:`facet`.

        EXAMPLES:

        Here we find the vertex and face indices of the eight three-dimensional
        facets of the four-dimensional hypercube::

            sage: p = polytopes.hypercube(4)
            sage: list(f.ambient_V_indices() for f in p.faces(3))
            [(0, 5, 6, 7, 8, 9, 14, 15),
             (1, 4, 5, 6, 10, 13, 14, 15),
             (1, 2, 6, 7, 8, 10, 11, 15),
             (8, 9, 10, 11, 12, 13, 14, 15),
             (0, 3, 4, 5, 9, 12, 13, 14),
             (0, 2, 3, 7, 8, 9, 11, 12),
             (1, 2, 3, 4, 10, 11, 12, 13),
             (0, 1, 2, 3, 4, 5, 6, 7)]

            sage: face = p.faces(3)[3]
            sage: face.ambient_Hrepresentation()
            (An inequality (1, 0, 0, 0) x + 1 >= 0,)
            sage: face.vertices()
            (A vertex at (-1, -1, 1, -1),
             A vertex at (-1, -1, 1, 1),
             A vertex at (-1, 1, -1, -1),
             A vertex at (-1, 1, 1, -1),
             A vertex at (-1, 1, 1, 1),
             A vertex at (-1, 1, -1, 1),
             A vertex at (-1, -1, -1, 1),
             A vertex at (-1, -1, -1, -1))

        You can use the
        :meth:`~sage.geometry.polyhedron.representation.PolyhedronRepresentation.index`
        method to enumerate vertices and inequalities::

            sage: def get_idx(rep): return rep.index()
            sage: [get_idx(_) for _ in face.ambient_Hrepresentation()]
            [4]
            sage: [get_idx(_) for _ in face.ambient_Vrepresentation()]
            [8, 9, 10, 11, 12, 13, 14, 15]

            sage: [ ([get_idx(_) for _ in face.ambient_Vrepresentation()],
            ....:    [get_idx(_) for _ in face.ambient_Hrepresentation()])
            ....:   for face in p.faces(3) ]
            [([0, 5, 6, 7, 8, 9, 14, 15], [7]),
             ([1, 4, 5, 6, 10, 13, 14, 15], [6]),
             ([1, 2, 6, 7, 8, 10, 11, 15], [5]),
             ([8, 9, 10, 11, 12, 13, 14, 15], [4]),
             ([0, 3, 4, 5, 9, 12, 13, 14], [3]),
             ([0, 2, 3, 7, 8, 9, 11, 12], [2]),
             ([1, 2, 3, 4, 10, 11, 12, 13], [1]),
             ([0, 1, 2, 3, 4, 5, 6, 7], [0])]

        TESTS::

            sage: pr = Polyhedron(rays = [[1,0,0],[-1,0,0],[0,1,0]], vertices = [[-1,-1,-1]], lines=[(0,0,1)])
            sage: pr.faces(4)
            ()
            sage: pr.faces(3)[0].ambient_V_indices()
            (0, 1, 2, 3)
            sage: pr.facets()[0].ambient_V_indices()
            (0, 1, 2)
            sage: pr.faces(1)
            ()
            sage: pr.faces(0)
            ()
            sage: pr.faces(-1)
            (A -1-dimensional face of a Polyhedron in QQ^3,)
        """
        return tuple(self.face_generator(face_dimension))

    def facets(self):
        r"""
        Return the facets of the polyhedron.

        Facets are the maximal nontrivial faces of polyhedra.
        The empty face and the polyhedron itself are trivial.

        A facet of a `d`-dimensional polyhedron is a face of dimension
        `d-1`. For `d \neq 0` the converse is true as well.

        OUTPUT:

        A tuple of
        :class:`~sage.geometry.polyhedron.face.PolyhedronFace`. See
        :mod:`~sage.geometry.polyhedron.face` for details. The order
        is random but fixed.

        .. SEEALSO:: :meth:`facets`

        EXAMPLES:

        Here we find the eight three-dimensional facets of the
        four-dimensional hypercube::

            sage: p = polytopes.hypercube(4)
            sage: p.facets()
            (A 3-dimensional face of a Polyhedron in ZZ^4 defined as the convex hull of 8 vertices,
             A 3-dimensional face of a Polyhedron in ZZ^4 defined as the convex hull of 8 vertices,
             A 3-dimensional face of a Polyhedron in ZZ^4 defined as the convex hull of 8 vertices,
             A 3-dimensional face of a Polyhedron in ZZ^4 defined as the convex hull of 8 vertices,
             A 3-dimensional face of a Polyhedron in ZZ^4 defined as the convex hull of 8 vertices,
             A 3-dimensional face of a Polyhedron in ZZ^4 defined as the convex hull of 8 vertices,
             A 3-dimensional face of a Polyhedron in ZZ^4 defined as the convex hull of 8 vertices,
             A 3-dimensional face of a Polyhedron in ZZ^4 defined as the convex hull of 8 vertices)

        This is the same result as explicitly finding the
        three-dimensional faces::

            sage: dim = p.dimension()
            sage: p.faces(dim-1)
            (A 3-dimensional face of a Polyhedron in ZZ^4 defined as the convex hull of 8 vertices,
             A 3-dimensional face of a Polyhedron in ZZ^4 defined as the convex hull of 8 vertices,
             A 3-dimensional face of a Polyhedron in ZZ^4 defined as the convex hull of 8 vertices,
             A 3-dimensional face of a Polyhedron in ZZ^4 defined as the convex hull of 8 vertices,
             A 3-dimensional face of a Polyhedron in ZZ^4 defined as the convex hull of 8 vertices,
             A 3-dimensional face of a Polyhedron in ZZ^4 defined as the convex hull of 8 vertices,
             A 3-dimensional face of a Polyhedron in ZZ^4 defined as the convex hull of 8 vertices,
             A 3-dimensional face of a Polyhedron in ZZ^4 defined as the convex hull of 8 vertices)

        The ``0``-dimensional polyhedron does not have facets::

            sage: P = Polyhedron([[0]])
            sage: P.facets()
            ()
        """
        if self.dimension() == 0:
            return ()
        return self.faces(self.dimension()-1)

    @cached_method(do_pickle=True)
    def f_vector(self):
        r"""
        Return the f-vector.

        OUTPUT:

        Return a vector whose `i`-th entry is the number of
        `i-2`-dimensional faces of the polytope.

        .. NOTE::

            The ``vertices`` as given by :meth:`Polyhedron_base.vertices`
            do not need to correspond to `0`-dimensional faces. If a polyhedron
            contains `k` lines they correspond to `k`-dimensional faces.
            See example below

        EXAMPLES::

            sage: p = Polyhedron(vertices=[[1, 2, 3], [1, 3, 2],
            ....:     [2, 1, 3], [2, 3, 1], [3, 1, 2], [3, 2, 1], [0, 0, 0]])
            sage: p.f_vector()
            (1, 7, 12, 7, 1)

            sage: polytopes.cyclic_polytope(4,10).f_vector()
            (1, 10, 45, 70, 35, 1)

            sage: polytopes.hypercube(5).f_vector()
            (1, 32, 80, 80, 40, 10, 1)

        Polyhedra with lines do not have `0`-faces::

            sage: Polyhedron(ieqs=[[1,-1,0,0],[1,1,0,0]]).f_vector()
            (1, 0, 0, 2, 1)

        However, the method :meth:`Polyhedron_base.vertices` returns
        two points that belong to the ``Vrepresentation``::

            sage: P = Polyhedron(ieqs=[[1,-1,0],[1,1,0]])
            sage: P.vertices()
            (A vertex at (1, 0), A vertex at (-1, 0))
            sage: P.f_vector()
            (1, 0, 2, 1)

        TESTS:

        Check that :trac:`28828` is fixed::

            sage: P.f_vector().is_immutable()
            True

        The cache of the f-vector is being pickled::

            sage: P = polytopes.cube()
            sage: P.f_vector()
            (1, 8, 12, 6, 1)
            sage: Q = loads(dumps(P))
            sage: Q.f_vector.is_in_cache()
            True
        """
        return self.combinatorial_polyhedron().f_vector()

    def flag_f_vector(self, *args):
        r"""
        Return the flag f-vector.

        For each `-1 < i_0 < \dots < i_n < d` the flag f-vector
        counts the number of flags `F_0 \subset \dots \subset F_n`
        with `F_j` of dimension `i_j` for each `0 \leq j \leq n`,
        where `d` is the dimension of the polyhedron.

        INPUT:

        - ``args`` -- integers (optional); specify an entry of the
          flag-f-vector; must be an increasing sequence of integers

        OUTPUT:

        - a dictionary, if no arguments were given

        - an Integer, if arguments were given

        EXAMPLES:

        Obtain the entire flag-f-vector::

            sage: P = polytopes.twenty_four_cell()
            sage: P.flag_f_vector()
                {(-1,): 1,
                 (0,): 24,
                 (0, 1): 192,
                 (0, 1, 2): 576,
                 (0, 1, 2, 3): 1152,
                 (0, 1, 3): 576,
                 (0, 2): 288,
                 (0, 2, 3): 576,
                 (0, 3): 144,
                 (1,): 96,
                 (1, 2): 288,
                 (1, 2, 3): 576,
                 (1, 3): 288,
                 (2,): 96,
                 (2, 3): 192,
                 (3,): 24,
                 (4,): 1}

        Specify an entry::

            sage: P.flag_f_vector(0,3)
            144
            sage: P.flag_f_vector(2)
            96

        Leading ``-1`` and trailing entry of dimension are allowed::

            sage: P.flag_f_vector(-1,0,3)
            144
            sage: P.flag_f_vector(-1,0,3,4)
            144

        One can get the number of trivial faces::

            sage: P.flag_f_vector(-1)
            1
            sage: P.flag_f_vector(4)
            1

        Polyhedra with lines, have ``0`` entries accordingly::

            sage: P = (Polyhedron(lines=[[1]]) * polytopes.cross_polytope(3))
            sage: P.flag_f_vector()
            {(-1,): 1,
             (0, 1): 0,
             (0, 1, 2): 0,
             (0, 1, 3): 0,
             (0, 2): 0,
             (0, 2, 3): 0,
             (0, 3): 0,
             (0,): 0,
             (1, 2): 24,
             (1, 2, 3): 48,
             (1, 3): 24,
             (1,): 6,
             (2, 3): 24,
             (2,): 12,
             (3,): 8,
             4: 1}

        If the arguments are not stricly increasing or out of range, a key error is raised::

            sage: P.flag_f_vector(-1,0,3,6)
            Traceback (most recent call last):
            ...
            KeyError: (0, 3, 6)
            sage: P.flag_f_vector(-1,3,0)
            Traceback (most recent call last):
            ...
            KeyError: (3, 0)
        """
        flag = self._flag_f_vector()
        if len(args) == 0:
            return flag
        elif len(args) == 1:
            return flag[(args[0],)]
        else:
            dim = self.dimension()
            if args[0] == -1:
                args = args[1:]
            if args[-1] == dim:
                args = args[:-1]
            return flag[tuple(args)]

    @cached_method(do_pickle=True)
    def _flag_f_vector(self):
        r"""
        Return the flag-f-vector.

        See :meth:`flag_f_vector`.

        TESTS::

            sage: polytopes.hypercube(4)._flag_f_vector()
            {(-1,): 1,
            (0,): 16,
            (0, 1): 64,
            (0, 1, 2): 192,
            (0, 1, 2, 3): 384,
            (0, 1, 3): 192,
            (0, 2): 96,
            (0, 2, 3): 192,
            (0, 3): 64,
            (1,): 32,
            (1, 2): 96,
            (1, 2, 3): 192,
            (1, 3): 96,
            (2,): 24,
            (2, 3): 48,
            (3,): 8,
            (4,): 1}
        """
        return self.combinatorial_polyhedron()._flag_f_vector()

    def vertex_graph(self):
        """
        Return a graph in which the vertices correspond to vertices
        of the polyhedron, and edges to edges.

        ..NOTE::

            The graph of a polyhedron with lines has no vertices,
            as the polyhedron has no vertices (`0`-faces).

            The method :meth:`Polyhedron_base:vertices` returns
            the defining points in this case.

        EXAMPLES::

            sage: g3 = polytopes.hypercube(3).vertex_graph(); g3
            Graph on 8 vertices
            sage: g3.automorphism_group().cardinality()
            48
            sage: s4 = polytopes.simplex(4).vertex_graph(); s4
            Graph on 5 vertices
            sage: s4.is_eulerian()
            True

        The graph of an unbounded polyhedron
        is the graph of the bounded complex::

            sage: open_triangle = Polyhedron(vertices=[[1,0], [0,1]],
            ....:                            rays    =[[1,1]])
            sage: open_triangle.vertex_graph()
            Graph on 2 vertices

        The graph of a polyhedron with lines has no vertices::

            sage: line = Polyhedron(lines=[[0,1]])
            sage: line.vertex_graph()
            Graph on 0 vertices

        TESTS:

        Check for a line segment (:trac:`30545`)::

            sage: polytopes.simplex(1).graph().edges()
            [(A vertex at (0, 1), A vertex at (1, 0), None)]
        """
        return self.combinatorial_polyhedron().vertex_graph()

    graph = vertex_graph

    def vertex_digraph(self, f, increasing=True):
        r"""
        Return the directed graph of the polyhedron according to a linear form.

        The underlying undirected graph is the graph of vertices and edges.

        INPUT:

        - ``f`` -- a linear form. The linear form can be provided as:

            - a vector space morphism with one-dimensional codomain, (see
              :meth:`sage.modules.vector_space_morphism.linear_transformation`
              and
              :class:`sage.modules.vector_space_morphism.VectorSpaceMorphism`)
            - a vector ; in this case the linear form is obtained by duality
              using the dot product: ``f(v) = v.dot_product(f)``.

        - ``increasing`` -- boolean (default ``True``) whether to orient
          edges in the increasing or decreasing direction.

        By default, an edge is oriented from `v` to `w` if
        `f(v) \leq f(w)`.

        If `f(v)=f(w)`, then two opposite edges are created.

        EXAMPLES::

            sage: penta = Polyhedron([[0,0],[1,0],[0,1],[1,2],[3,2]])
            sage: G = penta.vertex_digraph(vector([1,1])); G
            Digraph on 5 vertices
            sage: G.sinks()
            [A vertex at (3, 2)]

            sage: A = matrix(ZZ, [[1], [-1]])
            sage: f = linear_transformation(A)
            sage: G = penta.vertex_digraph(f) ; G
            Digraph on 5 vertices
            sage: G.is_directed_acyclic()
            False

        .. SEEALSO::

            :meth:`vertex_graph`
        """
        from sage.modules.vector_space_morphism import VectorSpaceMorphism
        if isinstance(f, VectorSpaceMorphism):
            if f.codomain().dimension() == 1:
                orientation_check = lambda v: f(v) >= 0
            else:
                raise TypeError('the linear map f must have '
                                'one-dimensional codomain')
        else:
            try:
                if f.is_vector():
                    orientation_check = lambda v: v.dot_product(f) >= 0
                else:
                    raise TypeError('f must be a linear map or a vector')
            except AttributeError:
                raise TypeError('f must be a linear map or a vector')
        if not increasing:
            f = -f
        from sage.graphs.digraph import DiGraph
        dg = DiGraph()
        for j in range(self.n_vertices()):
            vj = self.Vrepresentation(j)
            for vi in vj.neighbors():
                if orientation_check(vj.vector() - vi.vector()):
                    dg.add_edge(vi, vj)
        return dg

    def polar(self, in_affine_span=False):
        """
        Return the polar (dual) polytope.

        The original vertices are translated so that their barycenter
        is at the origin, and then the vertices are used as the
        coefficients in the polar inequalities.

        The polytope must be full-dimensional, unless ``in_affine_span`` is ``True``.
        If ``in_affine_span`` is ``True``, then the operation will be performed in the
        linear/affine span of the polyhedron (after translation).

        EXAMPLES::

            sage: p = Polyhedron(vertices = [[0,0,1],[0,1,0],[1,0,0],[0,0,0],[1,1,1]], base_ring=QQ)
            sage: p
            A 3-dimensional polyhedron in QQ^3 defined as the convex hull of 5 vertices
            sage: p.polar()
            A 3-dimensional polyhedron in QQ^3 defined as the convex hull of 6 vertices

            sage: cube = polytopes.hypercube(3)
            sage: octahedron = polytopes.cross_polytope(3)
            sage: cube_dual = cube.polar()
            sage: octahedron == cube_dual
            True

        ``in_affine_span`` somewhat ignores equations, performing the polar in the
        spanned subspace (after translating barycenter to origin)::

            sage: P = polytopes.simplex(3, base_ring=QQ)
            sage: P.polar(in_affine_span=True)
            A 3-dimensional polyhedron in QQ^4 defined as the convex hull of 4 vertices

        Embedding the polytope in a higher dimension, commutes with polar in this case::

            sage: point = Polyhedron([[0]])
            sage: P = polytopes.cube().change_ring(QQ)
            sage: (P*point).polar(in_affine_span=True) == P.polar()*point
            True

        TESTS::

            Check that :trac:`25081` is fixed::

            sage: C = polytopes.hypercube(4,backend='cdd')
            sage: C.polar().backend()
            'cdd'

        Check that :trac:`28850` is fixed::

            sage: P = polytopes.simplex(3, base_ring=QQ)
            sage: P.polar()
            Traceback (most recent call last):
            ...
            ValueError: not full-dimensional; try with 'in_affine_span=True'

        Check that the double description is set up correctly::

            sage: P = Polyhedron([[1,0],[0,1],[-1,-1]], backend='field')
            sage: Q = P.change_ring(QQ, backend='ppl')
            sage: P.polar() == Q.polar()
            True

            sage: P = polytopes.simplex(4, backend='field')
            sage: Q = P.change_ring(QQ, backend='ppl')
            sage: P.polar(in_affine_span=True) == Q.polar(in_affine_span=True)
            True

        Check that it works, even when the equations are not orthogonal to each other::

            sage: P = polytopes.cube()*Polyhedron([[0,0,0]])
            sage: P = P.change_ring(QQ)

            sage: from sage.geometry.polyhedron.backend_field import Polyhedron_field
            sage: from sage.geometry.polyhedron.parent import Polyhedra_field
            sage: parent = Polyhedra_field(QQ, 6, 'field')
            sage: equations = [[0, 0, 0, 0, 1, 1, 1], [0, 0, 0, 0, -1, 1, -1], [0, 0, 0, 0, 1, -1, -1]]
            sage: Q = Polyhedron_field(parent, [P.vertices(), [], []], [P.inequalities(), equations],
            ....:                      Vrep_minimal=True, Hrep_minimal=True)
            sage: Q == P
            True
            sage: Q.polar(in_affine_span=True) == P.polar(in_affine_span=True)
            True
        """
        if not self.is_compact():
            raise ValueError("not a polytope")
        if not in_affine_span and not self.dim() == self.ambient_dim():
            raise ValueError("not full-dimensional; try with 'in_affine_span=True'")

        t_Vrep, t_Hrep, parent = self._translation_double_description(-self.center())
        t_verts = t_Vrep[0]
        t_ieqs = t_Hrep[0]
        t_eqns = t_Hrep[1]

        new_ieqs = ((1,) + tuple(-v) for v in t_verts)
        if self.n_vertices() == 1:
            new_verts = self.vertices()
        elif not self.n_equations():
            new_verts = ((-h/h[0])[1:] for h in t_ieqs)
        else:
            # Transform the equations such that the normals are pairwise orthogonal.
            t_eqns = list(t_eqns)
            for i, h in enumerate(t_eqns):
                for h1 in t_eqns[:i]:
                    a = h[1:]*h1[1:]
                    if a:
                        b = h1[1:]*h1[1:]
                        t_eqns[i] = b*h - a*h1

            def move_vertex_to_subspace(vertex):
                for h in t_eqns:
                    offset = vertex*h[1:]+h[0]
                    vertex = vertex-h[1:]*offset/(h[1:]*h[1:])
                return vertex

            new_verts = (move_vertex_to_subspace((-h/h[0])[1:]) for h in t_ieqs)

        pref_rep = 'Hrep' if self.n_vertices() <= self.n_inequalities() else 'Vrep'

        return parent.element_class(parent, [new_verts, [], []],
                                    [new_ieqs, t_eqns],
                                    Vrep_minimal=True, Hrep_minimal=True, pref_rep=pref_rep)

    def is_self_dual(self):
        r"""
        Return whether the polytope is self-dual.

        A polytope is self-dual if its face lattice is isomorphic to the face
        lattice of its dual polytope.

        EXAMPLES::

            sage: polytopes.simplex().is_self_dual()
            True
            sage: polytopes.twenty_four_cell().is_self_dual()
            True
            sage: polytopes.cube().is_self_dual()
            False
            sage: polytopes.hypersimplex(5,2).is_self_dual()
            False
            sage: P = Polyhedron(vertices=[[1/2, 1/3]], rays=[[1, 1]]).is_self_dual()
            Traceback (most recent call last):
            ...
            ValueError: polyhedron has to be compact

        """
        if not self.is_compact():
            raise ValueError("polyhedron has to be compact")

        n = self.n_vertices()
        m = self.n_facets()
        if n != m:
            return False

        G1 = self.vertex_facet_graph()
        G2 = G1.reverse()
        return G1.is_isomorphic(G2)

    def pyramid(self):
        """
        Return a polyhedron that is a pyramid over the original.

        EXAMPLES::

            sage: square = polytopes.hypercube(2);  square
            A 2-dimensional polyhedron in ZZ^2 defined as the convex hull of 4 vertices
            sage: egyptian_pyramid = square.pyramid();  egyptian_pyramid
            A 3-dimensional polyhedron in QQ^3 defined as the convex hull of 5 vertices
            sage: egyptian_pyramid.n_vertices()
            5
            sage: for v in egyptian_pyramid.vertex_generator(): print(v)
            A vertex at (0, -1, -1)
            A vertex at (0, -1, 1)
            A vertex at (0, 1, -1)
            A vertex at (0, 1, 1)
            A vertex at (1, 0, 0)

        TESTS::

            sage: polytopes.simplex(backend='cdd').pyramid().backend()
            'cdd'
        """
        assert self.is_compact(), "Not a polytope."

        new_verts = \
            [[0] + x for x in self.Vrep_generator()] + \
            [[1] + list(self.center())]

        parent = self.parent().base_extend(self.center().parent(), ambient_dim=self.ambient_dim()+1)
        return parent.element_class(parent, [new_verts, [], []], None)

    def _test_pyramid(self, tester=None, **options):
        """
        Run tests on the methods related to pyramids.

        TESTS:

            sage: polytopes.regular_polygon(4)._test_pyramid()
        """
        if tester is None:
            tester = self._tester(**options)

        def check_pyramid_certificate(P, cert):
            others = set(v for v in P.vertices() if not v == cert)
            if len(others):
                tester.assertTrue(any(set(f.ambient_Vrepresentation()) == others for f in P.facets()))

        if self.is_compact():
            b, cert = self.is_pyramid(certificate=True)
            if b:
                check_pyramid_certificate(self, cert)

            if 1 < self.n_vertices() < 50 and self.n_facets() < 50:
                pyr = self.pyramid()
                b, cert = pyr.is_pyramid(certificate=True)
                tester.assertTrue(b)
                check_pyramid_certificate(pyr, cert)
        else:
            with tester.assertRaises(AssertionError):
                pyr = self.pyramid()

        if self.is_compact() and 1 < self.n_vertices() < 50 and self.n_facets() < 50:
            # Check the pyramid of the polar.
            self_fraction_field = self.base_extend(QQ)

            polar = self_fraction_field.polar(in_affine_span=True)
            pyr_polar = polar.pyramid()
            b, cert = pyr_polar.is_pyramid(certificate=True)
            tester.assertTrue(b)
            check_pyramid_certificate(pyr_polar, cert)

            pyr = self_fraction_field.pyramid()
            polar_pyr = pyr.polar(in_affine_span=True)
            b, cert = polar_pyr.is_pyramid(certificate=True)
            tester.assertTrue(b)
            check_pyramid_certificate(polar_pyr, cert)

            tester.assertTrue(pyr_polar.is_combinatorially_isomorphic(pyr_polar))

    def bipyramid(self):
        """
        Return a polyhedron that is a bipyramid over the original.

        EXAMPLES::

            sage: octahedron = polytopes.cross_polytope(3)
            sage: cross_poly_4d = octahedron.bipyramid()
            sage: cross_poly_4d.n_vertices()
            8
            sage: q = [list(v) for v in cross_poly_4d.vertex_generator()]
            sage: q
            [[-1, 0, 0, 0],
             [0, -1, 0, 0],
             [0, 0, -1, 0],
             [0, 0, 0, -1],
             [0, 0, 0, 1],
             [0, 0, 1, 0],
             [0, 1, 0, 0],
             [1, 0, 0, 0]]

        Now check that bipyramids of cross-polytopes are cross-polytopes::

            sage: q2 = [list(v) for v in polytopes.cross_polytope(4).vertex_generator()]
            sage: [v in q2 for v in q]
            [True, True, True, True, True, True, True, True]

        TESTS::

            sage: polytopes.simplex(backend='cdd').bipyramid().backend()
            'cdd'
        """
        new_verts = \
            [[ 0] + list(x) for x in self.vertex_generator()] + \
            [[ 1] + list(self.center())] + \
            [[-1] + list(self.center())]
        new_rays = [[0] + r for r in self.rays()]
        new_lines = [[0] + list(l) for l in self.lines()]

        parent = self.parent().base_extend(self.center().parent(), ambient_dim=self.ambient_dim()+1)
        return parent.element_class(parent, [new_verts, new_rays, new_lines], None)

    def prism(self):
        """
        Return a prism of the original polyhedron.

        EXAMPLES::

            sage: square = polytopes.hypercube(2)
            sage: cube = square.prism()
            sage: cube
            A 3-dimensional polyhedron in ZZ^3 defined as the convex hull of 8 vertices
            sage: hypercube = cube.prism()
            sage: hypercube.n_vertices()
            16

        TESTS::

            sage: polytopes.simplex(backend='cdd').prism().backend()
            'cdd'
        """
        new_verts = []
        new_verts.extend( [ [0] + v for v in self.vertices()] )
        new_verts.extend( [ [1] + v for v in self.vertices()] )
        new_rays =        [ [0] + r for r in self.rays()]
        new_lines =       [ [0] + l for l in self.lines()]

        parent = self.parent().change_ring(self.base_ring(), ambient_dim=self.ambient_dim()+1)
        return parent.element_class(parent, [new_verts, new_rays, new_lines], None)

    def one_point_suspension(self, vertex):
        """
        Return the one-point suspension of ``self`` by splitting the vertex
        ``vertex``.

        The resulting polyhedron has one more vertex and its dimension
        increases by one.

        INPUT:

        - ``vertex`` -- a Vertex of ``self``

        EXAMPLES::

            sage: cube = polytopes.cube()
            sage: v = cube.vertices()[0]
            sage: ops_cube = cube.one_point_suspension(v)
            sage: ops_cube.f_vector()
            (1, 9, 24, 24, 9, 1)

            sage: pentagon  = polytopes.regular_polygon(5)
            sage: v = pentagon.vertices()[0]
            sage: ops_pentagon = pentagon.one_point_suspension(v)
            sage: ops_pentagon.f_vector()
            (1, 6, 12, 8, 1)

        It works with a polyhedral face as well::

            sage: vv = cube.faces(0)[1]
            sage: ops_cube2 = cube.one_point_suspension(vv)
            sage: ops_cube == ops_cube2
            True

        .. SEEALSO::

            :meth:`face_split`

        TESTS::

            sage: e = cube.faces(1)[0]
            sage: cube.one_point_suspension(e)
            Traceback (most recent call last):
            ...
            TypeError: the vertex A 1-dimensional face of a Polyhedron in ZZ^3 defined as the convex hull of 2 vertices should be a Vertex or PolyhedronFace of dimension 0
        """
        from sage.geometry.polyhedron.representation import Vertex
        from sage.geometry.polyhedron.face import PolyhedronFace
        if isinstance(vertex, Vertex):
            return self.face_split(vertex)
        elif isinstance(vertex, PolyhedronFace) and vertex.dim() == 0:
            return self.face_split(vertex)
        else:
            raise TypeError("the vertex {} should be a Vertex or PolyhedronFace of dimension 0".format(vertex))

    def face_split(self, face):
        """
        Return the face splitting of the face ``face``.

        Splitting a face correspond to the bipyramid (see :meth:`bipyramid`)
        of ``self`` where the two new vertices are placed above and below
        the center of ``face`` instead of the center of the whole polyhedron.
        The two new vertices are placed in the new dimension at height `-1` and
        `1`.

        INPUT:

        - ``face`` -- a PolyhedronFace or a Vertex

        EXAMPLES::

            sage: pentagon  = polytopes.regular_polygon(5)
            sage: f = pentagon.faces(1)[0]
            sage: fsplit_pentagon = pentagon.face_split(f)
            sage: fsplit_pentagon.f_vector()
            (1, 7, 14, 9, 1)

        TESTS:

        Check that :trac:`28668` is fixed::

            sage: P = polytopes.octahedron()
            sage: P.face_split(P.faces(2)[0])
            A 4-dimensional polyhedron in QQ^4 defined as the convex hull of 8 vertices

        .. SEEALSO::

            :meth:`one_point_suspension`
        """
        from sage.geometry.polyhedron.representation import Vertex
        from sage.geometry.polyhedron.face import PolyhedronFace
        if isinstance(face, Vertex):
            new_vertices = [list(x) + [0] for x in self.vertex_generator()] + \
                           [list(face) + [x] for x in [-1, 1]]  # Splitting the vertex
        elif isinstance(face, PolyhedronFace):
            new_vertices = [list(x) + [0] for x in self.vertex_generator()] + \
                           [list(face.as_polyhedron().center()) + [x] for x in [-1, 1]]  # Splitting the face
        else:
            raise TypeError("the face {} should be a Vertex or PolyhedronFace".format(face))

        new_rays = []
        new_rays.extend( [ r + [0] for r in self.ray_generator() ] )

        new_lines = []
        new_lines.extend( [ l + [0] for l in self.line_generator() ] )

        parent = self.parent().change_ring(self.base_ring().fraction_field(), ambient_dim=self.ambient_dim()+1)
        return parent.element_class(parent, [new_vertices, new_rays, new_lines], None)

    def projection(self, projection=None):
        """
        Return a projection object.

        INPUT:

        - ``proj`` -- a projection function

        OUTPUT:

        The identity projection. This is useful for plotting
        polyhedra.

        .. SEEALSO::

            :meth:`~sage.geometry.polyhedron.base.Polyhedron_base.schlegel_projection` for a more interesting projection.

        EXAMPLES::

            sage: p = polytopes.hypercube(3)
            sage: proj = p.projection()
            sage: proj
            The projection of a polyhedron into 3 dimensions
        """
        from .plot import Projection
        if projection is not None:
            self.projection = Projection(self, projection)
        else:
            self.projection = Projection(self)
        return self.projection

    def render_solid(self, **kwds):
        """
        Return a solid rendering of a 2- or 3-d polytope.

        EXAMPLES::

            sage: p = polytopes.hypercube(3)
            sage: p_solid = p.render_solid(opacity = .7)
            sage: type(p_solid)
            <type 'sage.plot.plot3d.index_face_set.IndexFaceSet'>
        """
        proj = self.projection()
        if self.ambient_dim() == 3:
            return proj.render_solid_3d(**kwds)
        if self.ambient_dim() == 2:
            return proj.render_fill_2d(**kwds)
        raise ValueError("render_solid is only defined for 2 and 3 dimensional polyhedra")

    def render_wireframe(self, **kwds):
        """
        For polytopes in 2 or 3 dimensions, return the edges
        as a list of lines.

        EXAMPLES::

            sage: p = Polyhedron([[1,2,],[1,1],[0,0]])
            sage: p_wireframe = p.render_wireframe()
            sage: p_wireframe._objects
            [Line defined by 2 points, Line defined by 2 points, Line defined by 2 points]
        """
        proj = self.projection()
        if self.ambient_dim() == 3:
            return proj.render_wireframe_3d(**kwds)
        if self.ambient_dim() == 2:
            return proj.render_outline_2d(**kwds)
        raise ValueError("render_wireframe is only defined for 2 and 3 dimensional polyhedra")

    def schlegel_projection(self, facet=None, position=None):
        """
        Return the Schlegel projection.

        * The facet is orthonormally transformed into its affine hull.

        * The position specifies a point coming out of the barycenter of the
          facet from which the other vertices will be projected into the facet.

        INPUT:

        - ``facet`` -- a PolyhedronFace. The facet into which the Schlegel
          diagram is created. The default is the first facet.

        - ``position`` -- a positive number. Determines a relative distance
          from the barycenter of ``facet``. A value close to 0 will place the
          projection point close to the facet and a large value further away.
          Default is `1`. If the given value is too large, an error is returned.

        OUTPUT:

        A :class:`~sage.geometry.polyhedron.plot.Projection` object.

        EXAMPLES::

            sage: p = polytopes.hypercube(3)
            sage: sch_proj = p.schlegel_projection()
            sage: schlegel_edge_indices = sch_proj.lines
            sage: schlegel_edges = [sch_proj.coordinates_of(x) for x in schlegel_edge_indices]
            sage: len([x for x in schlegel_edges if x[0][0] > 0])
            8

        The Schlegel projection preserves the convexity of facets, see :trac:`30015`::

            sage: fcube = polytopes.hypercube(4)
            sage: tfcube = fcube.face_truncation(fcube.faces(0)[0])
            sage: tfcube.facets()[-1]
            A 3-dimensional face of a Polyhedron in QQ^4 defined as the convex hull of 8 vertices
            sage: sp = tfcube.schlegel_projection(tfcube.facets()[-1])
            sage: sp.plot()
            Graphics3d Object

        The same truncated cube but see inside the tetrahedral facet::

            sage: tfcube.facets()[4]
            A 3-dimensional face of a Polyhedron in QQ^4 defined as the convex hull of 4 vertices
            sage: sp = tfcube.schlegel_projection(tfcube.facets()[4])
            sage: sp.plot()
            Graphics3d Object

        A different values of ``position`` changes the projection::

            sage: sp = tfcube.schlegel_projection(tfcube.facets()[4],1/2)
            sage: sp.plot()
            Graphics3d Object
            sage: sp = tfcube.schlegel_projection(tfcube.facets()[4],4)
            sage: sp.plot()
            Graphics3d Object

        A value which is too large give a projection point that sees more than
        one facet resulting in a error::

            sage: sp = tfcube.schlegel_projection(tfcube.facets()[4],5)
            Traceback (most recent call last):
            ...
            ValueError: the chosen position is too large
        """
        proj = self.projection()
        return proj.schlegel(facet, position)

    def _volume_lrs(self, verbose=False):
        """
        Computes the volume of a polytope using lrs.

        OUTPUT:

        The volume, cast to RDF (although lrs seems to output a
        rational value this must be an approximation in some cases).

        EXAMPLES::

            sage: polytopes.hypercube(3)._volume_lrs() # optional - lrslib
            8.0
            sage: (polytopes.hypercube(3)*2)._volume_lrs() # optional - lrslib
            64.0
            sage: polytopes.twenty_four_cell()._volume_lrs() # optional - lrslib
            2.0

        REFERENCES:

        - David Avis's lrs program.
        """
        from sage.features.lrs import Lrs
        Lrs().require()

        from sage.misc.temporary_file import tmp_filename
        from subprocess import Popen, PIPE

        in_str = self.cdd_Vrepresentation()
        in_str += 'volume'
        in_filename = tmp_filename()
        in_file = open(in_filename, 'w')
        in_file.write(in_str)
        in_file.close()
        if verbose:
            print(in_str)

        lrs_procs = Popen(['lrs', in_filename],
                          stdin=PIPE, stdout=PIPE, stderr=PIPE)
        ans, err = lrs_procs.communicate()
        ans = bytes_to_str(ans)
        err = bytes_to_str(err)
        if verbose:
            print(ans)
        # FIXME: check err

        for a_line in ans.splitlines():
            if 'Volume=' in a_line:
                volume = a_line.split('Volume=')[1]
                volume = RDF(QQ(volume))
                return volume

        raise ValueError("lrs did not return a volume")

    def _volume_latte(self, verbose=False, algorithm='triangulate', **kwargs):
        """
        Computes the volume of a polytope using LattE integrale.

        INPUT:

        - ``arg`` -- a cdd or LattE description string

        - ``algorithm`` -- (default: 'triangulate') the integration method. Use 'triangulate' for
          polytope triangulation or 'cone-decompose' for tangent cone decomposition method.

        - ``raw_output`` -- if ``True`` then return directly the output string from LattE.

        - ``verbose`` -- if ``True`` then return directly verbose output from LattE.

        - For all other options, consult the LattE manual.

        OUTPUT:

        A rational value, or a string if ``raw_output`` if set to ``True``.

        .. NOTE::

            This function depends on LattE (i.e., the ``latte_int`` optional
            package). See the LattE documentation for further details.

        EXAMPLES::

            sage: polytopes.hypercube(3)._volume_latte() # optional - latte_int
            8
            sage: (polytopes.hypercube(3)*2)._volume_latte() # optional - latte_int
            64
            sage: polytopes.twenty_four_cell()._volume_latte() # optional - latte_int
            2
            sage: polytopes.cuboctahedron()._volume_latte() # optional - latte_int
            20/3

        TESTS:

        Testing triangulate algorithm::

            sage: polytopes.cuboctahedron()._volume_latte(algorithm='triangulate') # optional - latte_int
            20/3

        Testing cone decomposition algorithm::

            sage: polytopes.cuboctahedron()._volume_latte(algorithm='cone-decompose') # optional - latte_int
            20/3

        Testing raw output::

            sage: polytopes.cuboctahedron()._volume_latte(raw_output=True) # optional - latte_int
            '20/3'

        Testing inexact rings::

            sage: P = Polyhedron(vertices=[[0,0],[1,0],[0,1]],base_ring=RDF)
            sage: P.volume(engine='latte')
            Traceback (most recent call last):
            ...
            ValueError: LattE integrale cannot be applied over inexact rings
        """
        from sage.interfaces.latte import integrate
        if self.base_ring() == RDF:
            raise ValueError("LattE integrale cannot be applied over inexact rings")
        else:
            return integrate(self.cdd_Hrepresentation(), algorithm=algorithm, cdd=True, verbose=verbose, **kwargs)

    def _volume_normaliz(self, measure='induced'):
        r"""
        Computes the volume of a polytope using normaliz.

        INPUT:

        - ``measure`` -- (default: 'induced') the measure to take. 'induced'
          correspond to ``EuclideanVolume`` in normaliz and 'induced_lattice'
          correspond to ``Volume`` in normaliz

        OUTPUT:

        A float value (when ``measure`` is 'induced') or a rational number
        (when ``measure`` is 'induced_lattice')

        .. NOTE::

            This function depends on Normaliz (i.e., the ``pynormaliz`` optional
            package). See the Normaliz documentation for further details.

        TESTS::

            sage: P = Polyhedron(vertices=[[0,0],[1,0],[0,1],[1,1]])
            sage: P._volume_normaliz()
            Traceback (most recent call last):
            ...
            TypeError: the backend should be normaliz
        """
        raise TypeError("the backend should be normaliz")

    @cached_method(do_pickle=True)
    def volume(self, measure='ambient', engine='auto', **kwds):
        """
        Return the volume of the polytope.

        INPUT:

        - ``measure`` -- string. The measure to use. Allowed values are:

          * ``ambient`` (default): Lebesgue measure of ambient space (volume)
          * ``induced``: Lebesgue measure of the affine hull (relative volume)
          * ``induced_rational``: Scaling of the Lebesgue measure for rational
            polytopes, such that the unit hypercube has volume 1
          * ``induced_lattice``: Scaling of the Lebesgue measure, such that the
            volume of the hypercube is factorial(n)

        - ``engine`` -- string. The backend to use. Allowed values are:

          * ``'auto'`` (default): choose engine according to measure
          * ``'internal'``: see :meth:`triangulate`
          * ``'TOPCOM'``: see :meth:`triangulate`
          * ``'lrs'``: use David Avis's lrs program (optional)
          * ``'latte'``: use LattE integrale program (optional)
          * ``'normaliz'``: use Normaliz program (optional)

        - ``**kwds`` -- keyword arguments that are passed to the
          triangulation engine

        OUTPUT:

        The volume of the polytope

        EXAMPLES::

            sage: polytopes.hypercube(3).volume()
            8
            sage: (polytopes.hypercube(3)*2).volume()
            64
            sage: polytopes.twenty_four_cell().volume()
            2

        Volume of the same polytopes, using the optional package lrslib
        (which requires a rational polytope).  For mysterious historical
        reasons, Sage casts lrs's exact answer to a float::

            sage: I3 = polytopes.hypercube(3)
            sage: I3.volume(engine='lrs') # optional - lrslib
            8.0
            sage: C24 = polytopes.twenty_four_cell()
            sage: C24.volume(engine='lrs') # optional - lrslib
            2.0

        If the base ring is exact, the answer is exact::

            sage: P5 = polytopes.regular_polygon(5)
            sage: P5.volume()
            2.377641290737884?

            sage: polytopes.icosahedron().volume()
            5/12*sqrt5 + 5/4
            sage: numerical_approx(_) # abs tol 1e9
            2.18169499062491

        When considering lower-dimensional polytopes, we can ask for the
        ambient (full-dimensional), the induced measure (of the affine
        hull) or, in the case of lattice polytopes, for the induced rational measure.
        This is controlled by the parameter `measure`. Different engines
        may have different ideas on the definition of volume of a
        lower-dimensional object::

            sage: P = Polyhedron([[0, 0], [1, 1]])
            sage: P.volume()
            0
            sage: P.volume(measure='induced')
            1.414213562373095?
            sage: P.volume(measure='induced_rational') # optional -- latte_int
            1

            sage: S = polytopes.regular_polygon(6); S
            A 2-dimensional polyhedron in AA^2 defined as the convex hull of 6 vertices
            sage: edge = S.faces(1)[4].as_polyhedron()
            sage: edge.vertices()
            (A vertex at (0.866025403784439?, 1/2), A vertex at (0, 1))
            sage: edge.volume()
            0
            sage: edge.volume(measure='induced')
            1

            sage: P = Polyhedron(backend='normaliz',vertices=[[1,0,0],[0,0,1],[-1,1,1],[-1,2,0]]) # optional - pynormaliz
            sage: P.volume()  # optional - pynormaliz
            0
            sage: P.volume(measure='induced')  # optional - pynormaliz
            2.598076211353316?
            sage: P.volume(measure='induced',engine='normaliz')  # optional - pynormaliz
            2.598076211353316
            sage: P.volume(measure='induced_rational')  # optional - pynormaliz, latte_int
            3/2
            sage: P.volume(measure='induced_rational',engine='normaliz')  # optional - pynormaliz
            3/2
            sage: P.volume(measure='induced_lattice')  # optional - pynormaliz
            3

        The same polytope without normaliz backend::

            sage: P = Polyhedron(vertices=[[1,0,0],[0,0,1],[-1,1,1],[-1,2,0]])
            sage: P.volume(measure='induced_lattice',engine='latte')  # optional - latte_int
            3

            sage: Dexact = polytopes.dodecahedron()
            sage: v = Dexact.faces(2)[0].as_polyhedron().volume(measure='induced', engine='internal'); v
            1.53406271079097?
            sage: v = Dexact.faces(2)[4].as_polyhedron().volume(measure='induced', engine='internal'); v
            1.53406271079097?
            sage: RDF(v)    # abs tol 1e-9
            1.53406271079044

            sage: Dinexact = polytopes.dodecahedron(exact=False)
            sage: w = Dinexact.faces(2)[2].as_polyhedron().volume(measure='induced', engine='internal'); RDF(w) # abs tol 1e-9
            1.5340627082974878

            sage: [polytopes.simplex(d).volume(measure='induced') for d in range(1,5)] == [sqrt(d+1)/factorial(d) for d in range(1,5)]
            True

            sage: I = Polyhedron([[-3, 0], [0, 9]])
            sage: I.volume(measure='induced')
            9.48683298050514?
            sage: I.volume(measure='induced_rational') # optional -- latte_int
            3

            sage: T = Polyhedron([[3, 0, 0], [0, 4, 0], [0, 0, 5]])
            sage: T.volume(measure='induced')
            13.86542462386205?
            sage: T.volume(measure='induced_rational') # optional -- latte_int
            1/2

            sage: Q = Polyhedron(vertices=[(0, 0, 1, 1), (0, 1, 1, 0), (1, 1, 0, 0)])
            sage: Q.volume(measure='induced')
            1
            sage: Q.volume(measure='induced_rational') # optional -- latte_int
            1/2

        The volume of a full-dimensional unbounded polyhedron is infinity::

            sage: P = Polyhedron(vertices = [[1, 0], [0, 1]], rays = [[1, 1]])
            sage: P.volume()
            +Infinity

        The volume of a non full-dimensional unbounded polyhedron depends on the measure used::

            sage: P = Polyhedron(ieqs = [[1,1,1],[-1,-1,-1],[3,1,0]]); P
            A 1-dimensional polyhedron in QQ^2 defined as the convex hull of 1 vertex and 1 ray
            sage: P.volume()
            0
            sage: P.volume(measure='induced')
            +Infinity
            sage: P.volume(measure='ambient')
            0
            sage: P.volume(measure='induced_rational')  # optional - pynormaliz
            +Infinity
            sage: P.volume(measure='induced_rational',engine='latte')  # optional - latte_int
            +Infinity

        The volume in `0`-dimensional space is taken by counting measure::

            sage: P = Polyhedron(vertices=[[]]); P
            A 0-dimensional polyhedron in ZZ^0 defined as the convex hull of 1 vertex
            sage: P.volume()
            1
            sage: P = Polyhedron(vertices=[]); P
            The empty polyhedron in ZZ^0
            sage: P.volume()
            0

        TESTS:

        The cache of the volume is being pickled::

            sage: P = polytopes.cube()
            sage: P.volume()
            8
            sage: Q = loads(dumps(P))
            sage: Q.volume.is_in_cache()
            True
        """
        from sage.features import FeatureNotPresentError, PythonModule
        if measure == 'induced_rational' and engine not in ['auto', 'latte', 'normaliz']:
            raise RuntimeError("the induced rational measure can only be computed with the engine set to `auto`, `latte`, or `normaliz`")
        if measure == 'induced_lattice' and engine not in ['auto', 'latte', 'normaliz']:
            raise RuntimeError("the induced lattice measure can only be computed with the engine set to `auto`, `latte`, or `normaliz`")
        if engine == 'auto' and measure == 'induced_rational':
            # Enforce a default choice, change if a better engine is found.
            from sage.features.latte import Latte
            try:
                Latte().require()
                engine = 'latte'
            except FeatureNotPresentError:
                try:
                    PythonModule("PyNormaliz", spkg="pynormaliz").require()
                    engine = 'normaliz'
                except FeatureNotPresentError:
                    raise RuntimeError("the induced rational measure can only be computed with the optional packages `latte_int`, or `pynormaliz`")

        if engine == 'auto' and measure == 'induced_lattice':
            # Enforce a default choice, change if a better engine is found.
            try:
                PythonModule("PyNormaliz", spkg="pynormaliz").require()
                engine = 'normaliz'
            except FeatureNotPresentError:
                try:
                    from sage.features.latte import Latte
                    Latte().require()
                    engine = 'latte'
                except FeatureNotPresentError:
                    raise RuntimeError("the induced rational measure can only be computed with the optional packages `latte_int`, or `pynormaliz`")

        if engine == 'auto' and measure == 'ambient' and self.backend() == 'normaliz':
            engine = 'normaliz'

        if measure == 'ambient':
            if self.dim() < self.ambient_dim():
                return self.base_ring().zero()
            elif self.dim() == 0:
                return 1
            # if the polyhedron is unbounded, return infinity
            if not self.is_compact():
                from sage.rings.infinity import infinity
                return infinity
            if engine == 'lrs':
                return self._volume_lrs(**kwds)
            elif engine == 'latte':
                return self._volume_latte(**kwds)
            elif engine == 'normaliz':
                return self._volume_normaliz(measure='ambient')

            triangulation = self.triangulate(engine=engine, **kwds)
            pc = triangulation.point_configuration()
            return sum([pc.volume(simplex) for simplex in triangulation]) / ZZ(self.dim()).factorial()
        elif measure == 'induced':
            # if polyhedron is actually full-dimensional, return volume with ambient measure
            if self.dim() == self.ambient_dim():
                return self.volume(measure='ambient', engine=engine, **kwds)
            # if the polyhedron is unbounded, return infinity
            if not self.is_compact():
                from sage.rings.infinity import infinity
                return infinity
            if engine == 'normaliz':
                return self._volume_normaliz(measure='euclidean')
            # use an orthogonal transformation, which preserves volume up to a factor provided by the transformation matrix
            affine_hull_data = self.affine_hull_projection(orthogonal=True, as_polyhedron=True, as_affine_map=True)
            A = affine_hull_data.projection_linear_map.matrix()
            Adet = (A.transpose() * A).det()
            scaled_volume = affine_hull_data.polyhedron.volume(measure='ambient', engine=engine, **kwds)
            if Adet.is_square():
                sqrt_Adet = Adet.sqrt()
            else:
                sqrt_Adet = AA(Adet).sqrt()
                scaled_volume = AA(scaled_volume)
            return scaled_volume / sqrt_Adet
        elif measure == 'induced_rational':
            # if the polyhedron is unbounded, return infinity
            if not self.is_compact():
                from sage.rings.infinity import infinity
                return infinity
            if engine == 'latte':
                return self._volume_latte(**kwds)
            else:  # engine is 'normaliz'
                return self._volume_normaliz(measure='induced_lattice') / ZZ(self.dim()).factorial()
        elif measure == 'induced_lattice':
            # if the polyhedron is unbounded, return infinity
            if not self.is_compact():
                from sage.rings.infinity import infinity
                return infinity
            if engine == 'latte':
                return self._volume_latte(**kwds) * ZZ(self.dim()).factorial()
            else:  # engine is 'normaliz'
                return self._volume_normaliz(measure='induced_lattice')
        else:
            raise TypeError("the measure should be `ambient`, `induced`, `induced_rational`, or `induced_lattice`")

    def integrate(self, polynomial, **kwds):
        r"""
        Return the integral of a polynomial over a polytope.

        INPUT:

        - ``P`` -- Polyhedron

        - ``polynomial`` -- A multivariate polynomial or a valid LattE description string for
          polynomials

        - ``**kwds`` -- additional keyword arguments that are passed to the engine

        OUTPUT:

        The integral of the polynomial over the polytope

        .. NOTE::

            The polytope triangulation algorithm is used. This function depends
            on LattE (i.e., the ``latte_int`` optional package).

        EXAMPLES::

            sage: P = polytopes.cube()
            sage: x, y, z = polygens(QQ, 'x, y, z')
            sage: P.integrate(x^2*y^2*z^2)    # optional - latte_int
            8/27

        If the polyhedron has floating point coordinates, an inexact result can
        be obtained if we transform to rational coordinates::

            sage: P = 1.4142*polytopes.cube()
            sage: P_QQ = Polyhedron(vertices = [[QQ(vi) for vi in v] for v in P.vertex_generator()])
            sage: RDF(P_QQ.integrate(x^2*y^2*z^2))    # optional - latte_int
            6.703841212195228

        Integral over a non full-dimensional polytope::

            sage: x, y = polygens(QQ, 'x, y')
            sage: P = Polyhedron(vertices=[[0,0],[1,1]])
            sage: P.integrate(x*y)    # optional - latte_int
            Traceback (most recent call last):
            ...
            NotImplementedError: the polytope must be full-dimensional

        TESTS:

        Testing a three-dimensional integral::

            sage: P = polytopes.octahedron()
            sage: x, y, z = polygens(QQ, 'x, y, z')
            sage: P.integrate(2*x^2*y^4*z^6+z^2)    # optional - latte_int
            630632/4729725

        Testing a polytope with non-rational vertices::

            sage: P = polytopes.icosahedron()
            sage: P.integrate(x^2*y^2*z^2)    # optional - latte_int
            Traceback (most recent call last):
            ...
            TypeError: the base ring must be ZZ, QQ, or RDF

        Testing a univariate polynomial::

            sage: P = Polyhedron(vertices=[[0],[1]])
            sage: x = polygen(QQ, 'x')
            sage: P.integrate(x)    # optional - latte_int
            1/2

        Testing a polytope with floating point coordinates::

            sage: P = Polyhedron(vertices = [[0, 0], [1, 0], [1.1, 1.1], [0, 1]])
            sage: P.integrate('[[1,[2,2]]]')    # optional - latte_int
            Traceback (most recent call last):
            ...
            TypeError: LattE integrale cannot be applied over inexact rings
        """
        if self.base_ring() == RDF:
            raise TypeError("LattE integrale cannot be applied over inexact rings")
        elif not self.is_full_dimensional():
            raise NotImplementedError("the polytope must be full-dimensional")
        else:
            from sage.interfaces.latte import integrate
            return integrate(self.cdd_Hrepresentation(), polynomial,
                             cdd=True, **kwds)

    def contains(self, point):
        """
        Test whether the polyhedron contains the given ``point``.

        .. SEEALSO::

            :meth:`interior_contains`, :meth:`relative_interior_contains`.

        INPUT:

        - ``point`` -- coordinates of a point (an iterable)

        OUTPUT:

        Boolean.

        EXAMPLES::

            sage: P = Polyhedron(vertices=[[1,1],[1,-1],[0,0]])
            sage: P.contains( [1,0] )
            True
            sage: P.contains( P.center() )  # true for any convex set
            True

        As a shorthand, one may use the usual ``in`` operator::

            sage: P.center() in P
            True
            sage: [-1,-1] in P
            False

        The point need not have coordinates in the same field as the
        polyhedron::

            sage: ray = Polyhedron(vertices=[(0,0)], rays=[(1,0)], base_ring=QQ)
            sage: ray.contains([sqrt(2)/3,0])        # irrational coordinates are ok
            True
            sage: a = var('a')
            sage: ray.contains([a,0])                # a might be negative!
            False
            sage: assume(a>0)
            sage: ray.contains([a,0])
            True
            sage: ray.contains(['hello', 'kitty'])   # no common ring for coordinates
            False

        The empty polyhedron needs extra care, see :trac:`10238`::

            sage: empty = Polyhedron(); empty
            The empty polyhedron in ZZ^0
            sage: empty.contains([])
            False
            sage: empty.contains([0])               # not a point in QQ^0
            False
            sage: full = Polyhedron(vertices=[()]); full
            A 0-dimensional polyhedron in ZZ^0 defined as the convex hull of 1 vertex
            sage: full.contains([])
            True
            sage: full.contains([0])
            False
        """
        try:
            p = vector(point)
        except TypeError:  # point not iterable or no common ring for elements
            if len(point) > 0:
                return False
            else:
                p = vector(self.base_ring(), [])

        if len(p) != self.ambient_dim():
            return False

        for H in self.Hrep_generator():
            if not H.contains(p):
                return False
        return True

    __contains__ = contains

    @cached_method
    def interior(self):
        """
        The interior of ``self``.

        OUTPUT:

        - either an empty polyhedron or an instance of
          :class:`~sage.geometry.relative_interior.RelativeInterior`

        EXAMPLES:

        If the polyhedron is full-dimensional, the result is the
        same as that of :meth:`relative_interior`::

            sage: P_full = Polyhedron(vertices=[[0,0],[1,1],[1,-1]])
            sage: P_full.interior()
            Relative interior of
             a 2-dimensional polyhedron in ZZ^2 defined as the convex hull of 3 vertices

        If the polyhedron is of strictly smaller dimension than the
        ambient space, its interior is empty::

            sage: P_lower = Polyhedron(vertices=[[0,1], [0,-1]])
            sage: P_lower.interior()
            The empty polyhedron in ZZ^2

        TESTS::

            sage: Empty = Polyhedron(ambient_dim=2); Empty
            The empty polyhedron in ZZ^2
            sage: Empty.interior() is Empty
            True
        """
        if self.is_open():
            return self
        if not self.is_full_dimensional():
            return self.parent().element_class(self.parent(), None, None)
        return self.relative_interior()

    def interior_contains(self, point):
        """
        Test whether the interior of the polyhedron contains the
        given ``point``.

        .. SEEALSO::

            :meth:`contains`, :meth:`relative_interior_contains`.

        INPUT:

        - ``point`` -- coordinates of a point

        OUTPUT:

        ``True`` or ``False``.

        EXAMPLES::

            sage: P = Polyhedron(vertices=[[0,0],[1,1],[1,-1]])
            sage: P.contains( [1,0] )
            True
            sage: P.interior_contains( [1,0] )
            False

        If the polyhedron is of strictly smaller dimension than the
        ambient space, its interior is empty::

            sage: P = Polyhedron(vertices=[[0,1],[0,-1]])
            sage: P.contains( [0,0] )
            True
            sage: P.interior_contains( [0,0] )
            False

        The empty polyhedron needs extra care, see :trac:`10238`::

            sage: empty = Polyhedron(); empty
            The empty polyhedron in ZZ^0
            sage: empty.interior_contains([])
            False
        """
        try:
            p = vector(point)
        except TypeError:  # point not iterable or no common ring for elements
            if len(point) > 0:
                return False
            else:
                p = vector(self.base_ring(), [])

        if len(p) != self.ambient_dim():
            return False

        for H in self.Hrep_generator():
            if not H.interior_contains(p):
                return False
        return True

    def is_relatively_open(self):
        r"""
        Return whether ``self`` is relatively open.

        OUTPUT:

        Boolean.

        EXAMPLES::

            sage: P = Polyhedron(vertices=[(1,0), (-1,0)]); P
            A 1-dimensional polyhedron in ZZ^2 defined as the convex hull of 2 vertices
            sage: P.is_relatively_open()
            False

            sage: P0 = Polyhedron(vertices=[[1, 2]]); P0
            A 0-dimensional polyhedron in ZZ^2 defined as the convex hull of 1 vertex
            sage: P0.is_relatively_open()
            True

            sage: Empty = Polyhedron(ambient_dim=2); Empty
            The empty polyhedron in ZZ^2
            sage: Empty.is_relatively_open()
            True

            sage: Line = Polyhedron(vertices=[(1, 1)], lines=[(1, 0)]); Line
            A 1-dimensional polyhedron in QQ^2 defined as the convex hull of 1 vertex and 1 line
            sage: Line.is_relatively_open()
            True

        """
        return not self.inequalities()

    @cached_method
    def relative_interior(self):
        """
        Return the relative interior of ``self``.

        EXAMPLES::

            sage: P = Polyhedron(vertices=[(1,0), (-1,0)])
            sage: ri_P = P.relative_interior(); ri_P
            Relative interior of
             a 1-dimensional polyhedron in ZZ^2 defined as the convex hull of 2 vertices
            sage: (0, 0) in ri_P
            True
            sage: (1, 0) in ri_P
            False

            sage: P0 = Polyhedron(vertices=[[1, 2]])
            sage: P0.relative_interior() is P0
            True

            sage: Empty = Polyhedron(ambient_dim=2)
            sage: Empty.relative_interior() is Empty
            True

            sage: Line = Polyhedron(vertices=[(1, 1)], lines=[(1, 0)])
            sage: Line.relative_interior() is Line
            True
        """
        if self.is_relatively_open():
            return self
        return RelativeInterior(self)

    def relative_interior_contains(self, point):
        """
        Test whether the relative interior of the polyhedron
        contains the given ``point``.

        .. SEEALSO::

            :meth:`contains`, :meth:`interior_contains`.

        INPUT:

        - ``point`` -- coordinates of a point

        OUTPUT:

        ``True`` or ``False``

        EXAMPLES::

            sage: P = Polyhedron(vertices=[(1,0), (-1,0)])
            sage: P.contains( (0,0) )
            True
            sage: P.interior_contains( (0,0) )
            False
            sage: P.relative_interior_contains( (0,0) )
            True
            sage: P.relative_interior_contains( (1,0) )
            False

        The empty polyhedron needs extra care, see :trac:`10238`::

            sage: empty = Polyhedron(); empty
            The empty polyhedron in ZZ^0
            sage: empty.relative_interior_contains([])
            False
        """
        try:
            p = vector(point)
        except TypeError:  # point not iterable or no common ring for elements
            if len(point) > 0:
                return False
            else:
                p = vector(self.base_ring(), [])

        if len(p) != self.ambient_dim():
            return False

        for eq in self.equation_generator():
            if not eq.contains(p):
                return False

        for ine in self.inequality_generator():
            if not ine.interior_contains(p):
                return False

        return True

    def is_simplex(self):
        r"""
        Return whether the polyhedron is a simplex.

        A simplex is a bounded polyhedron with `d+1` vertices, where
        `d` is the dimension.

        EXAMPLES::

            sage: Polyhedron([(0,0,0), (1,0,0), (0,1,0)]).is_simplex()
            True
            sage: polytopes.simplex(3).is_simplex()
            True
            sage: polytopes.hypercube(3).is_simplex()
            False
        """
        return self.is_compact() and (self.dim()+1 == self.n_vertices())

    def neighborliness(self):
        r"""
        Return the largest ``k``, such that the polyhedron is ``k``-neighborly.

        A polyhedron is `k`-neighborly if every set of `n` vertices forms a face
        for `n` up to `k`.

        In case of the `d`-dimensional simplex, it returns `d + 1`.

        .. SEEALSO::

            :meth:`is_neighborly`

        EXAMPLES::

            sage: cube = polytopes.cube()
            sage: cube.neighborliness()
            1
            sage: P = Polyhedron(); P
            The empty polyhedron in ZZ^0
            sage: P.neighborliness()
            0
            sage: P = Polyhedron([[0]]); P
            A 0-dimensional polyhedron in ZZ^1 defined as the convex hull of 1 vertex
            sage: P.neighborliness()
            1
            sage: S = polytopes.simplex(5); S
            A 5-dimensional polyhedron in ZZ^6 defined as the convex hull of 6 vertices
            sage: S.neighborliness()
            6
            sage: C = polytopes.cyclic_polytope(7,10); C
            A 7-dimensional polyhedron in QQ^7 defined as the convex hull of 10 vertices
            sage: C.neighborliness()
            3
            sage: C = polytopes.cyclic_polytope(6,11); C
            A 6-dimensional polyhedron in QQ^6 defined as the convex hull of 11 vertices
            sage: C.neighborliness()
            3
            sage: [polytopes.cyclic_polytope(5,n).neighborliness() for n in range(6,10)]
            [6, 2, 2, 2]

        """
        return self.combinatorial_polyhedron().neighborliness()

    def is_neighborly(self, k=None):
        r"""
        Return whether the polyhedron is neighborly.

        If the input ``k`` is provided, then return whether the polyhedron is ``k``-neighborly

        A polyhedron is neighborly if every set of `n` vertices forms a face
        for `n` up to floor of half the dimension of the polyhedron.
        It is `k`-neighborly if this is true for `n` up to `k`.

        INPUT:

        - ``k`` -- the dimension up to which to check if every set of ``k``
          vertices forms a face. If no ``k`` is provided, check up to floor
          of half the dimension of the polyhedron.

        OUTPUT:

        - ``True`` if every set of up to ``k`` vertices forms a face,
        - ``False`` otherwise

        .. SEEALSO::

            :meth:`neighborliness`

        EXAMPLES::

            sage: cube = polytopes.hypercube(3)
            sage: cube.is_neighborly()
            True
            sage: cube = polytopes.hypercube(4)
            sage: cube.is_neighborly()
            False

        Cyclic polytopes are neighborly::

            sage: all(polytopes.cyclic_polytope(i, i + 1 + j).is_neighborly() for i in range(5) for j in range(3))
            True

        The neighborliness of a polyhedron equals floor of dimension half
        (or larger in case of a simplex) if and only if the polyhedron
        is neighborly::

            sage: testpolys = [polytopes.cube(), polytopes.cyclic_polytope(6, 9), polytopes.simplex(6)]
            sage: [(P.neighborliness()>=floor(P.dim()/2)) == P.is_neighborly() for P in  testpolys]
            [True, True, True]

        """
        return self.combinatorial_polyhedron().is_neighborly()

    @cached_method
    def is_lattice_polytope(self):
        r"""
        Return whether the polyhedron is a lattice polytope.

        OUTPUT:

        ``True`` if the polyhedron is compact and has only integral
        vertices, ``False`` otherwise.

        EXAMPLES::

            sage: polytopes.cross_polytope(3).is_lattice_polytope()
            True
            sage: polytopes.regular_polygon(5).is_lattice_polytope()
            False
        """
        if not self.is_compact():
            return False
        if self.base_ring() is ZZ:
            return True
        return all(v.is_integral() for v in self.vertex_generator())

    @cached_method
    def lattice_polytope(self, envelope=False):
        r"""
        Return an encompassing lattice polytope.

        INPUT:

        - ``envelope`` -- boolean (default: ``False``). If the
          polyhedron has non-integral vertices, this option decides
          whether to return a strictly larger lattice polytope or
          raise a ``ValueError``. This option has no effect if the
          polyhedron has already integral vertices.

        OUTPUT:

        A :class:`LatticePolytope
        <sage.geometry.lattice_polytope.LatticePolytopeClass>`. If the
        polyhedron is compact and has integral vertices, the lattice
        polytope equals the polyhedron. If the polyhedron is compact
        but has at least one non-integral vertex, a strictly larger
        lattice polytope is returned.

        If the polyhedron is not compact, a ``NotImplementedError`` is
        raised.

        If the polyhedron is not integral and ``envelope=False``, a
        ``ValueError`` is raised.

        ALGORITHM:

        For each non-integral vertex, a bounding box of integral
        points is added and the convex hull of these integral points
        is returned.

        EXAMPLES:

        First, a polyhedron with integral vertices::

            sage: P = Polyhedron( vertices = [(1, 0), (0, 1), (-1, 0), (0, -1)])
            sage: lp = P.lattice_polytope(); lp
            2-d reflexive polytope #3 in 2-d lattice M
            sage: lp.vertices()
            M(-1,  0),
            M( 0, -1),
            M( 0,  1),
            M( 1,  0)
            in 2-d lattice M

        Here is a polyhedron with non-integral vertices::

            sage: P = Polyhedron( vertices = [(1/2, 1/2), (0, 1), (-1, 0), (0, -1)])
            sage: lp = P.lattice_polytope()
            Traceback (most recent call last):
            ...
            ValueError: Some vertices are not integral. You probably want
            to add the argument "envelope=True" to compute an enveloping
            lattice polytope.
            sage: lp = P.lattice_polytope(True); lp
            2-d reflexive polytope #5 in 2-d lattice M
            sage: lp.vertices()
            M(-1,  0),
            M( 0, -1),
            M( 1,  1),
            M( 0,  1),
            M( 1,  0)
            in 2-d lattice M
        """
        if not self.is_compact():
            raise NotImplementedError('only compact lattice polytopes are allowed')

        try:
            vertices = self.vertices_matrix(ZZ).columns()
        except TypeError:
            if not envelope:
                raise ValueError('Some vertices are not integral. '
                    'You probably want to add the argument '
                    '"envelope=True" to compute an enveloping lattice polytope.')
            vertices = []
            for v in self.vertex_generator():
                vbox = [ set([floor(x), ceil(x)]) for x in v ]
                vertices.extend( itertools.product(*vbox) )

        # construct the (enveloping) lattice polytope
        from sage.geometry.lattice_polytope import LatticePolytope
        return LatticePolytope(vertices)

    def _integral_points_PALP(self):
        r"""
        Return the integral points in the polyhedron using PALP.

        This method is for testing purposes and will eventually be removed.

        OUTPUT:

        The list of integral points in the polyhedron. If the
        polyhedron is not compact, a ``ValueError`` is raised.

        EXAMPLES::

            sage: Polyhedron(vertices=[(-1,-1),(1,0),(1,1),(0,1)])._integral_points_PALP()
            [M(-1, -1), M(0, 1), M(1, 0), M(1, 1), M(0, 0)]
            sage: Polyhedron(vertices=[(-1/2,-1/2),(1,0),(1,1),(0,1)]).lattice_polytope(True).points()
            M(-1, -1),
            M(-1,  0),
            M( 0, -1),
            M( 1,  1),
            M( 0,  1),
            M( 1,  0),
            M( 0,  0)
            in 2-d lattice M
            sage: Polyhedron(vertices=[(-1/2,-1/2),(1,0),(1,1),(0,1)])._integral_points_PALP()
            [M(1, 1), M(0, 1), M(1, 0), M(0, 0)]
        """
        if not self.is_compact():
            raise ValueError('can only enumerate points in a compact polyhedron')
        lp = self.lattice_polytope(True)
        # remove cached values to get accurate timings
        try:
            del lp._points
            del lp._npoints
        except AttributeError:
            pass
        if self.is_lattice_polytope():
            return list(lp.points())
        return [p for p in lp.points() if self.contains(p)]

    @cached_method(do_pickle=True)
    def h_star_vector(self):
        r"""
        Return the `h^*`-vector of the lattice polytope.

        The `h^*`-vector records the coefficients of the polynomial in the
        numerator of the Ehrhart series of a lattice polytope.

        INPUT:

        - ``self`` -- A lattice polytope.

        OUTPUT:

        A list whose entries give the `h^*`-vector.

        .. NOTE:

            The backend of ``self`` should be ``'normaliz'``.
            This function depends on Normaliz (i.e. the ``'pynormaliz'`` optional
            package). See the Normaliz documentation for further details.

        EXAMPLES:

        The `h^*`-vector of a unimodular simplex S (a simplex with
        volume = `\frac{1}{dim(S)!}`) is always 1. Here we test this on
        simplices up to dimension 3::

            sage: s1 = polytopes.simplex(1,backend='normaliz')              # optional - pynormaliz
            sage: s2 = polytopes.simplex(2,backend='normaliz')              # optional - pynormaliz
            sage: s3 = polytopes.simplex(3,backend='normaliz')              # optional - pynormaliz
            sage: [s1.h_star_vector(),s2.h_star_vector(),s3.h_star_vector()]  # optional - pynormaliz
            [[1], [1], [1]]

        For a less trivial example, we compute the `h^*`-vector of the
        `0/1`-cube, which has the Eulerian numbers `(3,i)` for `i \in [0,2]`
        as an `h^*`-vector::

            sage: cube = polytopes.cube(intervals='zero_one', backend='normaliz') # optional - pynormaliz
            sage: cube.h_star_vector()   # optional - pynormaliz
            [1, 4, 1]
            sage: from sage.combinat.combinat import eulerian_number
            sage: [eulerian_number(3,i) for i in range(3)]
            [1, 4, 1]

        TESTS::

            sage: s3 = polytopes.simplex(3)
            sage: s3.h_star_vector()
            Traceback (most recent call last):
            ...
            TypeError: The backend of self must be normaliz

            sage: t = Polyhedron(vertices=[[0],[1/2]])
            sage: t.h_star_vector()
            Traceback (most recent call last):
            ...
            TypeError: The h_star vector is only defined for lattice polytopes

            sage: t2 = Polyhedron(vertices=[[AA(sqrt(2))],[1/2]])
            sage: t2.h_star_vector()
            Traceback (most recent call last):
            ...
            TypeError: The h_star vector is only defined for lattice polytopes

        Check that the `h^*`-vector is pickled::

            sage: new_cube = loads(dumps(cube))         # optional - pynormaliz
            sage: new_cube.h_star_vector.is_in_cache()  # optional - pynormaliz
            True
        """
        if self.is_empty():
            return 0
        if not self.is_lattice_polytope():
            raise TypeError('The h_star vector is only defined for lattice polytopes')
        if not self.backend() == 'normaliz':
            raise TypeError('The backend of self must be normaliz')
        return self._h_star_vector_normaliz()

    def _h_star_vector_normaliz(self):
        r"""
        Return the `h^*`-vector of a lattice polytope with backend = 'normaliz'.

        INPUT:

        - ``self`` -- A lattice polytope.

        OUTPUT:

        The `h^*`-vector as a list.

        .. NOTE:

        The backend of ``self`` should be ``'normaliz'``.

        TESTS::

            sage: s3 = polytopes.simplex(3)
            sage: s3._h_star_vector_normaliz()
            Traceback (most recent call last):
            ...
            TypeError: the backend should be normaliz
        """
        raise TypeError("the backend should be normaliz")

    @cached_method
    def bounding_box(self, integral=False, integral_hull=False):
        r"""
        Return the coordinates of a rectangular box containing the non-empty polytope.

        INPUT:

        - ``integral`` -- Boolean (default: ``False``). Whether to
          only allow integral coordinates in the bounding box.

        - ``integral_hull`` -- Boolean (default: ``False``). If ``True``, return a
          box containing the integral points of the polytope, or ``None, None`` if it
          is known that the polytope has no integral points.

        OUTPUT:

        A pair of tuples ``(box_min, box_max)`` where ``box_min`` are
        the coordinates of a point bounding the coordinates of the
        polytope from below and ``box_max`` bounds the coordinates
        from above.

        EXAMPLES::

            sage: Polyhedron([ (1/3,2/3), (2/3, 1/3) ]).bounding_box()
            ((1/3, 1/3), (2/3, 2/3))
            sage: Polyhedron([ (1/3,2/3), (2/3, 1/3) ]).bounding_box(integral=True)
            ((0, 0), (1, 1))
            sage: Polyhedron([ (1/3,2/3), (2/3, 1/3) ]).bounding_box(integral_hull=True)
            (None, None)
            sage: Polyhedron([ (1/3,2/3), (3/3, 4/3) ]).bounding_box(integral_hull=True)
            ((1, 1), (1, 1))
            sage: polytopes.buckyball(exact=False).bounding_box()
            ((-0.8090169944, -0.8090169944, -0.8090169944), (0.8090169944, 0.8090169944, 0.8090169944))

        TESTS::

            sage: Polyhedron().bounding_box()
            Traceback (most recent call last):
            ...
            ValueError: empty polytope is not allowed
        """
        box_min = []
        box_max = []
        if not self.is_compact():
            raise ValueError("only polytopes (compact polyhedra) are allowed")
        if self.n_vertices() == 0:
            raise ValueError("empty polytope is not allowed")
        for i in range(self.ambient_dim()):
            coords = [v[i] for v in self.vertex_generator()]
            max_coord = max(coords)
            min_coord = min(coords)
            if integral_hull:
                a = ceil(min_coord)
                b = floor(max_coord)
                if a > b:
                    return None, None
                box_max.append(b)
                box_min.append(a)
            elif integral:
                box_max.append(ceil(max_coord))
                box_min.append(floor(min_coord))
            else:
                box_max.append(max_coord)
                box_min.append(min_coord)
        return (tuple(box_min), tuple(box_max))

    def integral_points_count(self, **kwds):
        r"""
        Return the number of integral points in the polyhedron.

        This generic version of this method simply calls ``integral_points``.

        EXAMPLES::

            sage: P = polytopes.cube()
            sage: P.integral_points_count()
            27

        We shrink the polyhedron a little bit::

            sage: Q = P*(8/9)
            sage: Q.integral_points_count()
            1

        Same for a polyhedron whose coordinates are not rationals.  Note that
        the answer is an integer even though there are no guarantees for
        exactness::

            sage: Q = P*RDF(8/9)
            sage: Q.integral_points_count()
            1

        Unbounded polyhedra (with or without lattice points) are not supported::

            sage: P = Polyhedron(vertices=[[1/2, 1/3]], rays=[[1, 1]])
            sage: P.integral_points_count()
            Traceback (most recent call last):
            ...
            NotImplementedError: ...
            sage: P = Polyhedron(vertices=[[1, 1]], rays=[[1, 1]])
            sage: P.integral_points_count()
            Traceback (most recent call last):
            ...
            NotImplementedError: ...

        """
        return len(self.integral_points())

    def integral_points(self, threshold=100000):
        r"""
        Return the integral points in the polyhedron.

        Uses either the naive algorithm (iterate over a rectangular
        bounding box) or triangulation + Smith form.

        INPUT:

        - ``threshold`` -- integer (default: 100000). Use the naive
          algorithm as long as the bounding box is smaller than this.

        OUTPUT:

        The list of integral points in the polyhedron. If the
        polyhedron is not compact, a ``ValueError`` is raised.

        EXAMPLES::

            sage: Polyhedron(vertices=[(-1,-1),(1,0),(1,1),(0,1)]).integral_points()
            ((-1, -1), (0, 0), (0, 1), (1, 0), (1, 1))

            sage: simplex = Polyhedron([(1,2,3), (2,3,7), (-2,-3,-11)])
            sage: simplex.integral_points()
            ((-2, -3, -11), (0, 0, -2), (1, 2, 3), (2, 3, 7))

        The polyhedron need not be full-dimensional::

            sage: simplex = Polyhedron([(1,2,3,5), (2,3,7,5), (-2,-3,-11,5)])
            sage: simplex.integral_points()
            ((-2, -3, -11, 5), (0, 0, -2, 5), (1, 2, 3, 5), (2, 3, 7, 5))

            sage: point = Polyhedron([(2,3,7)])
            sage: point.integral_points()
            ((2, 3, 7),)

            sage: empty = Polyhedron()
            sage: empty.integral_points()
            ()

        Here is a simplex where the naive algorithm of running over
        all points in a rectangular bounding box no longer works fast
        enough::

            sage: v = [(1,0,7,-1), (-2,-2,4,-3), (-1,-1,-1,4), (2,9,0,-5), (-2,-1,5,1)]
            sage: simplex = Polyhedron(v); simplex
            A 4-dimensional polyhedron in ZZ^4 defined as the convex hull of 5 vertices
            sage: len(simplex.integral_points())
            49

        A case where rounding in the right direction goes a long way::

            sage: P = 1/10*polytopes.hypercube(14, backend='field')
            sage: P.integral_points()
            ((0, 0, 0, 0, 0, 0, 0, 0, 0, 0, 0, 0, 0, 0),)

        Finally, the 3-d reflexive polytope number 4078::

            sage: v = [(1,0,0), (0,1,0), (0,0,1), (0,0,-1), (0,-2,1),
            ....:      (-1,2,-1), (-1,2,-2), (-1,1,-2), (-1,-1,2), (-1,-3,2)]
            sage: P = Polyhedron(v)
            sage: pts1 = P.integral_points()                     # Sage's own code
            sage: all(P.contains(p) for p in pts1)
            True
            sage: pts2 = LatticePolytope(v).points()          # PALP
            sage: for p in pts1: p.set_immutable()
            sage: set(pts1) == set(pts2)
            True

            sage: timeit('Polyhedron(v).integral_points()')   # not tested - random
            625 loops, best of 3: 1.41 ms per loop
            sage: timeit('LatticePolytope(v).points()')       # not tested - random
            25 loops, best of 3: 17.2 ms per loop

        TESTS:

        Test some trivial cases (see :trac:`17937`)::

            sage: P = Polyhedron(ambient_dim=1)  # empty polyhedron in 1 dimension
            sage: P.integral_points()
            ()
            sage: P = Polyhedron(ambient_dim=0)  # empty polyhedron in 0 dimensions
            sage: P.integral_points()
            ()
            sage: P = Polyhedron([[3]])  # single point in 1 dimension
            sage: P.integral_points()
            ((3),)
            sage: P = Polyhedron([[1/2]])  # single non-integral point in 1 dimension
            sage: P.integral_points()
            ()
            sage: P = Polyhedron([[]])  # single point in 0 dimensions
            sage: P.integral_points()
            ((),)

        Test unbounded polyhedron::

            sage: P = Polyhedron(rays=[[1,0,0]])
            sage: P.integral_points()
            Traceback (most recent call last):
            ...
            ValueError: can only enumerate points in a compact polyhedron
        """
        if not self.is_compact():
            raise ValueError('can only enumerate points in a compact polyhedron')
        # Trivial cases: polyhedron with 0 or 1 vertices
        if self.n_vertices() == 0:
            return ()
        if self.n_vertices() == 1:
            v = self.vertices_list()[0]
            try:
                return (vector(ZZ, v),)
            except TypeError:  # vertex not integral
                return ()

        # for small bounding boxes, it is faster to naively iterate over the points of the box
        box_min, box_max = self.bounding_box(integral_hull=True)
        if box_min is None:
            return ()
        box_points = prod(max_coord-min_coord+1 for min_coord, max_coord in zip(box_min, box_max))
        if not self.is_lattice_polytope() or \
                (self.is_simplex() and box_points < 1000) or \
                box_points < threshold:
            from sage.geometry.integral_points import rectangular_box_points
            return rectangular_box_points(list(box_min), list(box_max), self)

        # for more complicate polytopes, triangulate & use smith normal form
        from sage.geometry.integral_points import simplex_points
        if self.is_simplex():
            return simplex_points(self.Vrepresentation())
        triangulation = self.triangulate()
        points = set()
        for simplex in triangulation:
            triang_vertices = [self.Vrepresentation(i) for i in simplex]
            new_points = simplex_points(triang_vertices)
            for p in new_points:
                p.set_immutable()
            points.update(new_points)
        # assert all(self.contains(p) for p in points)   # slow
        return tuple(points)

    def get_integral_point(self, index, **kwds):
        r"""
        Return the ``index``-th integral point in this polyhedron.

        This is equivalent to ``sorted(self.integral_points())[index]``.
        However, so long as self.integral_points_count() does not need to
        enumerate all integral points, neither does this method. Hence it can
        be significantly faster. If the polyhedron is not compact, a
        ``ValueError`` is raised.

        INPUT:

        - ``index`` -- integer. The index of the integral point to be found. If
          this is not in [0, ``self.integral_point_count()``), an ``IndexError``
          is raised.

        - ``**kwds`` -- optional keyword parameters that are passed to
          :meth:`self.integral_points_count`.

        ALGORITHM:

        The function computes each of the components of the requested point in
        turn. To compute x_i, the ith component, it bisects the upper and lower
        bounds on x_i given by the bounding box. At each bisection, it uses
        :meth:`integral_points_count` to determine on which side of the
        bisecting hyperplane the requested point lies.

        .. SEEALSO::

            :meth:`integral_points_count`.

        EXAMPLES::

            sage: P = Polyhedron(vertices=[(-1,-1),(1,0),(1,1),(0,1)])
            sage: P.get_integral_point(1)
            (0, 0)
            sage: P.get_integral_point(4)
            (1, 1)
            sage: sorted(P.integral_points())
            [(-1, -1), (0, 0), (0, 1), (1, 0), (1, 1)]
            sage: P.get_integral_point(5)
            Traceback (most recent call last):
            ...
            IndexError: ...

            sage: Q = Polyhedron([(1,3), (2, 7), (9, 77)])
            sage: [Q.get_integral_point(i) for i in range(Q.integral_points_count())] == sorted(Q.integral_points())
            True
            sage: Q.get_integral_point(0, explicit_enumeration_threshold=0, triangulation='cddlib')  # optional - latte_int
            (1, 3)
            sage: Q.get_integral_point(0, explicit_enumeration_threshold=0, triangulation='cddlib', foo=True)  # optional - latte_int
            Traceback (most recent call last):
            ...
            RuntimeError: ...

            sage: R = Polyhedron(vertices=[[1/2, 1/3]], rays=[[1, 1]])
            sage: R.get_integral_point(0)
            Traceback (most recent call last):
            ...
            ValueError: ...
        """

        if not self.is_compact():
            raise ValueError('can only enumerate points in a compact polyhedron')

        if not 0 <= index < self.integral_points_count(**kwds):
            raise IndexError('polytope index out of range')

        D = self.ambient_dim()
        lower_bounds, upper_bounds = self.bounding_box()
        coordinate = []
        P = self
        S = self.parent()
        for i in range(D):  # Now compute x_i, the ith component of coordinate.
            lower, upper = ceil(lower_bounds[i]), floor(upper_bounds[i]) + 1  # So lower <= x_i < upper.
            while lower < upper-1:
                guess = (lower + upper) // 2  # > lower.
                # Build new polyhedron by intersecting P with the halfspace {x_i < guess}.
                P_lt_guess = P.intersection(S(None, ([[guess-1] + [0] * i + [-1] + [0] * (D - i - 1)], [])))
                # Avoid computing P_geq_guess = P.intersection({x_i >= guess}) right now, it might not be needed.
                P_lt_guess_count = P_lt_guess.integral_points_count(**kwds)
                if P_lt_guess_count > index:  # Move upper down to guess.
                    upper = guess
                    index -= 0
                    P = P_lt_guess
                else:  # P_lt_guess_count <= index:  # Move lower up to guess.
                    lower = guess
                    index -= P_lt_guess_count
                    P_geq_guess = P.intersection(S(None, ([[-guess] + [0] * i + [1] + [0] * (D - i - 1)], [])))
                    P = P_geq_guess
            coordinate.append(lower)  # Record the new component that we have found.
        point = vector(ZZ, coordinate)
        point.set_immutable()
        return point

    def random_integral_point(self, **kwds):
        r"""
        Return an integral point in this polyhedron chosen uniformly at random.

        INPUT:

        - ``**kwds`` -- optional keyword parameters that are passed to
          :meth:`self.get_integral_point`.

        OUTPUT:

        The integral point in the polyhedron chosen uniformly at random. If the
        polyhedron is not compact, a ``ValueError`` is raised. If the
        polyhedron does not contain any integral points, an ``EmptySetError`` is
        raised.

        .. SEEALSO::

            :meth:`get_integral_point`.

        EXAMPLES::

            sage: P = Polyhedron(vertices=[(-1,-1),(1,0),(1,1),(0,1)])
            sage: P.random_integral_point()  # random
            (0, 0)
            sage: P.random_integral_point() in P.integral_points()
            True
            sage: P.random_integral_point(explicit_enumeration_threshold=0, triangulation='cddlib')  # random, optional - latte_int
            (1, 1)
            sage: P.random_integral_point(explicit_enumeration_threshold=0, triangulation='cddlib', foo=7)  # optional - latte_int
            Traceback (most recent call last):
            ...
            RuntimeError: ...

            sage: Q = Polyhedron(vertices=[(2, 1/3)], rays=[(1, 2)])
            sage: Q.random_integral_point()
            Traceback (most recent call last):
            ...
            ValueError: ...

            sage: R = Polyhedron(vertices=[(1/2, 0), (1, 1/2), (0, 1/2)])
            sage: R.random_integral_point()
            Traceback (most recent call last):
            ...
            EmptySetError: ...
        """

        if not self.is_compact():
            raise ValueError('can only sample integral points in a compact polyhedron')

        count = self.integral_points_count()
        if count == 0:
            raise EmptySetError('polyhedron does not contain any integral points')

        return self.get_integral_point(current_randstate().python_random().randint(0, count-1), **kwds)

    @cached_method
    def combinatorial_automorphism_group(self, vertex_graph_only=False):
        """
        Computes the combinatorial automorphism group.

        If ``vertex_graph_only`` is ``True``,  the automorphism group
        of the vertex-edge graph of the polyhedron is returned. Otherwise
        the automorphism group of the vertex-facet graph, which is
        isomorphic to the automorphism group of the face lattice is returned.

        INPUT:

        - ``vertex_graph_only`` -- boolean (default: ``False``); whether
          to return the automorphism group of the vertex edges graph or
          of the lattice

        OUTPUT:

        A
        :class:`PermutationGroup<sage.groups.perm_gps.permgroup.PermutationGroup_generic_with_category'>`
        that is isomorphic to the combinatorial automorphism group is
        returned.

        - if ``vertex_graph_only`` is ``True``:
          The automorphism group of the vertex-edge graph of the polyhedron

        - if ``vertex_graph_only`` is ``False`` (default):
          The automorphism group of the vertex-facet graph of the polyhedron,
          see :meth:`vertex_facet_graph`. This group is isomorphic to the
          automorphism group of the face lattice of the polyhedron.

        NOTE:

            Depending on ``vertex_graph_only``, this method returns groups
            that are not necessarily isomorphic, see the examples below.

        .. SEEALSO::

            :meth:`is_combinatorially_isomorphic`,
            :meth:`graph`,
            :meth:`vertex_facet_graph`.

        EXAMPLES::

            sage: quadrangle = Polyhedron(vertices=[(0,0),(1,0),(0,1),(2,3)])
            sage: quadrangle.combinatorial_automorphism_group().is_isomorphic(groups.permutation.Dihedral(4))
            True
            sage: quadrangle.restricted_automorphism_group()
            Permutation Group with generators [()]

        Permutations of the vertex graph only exchange vertices with vertices::

            sage: P = Polyhedron(vertices=[(1,0), (1,1)], rays=[(1,0)])
            sage: P.combinatorial_automorphism_group(vertex_graph_only=True)
            Permutation Group with generators [(A vertex at (1,0),A vertex at (1,1))]

        This shows an example of two polytopes whose vertex-edge graphs are isomorphic,
        but their face_lattices are not isomorphic::

            sage: Q=Polyhedron([[-123984206864/2768850730773, -101701330976/922950243591, -64154618668/2768850730773, -2748446474675/2768850730773],
            ....: [-11083969050/98314591817, -4717557075/98314591817, -32618537490/98314591817, -91960210208/98314591817],
            ....: [-9690950/554883199, -73651220/554883199, 1823050/554883199, -549885101/554883199], [-5174928/72012097, 5436288/72012097, -37977984/72012097, 60721345/72012097],
            ....: [-19184/902877, 26136/300959, -21472/902877, 899005/902877], [53511524/1167061933, 88410344/1167061933, 621795064/1167061933, 982203941/1167061933],
            ....: [4674489456/83665171433, -4026061312/83665171433, 28596876672/83665171433, -78383796375/83665171433], [857794884940/98972360190089, -10910202223200/98972360190089, 2974263671400/98972360190089, -98320463346111/98972360190089]])
            sage: C = polytopes.cyclic_polytope(4,8)
            sage: C.is_combinatorially_isomorphic(Q)
            False
            sage: C.combinatorial_automorphism_group(vertex_graph_only=True).is_isomorphic(Q.combinatorial_automorphism_group(vertex_graph_only=True))
            True
            sage: C.combinatorial_automorphism_group(vertex_graph_only=False).is_isomorphic(Q.combinatorial_automorphism_group(vertex_graph_only=False))
            False

        The automorphism group of the face lattice is isomorphic to the combinatorial automorphism group::

            sage: CG = C.hasse_diagram().automorphism_group()
            sage: C.combinatorial_automorphism_group().is_isomorphic(CG)
            True
            sage: QG = Q.hasse_diagram().automorphism_group()
            sage: Q.combinatorial_automorphism_group().is_isomorphic(QG)
            True

        """
        if vertex_graph_only:
            G = self.graph()
        else:
            G = self.vertex_facet_graph()
        return G.automorphism_group(edge_labels=True)

    @cached_method
    def restricted_automorphism_group(self, output="abstract"):
        r"""
        Return the restricted automorphism group.

        First, let the linear automorphism group be the subgroup of
        the affine group `AGL(d,\RR) = GL(d,\RR) \ltimes \RR^d`
        preserving the `d`-dimensional polyhedron. The affine group
        acts in the usual way `\vec{x}\mapsto A\vec{x}+b` on the
        ambient space.

        The restricted automorphism group is the subgroup of the linear
        automorphism group generated by permutations of the generators
        of the same type. That is, vertices can only be permuted with
        vertices, ray generators with ray generators, and line
        generators with line generators.

        For example, take the first quadrant

        .. MATH::

            Q = \Big\{ (x,y) \Big| x\geq 0,\; y\geq0 \Big\}
            \subset \QQ^2

        Then the linear automorphism group is

        .. MATH::

            \mathrm{Aut}(Q) =
            \left\{
            \begin{pmatrix}
            a & 0 \\ 0 & b
            \end{pmatrix}
            ,~
            \begin{pmatrix}
            0 & c \\ d & 0
            \end{pmatrix}
            :~
            a, b, c, d \in \QQ_{>0}
            \right\}
            \subset
            GL(2,\QQ)
            \subset
            E(d)

        Note that there are no translations that map the quadrant `Q`
        to itself, so the linear automorphism group is contained in
        the general linear group (the subgroup of transformations
        preserving the origin). The restricted automorphism group is

        .. MATH::

            \mathrm{Aut}(Q) =
            \left\{
            \begin{pmatrix}
            1 & 0 \\ 0 & 1
            \end{pmatrix}
            ,~
            \begin{pmatrix}
            0 & 1 \\ 1 & 0
            \end{pmatrix}
            \right\}
            \simeq \ZZ_2

        INPUT:

        - ``output`` -- how the group should be represented:

          - ``"abstract"`` (default) -- return an abstract permutation
            group without further meaning.

          - ``"permutation"`` -- return a permutation group on the
            indices of the polyhedron generators. For example, the
            permutation ``(0,1)`` would correspond to swapping
            ``self.Vrepresentation(0)`` and ``self.Vrepresentation(1)``.

          - ``"matrix"`` -- return a matrix group representing affine
            transformations. When acting on affine vectors, you should
            append a `1` to every vector. If the polyhedron is not full
            dimensional, the returned matrices act as the identity on
            the orthogonal complement of the affine space spanned by
            the polyhedron.

          - ``"matrixlist"`` -- like ``matrix``, but return the list of
            elements of the matrix group. Useful for fields without a
            good implementation of matrix groups or to avoid the
            overhead of creating the group.

        OUTPUT:

        - For ``output="abstract"`` and ``output="permutation"``:
          a :class:`PermutationGroup<sage.groups.perm_gps.permgroup.PermutationGroup_generic>`.

        - For ``output="matrix"``: a :class:`MatrixGroup`.

        - For ``output="matrixlist"``: a list of matrices.

        REFERENCES:

        - [BSS2009]_

        EXAMPLES:

        A cross-polytope example::

            sage: P = polytopes.cross_polytope(3)
            sage: P.restricted_automorphism_group() == PermutationGroup([[(3,4)], [(2,3),(4,5)],[(2,5)],[(1,2),(5,6)],[(1,6)]])
            True
            sage: P.restricted_automorphism_group(output="permutation") == PermutationGroup([[(2,3)],[(1,2),(3,4)],[(1,4)],[(0,1),(4,5)],[(0,5)]])
            True
            sage: mgens = [[[1,0,0,0],[0,1,0,0],[0,0,-1,0],[0,0,0,1]], [[1,0,0,0],[0,0,1,0],[0,1,0,0],[0,0,0,1]], [[0,1,0,0],[1,0,0,0],[0,0,1,0],[0,0,0,1]]]

        We test groups for equality in a fool-proof way; they can have different generators, etc::

            sage: poly_g = P.restricted_automorphism_group(output="matrix")
            sage: matrix_g = MatrixGroup([matrix(QQ,t) for t in mgens])
            sage: all(t.matrix() in poly_g for t in matrix_g.gens())
            True
            sage: all(t.matrix() in matrix_g for t in poly_g.gens())
            True

        24-cell example::

            sage: P24 = polytopes.twenty_four_cell()
            sage: AutP24 = P24.restricted_automorphism_group()
            sage: PermutationGroup([
            ....:     '(1,20,2,24,5,23)(3,18,10,19,4,14)(6,21,11,22,7,15)(8,12,16,17,13,9)',
            ....:     '(1,21,8,24,4,17)(2,11,6,15,9,13)(3,20)(5,22)(10,16,12,23,14,19)'
            ....: ]).is_isomorphic(AutP24)
            True
            sage: AutP24.order()
            1152

        Here is the quadrant example mentioned in the beginning::

            sage: P = Polyhedron(rays=[(1,0),(0,1)])
            sage: P.Vrepresentation()
            (A vertex at (0, 0), A ray in the direction (0, 1), A ray in the direction (1, 0))
            sage: P.restricted_automorphism_group(output="permutation")
            Permutation Group with generators [(1,2)]

        Also, the polyhedron need not be full-dimensional::

            sage: P = Polyhedron(vertices=[(1,2,3,4,5),(7,8,9,10,11)])
            sage: P.restricted_automorphism_group()
            Permutation Group with generators [(1,2)]
            sage: G = P.restricted_automorphism_group(output="matrixlist")
            sage: G
            (
            [1 0 0 0 0 0]  [ -87/55  -82/55    -2/5   38/55   98/55   12/11]
            [0 1 0 0 0 0]  [-142/55  -27/55    -2/5   38/55   98/55   12/11]
            [0 0 1 0 0 0]  [-142/55  -82/55     3/5   38/55   98/55   12/11]
            [0 0 0 1 0 0]  [-142/55  -82/55    -2/5   93/55   98/55   12/11]
            [0 0 0 0 1 0]  [-142/55  -82/55    -2/5   38/55  153/55   12/11]
            [0 0 0 0 0 1], [      0       0       0       0       0       1]
            )
            sage: g = AffineGroup(5, QQ)(G[1])
            sage: g
                  [ -87/55  -82/55    -2/5   38/55   98/55]     [12/11]
                  [-142/55  -27/55    -2/5   38/55   98/55]     [12/11]
            x |-> [-142/55  -82/55     3/5   38/55   98/55] x + [12/11]
                  [-142/55  -82/55    -2/5   93/55   98/55]     [12/11]
                  [-142/55  -82/55    -2/5   38/55  153/55]     [12/11]
            sage: g^2
                  [1 0 0 0 0]     [0]
                  [0 1 0 0 0]     [0]
            x |-> [0 0 1 0 0] x + [0]
                  [0 0 0 1 0]     [0]
                  [0 0 0 0 1]     [0]
            sage: g(list(P.vertices()[0]))
            (7, 8, 9, 10, 11)
            sage: g(list(P.vertices()[1]))
            (1, 2, 3, 4, 5)

        Affine transformations do not change the restricted automorphism
        group. For example, any non-degenerate triangle has the
        dihedral group with 6 elements, `D_6`, as its automorphism
        group::

            sage: initial_points = [vector([1,0]), vector([0,1]), vector([-2,-1])]
            sage: points = initial_points
            sage: Polyhedron(vertices=points).restricted_automorphism_group()
            Permutation Group with generators [(2,3), (1,2)]
            sage: points = [pt - initial_points[0] for pt in initial_points]
            sage: Polyhedron(vertices=points).restricted_automorphism_group()
            Permutation Group with generators [(2,3), (1,2)]
            sage: points = [pt - initial_points[1] for pt in initial_points]
            sage: Polyhedron(vertices=points).restricted_automorphism_group()
            Permutation Group with generators [(2,3), (1,2)]
            sage: points = [pt - 2*initial_points[1] for pt in initial_points]
            sage: Polyhedron(vertices=points).restricted_automorphism_group()
            Permutation Group with generators [(2,3), (1,2)]

        The ``output="matrixlist"`` can be used over fields without a
        complete implementation of matrix groups::

            sage: P = polytopes.dodecahedron(); P
            A 3-dimensional polyhedron in (Number Field in sqrt5 with defining polynomial x^2 - 5 with sqrt5 = 2.236067977499790?)^3 defined as the convex hull of 20 vertices
            sage: G = P.restricted_automorphism_group(output="matrixlist")
            sage: len(G)
            120

        Floating-point computations are supported with a simple fuzzy
        zero implementation::

            sage: P = Polyhedron(vertices=[(1/3,0,0,1),(0,1/4,0,1),(0,0,1/5,1)], base_ring=RDF)
            sage: P.restricted_automorphism_group()
            Permutation Group with generators [(2,3), (1,2)]
            sage: len(P.restricted_automorphism_group(output="matrixlist"))
            6

        TESTS::

            sage: P = Polyhedron(vertices=[(1,0), (1,1)], rays=[(1,0)])
            sage: P.restricted_automorphism_group(output="permutation")
            Permutation Group with generators [(1,2)]
            sage: P.restricted_automorphism_group(output="matrix")
            Matrix group over Rational Field with 1 generators (
            [ 1  0  0]
            [ 0 -1  1]
            [ 0  0  1]
            )
            sage: P.restricted_automorphism_group(output="foobar")
            Traceback (most recent call last):
            ...
            ValueError: unknown output 'foobar', valid values are ('abstract', 'permutation', 'matrix', 'matrixlist')

        Check that :trac:`28828` is fixed::

            sage: P.restricted_automorphism_group(output="matrixlist")[0].is_immutable()
            True
        """
        # The algorithm works as follows:
        #
        # Let V be the matrix where every column is a homogeneous
        # coordinate of a V-representation object (vertex, ray, line).
        # Let us assume that V has full rank, that the polyhedron is
        # full dimensional.
        #
        # Let Q = V Vt and C = Vt Q^-1 V. The rows and columns of C
        # can be thought of as being indexed by the V-rep objects of the
        # polytope.
        #
        # It turns out that we can identify the restricted automorphism
        # group with the automorphism group of the edge-colored graph
        # on the V-rep objects with colors determined by the symmetric
        # matrix C.
        #
        # An automorphism of this graph is equivalent to a permutation
        # matrix P such that C = Pt C P. If we now define
        # A = V P Vt Q^-1, then one can check that V P = A V.
        # In other words: permuting the generators is the same as
        # applying the affine transformation A on the generators.
        #
        # If the given polyhedron is not fully-dimensional,
        # then Q will be not invertible. In this case, we use a
        # pseudoinverse Q+ instead of Q^-1. The formula for A acting on
        # the space spanned by V then simplifies to A = V P V+ where V+
        # denotes the pseudoinverse of V, which also equals V+ = Vt Q+.
        #
        # If we are asked to return the (group of) transformation
        # matrices to the user, we also require that those
        # transformations act as the identity on the orthogonal
        # complement of the space spanned by V. This complement is the
        # space spanned by the columns of W = 1 - V V+. One can check
        # that B = (V P V+) + W is the correct matrix: it acts the same
        # as A on V and it satisfies B W = W.

        outputs = ("abstract", "permutation", "matrix", "matrixlist")
        if output not in outputs:
            raise ValueError("unknown output {!r}, valid values are {}".format(output, outputs))

        # For backwards compatibility, we treat "abstract" as
        # "permutation", but where we add 1 to the indices of the
        # permutations.
        index0 = 0
        if output == "abstract":
            index0 = 1
            output = "permutation"

        if self.base_ring().is_exact():
            def rational_approximation(c):
                return c
        else:
            c_list = []

            def rational_approximation(c):
                # Implementation detail: Return unique integer if two
                # c-values are the same up to machine precision. But
                # you can think of it as a uniquely-chosen rational
                # approximation.
                for i, x in enumerate(c_list):
                    if self._is_zero(x - c):
                        return i
                c_list.append(c)
                return len(c_list) - 1

        if self.is_compact():
            def edge_label(i, j, c_ij):
                return c_ij
        else:
            # In the non-compact case, we also label the edges by the
            # type of the V-representation object. This ensures that
            # vertices, rays, and lines are only permuted amongst
            # themselves.
            def edge_label(i, j, c_ij):
                return (self.Vrepresentation(i).type(), c_ij, self.Vrepresentation(j).type())

        # Homogeneous coordinates for the V-representation objects.
        # Mathematically, V is a matrix. For efficiency however, we
        # represent it as a list of column vectors.
        V = [v.homogeneous_vector() for v in self.Vrepresentation()]

        # Pseudoinverse of V Vt
        Qplus = sum(v.column() * v.row() for v in V).pseudoinverse()

        # Construct the graph.
        G = Graph()
        for i in range(len(V)):
            for j in range(i+1, len(V)):
                c_ij = rational_approximation(V[i] * Qplus * V[j])
                G.add_edge(index0+i, index0+j, edge_label(i, j, c_ij))

        permgroup = G.automorphism_group(edge_labels=True)
        if output == "permutation":
            return permgroup
        elif output == "matrix":
            permgroup = permgroup.gens()

        # Compute V+ = Vt Q+ as list of row vectors
        Vplus = list(matrix(V) * Qplus)  # matrix(V) is Vt

        # Compute W = 1 - V V+
        W = 1 - sum(V[i].column() * Vplus[i].row() for i in range(len(V)))

        # Convert the permutation group to a matrix group.
        # If P is a permutation, then we return the matrix
        # B = (V P V+) + W.
        #
        # If output == "matrix", we loop over the generators of the group.
        # Otherwise, we loop over all elements.
        matrices = []
        for perm in permgroup:
            A = sum(V[perm(i)].column() * Vplus[i].row() for i in range(len(V)))
            matrices.append(A + W)

        for mat in matrices:
            mat.set_immutable()

        if output == "matrixlist":
            return tuple(matrices)
        else:
            return MatrixGroup(matrices)

    def is_combinatorially_isomorphic(self, other, algorithm='bipartite_graph'):
        r"""
        Return whether the polyhedron is combinatorially isomorphic to another polyhedron.

        We only consider bounded polyhedra. By definition, they are
        combinatorially isomorphic if their face lattices are isomorphic.

        INPUT:

        - ``other`` -- a polyhedron object
        - ``algorithm`` (default = ``bipartite_graph``) -- the algorithm to use.
          The other possible value is ``face_lattice``.

        OUTPUT:

        - ``True`` if the two polyhedra are combinatorially isomorphic
        - ``False`` otherwise

        .. SEEALSO::

            :meth:`combinatorial_automorphism_group`,
            :meth:`vertex_facet_graph`.

        REFERENCES:

        For the equivalence of the two algorithms see [KK1995]_, p. 877-878

        EXAMPLES:

        The square is combinatorially isomorphic to the 2-dimensional cube::

            sage: polytopes.hypercube(2).is_combinatorially_isomorphic(polytopes.regular_polygon(4))
            True

        All the faces of the 3-dimensional permutahedron are either
        combinatorially isomorphic to a square or a hexagon::

            sage: H = polytopes.regular_polygon(6)
            sage: S = polytopes.hypercube(2)
            sage: P = polytopes.permutahedron(4)
            sage: all(F.as_polyhedron().is_combinatorially_isomorphic(S) or F.as_polyhedron().is_combinatorially_isomorphic(H) for F in P.faces(2))
            True

        Checking that a regular simplex intersected with its reflection
        through the origin is combinatorially isomorphic to the intersection
        of a cube with a hyperplane perpendicular to its long diagonal::

            sage: def simplex_intersection(k):
            ....:   S1 = Polyhedron([vector(v)-vector(polytopes.simplex(k).center()) for v in polytopes.simplex(k).vertices_list()])
            ....:   S2 = Polyhedron([-vector(v) for v in S1.vertices_list()])
            ....:   return S1.intersection(S2)
            sage: def cube_intersection(k):
            ....:    C = polytopes.hypercube(k+1)
            ....:    H = Polyhedron(eqns=[[0]+[1 for i in range(k+1)]])
            ....:    return C.intersection(H)
            sage: [simplex_intersection(k).is_combinatorially_isomorphic(cube_intersection(k)) for k in range(2,5)]
            [True, True, True]
            sage: simplex_intersection(2).is_combinatorially_isomorphic(polytopes.regular_polygon(6))
            True
            sage: simplex_intersection(3).is_combinatorially_isomorphic(polytopes.octahedron())
            True

        Two polytopes with the same `f`-vector, but different combinatorial types::

            sage: P = Polyhedron([[-605520/1525633, -605520/1525633, -1261500/1525633, -52200/1525633, 11833/1525633],\
             [-720/1769, -600/1769, 1500/1769, 0, -31/1769], [-216/749, 240/749, -240/749, -432/749, 461/749], \
             [-50/181, 50/181, 60/181, -100/181, -119/181], [-32/51, -16/51, -4/51, 12/17, 1/17],\
             [1, 0, 0, 0, 0], [16/129, 128/129, 0, 0, 1/129], [64/267, -128/267, 24/89, -128/267, 57/89],\
             [1200/3953, -1200/3953, -1440/3953, -360/3953, -3247/3953], [1512/5597, 1512/5597, 588/5597, 4704/5597, 2069/5597]])
            sage: C = polytopes.cyclic_polytope(5,10)
            sage: C.f_vector() == P.f_vector(); C.f_vector()
            True
            (1, 10, 45, 100, 105, 42, 1)
            sage: C.is_combinatorially_isomorphic(P)
            False

            sage: S = polytopes.simplex(3)
            sage: S = S.face_truncation(S.faces(0)[3])
            sage: S = S.face_truncation(S.faces(0)[4])
            sage: S = S.face_truncation(S.faces(0)[5])
            sage: T = polytopes.simplex(3)
            sage: T = T.face_truncation(T.faces(0)[3])
            sage: T = T.face_truncation(T.faces(0)[4])
            sage: T = T.face_truncation(T.faces(0)[4])
            sage: T.is_combinatorially_isomorphic(S)
            False
            sage: T.f_vector(), S.f_vector()
            ((1, 10, 15, 7, 1), (1, 10, 15, 7, 1))

            sage: C = polytopes.hypercube(5)
            sage: C.is_combinatorially_isomorphic(C)
            True
            sage: C.is_combinatorially_isomorphic(C, algorithm='magic')
            Traceback (most recent call last):
            ...
            AssertionError: `algorithm` must be 'bipartite graph' or 'face_lattice'

            sage: G = Graph()
            sage: C.is_combinatorially_isomorphic(G)
            Traceback (most recent call last):
            ...
            AssertionError: input `other` must be a polyhedron

            sage: H = Polyhedron(eqns=[[0,1,1,1,1]]); H
            A 3-dimensional polyhedron in QQ^4 defined as the convex hull of 1 vertex and 3 lines
            sage: C.is_combinatorially_isomorphic(H)
            Traceback (most recent call last):
            ...
            AssertionError: polyhedron `other` must be bounded

        """
        assert isinstance(other, Polyhedron_base), "input `other` must be a polyhedron"
        assert self.is_compact(), "polyhedron `self` must be bounded"
        assert other.is_compact(), "polyhedron `other` must be bounded"
        assert algorithm in ['bipartite_graph', 'face_lattice'], "`algorithm` must be 'bipartite graph' or 'face_lattice'"

        # For speed, we check if the polyhedra have the same number of facets and vertices.
        # This is faster than building the bipartite graphs first and
        # then check that they won't be isomorphic.
        if self.n_vertices() != other.n_vertices() or self.n_facets() != other.n_facets():
            return False

        if algorithm == 'bipartite_graph':
            G_self = self.vertex_facet_graph(False)
            G_other = other.vertex_facet_graph(False)

            return G_self.is_isomorphic(G_other)
        else:
            return self.face_lattice().is_isomorphic(other.face_lattice())

    def _test_is_combinatorially_isomorphic(self, tester=None, **options):
        """
        Run tests on the method :meth:`.is_combinatorially_isomorphic`.

        TESTS::

            sage: polytopes.cross_polytope(3)._test_is_combinatorially_isomorphic()
        """
        if tester is None:
            tester = self._tester(**options)

        if not self.is_compact():
            with tester.assertRaises(AssertionError):
                self.is_combinatorially_isomorphic(self)
            return

        if self.n_vertices() > 200 or self.n_facets() > 200:
            # Avoid very long doctests.
            return

        tester.assertTrue(self.is_combinatorially_isomorphic(ZZ(4)*self))
        if self.n_vertices():
            tester.assertTrue(self.is_combinatorially_isomorphic(self + self.center()))

        if self.n_vertices() < 20 and self.n_facets() < 20:
            tester.assertTrue(self.is_combinatorially_isomorphic(ZZ(4)*self, algorithm='face_lattice'))
            if self.n_vertices():
                tester.assertTrue(self.is_combinatorially_isomorphic(self + self.center(), algorithm='face_lattice'))

    @dataclass
    class AffineHullProjectionData:
        polyhedron: Any = None
        projection_linear_map: Any = None
        projection_translation: Any = None
        section_linear_map: Any = None
        section_translation: Any = None

    @cached_method
    def affine_hull_projection(self, as_polyhedron=None, as_affine_map=False, orthogonal=False,
                               orthonormal=False, extend=False, minimal=False, return_all_data=False):
        """Return the polyhedron projected into its affine hull.

        Each polyhedron is contained in some smallest affine subspace
        (possibly the entire ambient space) -- its affine hull.  We
        provide an affine linear map that projects the ambient space of
        the polyhedron to the standard Euclidean space of dimension of
        the polyhedron, which restricts to a bijection from the affine
        hull.

        The projection map is not unique; some parameters control the
        choice of the map.  Other parameters control the output of the
        function.

        INPUT:

        - ``as_polyhedron`` -- (boolean or the default ``None``) and

        - ``as_affine_map`` -- (boolean, default ``False``) control the output

          The default ``as_polyhedron=None`` translates to
          ``as_polyhedron=not as_affine_map``,
          therefore to ``as_polyhedron=True`` if nothing is specified.

          If exactly one of either ``as_polyhedron`` or ``as_affine_map`` is
          set, then either a polyhedron or the affine transformation
          is returned. The affine transformation
          sends the embedded polytope to a fulldimensional one.
          It is given as a pair ``(A, b)``, where A is a linear transformation
          and `b` is a vector, and the affine transformation sends ``v`` to
          ``A(v)+b``.

          If both ``as_polyhedron`` and ``as_affine_map`` are set, then
          both are returned, encapsulated in an instance of ``AffineHullProjectionData``.

        - ``return_all_data`` -- (boolean, default ``False``)

          If set, then ``as_polyhedron`` and ``as_affine_map`` will set
          (possibly overridden) and additional (internal) data concerning
          the transformation is returned. Everything is encapsulated
          in an instance of ``AffineHullProjectionData`` in this case.

        - ``orthogonal`` -- boolean (default: ``False``); if ``True``,
          provide an orthogonal transformation.

        - ``orthonormal`` -- boolean (default: ``False``); if ``True``,
          provide an orthonormal transformation. If the base ring does not
          provide the necessary square roots, the extend parameter
          needs to be set to ``True``.

        - ``extend`` -- boolean (default: ``False``); if ``True``,
          allow base ring to be extended if necessary. This becomes
          relevant when requiring an orthonormal transformation.

        - ``minimal`` -- boolean (default: ``False``); if ``True``,
          when doing an extension, it computes the minimal base ring of the
          extension, otherwise the base ring is ``AA``.

        OUTPUT:

        A full-dimensional polyhedron or an affine transformation,
        depending on the parameters ``as_polyhedron`` and ``as_affine_map``,
        or an instance of ``AffineHullProjectionData`` containing all data
        (parameter ``return_all_data``).

        If the output is an instance of ``AffineHullProjectionData``, the
        following fields may be set:

        - ``polyhedron`` -- the projection of the original polyhedron

        - ``projection_map`` -- the affine map as a pair whose first component
          is a linear transformation and its second component a shift;
          see above.

        - ``section_map`` -- an affine map as a pair whose first component
          is a linear transformation and its second component a shift.
          It maps the codomain of ``affine_map`` to the affine hull of
          ``self``.  It is a right inverse of ``projection_map``.

        Note that all of these data are compatible.

         .. TODO::

            - make the parameters ``orthogonal`` and ``orthonormal`` work
              with unbounded polyhedra.

        EXAMPLES::

            sage: triangle = Polyhedron([(1,0,0), (0,1,0), (0,0,1)]);  triangle
            A 2-dimensional polyhedron in ZZ^3 defined as the convex hull of 3 vertices
            sage: triangle.affine_hull_projection()
            A 2-dimensional polyhedron in ZZ^2 defined as the convex hull of 3 vertices

            sage: half3d = Polyhedron(vertices=[(3,2,1)], rays=[(1,0,0)])
            sage: half3d.affine_hull_projection().Vrepresentation()
            (A ray in the direction (1), A vertex at (3))

        The resulting affine hulls depend on the parameter ``orthogonal`` and ``orthonormal``::

            sage: L = Polyhedron([[1,0],[0,1]]); L
            A 1-dimensional polyhedron in ZZ^2 defined as the convex hull of 2 vertices
            sage: A = L.affine_hull_projection(); A
            A 1-dimensional polyhedron in ZZ^1 defined as the convex hull of 2 vertices
            sage: A.vertices()
            (A vertex at (0), A vertex at (1))
            sage: A = L.affine_hull_projection(orthogonal=True); A
            A 1-dimensional polyhedron in QQ^1 defined as the convex hull of 2 vertices
            sage: A.vertices()
            (A vertex at (0), A vertex at (2))
            sage: A = L.affine_hull_projection(orthonormal=True)
            Traceback (most recent call last):
            ...
            ValueError: the base ring needs to be extended; try with "extend=True"
            sage: A = L.affine_hull_projection(orthonormal=True, extend=True); A
            A 1-dimensional polyhedron in AA^1 defined as the convex hull of 2 vertices
            sage: A.vertices()
            (A vertex at (1.414213562373095?), A vertex at (0.?e-18))

        More generally::

            sage: S = polytopes.simplex(); S
            A 3-dimensional polyhedron in ZZ^4 defined as the convex hull of 4 vertices
            sage: S.vertices()
            (A vertex at (0, 0, 0, 1),
             A vertex at (0, 0, 1, 0),
             A vertex at (0, 1, 0, 0),
             A vertex at (1, 0, 0, 0))
            sage: A = S.affine_hull_projection(); A
            A 3-dimensional polyhedron in ZZ^3 defined as the convex hull of 4 vertices
            sage: A.vertices()
            (A vertex at (0, 0, 0),
             A vertex at (0, 0, 1),
             A vertex at (0, 1, 0),
             A vertex at (1, 0, 0))
            sage: A = S.affine_hull_projection(orthogonal=True); A
            A 3-dimensional polyhedron in QQ^3 defined as the convex hull of 4 vertices
            sage: A.vertices()
            (A vertex at (0, 0, 0),
             A vertex at (2, 0, 0),
             A vertex at (1, 3/2, 0),
             A vertex at (1, 1/2, 4/3))
            sage: A = S.affine_hull_projection(orthonormal=True, extend=True); A
            A 3-dimensional polyhedron in AA^3 defined as the convex hull of 4 vertices
            sage: A.vertices()
            (A vertex at (0.7071067811865475?, 0.4082482904638630?, 1.154700538379252?),
             A vertex at (0.7071067811865475?, 1.224744871391589?, 0.?e-18),
             A vertex at (1.414213562373095?, 0.?e-18, 0.?e-18),
             A vertex at (0.?e-18, 0.?e-18, 0.?e-18))

        With the parameter ``minimal`` one can get a minimal base ring::

            sage: s = polytopes.simplex(3)
            sage: s_AA = s.affine_hull_projection(orthonormal=True, extend=True)
            sage: s_AA.base_ring()
            Algebraic Real Field
            sage: s_full = s.affine_hull_projection(orthonormal=True, extend=True, minimal=True)
            sage: s_full.base_ring()
            Number Field in a with defining polynomial y^4 - 4*y^2 + 1 with a = 0.5176380902050415?

        More examples with the ``orthonormal`` parameter::

            sage: P = polytopes.permutahedron(3); P
            A 2-dimensional polyhedron in ZZ^3 defined as the convex hull of 6 vertices
            sage: set([F.as_polyhedron().affine_hull_projection(orthonormal=True, extend=True).volume() for F in P.affine_hull_projection().faces(1)]) == {1, sqrt(AA(2))}
            True
            sage: set([F.as_polyhedron().affine_hull_projection(orthonormal=True, extend=True).volume() for F in P.affine_hull_projection(orthonormal=True, extend=True).faces(1)]) == {sqrt(AA(2))}
            True
            sage: D = polytopes.dodecahedron()
            sage: F = D.faces(2)[0].as_polyhedron()
            sage: F.affine_hull_projection(orthogonal=True)
            A 2-dimensional polyhedron in (Number Field in sqrt5 with defining polynomial x^2 - 5 with sqrt5 = 2.236067977499790?)^2 defined as the convex hull of 5 vertices
            sage: F.affine_hull_projection(orthonormal=True, extend=True)
            A 2-dimensional polyhedron in AA^2 defined as the convex hull of 5 vertices
            sage: K.<sqrt2> = QuadraticField(2)
            sage: P = Polyhedron([2*[K.zero()],2*[sqrt2]])
            sage: K.<sqrt2> = QuadraticField(2)
            sage: P = Polyhedron([2*[K.zero()],2*[sqrt2]]); P
            A 1-dimensional polyhedron in (Number Field in sqrt2 with defining polynomial x^2 - 2 with sqrt2 = 1.414213562373095?)^2 defined as the convex hull of 2 vertices
            sage: P.vertices()
            (A vertex at (0, 0), A vertex at (sqrt2, sqrt2))
            sage: A = P.affine_hull_projection(orthonormal=True); A
            A 1-dimensional polyhedron in (Number Field in sqrt2 with defining polynomial x^2 - 2 with sqrt2 = 1.414213562373095?)^1 defined as the convex hull of 2 vertices
            sage: A.vertices()
            (A vertex at (0), A vertex at (2))
            sage: K.<sqrt3> = QuadraticField(3)
            sage: P = Polyhedron([2*[K.zero()],2*[sqrt3]]); P
            A 1-dimensional polyhedron in (Number Field in sqrt3 with defining polynomial x^2 - 3 with sqrt3 = 1.732050807568878?)^2 defined as the convex hull of 2 vertices
            sage: P.vertices()
            (A vertex at (0, 0), A vertex at (sqrt3, sqrt3))
            sage: A = P.affine_hull_projection(orthonormal=True)
            Traceback (most recent call last):
            ...
            ValueError: the base ring needs to be extended; try with "extend=True"
            sage: A = P.affine_hull_projection(orthonormal=True, extend=True); A
            A 1-dimensional polyhedron in AA^1 defined as the convex hull of 2 vertices
            sage: A.vertices()
            (A vertex at (0), A vertex at (2.449489742783178?))
            sage: sqrt(6).n()
            2.44948974278318

        The affine hull is combinatorially equivalent to the input::

            sage: P.is_combinatorially_isomorphic(P.affine_hull_projection())
            True
            sage: P.is_combinatorially_isomorphic(P.affine_hull_projection(orthogonal=True))
            True
            sage: P.is_combinatorially_isomorphic(P.affine_hull_projection(orthonormal=True, extend=True))
            True

        The ``orthonormal=True`` parameter preserves volumes;
        it provides an isometric copy of the polyhedron::

            sage: Pentagon = polytopes.dodecahedron().faces(2)[0].as_polyhedron()
            sage: P = Pentagon.affine_hull_projection(orthonormal=True, extend=True)
            sage: _, c= P.is_inscribed(certificate=True)
            sage: c
            (0.4721359549995794?, 0.6498393924658126?)
            sage: circumradius = (c-vector(P.vertices()[0])).norm()
            sage: p = polytopes.regular_polygon(5)
            sage: p.volume()
            2.377641290737884?
            sage: P.volume()
            1.53406271079097?
            sage: p.volume()*circumradius^2
            1.534062710790965?
            sage: P.volume() == p.volume()*circumradius^2
            True

        One can also use ``orthogonal`` parameter to calculate volumes;
        in this case we don't need to switch base rings. One has to divide
        by the square root of the determinant of the linear part of the
        affine transformation times its transpose::

            sage: Pentagon = polytopes.dodecahedron().faces(2)[0].as_polyhedron()
            sage: Pnormal = Pentagon.affine_hull_projection(orthonormal=True, extend=True)
            sage: Pgonal = Pentagon.affine_hull_projection(orthogonal=True)
            sage: A, b = Pentagon.affine_hull_projection(orthogonal=True, as_affine_map=True)
            sage: Adet = (A.matrix().transpose()*A.matrix()).det()
            sage: Pnormal.volume()
            1.53406271079097?
            sage: Pgonal.volume()/Adet.sqrt(extend=True)
            -80*(55*sqrt(5) - 123)/sqrt(-6368*sqrt(5) + 14240)
            sage: Pgonal.volume()/AA(Adet).sqrt().n(digits=20)
            1.5340627107909646813
            sage: AA(Pgonal.volume()^2) == (Pnormal.volume()^2)*AA(Adet)
            True

        An other example with ``as_affine_map=True``::

            sage: P = polytopes.permutahedron(4)
            sage: A, b = P.affine_hull_projection(orthonormal=True, as_affine_map=True, extend=True)
            sage: Q = P.affine_hull_projection(orthonormal=True, extend=True)
            sage: Q.center()
            (0.7071067811865475?, 1.224744871391589?, 1.732050807568878?)
            sage: A(P.center()) + b == Q.center()
            True

        For unbounded, non full-dimensional polyhedra, the ``orthogonal=True`` and ``orthonormal=True``
        is not implemented::

            sage: P = Polyhedron(ieqs=[[0, 1, 0], [0, 0, 1], [0, 0, -1]]); P
            A 1-dimensional polyhedron in QQ^2 defined as the convex hull of 1 vertex and 1 ray
            sage: P.is_compact()
            False
            sage: P.is_full_dimensional()
            False
            sage: P.affine_hull_projection(orthogonal=True)
            Traceback (most recent call last):
            ...
            NotImplementedError: "orthogonal=True" and "orthonormal=True" work only for compact polyhedra
            sage: P.affine_hull_projection(orthonormal=True)
            Traceback (most recent call last):
            ...
            NotImplementedError: "orthogonal=True" and "orthonormal=True" work only for compact polyhedra

        Setting ``as_affine_map`` to ``True``
        without ``orthogonal`` or ``orthonormal`` set to ``True``::

            sage: S = polytopes.simplex()
            sage: S.affine_hull_projection(as_affine_map=True)
            (Vector space morphism represented by the matrix:
             [1 0 0]
             [0 1 0]
             [0 0 1]
             [0 0 0]
             Domain: Vector space of dimension 4 over Rational Field
             Codomain: Vector space of dimension 3 over Rational Field,
             (0, 0, 0))

        If the polyhedron is full-dimensional, it is returned::

            sage: polytopes.cube().affine_hull_projection()
            A 3-dimensional polyhedron in ZZ^3 defined as the convex hull of 8 vertices
            sage: polytopes.cube().affine_hull_projection(as_affine_map=True)
            (Vector space morphism represented by the matrix:
             [1 0 0]
             [0 1 0]
             [0 0 1]
             Domain: Vector space of dimension 3 over Rational Field
             Codomain: Vector space of dimension 3 over Rational Field,
             (0, 0, 0))

        Return polyhedron and affine map::

            sage: S = polytopes.simplex(2)
            sage: data = S.affine_hull_projection(orthogonal=True,
            ....:                                 as_polyhedron=True,
            ....:                                 as_affine_map=True); data
            Polyhedron_base.AffineHullProjectionData(polyhedron=A 2-dimensional polyhedron in QQ^2
                    defined as the convex hull of 3 vertices,
                projection_linear_map=Vector space morphism represented by the matrix:
                    [  -1 -1/2]
                    [   1 -1/2]
                    [   0    1]
                    Domain: Vector space of dimension 3 over Rational Field
                    Codomain: Vector space of dimension 2 over Rational Field,
                projection_translation=(1, 1/2),
                section_linear_map=None,
                section_translation=None)

        Return all data::

            sage: data = S.affine_hull_projection(orthogonal=True, return_all_data=True); data
            Polyhedron_base.AffineHullProjectionData(polyhedron=A 2-dimensional polyhedron in QQ^2
                    defined as the convex hull of 3 vertices,
                projection_linear_map=Vector space morphism represented by the matrix:
                    [  -1 -1/2]
                    [   1 -1/2]
                    [   0    1]
                    Domain: Vector space of dimension 3 over Rational Field
                    Codomain: Vector space of dimension 2 over Rational Field,
                projection_translation=(1, 1/2),
                section_linear_map=Vector space morphism represented by the matrix:
                    [-1/2  1/2    0]
                    [-1/3 -1/3  2/3]
                    Domain: Vector space of dimension 2 over Rational Field
                    Codomain: Vector space of dimension 3 over Rational Field, section_translation=(1, 0, 0))

        The section map is a right inverse of the projection map::

            sage: data.polyhedron.linear_transformation(data.section_linear_map.matrix().transpose()) + data.section_translation == S
            True

        Same without ``orthogonal=True``::

            sage: data = S.affine_hull_projection(return_all_data=True); data
            Polyhedron_base.AffineHullProjectionData(polyhedron=A 2-dimensional polyhedron in ZZ^2
                    defined as the convex hull of 3 vertices,
                projection_linear_map=Vector space morphism represented by the matrix:
                    [1 0]
                    [0 1]
                    [0 0]
                    Domain: Vector space of dimension 3 over Rational Field
                    Codomain: Vector space of dimension 2 over Rational Field, projection_translation=(0, 0),
                section_linear_map=Vector space morphism represented by the matrix:
                    [ 1  0 -1]
                    [ 0  1 -1]
                    Domain: Vector space of dimension 2 over Rational Field
                    Codomain: Vector space of dimension 3 over Rational Field, section_translation=(0, 0, 1))
            sage: data.polyhedron.linear_transformation(data.section_linear_map.matrix().transpose()) + data.section_translation == S
            True

        ::

            sage: P0 = Polyhedron(
            ....:     ieqs=[(0, -1, 0, 1, 1, 1), (0, 1, 1, 0, -1, -1), (0, -1, 1, 1, 0, 0),
            ....:           (0, 1, 0, 0, 0, 0), (0, 0, 1, 1, -1, -1), (0, 0, 0, 0, 0, 1),
            ....:           (0, 0, 0, 0, 1, 0), (0, 0, 0, 1, 0, -1), (0, 0, 1, 0, 0, 0)])
            sage: P = P0.intersection(Polyhedron(eqns=[(-1, 1, 1, 1, 1, 1)]))
            sage: P.dim()
            4
            sage: P.affine_hull_projection(orthogonal=True, as_affine_map=True)[0]
            Vector space morphism represented by the matrix:
            [    0     0     0   1/3]
            [ -2/3  -1/6     0 -1/12]
            [  1/3  -1/6   1/2 -1/12]
            [    0   1/2     0 -1/12]
            [  1/3  -1/6  -1/2 -1/12]
            Domain: Vector space of dimension 5 over Rational Field
            Codomain: Vector space of dimension 4 over Rational Field

        TESTS:

        Check that :trac:`23355` is fixed::

            sage: P = Polyhedron([[7]]); P
            A 0-dimensional polyhedron in ZZ^1 defined as the convex hull of 1 vertex
            sage: P.affine_hull_projection()
            A 0-dimensional polyhedron in ZZ^0 defined as the convex hull of 1 vertex
            sage: P.affine_hull_projection(orthonormal='True')
            A 0-dimensional polyhedron in QQ^0 defined as the convex hull of 1 vertex
            sage: P.affine_hull_projection(orthogonal='True')
            A 0-dimensional polyhedron in QQ^0 defined as the convex hull of 1 vertex

        Check that :trac:`24047` is fixed::

            sage: P1 = Polyhedron(vertices=([[-1, 1], [0, -1], [0, 0], [-1, -1]]))
            sage: P2 = Polyhedron(vertices=[[1, 1], [1, -1], [0, -1], [0, 0]])
            sage: P = P1.intersection(P2)
            sage: A, b = P.affine_hull_projection(as_affine_map=True, orthonormal=True, extend=True)

            sage: Polyhedron([(2,3,4)]).affine_hull_projection()
            A 0-dimensional polyhedron in ZZ^0 defined as the convex hull of 1 vertex

        Check that backend is preserved::

            sage: polytopes.simplex(backend='field').affine_hull_projection().backend()
            'field'

            sage: P = Polyhedron(vertices=[[0,0], [1,0]], backend='field')
            sage: P.affine_hull_projection(orthogonal=True, orthonormal=True, extend=True).backend()
            'field'

        Check that :trac:`29116` is fixed::

            sage: V =[
            ....:    [1, 0, -1, 0, 0],
            ....:    [1, 0, 0, -1, 0],
            ....:    [1, 0, 0, 0, -1],
            ....:    [1, 0, 0, +1, 0],
            ....:    [1, 0, 0, 0, +1],
            ....:    [1, +1, 0, 0, 0]
            ....:     ]
            sage: P = Polyhedron(V)
            sage: P.affine_hull_projection()
            A 4-dimensional polyhedron in ZZ^4 defined as the convex hull of 6 vertices
            sage: P.affine_hull_projection(orthonormal=True)
            Traceback (most recent call last):
            ...
            ValueError: the base ring needs to be extended; try with "extend=True"
            sage: P.affine_hull_projection(orthonormal=True, extend=True)
            A 4-dimensional polyhedron in AA^4 defined as the convex hull of 6 vertices

        ``affine_hull`` is a deprecated alias::

            sage: _ = P.affine_hull()
            doctest:...: DeprecationWarning: affine_hull is deprecated. Please use affine_hull_projection instead.
            See https://trac.sagemath.org/29326 for details.
        """
        if as_polyhedron is None:
            as_polyhedron = not as_affine_map
        if not as_affine_map and not as_polyhedron:
            raise ValueError('combining "as_affine_map=False" and '
                             '"as_polyhedron=False" not allowed')
        if return_all_data:
            as_polyhedron = True
            as_affine_map = True

        result = self.AffineHullProjectionData()

        if self.is_empty():
            raise ValueError('affine hull projection of an empty polyhedron is undefined')

        # handle trivial full-dimensional case
        if self.ambient_dim() == self.dim():
            if as_polyhedron:
                result.polyhedron = self
            if as_affine_map:
                identity = linear_transformation(matrix(self.base_ring(),
                                                        self.dim(),
                                                        self.dim(),
                                                        self.base_ring().one()))
                result.projection_linear_map = result.section_linear_map = identity
                result.projection_translation = result.section_translation = self.ambient_space().zero()
        elif orthogonal or orthonormal:
            # see TODO
            if not self.is_compact():
                raise NotImplementedError('"orthogonal=True" and "orthonormal=True" work only for compact polyhedra')
            affine_basis = self.an_affine_basis()
            v0 = affine_basis[0].vector()
            # We implicitly translate the first vertex of the affine basis to zero.
            vi = tuple(v.vector() - v0 for v in affine_basis[1:])
            M = matrix(self.base_ring(), self.dim(), self.ambient_dim(), vi)

            # Switch base_ring to AA if necessary,
            # since gram_schmidt needs to be able to take square roots.
            # Pick orthonormal basis and transform all vertices accordingly
            # if the orthonormal transform makes it necessary, change base ring.
            try:
                A, G = M.gram_schmidt(orthonormal=orthonormal)
            except TypeError:
                if not extend:
                    raise ValueError('the base ring needs to be extended; try with "extend=True"')
                M = matrix(AA, M)
                A = M.gram_schmidt(orthonormal=orthonormal)[0]
                if minimal:
                    from sage.rings.qqbar import number_field_elements_from_algebraics
                    new_ring = number_field_elements_from_algebraics(A.list(), embedded=True, minimal=True)[0]
                    A = A.change_ring(new_ring)
            L = linear_transformation(A, side='right')
            ambient_translation = -vector(A.base_ring(), affine_basis[0])
            image_translation = A * ambient_translation
            # Note the order. We compute ``A*self`` and then translate the image.
            # ``A*self`` uses the incidence matrix and we avoid recomputation.
            # Also, if the new base ring is ``AA``, we want to avoid computing the incidence matrix in that ring.
            # ``convert=True`` takes care of the case, where there might be no coercion (``AA`` and quadratic field).
            if as_polyhedron:
                result.polyhedron = self.linear_transformation(A, new_base_ring=A.base_ring()) + image_translation
            if as_affine_map:
                result.projection_linear_map = L
                result.projection_translation = image_translation
            if return_all_data:
                L_dagger = linear_transformation(A.transpose() * (A * A.transpose()).inverse(), side='right')
                result.section_linear_map = L_dagger
                result.section_translation = v0.change_ring(A.base_ring())
        else:
            # translate one vertex to the origin
            v0 = self.vertices()[0].vector()
            gens = []
            for v in self.vertices()[1:]:
                gens.append(v.vector() - v0)
            for r in self.rays():
                gens.append(r.vector())
            for l in self.lines():
                gens.append(l.vector())

            # Pick subset of coordinates to coordinatize the affine span
            M = matrix(gens)
            pivots = M.pivots()

            A = matrix(self.base_ring(), len(pivots), self.ambient_dim(),
                       [[1 if j == i else 0 for j in range(self.ambient_dim())] for i in pivots])
            if as_affine_map:
                image_translation = vector(self.base_ring(), self.dim())
                L = linear_transformation(A, side='right')
                result.projection_linear_map = L
                result.projection_translation = image_translation
            if as_polyhedron:
                result.polyhedron = A*self
            if return_all_data:
                if self.dim():
                    B = M.transpose()/(A*M.transpose())
                else:
                    B = matrix(self.ambient_dim(), 0)
                L_section = linear_transformation(B, side='right')
                result.section_linear_map = L_section
                result.section_translation = v0 - L_section(L(v0) + image_translation)

        # assemble result
        if return_all_data or (as_polyhedron and as_affine_map):
            return result
        elif as_affine_map:
            return (result.projection_linear_map, result.projection_translation)
        else:
            return result.polyhedron

    affine_hull = deprecated_function_alias(29326, affine_hull_projection)

    def _test_affine_hull_projection(self, tester=None, verbose=False, **options):
        """
        Run tests on the method :meth:`.affine_hull_projection`.

        TESTS::

            sage: D = polytopes.dodecahedron()
            sage: D.facets()[0].as_polyhedron()._test_affine_hull_projection()
        """
        if tester is None:
            tester = self._tester(**options)

        if self.is_empty():
            # Undefined, nothing to test
            return

        if self.n_vertices() > 30 or self.n_facets() > 30 or self.dim() > 6:
            # Avoid very long doctests.
            return

        data_sets = [None]*4
        data_sets[0] = self.affine_hull_projection(return_all_data=True)
        if self.is_compact():
            data_sets[1] = self.affine_hull_projection(return_all_data=True,
                                                       orthogonal=True,
                                                       extend=True)
            data_sets[2] = self.affine_hull_projection(return_all_data=True,
                                                       orthonormal=True,
                                                       extend=True)
            data_sets[3] = self.affine_hull_projection(return_all_data=True,
                                                       orthonormal=True,
                                                       extend=True,
                                                       minimal=True)
        else:
            data_sets = data_sets[:1]

        for i, data in enumerate(data_sets):
            if verbose:
                print("Running test number {}".format(i))
            M = data.projection_linear_map.matrix().transpose()
            tester.assertEqual(self.linear_transformation(M, new_base_ring=M.base_ring())
                               + data.projection_translation,
                               data.polyhedron)

            M = data.section_linear_map.matrix().transpose()
            if M.base_ring() is AA:
                self_extend = self.change_ring(AA)
            else:
                self_extend = self
            tester.assertEqual(data.polyhedron.linear_transformation(M)
                               + data.section_translation,
                               self_extend)
            if i == 0:
                tester.assertEqual(data.polyhedron.base_ring(), self.base_ring())
            else:
                # Test whether the map is orthogonal.
                M = data.projection_linear_map.matrix()
                tester.assertTrue((M.transpose() * M).is_diagonal())
                if i > 1:
                    # Test whether the map is orthonormal.
                    tester.assertTrue((M.transpose() * M).is_one())
            if i == 3:
                # Test that the extension is indeed minimal.
                if self.base_ring() is not AA:
                    tester.assertFalse(data.polyhedron.base_ring() is AA)

    def _polymake_init_(self):
        """
        Return a polymake "Polytope" object corresponding to ``self``.

        EXAMPLES::

            sage: P = polytopes.cube()
            sage: PP = polymake(P)         # optional - polymake
            sage: PP.N_VERTICES            # optional - polymake
            8

        Lower-dimensional polyhedron::

            sage: P = Polyhedron(vertices=[[1, 0], [0, 1]])
            sage: PP = polymake(P)         # optional - polymake
            sage: PP.COMBINATORIAL_DIM     # optional - polymake
            1
            sage: PP.AFFINE_HULL           # optional - polymake
            -1 1 1

        Empty polyhedron::

            sage: P = Polyhedron(ambient_dim=2, vertices=[])
            sage: PP = polymake(P)         # optional - polymake
            sage: PP.COMBINATORIAL_DIM     # optional - polymake
            -1

        Pointed unbounded polyhedron::

            sage: P = Polyhedron(vertices=[[1, 0], [0, 1]], rays=[[1, 0]])
            sage: PP = polymake(P)         # optional - polymake
            sage: PP.VERTICES              # optional - polymake
            1 0 1
            1 1 0
            0 1 0
            sage: PP.FACETS                # optional - polymake
            1 0 -1
            -1 1 1
            0 0 1

        Non-pointed polyhedron::

            sage: P = Polyhedron(vertices=[[1, 0], [0, 1]], lines=[[1, 0]])
            sage: PP = polymake(P)         # optional - polymake
            sage: PP.VERTICES              # optional - polymake
            1 0 1
            1 0 0
            sage: PP.FACETS                # optional - polymake
            1 0 -1
            0 0 1
            sage: PP.LINEALITY_SPACE       # optional - polymake
            0 1 0

        Algebraic polyhedron::

            sage: P = polytopes.dodecahedron(); P
            A 3-dimensional polyhedron in (Number Field in sqrt5 with defining polynomial x^2 - 5 with sqrt5 = 2.236067977499790?)^3 defined as the convex hull of 20 vertices
            sage: print("There may be a recompilation warning"); PP = polymake(P); PP # optional - polymake
            There may be a recompilation warning...
            Polytope<QuadraticExtension<Rational>>[...]
            sage: sorted(PP.VERTICES[:], key=repr)[0]  # optional - polymake
            1 -1+1r5 -4+2r5 0

        Floating-point polyhedron::

            sage: P = polytopes.dodecahedron(exact=False); P
            A 3-dimensional polyhedron in RDF^3 defined as the convex hull of 20 vertices
            sage: print("There may be a recompilation warning"); PP = polymake(P); PP # optional - polymake
            There may be a recompilation warning...
            Polytope<Float>[...]
            sage: sorted(PP.VERTICES[:], key=repr)[0] # optional - polymake
            1 -0.472135955 0 -1.236067978

        """
        from sage.interfaces.polymake import polymake
        polymake_field = polymake(self.base_ring().fraction_field())
        polymake_class = "Polytope<{}>".format(polymake_field)
        if self.is_empty():
            # Polymake 3.1 cannot enter an empty polyhedron using
            # FACETS and AFFINE_HULL.  Use corresponding input properties instead.
            # https://forum.polymake.org/viewtopic.php?f=8&t=545
            return polymake.new_object(polymake_class,
                                       INEQUALITIES=self.inequalities_list(),
                                       EQUATIONS=self.equations_list())
        else:
            return polymake.new_object(polymake_class,
                                       FACETS=self.inequalities_list(),
                                       AFFINE_HULL=self.equations_list(),
                                       VERTICES=   [ [1] + v for v in self.vertices_list() ] \
                                                 + [ [0] + r for r in self.rays_list() ],
                                       LINEALITY_SPACE=[ [0] + l for l in self.lines_list() ])<|MERGE_RESOLUTION|>--- conflicted
+++ resolved
@@ -2487,11 +2487,7 @@
         It is the ambient free module (:meth:`Vrepresentation_space`) tensored
         with a field.
 
-<<<<<<< HEAD
-        INPUT::
-=======
         INPUT:
->>>>>>> 60ea0444
 
         - ``base_field`` -- (default: the fraction field of the base ring) a field.
 
