r"""
Base class for polyhedra
"""

# ****************************************************************************
#       Copyright (C) 2008-2012 Marshall Hampton <hamptonio@gmail.com>
#       Copyright (C) 2011-2015 Volker Braun <vbraun.name@gmail.com>
#       Copyright (C) 2012-2018 Frederic Chapoton
#       Copyright (C) 2013      Andrey Novoseltsev
#       Copyright (C) 2014-2017 Moritz Firsching
#       Copyright (C) 2014-2019 Thierry Monteil
#       Copyright (C) 2015      Nathann Cohen
#       Copyright (C) 2015-2017 Jeroen Demeyer
#       Copyright (C) 2015-2017 Vincent Delecroix
#       Copyright (C) 2015-2018 Dima Pasechnik
#       Copyright (C) 2015-2020 Jean-Philippe Labbe <labbe at math.huji.ac.il>
#       Copyright (C) 2015-2021 Matthias Koeppe
#       Copyright (C) 2016-2019 Daniel Krenn
#       Copyright (C) 2017      Marcelo Forets
#       Copyright (C) 2017-2018 Mark Bell
#       Copyright (C) 2019      Julian Ritter
#       Copyright (C) 2019-2020 Laith Rastanawi
#       Copyright (C) 2019-2020 Sophia Elia
#       Copyright (C) 2019-2021 Jonathan Kliem <jonathan.kliem@fu-berlin.de>
#
# This program is free software: you can redistribute it and/or modify
# it under the terms of the GNU General Public License as published by
# the Free Software Foundation, either version 2 of the License, or
# (at your option) any later version.
#                  https://www.gnu.org/licenses/
# ****************************************************************************

import itertools

from sage.structure.element import Element, coerce_binop, is_Vector, is_Matrix
from sage.structure.richcmp import rich_to_bool, op_NE
from sage.cpython.string import bytes_to_str

from sage.misc.cachefunc import cached_method
from sage.misc.all import prod
from sage.misc.randstate import current_randstate
from sage.misc.superseded import deprecated_function_alias

from sage.rings.all import QQ, ZZ, AA
from sage.rings.real_double import RDF
from sage.modules.free_module_element import vector
from sage.modules.vector_space_morphism import linear_transformation
from sage.matrix.constructor import matrix
from sage.functions.other import sqrt, floor, ceil
from sage.groups.matrix_gps.finitely_generated import MatrixGroup
from sage.graphs.graph import Graph
from sage.geometry.convex_set import ConvexSet_closed, AffineHullProjectionData

from .constructor import Polyhedron
from sage.geometry.relative_interior import RelativeInterior
from sage.categories.sets_cat import EmptySetError

#########################################################################
# Notes if you want to implement your own backend:
#
#  * derive from Polyhedron_base
#
#  * you must implement _init_from_Vrepresentation and
#    _init_from_Hrepresentation
#
#  * You might want to override _init_empty_polyhedron
#
#  * You may implement _init_from_Vrepresentation_and_Hrepresentation
#
#  * You can of course also override any other method for which you
#    have a faster implementation.
#########################################################################


#########################################################################
def is_Polyhedron(X):
    """
    Test whether ``X`` is a Polyhedron.

    INPUT:

    - ``X`` -- anything.

    OUTPUT:

    Boolean.

    EXAMPLES::

        sage: p = polytopes.hypercube(2)
        sage: from sage.geometry.polyhedron.base import is_Polyhedron
        sage: is_Polyhedron(p)
        True
        sage: is_Polyhedron(123456)
        False
    """
    return isinstance(X, Polyhedron_base)


#########################################################################
class Polyhedron_base(Element, ConvexSet_closed):
    """
    Base class for Polyhedron objects

    INPUT:

    - ``parent`` -- the parent, an instance of
      :class:`~sage.geometry.polyhedron.parent.Polyhedra`.

    - ``Vrep`` -- a list ``[vertices, rays, lines]`` or ``None``. The
      V-representation of the polyhedron. If ``None``, the polyhedron
      is determined by the H-representation.

    - ``Hrep`` -- a list ``[ieqs, eqns]`` or ``None``. The
      H-representation of the polyhedron. If ``None``, the polyhedron
      is determined by the V-representation.

    - ``Vrep_minimal`` (optional) -- see below

    - ``Hrep_minimal`` (optional) -- see below

    - ``pref_rep`` -- string (default: ``None``);
       one of``Vrep`` or ``Hrep`` to pick this in case the backend
       cannot initialize from complete double description

    - ``mutable`` -- ignored

    If both ``Vrep`` and ``Hrep`` are provided, then
    ``Vrep_minimal`` and ``Hrep_minimal`` must be set to ``True``.

    TESTS::

        sage: p = Polyhedron()
        sage: TestSuite(p).run()

    ::

        sage: p = Polyhedron(vertices=[(1,0), (0,1)], rays=[(1,1)], base_ring=ZZ)
        sage: TestSuite(p).run()

    ::

        sage: p=polytopes.flow_polytope(digraphs.DeBruijn(3,2))
        sage: TestSuite(p).run()

    ::

        sage: TestSuite(Polyhedron([[]])).run()
        sage: TestSuite(Polyhedron([[0]])).run()
        sage: TestSuite(Polyhedron([[1]])).run()

    ::

        sage: P = polytopes.permutahedron(3) * Polyhedron(rays=[[0,0,1],[0,1,1],[1,2,3]])
        sage: TestSuite(P).run()

    ::

        sage: P = polytopes.permutahedron(3)*Polyhedron(rays=[[0,0,1],[0,1,1]], lines=[[1,0,0]])
        sage: TestSuite(P).run()

    ::

        sage: M = random_matrix(ZZ, 5, 5, distribution='uniform')
        sage: while True:
        ....:     M = random_matrix(ZZ, 5, 5, distribution='uniform')
        ....:     if M.rank() != 5:
        ....:         break
        ....:
        sage: P = Polyhedron(M)
        sage: TestSuite(P).run()
    """

    def __init__(self, parent, Vrep, Hrep, Vrep_minimal=None, Hrep_minimal=None, pref_rep=None, mutable=False, **kwds):
        """
        Initializes the polyhedron.

        See :class:`Polyhedron_base` for a description of the input
        data.

        TESTS::

            sage: p = Polyhedron()    # indirect doctests

            sage: from sage.geometry.polyhedron.backend_field import Polyhedron_field
            sage: from sage.geometry.polyhedron.parent import Polyhedra_field
            sage: parent = Polyhedra_field(AA, 1, 'field')
            sage: Vrep = [[[0], [1/2], [1]], [], []]
            sage: Hrep = [[[0, 1], [1, -1]], []]
            sage: p = Polyhedron_field(parent, Vrep, Hrep,
            ....:                      Vrep_minimal=False, Hrep_minimal=True)
            Traceback (most recent call last):
            ...
            ValueError: if both Vrep and Hrep are provided, they must be minimal...

        Illustration of ``pref_rep``.
        Note that ``ppl`` doesn't support precomputed data::

            sage: from sage.geometry.polyhedron.backend_ppl import Polyhedron_QQ_ppl
            sage: from sage.geometry.polyhedron.parent import Polyhedra_QQ_ppl
            sage: parent = Polyhedra_QQ_ppl(QQ, 1, 'ppl')
            sage: p = Polyhedron_QQ_ppl(parent, Vrep, 'nonsense',
            ....:                       Vrep_minimal=True, Hrep_minimal=True, pref_rep='Vrep')
            sage: p = Polyhedron_QQ_ppl(parent, 'nonsense', Hrep,
            ....:                       Vrep_minimal=True, Hrep_minimal=True, pref_rep='Hrep')
            sage: p = Polyhedron_QQ_ppl(parent, 'nonsense', Hrep,
            ....:                       Vrep_minimal=True, Hrep_minimal=True, pref_rep='Vrepresentation')
            Traceback (most recent call last):
            ...
            ValueError: ``pref_rep`` must be one of ``(None, 'Vrep', 'Hrep')``

        If the backend supports precomputed data, ``pref_rep`` is ignored::

            sage: p = Polyhedron_field(parent, Vrep, 'nonsense',
            ....:                      Vrep_minimal=True, Hrep_minimal=True, pref_rep='Vrep')
            Traceback (most recent call last):
            ...
<<<<<<< HEAD
            TypeError: ..._init_Hrepresentation() takes 3 positional arguments but 9 were given
            sage: p = Polyhedron_field(parent, Vrep, 'nonsense',  # py2
            ....:                      Vrep_minimal=True, Hrep_minimal=True, pref_rep='Vrep')
            Traceback (most recent call last):
            ...
            TypeError: ..._init_Hrepresentation() takes exactly 3 arguments (9 given)
=======
            TypeError: _init_Hrepresentation() takes 3 positional arguments but 9 were given
>>>>>>> d6d559aa

        The empty polyhedron is detected when the Vrepresentation is given with generator;
        see :trac:`29899`::

            sage: from sage.geometry.polyhedron.backend_cdd import Polyhedron_QQ_cdd
            sage: from sage.geometry.polyhedron.parent import Polyhedra_QQ_cdd
            sage: parent = Polyhedra_QQ_cdd(QQ, 0, 'cdd')
            sage: p = Polyhedron_QQ_cdd(parent, [iter([]), iter([]), iter([])], None)
        """
        Element.__init__(self, parent=parent)
        if Vrep is not None and Hrep is not None:
            if not (Vrep_minimal is True and Hrep_minimal is True):
                raise ValueError("if both Vrep and Hrep are provided, they must be minimal"
                                 " and Vrep_minimal and Hrep_minimal must both be True")
            if hasattr(self, "_init_from_Vrepresentation_and_Hrepresentation"):
                self._init_from_Vrepresentation_and_Hrepresentation(Vrep, Hrep)
                return
            else:
                if pref_rep is None:
                    # Initialize from Hrepresentation if this seems simpler.
                    Vrep = [tuple(Vrep[0]), tuple(Vrep[1]), Vrep[2]]
                    Hrep = [tuple(Hrep[0]), Hrep[1]]
                    if len(Hrep[0]) < len(Vrep[0]) + len(Vrep[1]):
                        pref_rep = 'Hrep'
                    else:
                        pref_rep = 'Vrep'
                if pref_rep == 'Vrep':
                    Hrep = None
                elif pref_rep == 'Hrep':
                    Vrep = None
                else:
                    raise ValueError("``pref_rep`` must be one of ``(None, 'Vrep', 'Hrep')``")
        if Vrep is not None:
            vertices, rays, lines = Vrep

            # We build tuples out of generators now to detect the empty polyhedron.

            # The damage is limited:
            # The backend will have to obtain all elements from the generator anyway.
            # The generators are mainly for saving time with initializing from
            # Vrepresentation and Hrepresentation.
            # If we dispose of one of them (see above), it is wasteful to have generated it.

            # E.g. the dilate will be set up with new Vrepresentation and Hrepresentation
            # regardless of the backend along with the argument ``pref_rep``.
            # As we only use generators, there is no penalty to this approach
            # (and the method ``dilation`` does not have to distinguish by backend).

            if not isinstance(vertices, (tuple, list)):
                vertices = tuple(vertices)
            if not isinstance(rays, (tuple, list)):
                rays = tuple(rays)
            if not isinstance(lines, (tuple, list)):
                lines = tuple(lines)

            if vertices or rays or lines:
                self._init_from_Vrepresentation(vertices, rays, lines, **kwds)
            else:
                self._init_empty_polyhedron()
        elif Hrep is not None:
            ieqs, eqns = Hrep
            self._init_from_Hrepresentation(ieqs, eqns, **kwds)
        else:
            self._init_empty_polyhedron()

    def __hash__(self):
        r"""
        TESTS::

            sage: K.<a> = QuadraticField(2)
            sage: p = Polyhedron(vertices=[(0,1,a),(3,a,5)],
            ....:                rays=[(a,2,3), (0,0,1)],
            ....:                base_ring=K)
            sage: q = Polyhedron(vertices=[(3,a,5),(0,1,a)],
            ....:                rays=[(0,0,1), (a,2,3)],
            ....:                base_ring=K)
            sage: hash(p) == hash(q)
            True
        """
        # TODO: find something better *but* fast
        return hash((self.dim(),
                     self.ambient_dim(),
                     self.n_Hrepresentation(),
                     self.n_Vrepresentation(),
                     self.n_equations(),
                     self.n_facets(),
                     self.n_inequalities(),
                     self.n_lines(),
                     self.n_rays(),
                     self.n_vertices()))

    def _sage_input_(self, sib, coerced):
        """
        Return Sage command to reconstruct ``self``.

        See :mod:`sage.misc.sage_input` for details.

        .. TODO::

            Add the option ``preparse`` to the method.

        EXAMPLES::

            sage: P = Polyhedron(vertices = [[1, 0], [0, 1]], rays = [[1, 1]], backend='ppl')
            sage: sage_input(P)
            Polyhedron(backend='ppl', base_ring=QQ, rays=[(QQ(1), QQ(1))], vertices=[(QQ(0), QQ(1)), (QQ(1), QQ(0))])
            sage: P = Polyhedron(vertices = [[1, 0], [0, 1]], rays = [[1, 1]], backend='normaliz') # optional - pynormaliz
            sage: sage_input(P)                                                                    # optional - pynormaliz
            Polyhedron(backend='normaliz', base_ring=QQ, rays=[(QQ(1), QQ(1))], vertices=[(QQ(0), QQ(1)), (QQ(1), QQ(0))])
            sage: P = Polyhedron(vertices = [[1, 0], [0, 1]], rays = [[1, 1]], backend='polymake') # optional - polymake
            sage: sage_input(P)                                                                    # optional - polymake
            Polyhedron(backend='polymake', base_ring=QQ, rays=[(QQ(1), QQ(1))], vertices=[(QQ(1), QQ(0)), (QQ(0), QQ(1))])
       """
        kwds = dict()
        kwds['base_ring'] = sib(self.base_ring())
        kwds['backend'] = sib(self.backend())
        if self.n_vertices() > 0:
            kwds['vertices'] = [sib(tuple(v)) for v in self.vertices()]
        if self.n_rays() > 0:
            kwds['rays'] = [sib(tuple(r)) for r in self.rays()]
        if self.n_lines() > 0:
            kwds['lines'] = [sib(tuple(l)) for l in self.lines()]
        return sib.name('Polyhedron')(**kwds)

    def _init_from_Vrepresentation(self, vertices, rays, lines, **kwds):
        """
        Construct polyhedron from V-representation data.

        INPUT:

        - ``vertices`` -- list of point. Each point can be specified
           as any iterable container of
           :meth:`~sage.geometry.polyhedron.base.base_ring` elements.

        - ``rays`` -- list of rays. Each ray can be specified as any
          iterable container of
          :meth:`~sage.geometry.polyhedron.base.base_ring` elements.

        - ``lines`` -- list of lines. Each line can be specified as
          any iterable container of
          :meth:`~sage.geometry.polyhedron.base.base_ring` elements.

        EXAMPLES::

            sage: p = Polyhedron()
            sage: from sage.geometry.polyhedron.base import Polyhedron_base
            sage: Polyhedron_base._init_from_Vrepresentation(p, [], [], [])
            Traceback (most recent call last):
            ...
            NotImplementedError: a derived class must implement this method
        """
        raise NotImplementedError('a derived class must implement this method')

    def _init_from_Hrepresentation(self, ieqs, eqns, **kwds):
        """
        Construct polyhedron from H-representation data.

        INPUT:

        - ``ieqs`` -- list of inequalities. Each line can be specified
          as any iterable container of
          :meth:`~sage.geometry.polyhedron.base.base_ring` elements.

        - ``eqns`` -- list of equalities. Each line can be specified
          as any iterable container of
          :meth:`~sage.geometry.polyhedron.base.base_ring` elements.

        EXAMPLES::

            sage: p = Polyhedron()
            sage: from sage.geometry.polyhedron.base import Polyhedron_base
            sage: Polyhedron_base._init_from_Hrepresentation(p, [], [])
            Traceback (most recent call last):
            ...
            NotImplementedError: a derived class must implement this method
        """
        raise NotImplementedError('a derived class must implement this method')

    def _init_empty_polyhedron(self):
        """
        Initializes an empty polyhedron.

        TESTS::

            sage: empty = Polyhedron(); empty
            The empty polyhedron in ZZ^0
            sage: empty.Vrepresentation()
            ()
            sage: empty.Hrepresentation()
            (An equation -1 == 0,)
            sage: Polyhedron(vertices = [])
            The empty polyhedron in ZZ^0
            sage: Polyhedron(vertices = [])._init_empty_polyhedron()
            sage: from sage.geometry.polyhedron.parent import Polyhedra
            sage: Polyhedra(QQ,7)()
            A 0-dimensional polyhedron in QQ^7 defined as the convex hull of 1 vertex
        """
        self._Vrepresentation = []
        self._Hrepresentation = []
        self.parent()._make_Equation(self, [-1] + [0] * self.ambient_dim())
        self._Vrepresentation = tuple(self._Vrepresentation)
        self._Hrepresentation = tuple(self._Hrepresentation)

        V_matrix = matrix(ZZ, 0, 0, 0)
        V_matrix.set_immutable()
        self.vertex_adjacency_matrix.set_cache(V_matrix)

        H_matrix = matrix(ZZ, 1, 1, 0)
        H_matrix.set_immutable()
        self.facet_adjacency_matrix.set_cache(H_matrix)

    def _facet_adjacency_matrix(self):
        """
        Compute the facet adjacency matrix in case it has not been
        computed during initialization.

        EXAMPLES::

            sage: p = Polyhedron(vertices=[(0,0),(1,0),(0,1)])
            sage: p._facet_adjacency_matrix()
            [0 1 1]
            [1 0 1]
            [1 1 0]

        Checks that :trac:`22455` is fixed::

            sage: s = polytopes.simplex(2)
            sage: s._facet_adjacency_matrix()
            [0 1 1]
            [1 0 1]
            [1 1 0]

        """
        # TODO: This implementation computes the whole face lattice,
        # which is much more information than necessary.
        M = matrix(ZZ, self.n_facets(), self.n_facets(), 0)
        codim = self.ambient_dim()-self.dim()

        def set_adjacent(h1, h2):
            if h1 is h2:
                return
            i = h1.index() - codim
            j = h2.index() - codim
            M[i, j] = 1
            M[j, i] = 1

        for face in self.faces(self.dim()-2):
            Hrep = face.ambient_Hrepresentation()
            assert(len(Hrep) == codim+2)
            set_adjacent(Hrep[-2], Hrep[-1])
        M.set_immutable()
        return M

    def _vertex_adjacency_matrix(self):
        """
        Compute the vertex adjacency matrix in case it has not been
        computed during initialization.

        EXAMPLES::

            sage: p = Polyhedron(vertices=[(0,0),(1,0),(0,1)])
            sage: p._vertex_adjacency_matrix()
            [0 1 1]
            [1 0 1]
            [1 1 0]
        """
        # TODO: This implementation computes the whole face lattice,
        # which is much more information than necessary.
        M = matrix(ZZ, self.n_Vrepresentation(), self.n_Vrepresentation(), 0)

        def set_adjacent(v1, v2):
            if v1 is v2:
                return
            i = v1.index()
            j = v2.index()
            M[i, j] = 1
            M[j, i] = 1

        face_lattice = self.face_lattice()
        for face in face_lattice:
            Vrep = face.ambient_Vrepresentation()
            if len(Vrep) == 2:
                set_adjacent(Vrep[0], Vrep[1])
        M.set_immutable()
        return M

    def _delete(self):
        """
        Delete this polyhedron.

        This speeds up creation of new polyhedra by reusing
        objects. After recycling a polyhedron object, it is not in a
        consistent state any more and neither the polyhedron nor its
        H/V-representation objects may be used any more.

        .. SEEALSO::

            :meth:`~sage.geometry.polyhedron.parent.Polyhedra_base.recycle`

        EXAMPLES::

            sage: p = Polyhedron([(0,0),(1,0),(0,1)])
            sage: p._delete()

            sage: vertices = [(0,0,0,0),(1,0,0,0),(0,1,0,0),(1,1,0,0),(0,0,1,0),(0,0,0,1)]
            sage: def loop_polyhedra():
            ....:     for i in range(100):
            ....:         p = Polyhedron(vertices)

            sage: timeit('loop_polyhedra()')                   # not tested - random
            5 loops, best of 3: 79.5 ms per loop

            sage: def loop_polyhedra_with_recycling():
            ....:     for i in range(100):
            ....:         p = Polyhedron(vertices)
            ....:         p._delete()

            sage: timeit('loop_polyhedra_with_recycling()')    # not tested - random
            5 loops, best of 3: 57.3 ms per loop
        """
        self.parent().recycle(self)

    def _test_basic_properties(self, tester=None, **options):
        """
        Run some basic tests to see, that some general assertion on polyhedra hold.

        TESTS::

            sage: polytopes.cross_polytope(3)._test_basic_properties()
        """
        if tester is None:
            tester = self._tester(**options)

        tester.assertEqual(self.n_vertices() + self.n_rays() + self.n_lines(), self.n_Vrepresentation())
        tester.assertEqual(self.n_inequalities() + self.n_equations(), self.n_Hrepresentation())
        if self.n_vertices():
            # Depending on the backend, this does not hold for the empty polyhedron.
            tester.assertEqual(self.dim() + self.n_equations(), self.ambient_dim())

        tester.assertTrue(all(len(v[::]) == self.ambient_dim() for v in self.Vrep_generator()))
        tester.assertTrue(all(len(h[::]) == self.ambient_dim() + 1 for h in self.Hrep_generator()))

        if self.n_vertices() + self.n_rays() < 40:
            tester.assertEqual(self, Polyhedron(vertices=self.vertices(), rays=self.rays(), lines=self.lines(), ambient_dim=self.ambient_dim()))
        if self.n_inequalities() < 40:
            tester.assertEqual(self, Polyhedron(ieqs=self.inequalities(), eqns=self.equations(), ambient_dim=self.ambient_dim()))

    def base_extend(self, base_ring, backend=None):
        """
        Return a new polyhedron over a larger base ring.

        This method can also be used to change the backend.

        INPUT:

        - ``base_ring`` -- the new base ring

        - ``backend`` -- the new backend, see
          :func:`~sage.geometry.polyhedron.constructor.Polyhedron`.
          If ``None`` (the default), attempt to keep the same backend.
          Otherwise, use the same defaulting behavior
          as described there.

        OUTPUT:

        The same polyhedron, but over a larger base ring and possibly with a changed backend.

        EXAMPLES::

            sage: P = Polyhedron(vertices=[(1,0), (0,1)], rays=[(1,1)], base_ring=ZZ);  P
            A 2-dimensional polyhedron in ZZ^2 defined as the convex hull of 2 vertices and 1 ray
            sage: P.base_extend(QQ)
            A 2-dimensional polyhedron in QQ^2 defined as the convex hull of 2 vertices and 1 ray
            sage: P.base_extend(QQ) == P
            True

        TESTS:

        Test that :trac:`22575` is fixed::

            sage: Q = P.base_extend(ZZ, backend='field')
            sage: Q.backend()
            'field'

        """
        new_parent = self.parent().base_extend(base_ring, backend)
        return new_parent(self, copy=True)

    def change_ring(self, base_ring, backend=None):
        """
        Return the polyhedron obtained by coercing the entries of the
        vertices/lines/rays of this polyhedron into the given ring.

        This method can also be used to change the backend.

        INPUT:

        - ``base_ring`` -- the new base ring

        - ``backend`` -- the new backend or ``None`` (default), see
          :func:`~sage.geometry.polyhedron.constructor.Polyhedron`.
          If ``None`` (the default), attempt to keep the same backend.
          Otherwise, use the same defaulting behavior
          as described there.

        EXAMPLES::

            sage: P = Polyhedron(vertices=[(1,0), (0,1)], rays=[(1,1)], base_ring=QQ); P
            A 2-dimensional polyhedron in QQ^2 defined as the convex hull of 2 vertices and 1 ray
            sage: P.change_ring(ZZ)
            A 2-dimensional polyhedron in ZZ^2 defined as the convex hull of 2 vertices and 1 ray
            sage: P.change_ring(ZZ) == P
            True

            sage: P = Polyhedron(vertices=[(-1.3,0), (0,2.3)], base_ring=RDF); P.vertices()
            (A vertex at (-1.3, 0.0), A vertex at (0.0, 2.3))
            sage: P.change_ring(QQ).vertices()
            (A vertex at (-13/10, 0), A vertex at (0, 23/10))
            sage: P == P.change_ring(QQ)
            True
            sage: P.change_ring(ZZ)
            Traceback (most recent call last):
            ...
            TypeError: cannot change the base ring to the Integer Ring

            sage: P = polytopes.regular_polygon(3); P
            A 2-dimensional polyhedron in AA^2 defined as the convex hull of 3 vertices
            sage: P.vertices()
            (A vertex at (0.?e-16, 1.000000000000000?),
             A vertex at (0.866025403784439?, -0.500000000000000?),
             A vertex at (-0.866025403784439?, -0.500000000000000?))
            sage: P.change_ring(QQ)
            Traceback (most recent call last):
            ...
            TypeError: cannot change the base ring to the Rational Field

        .. WARNING::

            The base ring ``RDF`` should be used with care. As it is
            not an exact ring, certain computations may break or
            silently produce wrong results, for example changing the
            base ring from an exact ring into ``RDF`` may cause a
            loss of data::

                sage: P = Polyhedron([[2/3,0],[6666666666666667/10^16,0]], base_ring=AA); P
                A 1-dimensional polyhedron in AA^2 defined as the convex hull of 2 vertices
                sage: Q = P.change_ring(RDF); Q
                A 0-dimensional polyhedron in RDF^2 defined as the convex hull of 1 vertex
                sage: P.n_vertices() == Q.n_vertices()
                False
       """

        from sage.categories.all import Rings

        if base_ring not in Rings():
            raise ValueError("invalid base ring")

        try:
            vertices = [[base_ring(x) for x in vertex] for vertex in self.vertices_list()]
            rays = [[base_ring(x) for x in ray] for ray in self.rays_list()]
            lines = [[base_ring(x) for x in line] for line in self.lines_list()]

        except (TypeError, ValueError):
            raise TypeError("cannot change the base ring to the {0}".format(base_ring))

        new_parent = self.parent().change_ring(base_ring, backend)
        return new_parent([vertices, rays, lines], None)

    def _richcmp_(self, other, op):
        """
        Compare ``self`` and ``other``.

        INPUT:

        - ``other`` -- a polyhedron

        OUTPUT:

        If ``other`` is a polyhedron, then the comparison
        operator "less or equal than" means "is contained in", and
        "less than" means "is strictly contained in".

        EXAMPLES::

            sage: P = Polyhedron(vertices=[(1,0), (0,1)], rays=[(1,1)])
            sage: Q = Polyhedron(vertices=[(1,0), (0,1)])
            sage: P >= Q
            True
            sage: Q <= P
            True
            sage: P == P
            True

       The polytope ``Q`` is strictly contained in ``P``::

            sage: P > Q
            True
            sage: P < Q
            False
            sage: P == Q
            False

        Test that we have fixed a problem revealed in :trac:`31701`,
        where neither of the two polyhedra contains the other::

            sage: P = Polyhedron(vertices=[(1, 1), (0, 0), (1, 2)])
            sage: Q = Polyhedron(vertices=[(1, 2), (0, 0), (0, 2)])
            sage: Q < P
            False
            sage: P > Q
            False
         """
        if self.Vrepresentation() is None or other.Vrepresentation() is None:
            raise RuntimeError('some V representation is missing')
            # make sure deleted polyhedra are not used in cache

        if self.ambient_dim() != other.ambient_dim():
            return op == op_NE

        c0 = self._is_subpolyhedron(other)
        c1 = other._is_subpolyhedron(self)
        if c0 and c1:
            return rich_to_bool(op, 0)
        elif c0:
            return rich_to_bool(op, -1)
        elif c1:
            return rich_to_bool(op, 1)
        else:
            return op == op_NE

    @coerce_binop
    def _is_subpolyhedron(self, other):
        """
        Test whether ``self`` is a (not necessarily strict)
        sub-polyhedron of ``other``.

        INPUT:

        - ``other`` -- a :class:`Polyhedron`

        OUTPUT:

        Boolean

        EXAMPLES::

            sage: P = Polyhedron(vertices=[(1,0), (0,1)], rays=[(1,1)])
            sage: Q = Polyhedron(vertices=[(1,0), (0,1)])
            sage: P._is_subpolyhedron(Q)
            False
            sage: Q._is_subpolyhedron(P)
            True
        """
        return all(other_H.contains(self_V)
                   for other_H in other.Hrepresentation()
                   for self_V in self.Vrepresentation())

    def is_mutable(self):
        r"""
        Return True if the polyhedron is mutable, i.e. it can be modified in place.

        EXAMPLES::

            sage: p = polytopes.cube(backend='field')
            sage: p.is_mutable()
            False
        """
        return False

    def is_immutable(self):
        r"""
        Return True if the polyhedron is immutable, i.e. it cannot be modified in place.

        EXAMPLES::

            sage: p = polytopes.cube(backend='field')
            sage: p.is_immutable()
            True
        """
        return True

    @cached_method
    def vertex_facet_graph(self, labels=True):
        r"""
        Return the vertex-facet graph.

        This function constructs a directed bipartite graph.
        The nodes of the graph correspond to the vertices of the polyhedron
        and the facets of the polyhedron. There is an directed edge
        from a vertex to a face if and only if the vertex is incident to the face.

        INPUT:

        - ``labels`` -- boolean (default: ``True``); decide how the nodes
          of the graph are labelled. Either with the original vertices/facets
          of the Polyhedron or with integers.

        OUTPUT:

        - a bipartite DiGraph. If ``labels`` is ``True``, then the nodes
          of the graph will actually be the vertices and facets of ``self``,
          otherwise they will be integers.

        .. SEEALSO::

            :meth:`combinatorial_automorphism_group`,
            :meth:`is_combinatorially_isomorphic`.

        EXAMPLES::

            sage: P = polytopes.cube()
            sage: G = P.vertex_facet_graph(); G
            Digraph on 14 vertices
            sage: G.vertices(key = lambda v: str(v))
            [A vertex at (-1, -1, -1),
             A vertex at (-1, -1, 1),
             A vertex at (-1, 1, -1),
             A vertex at (-1, 1, 1),
             A vertex at (1, -1, -1),
             A vertex at (1, -1, 1),
             A vertex at (1, 1, -1),
             A vertex at (1, 1, 1),
             An inequality (-1, 0, 0) x + 1 >= 0,
             An inequality (0, -1, 0) x + 1 >= 0,
             An inequality (0, 0, -1) x + 1 >= 0,
             An inequality (0, 0, 1) x + 1 >= 0,
             An inequality (0, 1, 0) x + 1 >= 0,
             An inequality (1, 0, 0) x + 1 >= 0]
            sage: G.automorphism_group().is_isomorphic(P.hasse_diagram().automorphism_group())
            True
            sage: O = polytopes.octahedron(); O
            A 3-dimensional polyhedron in ZZ^3 defined as the convex hull of 6 vertices
            sage: O.vertex_facet_graph()
            Digraph on 14 vertices
            sage: H = O.vertex_facet_graph()
            sage: G.is_isomorphic(H)
            False
            sage: G2 = copy(G)
            sage: G2.reverse_edges(G2.edges())
            sage: G2.is_isomorphic(H)
            True

        TESTS:

        Check that :trac:`28828` is fixed::

            sage: G._immutable
            True

        Check that :trac:`29188` is fixed::

            sage: P = polytopes.cube()
            sage: P.vertex_facet_graph().is_isomorphic(P.vertex_facet_graph(False))
            True
        """
        return self.combinatorial_polyhedron().vertex_facet_graph(names=labels)

    def plot(self,
             point=None, line=None, polygon=None,  # None means unspecified by the user
             wireframe='blue', fill='green',
             position=None,
             orthonormal=True,  # whether to use orthonormal projections
             **kwds):
        """
        Return a graphical representation.

        INPUT:

        - ``point``, ``line``, ``polygon`` -- Parameters to pass to
          point (0d), line (1d), and polygon (2d) plot commands.
          Allowed values are:

          * A Python dictionary to be passed as keywords to the plot
            commands.

          * A string or triple of numbers: The color. This is
            equivalent to passing the dictionary ``{'color':...}``.

          * ``False``: Switches off the drawing of the corresponding
            graphics object

        - ``wireframe``, ``fill`` -- Similar to ``point``, ``line``,
          and ``polygon``, but ``fill`` is used for the graphics
          objects in the dimension of the polytope (or of dimension 2
          for higher dimensional polytopes) and ``wireframe`` is used
          for all lower-dimensional graphics objects
          (default: 'green' for ``fill`` and 'blue' for ``wireframe``)

        - ``position`` -- positive number; the position to take the projection
          point in Schlegel diagrams.

        - ``orthonormal`` -- Boolean (default: True); whether to use
          orthonormal projections.

        - ``**kwds`` -- optional keyword parameters that are passed to
          all graphics objects.

        OUTPUT:

        A (multipart) graphics object.

        EXAMPLES::

            sage: square = polytopes.hypercube(2)
            sage: point = Polyhedron([[1,1]])
            sage: line = Polyhedron([[1,1],[2,1]])
            sage: cube = polytopes.hypercube(3)
            sage: hypercube = polytopes.hypercube(4)

        By default, the wireframe is rendered in blue and the fill in green::

            sage: square.plot()
            Graphics object consisting of 6 graphics primitives
            sage: point.plot()
            Graphics object consisting of 1 graphics primitive
            sage: line.plot()
            Graphics object consisting of 2 graphics primitives
            sage: cube.plot()
            Graphics3d Object
            sage: hypercube.plot()
            Graphics3d Object

        Draw the lines in red and nothing else::

            sage: square.plot(point=False, line='red', polygon=False)
            Graphics object consisting of 4 graphics primitives
            sage: point.plot(point=False, line='red', polygon=False)
            Graphics object consisting of 0 graphics primitives
            sage: line.plot(point=False, line='red', polygon=False)
            Graphics object consisting of 1 graphics primitive
            sage: cube.plot(point=False, line='red', polygon=False)
            Graphics3d Object
            sage: hypercube.plot(point=False, line='red', polygon=False)
            Graphics3d Object

        Draw points in red, no lines, and a blue polygon::

            sage: square.plot(point={'color':'red'}, line=False, polygon=(0,0,1))
            Graphics object consisting of 2 graphics primitives
            sage: point.plot(point={'color':'red'}, line=False, polygon=(0,0,1))
            Graphics object consisting of 1 graphics primitive
            sage: line.plot(point={'color':'red'}, line=False, polygon=(0,0,1))
            Graphics object consisting of 1 graphics primitive
            sage: cube.plot(point={'color':'red'}, line=False, polygon=(0,0,1))
            Graphics3d Object
            sage: hypercube.plot(point={'color':'red'}, line=False, polygon=(0,0,1))
            Graphics3d Object

        If we instead use the ``fill`` and ``wireframe`` options, the
        coloring depends on the dimension of the object::

            sage: square.plot(fill='green', wireframe='red')
            Graphics object consisting of 6 graphics primitives
            sage: point.plot(fill='green', wireframe='red')
            Graphics object consisting of 1 graphics primitive
            sage: line.plot(fill='green', wireframe='red')
            Graphics object consisting of 2 graphics primitives
            sage: cube.plot(fill='green', wireframe='red')
            Graphics3d Object
            sage: hypercube.plot(fill='green', wireframe='red')
            Graphics3d Object

        It is possible to draw polyhedra up to dimension 4, no matter what the
        ambient dimension is::

            sage: hcube = polytopes.hypercube(5)
            sage: facet = hcube.facets()[0].as_polyhedron();facet
            A 4-dimensional polyhedron in ZZ^5 defined as the convex hull of 16 vertices
            sage: facet.plot()
            Graphics3d Object

        TESTS::

            sage: for p in square.plot():
            ....:     print("{} {}".format(p.options()['rgbcolor'], p))
            blue Point set defined by 4 point(s)
            blue Line defined by 2 points
            blue Line defined by 2 points
            blue Line defined by 2 points
            blue Line defined by 2 points
            green Polygon defined by 4 points

            sage: for p in line.plot():
            ....:     print("{} {}".format(p.options()['rgbcolor'], p))
            blue Point set defined by 2 point(s)
            green Line defined by 2 points

            sage: for p in point.plot():
            ....:     print("{} {}".format(p.options()['rgbcolor'], p))
            green Point set defined by 1 point(s)

        Draw the lines in red and nothing else::

            sage: for p in square.plot(point=False, line='red', polygon=False):
            ....:     print("{} {}".format(p.options()['rgbcolor'], p))
            red Line defined by 2 points
            red Line defined by 2 points
            red Line defined by 2 points
            red Line defined by 2 points

        Draw vertices in red, no lines, and a blue polygon::

            sage: for p in square.plot(point={'color':'red'}, line=False, polygon=(0,0,1)):
            ....:     print("{} {}".format(p.options()['rgbcolor'], p))
            red Point set defined by 4 point(s)
            (0, 0, 1) Polygon defined by 4 points

            sage: for p in line.plot(point={'color':'red'}, line=False, polygon=(0,0,1)):
            ....:     print("{} {}".format(p.options()['rgbcolor'], p))
            red Point set defined by 2 point(s)

            sage: for p in point.plot(point={'color':'red'}, line=False, polygon=(0,0,1)):
            ....:     print("{} {}".format(p.options()['rgbcolor'], p))
            red Point set defined by 1 point(s)

        Draw in red without wireframe::

            sage: for p in square.plot(wireframe=False, fill="red"):
            ....:     print("{} {}".format(p.options()['rgbcolor'], p))
            red Polygon defined by 4 points

            sage: for p in line.plot(wireframe=False, fill="red"):
            ....:     print("{} {}".format(p.options()['rgbcolor'], p))
            red Line defined by 2 points

            sage: for p in point.plot(wireframe=False, fill="red"):
            ....:     print("{} {}".format(p.options()['rgbcolor'], p))
            red Point set defined by 1 point(s)

        We try to draw the polytope in 2 or 3 dimensions::

            sage: type(Polyhedron(ieqs=[(1,)]).plot())
            <class 'sage.plot.graphics.Graphics'>
            sage: type(polytopes.hypercube(1).plot())
            <class 'sage.plot.graphics.Graphics'>
            sage: type(polytopes.hypercube(2).plot())
            <class 'sage.plot.graphics.Graphics'>
            sage: type(polytopes.hypercube(3).plot())
            <class 'sage.plot.plot3d.base.Graphics3dGroup'>

        In 4d a projection to 3d is used::

            sage: type(polytopes.hypercube(4).plot())
            <class 'sage.plot.plot3d.base.Graphics3dGroup'>
            sage: type(polytopes.hypercube(5).plot())
            Traceback (most recent call last):
            ...
            NotImplementedError: plotting of 5-dimensional polyhedra not implemented

        If the polyhedron is not full-dimensional, the :meth:`affine_hull_projection` is used if necessary::

            sage: type(Polyhedron([(0,), (1,)]).plot())
            <class 'sage.plot.graphics.Graphics'>
            sage: type(Polyhedron([(0,0), (1,1)]).plot())
            <class 'sage.plot.graphics.Graphics'>
            sage: type(Polyhedron([(0,0,0), (1,1,1)]).plot())
            <class 'sage.plot.plot3d.base.Graphics3dGroup'>
            sage: type(Polyhedron([(0,0,0,0), (1,1,1,1)]).plot())
            <class 'sage.plot.graphics.Graphics'>
            sage: type(Polyhedron([(0,0,0,0,0), (1,1,1,1,1)]).plot())
            <class 'sage.plot.graphics.Graphics'>
            sage: type(Polyhedron([(0,0,0,0), (1,1,1,1), (1,0,0,0)]).plot())
            <class 'sage.plot.graphics.Graphics'>

        TESTS:

        Check that :trac:`30015` is fixed::

            sage: fcube = polytopes.hypercube(4)
            sage: tfcube = fcube.face_truncation(fcube.faces(0)[0])
            sage: sp = tfcube.schlegel_projection()
            sage: for face in tfcube.faces(2):
            ....:     vertices = face.ambient_Vrepresentation()
            ....:     indices = [sp.coord_index_of(vector(x)) for x in vertices]
            ....:     projected_vertices = [sp.transformed_coords[i] for i in indices]
            ....:     assert Polyhedron(projected_vertices).dim() == 2
        """
        def merge_options(*opts):
            merged = dict()
            for i in range(len(opts)):
                opt = opts[i]
                if opt is None:
                    continue
                elif opt is False:
                    return False
                elif isinstance(opt, (str, list, tuple)):
                    merged['color'] = opt
                else:
                    merged.update(opt)
            return merged

        d = min(self.dim(), 2)
        opts = [wireframe] * d + [fill] + [False] * (2-d)
        # The point/line/polygon options take precedence over wireframe/fill
        opts = [merge_options(opt1, opt2, kwds)
                for opt1, opt2 in zip(opts, [point, line, polygon])]

        def project(polyhedron, ortho):
            if polyhedron.ambient_dim() <= 3:
                return polyhedron.projection()
            elif polyhedron.dim() <= 3:
                if ortho:
                    return polyhedron.affine_hull_projection(orthonormal=True, extend=True).projection()
                else:
                    return polyhedron.affine_hull_projection().projection()
            elif polyhedron.dimension() == 4:
                # For 4d-polyhedron, we can use schlegel projections:
                return polyhedron.schlegel_projection(position=position)
            else:
                return polyhedron.projection()

        projection = project(self, orthonormal)
        try:
            plot_method = projection.plot
        except AttributeError:
            raise NotImplementedError('plotting of {0}-dimensional polyhedra not implemented'
                                          .format(self.ambient_dim()))
        return plot_method(*opts)

    def show(self, **kwds):
        """
        Display graphics immediately

        This method attempts to display the graphics immediately,
        without waiting for the currently running code (if any) to
        return to the command line. Be careful, calling it from within
        a loop will potentially launch a large number of external
        viewer programs.

        INPUT:

        - ``kwds`` -- optional keyword arguments. See :meth:`plot` for
          the description of available options.

        OUTPUT:

        This method does not return anything. Use :meth:`plot` if you
        want to generate a graphics object that can be saved or
        further transformed.

        EXAMPLES::

            sage: square = polytopes.hypercube(2)
            sage: square.show(point='red')
        """
        self.plot(**kwds).show()

    def tikz(self, view=[0, 0, 1], angle=0, scale=1,
             edge_color='blue!95!black', facet_color='blue!95!black',
             opacity=0.8, vertex_color='green', axis=False):
        r"""
        Return a string ``tikz_pic`` consisting of a tikz picture of ``self``
        according to a projection ``view`` and an angle ``angle``
        obtained via the threejs viewer.

        INPUT:

        - ``view`` - list (default: [0,0,1]) representing the rotation axis (see note below).
        - ``angle`` - integer (default: 0) angle of rotation in degree from 0 to 360 (see note
          below).
        - ``scale`` - integer (default: 1) specifying the scaling of the tikz picture.
        - ``edge_color`` - string (default: 'blue!95!black') representing colors which tikz
          recognize.
        - ``facet_color`` - string (default: 'blue!95!black') representing colors which tikz
          recognize.
        - ``vertex_color`` - string (default: 'green') representing colors which tikz
          recognize.
        - ``opacity`` - real number (default: 0.8) between 0 and 1 giving the opacity of
          the front facets.
        - ``axis`` - Boolean (default: False) draw the axes at the origin or not.

        OUTPUT:

        - LatexExpr -- containing the TikZ picture.

        .. NOTE::

            This is a wrapper of a method of the projection object
            `self.projection()`. See :meth:`~sage.geometry.polyhedron.plot.Projection.tikz`
            for more detail.

            The inputs ``view`` and ``angle`` can be obtained by visualizing it
            using ``.show(aspect_ratio=1)``. This will open an interactive view
            in your default browser, where you can rotate the polytope. Once
            the desired view angle is found, click on the information icon in
            the lower right-hand corner and select *Get Viewpoint*. This will
            copy a string of the form '[x,y,z],angle' to your local clipboard.
            Go back to Sage and type ``Img = P.tikz([x,y,z],angle)``.

            The inputs ``view`` and ``angle`` can also be obtained from the
            viewer Jmol::

                1) Right click on the image
                2) Select ``Console``
                3) Select the tab ``State``
                4) Scroll to the line ``moveto``

            It reads something like::

                moveto 0.0 {x y z angle} Scale

            The ``view`` is then [x,y,z] and ``angle`` is angle.
            The following number is the scale.

            Jmol performs a rotation of ``angle`` degrees along the
            vector [x,y,z] and show the result from the z-axis.


        EXAMPLES::

            sage: co = polytopes.cuboctahedron()
            sage: Img = co.tikz([0,0,1], 0)
            sage: print('\n'.join(Img.splitlines()[:9]))
            \begin{tikzpicture}%
                [x={(1.000000cm, 0.000000cm)},
                y={(0.000000cm, 1.000000cm)},
                z={(0.000000cm, 0.000000cm)},
                scale=1.000000,
                back/.style={loosely dotted, thin},
                edge/.style={color=blue!95!black, thick},
                facet/.style={fill=blue!95!black,fill opacity=0.800000},
                vertex/.style={inner sep=1pt,circle,draw=green!25!black,fill=green!75!black,thick}]
            sage: print('\n'.join(Img.splitlines()[12:21]))
            %% with the command: ._tikz_3d_in_3d and parameters:
            %% view = [0, 0, 1]
            %% angle = 0
            %% scale = 1
            %% edge_color = blue!95!black
            %% facet_color = blue!95!black
            %% opacity = 0.8
            %% vertex_color = green
            %% axis = False
            sage: print('\n'.join(Img.splitlines()[22:26]))
            %% Coordinate of the vertices:
            %%
            \coordinate (-1.00000, -1.00000, 0.00000) at (-1.00000, -1.00000, 0.00000);
            \coordinate (-1.00000, 0.00000, -1.00000) at (-1.00000, 0.00000, -1.00000);
        """
        return self.projection().tikz(view, angle, scale,
                                      edge_color, facet_color,
                                      opacity, vertex_color, axis)

    def _repr_(self):
        """
        Return a description of the polyhedron.

        EXAMPLES::

            sage: poly_test = Polyhedron(vertices = [[1,2,3,4],[2,1,3,4],[4,3,2,1]])
            sage: poly_test._repr_()
            'A 2-dimensional polyhedron in ZZ^4 defined as the convex hull of 3 vertices'
            sage: grammar_test = Polyhedron(vertices = [[1,1,1,1,1,1]])
            sage: grammar_test._repr_()
            'A 0-dimensional polyhedron in ZZ^6 defined as the convex hull of 1 vertex'
        """
        desc = ''
        if self.n_vertices() == 0:
            desc += 'The empty polyhedron'
        else:
            desc += 'A ' + repr(self.dim()) + '-dimensional polyhedron'
        desc += ' in '
        desc += self.parent()._repr_ambient_module()

        if self.n_vertices() > 0:
            desc += ' defined as the convex hull of '
            desc += repr(self.n_vertices())
            if self.n_vertices() == 1:
                desc += ' vertex'
            else:
                desc += ' vertices'

            if self.n_rays() > 0:
                if self.n_lines() > 0:
                    desc += ", "
                else:
                    desc += " and "
                desc += repr(self.n_rays())
                if self.n_rays() == 1:
                    desc += ' ray'
                else:
                    desc += ' rays'

            if self.n_lines() > 0:
                if self.n_rays() > 0:
                    desc += ", "
                else:
                    desc += " and "
                desc += repr(self.n_lines())
                if self.n_lines() == 1:
                    desc += ' line'
                else:
                    desc += ' lines'

        return desc

    def _rich_repr_(self, display_manager, **kwds):
        r"""
        Rich Output Magic Method

        See :mod:`sage.repl.rich_output` for details.

        EXAMPLES::

            sage: from sage.repl.rich_output import get_display_manager
            sage: dm = get_display_manager()
            sage: polytopes.hypercube(2)._rich_repr_(dm)
            OutputPlainText container

        The ``supplemental_plot`` preference lets us control whether
        this object is shown as text or picture+text::

            sage: dm.preferences.supplemental_plot
            'never'
            sage: del dm.preferences.supplemental_plot
            sage: polytopes.hypercube(3)
            A 3-dimensional polyhedron in ZZ^3 defined as the convex hull of 8 vertices (use the .plot() method to plot)
            sage: dm.preferences.supplemental_plot = 'never'
        """
        prefs = display_manager.preferences
        is_small = (self.ambient_dim() <= 2)
        can_plot = (prefs.supplemental_plot != 'never')
        plot_graph = can_plot and (prefs.supplemental_plot == 'always' or is_small)
        # Under certain circumstances we display the plot as graphics
        if plot_graph:
            plot_kwds = dict(kwds)
            plot_kwds.setdefault('title', repr(self))
            output = self.plot(**plot_kwds)._rich_repr_(display_manager)
            if output is not None:
                return output
        # create text for non-graphical output
        if can_plot:
            text = '{0} (use the .plot() method to plot)'.format(repr(self))
        else:
            text = repr(self)
        # latex() produces huge tikz environment, override
        tp = display_manager.types
        if (prefs.text == 'latex' and tp.OutputLatex in display_manager.supported_output()):
            return tp.OutputLatex(r'\text{{{0}}}'.format(text))
        return tp.OutputPlainText(text)

    def cdd_Hrepresentation(self):
        r"""
        Write the inequalities/equations data of the polyhedron in
        cdd's H-representation format.

        .. SEEALSO::

            :meth:`write_cdd_Hrepresentation` -- export the polyhedron as a
            H-representation to a file.

        OUTPUT: a string

        EXAMPLES::

            sage: p = polytopes.hypercube(2)
            sage: print(p.cdd_Hrepresentation())
            H-representation
            begin
             4 3 rational
             1 -1 0
             1 0 -1
             1 1 0
             1 0 1
            end
            <BLANKLINE>

            sage: triangle = Polyhedron(vertices = [[1,0],[0,1],[1,1]],base_ring=AA)
            sage: triangle.base_ring()
            Algebraic Real Field
            sage: triangle.cdd_Hrepresentation()
            Traceback (most recent call last):
            ...
            TypeError: the base ring must be ZZ, QQ, or RDF
        """
        from .cdd_file_format import cdd_Hrepresentation
        try:
            cdd_type = self._cdd_type
        except AttributeError:
            if self.base_ring() is ZZ or self.base_ring() is QQ:
                cdd_type = 'rational'
            elif self.base_ring() is RDF:
                cdd_type = 'real'
            else:
                raise TypeError('the base ring must be ZZ, QQ, or RDF')
        return cdd_Hrepresentation(cdd_type,
                                   list(self.inequality_generator()),
                                   list(self.equation_generator()))

    def write_cdd_Hrepresentation(self, filename):
        r"""
        Export the polyhedron as a H-representation to a file.

        INPUT:

        - ``filename`` -- the output file.

        .. SEEALSO::

            :meth:`cdd_Hrepresentation` -- return the H-representation of the
            polyhedron as a string.

        EXAMPLES::

            sage: from sage.misc.temporary_file import tmp_filename
            sage: filename = tmp_filename(ext='.ext')
            sage: polytopes.cube().write_cdd_Hrepresentation(filename)
        """
        with open(filename, 'w') as f:
            f.write(self.cdd_Hrepresentation())

    def cdd_Vrepresentation(self):
        r"""
        Write the vertices/rays/lines data of the polyhedron in cdd's
        V-representation format.

        .. SEEALSO::

            :meth:`write_cdd_Vrepresentation` -- export the polyhedron as a
            V-representation to a file.

        OUTPUT: a string

        EXAMPLES::

            sage: q = Polyhedron(vertices = [[1,1],[0,0],[1,0],[0,1]])
            sage: print(q.cdd_Vrepresentation())
            V-representation
            begin
             4 3 rational
             1 0 0
             1 0 1
             1 1 0
             1 1 1
            end
        """
        from .cdd_file_format import cdd_Vrepresentation
        try:
            cdd_type = self._cdd_type
        except AttributeError:
            if self.base_ring() is ZZ or self.base_ring() is QQ:
                cdd_type = 'rational'
            elif self.base_ring() is RDF:
                cdd_type = 'real'
            else:
                raise TypeError('the base ring must be ZZ, QQ, or RDF')
        return cdd_Vrepresentation(cdd_type,
                                   list(self.vertex_generator()),
                                   list(self.ray_generator()),
                                   list(self.line_generator()))

    def write_cdd_Vrepresentation(self, filename):
        r"""
        Export the polyhedron as a V-representation to a file.

        INPUT:

        - ``filename`` -- the output file.

        .. SEEALSO::

            :meth:`cdd_Vrepresentation` -- return the V-representation of the
            polyhedron as a string.

        EXAMPLES::

            sage: from sage.misc.temporary_file import tmp_filename
            sage: filename = tmp_filename(ext='.ext')
            sage: polytopes.cube().write_cdd_Vrepresentation(filename)
        """
        with open(filename, 'w') as f:
            f.write(self.cdd_Vrepresentation())

    @cached_method
    def n_equations(self):
        """
        Return the number of equations. The representation will
        always be minimal, so the number of equations is the
        codimension of the polyhedron in the ambient space.

        EXAMPLES::

            sage: p = Polyhedron(vertices = [[1,0,0],[0,1,0],[0,0,1]])
            sage: p.n_equations()
            1
        """
        return len(self.equations())

    @cached_method
    def n_inequalities(self):
        """
        Return the number of inequalities. The representation will
        always be minimal, so the number of inequalities is the
        number of facets of the polyhedron in the ambient space.

        EXAMPLES::

            sage: p = Polyhedron(vertices = [[1,0,0],[0,1,0],[0,0,1]])
            sage: p.n_inequalities()
            3

            sage: p = Polyhedron(vertices = [[t,t^2,t^3] for t in range(6)])
            sage: p.n_facets()
            8
        """
        return len(self.inequalities())

    n_facets = n_inequalities

    @cached_method
    def n_vertices(self):
        """
        Return the number of vertices. The representation will
        always be minimal.

        .. WARNING::

            If the polyhedron has lines, return the number of vertices in
            the ``Vrepresentation``. As the represented polyhedron has
            no 0-dimensional faces (i.e. vertices), ``n_vertices`` corresponds
            to the number of `k`-faces, where `k` is the number of lines::

                sage: P = Polyhedron(rays=[[1,0,0]],lines=[[0,1,0]])
                sage: P.n_vertices()
                1
                sage: P.faces(0)
                ()
                sage: P.f_vector()
                (1, 0, 1, 1)

                sage: P = Polyhedron(rays=[[1,0,0]],lines=[[0,1,0],[0,1,1]])
                sage: P.n_vertices()
                1
                sage: P.f_vector()
                (1, 0, 0, 1, 1)

        EXAMPLES::

            sage: p = Polyhedron(vertices = [[1,0],[0,1],[1,1]], rays=[[1,1]])
            sage: p.n_vertices()
            2
        """
        return len(self.vertices())

    @cached_method
    def n_rays(self):
        """
        Return the number of rays. The representation will
        always be minimal.

        EXAMPLES::

            sage: p = Polyhedron(vertices = [[1,0],[0,1]], rays=[[1,1]])
            sage: p.n_rays()
            1
        """
        return len(self.rays())

    @cached_method
    def n_lines(self):
        """
        Return the number of lines. The representation will
        always be minimal.

        EXAMPLES::

            sage: p = Polyhedron(vertices = [[0,0]], rays=[[0,1],[0,-1]])
            sage: p.n_lines()
            1
        """
        return len(self.lines())

    def to_linear_program(self, solver=None, return_variable=False, base_ring=None):
        r"""
        Return a linear optimization problem over the polyhedron in the form of
        a :class:`MixedIntegerLinearProgram`.

        INPUT:

        - ``solver`` -- select a solver (MIP backend). See the documentation
          of for :class:`MixedIntegerLinearProgram`. Set to ``None`` by default.

        - ``return_variable`` -- (default: ``False``) If ``True``, return a tuple
          ``(p, x)``, where ``p`` is the :class:`MixedIntegerLinearProgram` object
          and ``x`` is the vector-valued MIP variable in this problem, indexed
          from 0.  If ``False``, only return ``p``.

        - ``base_ring`` -- select a field over which the linear program should be
          set up.  Use ``RDF`` to request a fast inexact (floating point) solver
          even if ``self`` is exact.

        Note that the :class:`MixedIntegerLinearProgram` object will have the
        null function as an objective to be maximized.

        .. SEEALSO::

            :meth:`~MixedIntegerLinearProgram.polyhedron` -- return the
            polyhedron associated with a :class:`MixedIntegerLinearProgram`
            object.

        EXAMPLES:

        Exact rational linear program::

            sage: p = polytopes.cube()
            sage: p.to_linear_program()
            Linear Program (no objective, 3 variables, 6 constraints)
            sage: lp, x = p.to_linear_program(return_variable=True)
            sage: lp.set_objective(2*x[0] + 1*x[1] + 39*x[2])
            sage: lp.solve()
            42
            sage: lp.get_values(x[0], x[1], x[2])
            [1, 1, 1]

        Floating-point linear program::

            sage: lp, x = p.to_linear_program(return_variable=True, base_ring=RDF)
            sage: lp.set_objective(2*x[0] + 1*x[1] + 39*x[2])
            sage: lp.solve()
            42.0

        Irrational algebraic linear program over an embedded number field::

            sage: p=polytopes.icosahedron()
            sage: lp, x = p.to_linear_program(return_variable=True)
            sage: lp.set_objective(x[0] + x[1] + x[2])
            sage: lp.solve()
            1/4*sqrt5 + 3/4

        Same example with floating point::

            sage: lp, x = p.to_linear_program(return_variable=True, base_ring=RDF)
            sage: lp.set_objective(x[0] + x[1] + x[2])
            sage: lp.solve() # tol 1e-5
            1.3090169943749475

        Same example with a specific floating point solver::

            sage: lp, x = p.to_linear_program(return_variable=True, solver='GLPK')
            sage: lp.set_objective(x[0] + x[1] + x[2])
            sage: lp.solve() # tol 1e-8
            1.3090169943749475

        Irrational algebraic linear program over `AA`::

            sage: p=polytopes.icosahedron(base_ring=AA)
            sage: lp, x = p.to_linear_program(return_variable=True)
            sage: lp.set_objective(x[0] + x[1] + x[2])
            sage: lp.solve()  # long time
            1.309016994374948?

        TESTS::

            sage: p=polytopes.flow_polytope(digraphs.DeBruijn(3,2)); p
            A 19-dimensional polyhedron in QQ^27 defined as the convex hull of 1 vertex and 148 rays
            sage: p.to_linear_program().polyhedron() == p
            True
            sage: p=polytopes.icosahedron()
            sage: p.to_linear_program(solver='PPL')
            Traceback (most recent call last):
            ...
            TypeError: The PPL backend only supports rational data.

        Test that equations are handled correctly (:trac:`24154`)::

            sage: p = Polyhedron(vertices=[[19]])
            sage: lp, x = p.to_linear_program(return_variable=True)
            sage: lp.set_objective(x[0])
            sage: lp.solve()
            19
        """
        if base_ring is None:
            base_ring = self.base_ring()
        base_ring = base_ring.fraction_field()
        from sage.numerical.mip import MixedIntegerLinearProgram
        p = MixedIntegerLinearProgram(solver=solver, base_ring=base_ring)
        x = p.new_variable(real=True, nonnegative=False)

        for ineqn in self.inequalities_list():
            b = -ineqn.pop(0)
            p.add_constraint(p.sum([x[i]*ineqn[i] for i in range(len(ineqn))]) >= b)

        for eqn in self.equations_list():
            b = -eqn.pop(0)
            p.add_constraint(p.sum([x[i]*eqn[i] for i in range(len(eqn))]) == b)

        if return_variable:
            return p, x
        else:
            return p

    def Hrepresentation(self, index=None):
        """
        Return the objects of the H-representation. Each entry is
        either an inequality or a equation.

        INPUT:

        - ``index`` -- either an integer or ``None``

        OUTPUT:

        The optional argument is an index running from ``0`` to
        ``self.n_Hrepresentation()-1``. If present, the
        H-representation object at the given index will be
        returned. Without an argument, returns the list of all
        H-representation objects.

        EXAMPLES::

            sage: p = polytopes.hypercube(3, backend='field')
            sage: p.Hrepresentation(0)
            An inequality (-1, 0, 0) x + 1 >= 0
            sage: p.Hrepresentation(0) == p.Hrepresentation()[0]
            True
        """
        if index is None:
            return self._Hrepresentation
        else:
            return self._Hrepresentation[index]

    def Hrepresentation_str(self, separator='\n', latex=False, style='>=', align=None, **kwds):
        r"""
        Return a human-readable string representation of the Hrepresentation of this
        polyhedron.

        INPUT:

        - ``separator`` -- a string. Default is ``"\n"``.

        - ``latex`` -- a boolean. Default is ``False``.

        - ``style`` -- either ``"positive"`` (making all coefficients positive)
                       or ``"<="``, or ``">="``. Default is ``">="``.

        - ``align`` -- a boolean or ``None''. Default is ``None`` in which case
                       ``align`` is ``True`` if ``separator`` is the newline character.
                       If set, then the lines of the output string are aligned
                       by the comparison symbol by padding blanks.

        Keyword parameters of
        :meth:`~sage.geometry.polyhedron.representation.Hrepresentation.repr_pretty`
        are passed on:

        - ``prefix`` -- a string

        - ``indices`` -- a tuple or other iterable

        OUTPUT:

        A string.

        EXAMPLES::

            sage: P = polytopes.permutahedron(3)
            sage: print(P.Hrepresentation_str())
            x0 + x1 + x2 ==  6
                 x0 + x1 >=  3
                -x0 - x1 >= -5
                      x1 >=  1
                     -x0 >= -3
                      x0 >=  1
                     -x1 >= -3

            sage: print(P.Hrepresentation_str(style='<='))
            -x0 - x1 - x2 == -6
                 -x0 - x1 <= -3
                  x0 + x1 <=  5
                      -x1 <= -1
                       x0 <=  3
                      -x0 <= -1
                       x1 <=  3

            sage: print(P.Hrepresentation_str(style='positive'))
            x0 + x1 + x2 == 6
                 x0 + x1 >= 3
                       5 >= x0 + x1
                      x1 >= 1
                       3 >= x0
                      x0 >= 1
                       3 >= x1

            sage: print(P.Hrepresentation_str(latex=True))
            \begin{array}{rcl}
            x_{0} + x_{1} + x_{2} & =    &  6 \\
                    x_{0} + x_{1} & \geq &  3 \\
                   -x_{0} - x_{1} & \geq & -5 \\
                            x_{1} & \geq &  1 \\
                           -x_{0} & \geq & -3 \\
                            x_{0} & \geq &  1 \\
                           -x_{1} & \geq & -3
            \end{array}

            sage: print(P.Hrepresentation_str(align=False))
            x0 + x1 + x2 == 6
            x0 + x1 >= 3
            -x0 - x1 >= -5
            x1 >= 1
            -x0 >= -3
            x0 >= 1
            -x1 >= -3

            sage: c = polytopes.cube()
            sage: c.Hrepresentation_str(separator=', ', style='positive')
            '1 >= x0, 1 >= x1, 1 >= x2, x0 + 1 >= 0, x2 + 1 >= 0, x1 + 1 >= 0'
        """
        pretty_hs = [h.repr_pretty(split=True, latex=latex, style=style, **kwds) for h in self.Hrepresentation()]
        shift = any(pretty_h[2].startswith('-') for pretty_h in pretty_hs)

        if align is None:
            align = separator == "\n"
        if align:
            lengths = [(len(s[0]), len(s[1]), len(s[2])) for s in pretty_hs]
            from operator import itemgetter
            length_left = max(lengths, key=itemgetter(0))[0]
            length_middle = max(lengths, key=itemgetter(1))[1]
            length_right = max(lengths, key=itemgetter(2))[2]
            if shift:
                length_right += 1
            if latex:
                h_line = "{:>" + "{}".format(length_left) + "} & {:" + \
                         "{}".format(length_middle) + "} & {:" + \
                         "{}".format(length_right) + "}\\\\"
            else:
                h_line = "{:>" + "{}".format(length_left) \
                         + "} {:" + "{}".format(length_middle) \
                         + "} {:" + "{}".format(length_right) + "}"
        elif latex:
            h_line = "{} & {} & {}\\\\"
        else:
            h_line = "{} {} {}"

        def pad_non_minus(s):
            if align and shift and not s.startswith('-'):
                return ' ' + s
            else:
                return s
        h_list = [h_line.format(pretty_h[0], pretty_h[1], pad_non_minus(pretty_h[2]))
                  for pretty_h in pretty_hs]
        pretty_print = separator.join(h_list)

        if not latex:
            return pretty_print
        else:
            # below we remove the 2 unnecessary backslashes at the end of pretty_print
            return "\\begin{array}{rcl}\n" + pretty_print[:-2] + "\n\\end{array}"

    def Hrep_generator(self):
        """
        Return an iterator over the objects of the H-representation
        (inequalities or equations).

        EXAMPLES::

            sage: p = polytopes.hypercube(3)
            sage: next(p.Hrep_generator())
            An inequality (-1, 0, 0) x + 1 >= 0
        """
        for H in self.Hrepresentation():
            yield H

    @cached_method
    def n_Hrepresentation(self):
        """
        Return the number of objects that make up the
        H-representation of the polyhedron.

        OUTPUT:

        Integer.

        EXAMPLES::

            sage: p = polytopes.cross_polytope(4)
            sage: p.n_Hrepresentation()
            16
            sage: p.n_Hrepresentation() == p.n_inequalities() + p.n_equations()
            True
        """
        return len(self.Hrepresentation())

    def Vrepresentation(self, index=None):
        """
        Return the objects of the V-representation. Each entry is
        either a vertex, a ray, or a line.

        See :mod:`sage.geometry.polyhedron.constructor` for a
        definition of vertex/ray/line.

        INPUT:

        - ``index`` -- either an integer or ``None``

        OUTPUT:

        The optional argument is an index running from ``0`` to
        ``self.n_Vrepresentation()-1``. If present, the
        V-representation object at the given index will be
        returned. Without an argument, returns the list of all
        V-representation objects.

        EXAMPLES::

            sage: p = polytopes.simplex(4, project=True)
            sage: p.Vrepresentation(0)
            A vertex at (0.7071067812, 0.4082482905, 0.2886751346, 0.2236067977)
            sage: p.Vrepresentation(0) == p.Vrepresentation() [0]
            True
        """
        if index is None:
            return self._Vrepresentation
        else:
            return self._Vrepresentation[index]

    @cached_method
    def n_Vrepresentation(self):
        """
        Return the number of objects that make up the
        V-representation of the polyhedron.

        OUTPUT:

        Integer.

        EXAMPLES::

            sage: p = polytopes.simplex(4)
            sage: p.n_Vrepresentation()
            5
            sage: p.n_Vrepresentation() == p.n_vertices() + p.n_rays() + p.n_lines()
            True
        """
        return len(self.Vrepresentation())

    def Vrep_generator(self):
        """
        Return an iterator over the objects of the V-representation
        (vertices, rays, and lines).

        EXAMPLES::

            sage: p = polytopes.cyclic_polytope(3,4)
            sage: vg = p.Vrep_generator()
            sage: next(vg)
            A vertex at (0, 0, 0)
            sage: next(vg)
            A vertex at (1, 1, 1)
        """
        for V in self.Vrepresentation():
            yield V

    def inequality_generator(self):
        """
        Return  a generator for the defining inequalities of the
        polyhedron.

        OUTPUT:

        A generator of the inequality Hrepresentation objects.

        EXAMPLES::

            sage: triangle = Polyhedron(vertices=[[1,0],[0,1],[1,1]])
            sage: for v in triangle.inequality_generator(): print(v)
            An inequality (1, 1) x - 1 >= 0
            An inequality (0, -1) x + 1 >= 0
            An inequality (-1, 0) x + 1 >= 0
            sage: [ v for v in triangle.inequality_generator() ]
            [An inequality (1, 1) x - 1 >= 0,
             An inequality (0, -1) x + 1 >= 0,
             An inequality (-1, 0) x + 1 >= 0]
            sage: [ [v.A(), v.b()] for v in triangle.inequality_generator() ]
            [[(1, 1), -1], [(0, -1), 1], [(-1, 0), 1]]
        """
        for H in self.Hrepresentation():
            if H.is_inequality():
                yield H

    @cached_method
    def inequalities(self):
        """
        Return all inequalities.

        OUTPUT:

        A tuple of inequalities.

        EXAMPLES::

            sage: p = Polyhedron(vertices = [[0,0,0],[0,0,1],[0,1,0],[1,0,0],[2,2,2]])
            sage: p.inequalities()[0:3]
            (An inequality (1, 0, 0) x + 0 >= 0,
             An inequality (0, 1, 0) x + 0 >= 0,
             An inequality (0, 0, 1) x + 0 >= 0)
            sage: p3 = Polyhedron(vertices = Permutations([1,2,3,4]))
            sage: ieqs = p3.inequalities()
            sage: ieqs[0]
            An inequality (0, 1, 1, 1) x - 6 >= 0
            sage: list(_)
            [-6, 0, 1, 1, 1]
        """
        return tuple(self.inequality_generator())

    def inequalities_list(self):
        """
        Return a list of inequalities as coefficient lists.

        .. NOTE::

            It is recommended to use :meth:`inequalities` or
            :meth:`inequality_generator` instead to iterate over the
            list of :class:`Inequality` objects.

        EXAMPLES::

            sage: p = Polyhedron(vertices = [[0,0,0],[0,0,1],[0,1,0],[1,0,0],[2,2,2]])
            sage: p.inequalities_list()[0:3]
            [[0, 1, 0, 0], [0, 0, 1, 0], [0, 0, 0, 1]]
            sage: p3 = Polyhedron(vertices = Permutations([1,2,3,4]))
            sage: ieqs = p3.inequalities_list()
            sage: ieqs[0]
            [-6, 0, 1, 1, 1]
            sage: ieqs[-1]
            [-3, 0, 1, 0, 1]
            sage: ieqs == [list(x) for x in p3.inequality_generator()]
            True
        """
        return [list(x) for x in self.inequality_generator()]

    def equation_generator(self):
        """
        Return a generator for the linear equations satisfied by the
        polyhedron.

        EXAMPLES::

            sage: p = polytopes.regular_polygon(8,base_ring=RDF)
            sage: p3 = Polyhedron(vertices = [x+[0] for x in p.vertices()], base_ring=RDF)
            sage: next(p3.equation_generator())
            An equation (0.0, 0.0, 1.0) x + 0.0 == 0
        """
        for H in self.Hrepresentation():
            if H.is_equation():
                yield H

    @cached_method
    def equations(self):
        """
        Return all linear constraints of the polyhedron.

        OUTPUT:

        A tuple of equations.

        EXAMPLES::

            sage: test_p = Polyhedron(vertices = [[1,2,3,4],[2,1,3,4],[4,3,2,1],[3,4,1,2]])
            sage: test_p.equations()
            (An equation (1, 1, 1, 1) x - 10 == 0,)
        """
        return tuple(self.equation_generator())

    def equations_list(self):
        """
        Return the linear constraints of the polyhedron. As with
        inequalities, each constraint is given as [b -a1 -a2 ... an]
        where for variables x1, x2,..., xn, the polyhedron satisfies
        the equation b = a1*x1 + a2*x2 + ... + an*xn.

        .. NOTE::

            It is recommended to use :meth:`equations` or
            :meth:`equation_generator()` instead to iterate over the
            list of
            :class:`~sage.geometry.polyhedron.representation.Equation`
            objects.

        EXAMPLES::

            sage: test_p = Polyhedron(vertices = [[1,2,3,4],[2,1,3,4],[4,3,2,1],[3,4,1,2]])
            sage: test_p.equations_list()
            [[-10, 1, 1, 1, 1]]
        """
        return [list(eq) for eq in self.equation_generator()]

    def vertices_list(self):
        """
        Return a list of vertices of the polyhedron.

        .. NOTE::

            It is recommended to use :meth:`vertex_generator` instead to
            iterate over the list of :class:`Vertex` objects.

        .. WARNING::

            If the polyhedron has lines, return the vertices
            of the ``Vrepresentation``. However, the represented polyhedron
            has no 0-dimensional faces (i.e. vertices)::

                sage: P = Polyhedron(rays=[[1,0,0]],lines=[[0,1,0]])
                sage: P.vertices_list()
                [[0, 0, 0]]
                sage: P.faces(0)
                ()

        EXAMPLES::

            sage: triangle = Polyhedron(vertices=[[1,0],[0,1],[1,1]])
            sage: triangle.vertices_list()
            [[0, 1], [1, 0], [1, 1]]
            sage: a_simplex = Polyhedron(ieqs = [
            ....:          [0,1,0,0,0],[0,0,1,0,0],[0,0,0,1,0],[0,0,0,0,1]
            ....:      ], eqns = [[1,-1,-1,-1,-1]])
            sage: a_simplex.vertices_list()
            [[1, 0, 0, 0], [0, 1, 0, 0], [0, 0, 1, 0], [0, 0, 0, 1]]
            sage: a_simplex.vertices_list() == [list(v) for v in a_simplex.vertex_generator()]
            True
        """
        return [list(x) for x in self.vertex_generator()]

    def vertex_generator(self):
        """
        Return a generator for the vertices of the polyhedron.

        .. WARNING::

            If the polyhedron has lines, return a generator for the vertices
            of the ``Vrepresentation``. However, the represented polyhedron
            has no 0-dimensional faces (i.e. vertices)::

                sage: P = Polyhedron(rays=[[1,0,0]],lines=[[0,1,0]])
                sage: list(P.vertex_generator())
                [A vertex at (0, 0, 0)]
                sage: P.faces(0)
                ()

        EXAMPLES::

            sage: triangle = Polyhedron(vertices=[[1,0],[0,1],[1,1]])
            sage: for v in triangle.vertex_generator(): print(v)
            A vertex at (0, 1)
            A vertex at (1, 0)
            A vertex at (1, 1)
            sage: v_gen = triangle.vertex_generator()
            sage: next(v_gen)   # the first vertex
            A vertex at (0, 1)
            sage: next(v_gen)   # the second vertex
            A vertex at (1, 0)
            sage: next(v_gen)   # the third vertex
            A vertex at (1, 1)
            sage: try: next(v_gen)   # there are only three vertices
            ....: except StopIteration: print("STOP")
            STOP
            sage: type(v_gen)
            <... 'generator'>
            sage: [ v for v in triangle.vertex_generator() ]
            [A vertex at (0, 1), A vertex at (1, 0), A vertex at (1, 1)]
        """
        for V in self.Vrepresentation():
            if V.is_vertex():
                yield V

    @cached_method
    def vertices(self):
        """
        Return all vertices of the polyhedron.

        OUTPUT:

        A tuple of vertices.

        .. WARNING::

            If the polyhedron has lines, return the vertices
            of the ``Vrepresentation``. However, the represented polyhedron
            has no 0-dimensional faces (i.e. vertices)::

                sage: P = Polyhedron(rays=[[1,0,0]],lines=[[0,1,0]])
                sage: P.vertices()
                (A vertex at (0, 0, 0),)
                sage: P.faces(0)
                ()

        EXAMPLES::

            sage: triangle = Polyhedron(vertices=[[1,0],[0,1],[1,1]])
            sage: triangle.vertices()
            (A vertex at (0, 1), A vertex at (1, 0), A vertex at (1, 1))
            sage: a_simplex = Polyhedron(ieqs = [
            ....:          [0,1,0,0,0],[0,0,1,0,0],[0,0,0,1,0],[0,0,0,0,1]
            ....:      ], eqns = [[1,-1,-1,-1,-1]])
            sage: a_simplex.vertices()
            (A vertex at (1, 0, 0, 0), A vertex at (0, 1, 0, 0),
             A vertex at (0, 0, 1, 0), A vertex at (0, 0, 0, 1))
        """
        return tuple(self.vertex_generator())

    @cached_method
    def vertices_matrix(self, base_ring=None):
        """
        Return the coordinates of the vertices as the columns of a matrix.

        INPUT:

        - ``base_ring`` -- A ring or ``None`` (default). The base ring
          of the returned matrix. If not specified, the base ring of
          the polyhedron is used.

        OUTPUT:

        A matrix over ``base_ring`` whose columns are the coordinates
        of the vertices. A ``TypeError`` is raised if the coordinates
        cannot be converted to ``base_ring``.

        .. WARNING::

            If the polyhedron has lines, return the coordinates of the vertices
            of the ``Vrepresentation``. However, the represented polyhedron
            has no 0-dimensional faces (i.e. vertices)::

                sage: P = Polyhedron(rays=[[1,0,0]],lines=[[0,1,0]])
                sage: P.vertices_matrix()
                [0]
                [0]
                [0]
                sage: P.faces(0)
                ()

        EXAMPLES::

            sage: triangle = Polyhedron(vertices=[[1,0],[0,1],[1,1]])
            sage: triangle.vertices_matrix()
            [0 1 1]
            [1 0 1]
            sage: (triangle/2).vertices_matrix()
            [  0 1/2 1/2]
            [1/2   0 1/2]
            sage: (triangle/2).vertices_matrix(ZZ)
            Traceback (most recent call last):
            ...
            TypeError: no conversion of this rational to integer

        TESTS:

        Check that :trac:`28828` is fixed::

                sage: P.vertices_matrix().is_immutable()
                True
        """
        if base_ring is None:
            base_ring = self.base_ring()
        m = matrix(base_ring, self.ambient_dim(), self.n_vertices())
        for i, v in enumerate(self.vertices()):
            for j in range(self.ambient_dim()):
                m[j, i] = v[j]
        m.set_immutable()
        return m

    def an_affine_basis(self):
        """
        Return points in ``self`` that are a basis for the affine span of the polytope.

        This implementation of the method :meth:`ConvexSet_base.an_affine_basis`
        for polytopes guarantees the following:

        - All points are vertices.

        - The basis is obtained by considering a maximal chain of faces
          in the face lattice and picking for each cover relation
          one vertex that is in the difference. Thus this method
          is independent of the concrete realization of the polytope.

        EXAMPLES::

            sage: P = polytopes.cube()
            sage: P.an_affine_basis()
            [A vertex at (-1, -1, -1),
             A vertex at (1, -1, -1),
             A vertex at (1, -1, 1),
             A vertex at (1, 1, -1)]

            sage: P = polytopes.permutahedron(5)
            sage: P.an_affine_basis()
            [A vertex at (1, 2, 3, 5, 4),
             A vertex at (2, 1, 3, 5, 4),
             A vertex at (1, 3, 2, 5, 4),
             A vertex at (4, 1, 3, 5, 2),
             A vertex at (4, 2, 5, 3, 1)]

        The method is not implemented for unbounded polyhedra::

            sage: p = Polyhedron(vertices=[(0,0)],rays=[(1,0),(0,1)])
            sage: p.an_affine_basis()
            Traceback (most recent call last):
            ...
            NotImplementedError: this function is not implemented for unbounded polyhedra
        """
        if not self.is_compact():
            raise NotImplementedError("this function is not implemented for unbounded polyhedra")

        chain = self.a_maximal_chain()[1:]  # we exclude the empty face
        chain_indices = [face.ambient_V_indices() for face in chain]
        basis_indices = []

        # We use in the following that elements in ``chain_indices`` are sorted lists
        # of V-indices.
        # Thus for each two faces we can easily find the first vertex that differs.
        for dim, face in enumerate(chain_indices):
            if dim == 0:
                # Append the vertex.
                basis_indices.append(face[0])
                continue

            prev_face = chain_indices[dim-1]
            for i in range(len(prev_face)):
                if prev_face[i] != face[i]:
                    # We found a vertex that ``face`` has, but its facet does not.
                    basis_indices.append(face[i])
                    break
            else:  # no break
                # ``prev_face`` contains all the same vertices as ``face`` until now.
                # But ``face`` is guaranteed to contain one more vertex (at least).
                basis_indices.append(face[len(prev_face)])

        return [self.Vrepresentation()[i] for i in basis_indices]

    def _test_an_affine_basis(self, tester=None, **options):
        """
        Run tests on the method :meth:`.an_affine_basis`

        TESTS::

            sage: polytopes.cross_polytope(3)._test_an_affine_basis()
        """
        if tester is None:
            tester = self._tester(**options)
        if self.is_compact():
            b = self.an_affine_basis()
            m = matrix([1] + list(v) for v in b)
            tester.assertEqual(m.rank(), self.dim() + 1)
            for v in b:
                tester.assertIn(v, self.vertices())

    def ray_generator(self):
        """
        Return a generator for the rays of the polyhedron.

        EXAMPLES::

            sage: pi = Polyhedron(ieqs = [[1,1,0],[1,0,1]])
            sage: pir = pi.ray_generator()
            sage: [x.vector() for x in pir]
            [(1, 0), (0, 1)]
        """
        for V in self.Vrepresentation():
            if V.is_ray():
                yield V

    @cached_method
    def rays(self):
        """
        Return a list of rays of the polyhedron.

        OUTPUT:

        A tuple of rays.

        EXAMPLES::

            sage: p = Polyhedron(ieqs = [[0,0,0,1],[0,0,1,0],[1,1,0,0]])
            sage: p.rays()
            (A ray in the direction (1, 0, 0),
             A ray in the direction (0, 1, 0),
             A ray in the direction (0, 0, 1))
        """
        return tuple(self.ray_generator())

    def rays_list(self):
        """
        Return a list of rays as coefficient lists.

        .. NOTE::

            It is recommended to use :meth:`rays` or
            :meth:`ray_generator` instead to iterate over the list of
            :class:`Ray` objects.

        OUTPUT:

        A list of rays as lists of coordinates.

        EXAMPLES::

            sage: p = Polyhedron(ieqs = [[0,0,0,1],[0,0,1,0],[1,1,0,0]])
            sage: p.rays_list()
            [[1, 0, 0], [0, 1, 0], [0, 0, 1]]
            sage: p.rays_list() == [list(r) for r in p.ray_generator()]
            True
        """
        return [list(x) for x in self.ray_generator()]

    def line_generator(self):
        """
        Return a generator for the lines of the polyhedron.

        EXAMPLES::

            sage: pr = Polyhedron(rays = [[1,0],[-1,0],[0,1]], vertices = [[-1,-1]])
            sage: next(pr.line_generator()).vector()
            (1, 0)
        """
        for V in self.Vrepresentation():
            if V.is_line():
                yield V

    @cached_method
    def lines(self):
        """
        Return all lines of the polyhedron.

        OUTPUT:

        A tuple of lines.

        EXAMPLES::

            sage: p = Polyhedron(rays = [[1,0],[-1,0],[0,1],[1,1]], vertices = [[-2,-2],[2,3]])
            sage: p.lines()
            (A line in the direction (1, 0),)
        """
        return tuple(self.line_generator())

    def lines_list(self):
        """
        Return a list of lines of the polyhedron.  The line data is given
        as a list of coordinates rather than as a Hrepresentation object.

        .. NOTE::

            It is recommended to use :meth:`line_generator` instead to
            iterate over the list of :class:`Line` objects.

        EXAMPLES::

            sage: p = Polyhedron(rays = [[1,0],[-1,0],[0,1],[1,1]], vertices = [[-2,-2],[2,3]])
            sage: p.lines_list()
            [[1, 0]]
            sage: p.lines_list() == [list(x) for x in p.line_generator()]
            True
        """
        return [list(x) for x in self.line_generator()]

    def bounded_edges(self):
        """
        Return the bounded edges (excluding rays and lines).

        OUTPUT:

        A generator for pairs of vertices, one pair per edge.

        EXAMPLES::

            sage: p = Polyhedron(vertices=[[1,0],[0,1]], rays=[[1,0],[0,1]])
            sage: [ e for e in p.bounded_edges() ]
            [(A vertex at (0, 1), A vertex at (1, 0))]
            sage: for e in p.bounded_edges(): print(e)
            (A vertex at (0, 1), A vertex at (1, 0))
        """
        obj = self.Vrepresentation()
        for i in range(len(obj)):
            if not obj[i].is_vertex():
                continue
            for j in range(i+1, len(obj)):
                if not obj[j].is_vertex():
                    continue
                if self.vertex_adjacency_matrix()[i, j] == 0:
                    continue
                yield (obj[i], obj[j])

    def Vrepresentation_space(self):
        r"""
        Return the ambient free module.

        OUTPUT:

        A free module over the base ring of dimension :meth:`ambient_dim`.

        EXAMPLES::

            sage: poly_test = Polyhedron(vertices = [[1,0,0,0],[0,1,0,0]])
            sage: poly_test.Vrepresentation_space()
            Ambient free module of rank 4 over the principal ideal domain Integer Ring
            sage: poly_test.ambient_space() is poly_test.Vrepresentation_space()
            True
        """
        return self.parent().Vrepresentation_space()

    ambient_space = Vrepresentation_space

    def ambient_vector_space(self, base_field=None):
        r"""
        Return the ambient vector space.

        It is the ambient free module (:meth:`Vrepresentation_space`) tensored
        with a field.

        INPUT:

        - ``base_field`` -- (default: the fraction field of the base ring) a field.

        EXAMPLES::

            sage: poly_test = Polyhedron(vertices = [[1,0,0,0],[0,1,0,0]])
            sage: poly_test.ambient_vector_space()
            Vector space of dimension 4 over Rational Field
            sage: poly_test.ambient_vector_space() is poly_test.ambient()
            True

            sage: poly_test.ambient_vector_space(AA)
            Vector space of dimension 4 over Algebraic Real Field
            sage: poly_test.ambient_vector_space(RR)
            Vector space of dimension 4 over Real Field with 53 bits of precision
            sage: poly_test.ambient_vector_space(SR)
            Vector space of dimension 4 over Symbolic Ring
        """
        return self.Vrepresentation_space().vector_space(base_field=base_field)

    ambient = ambient_vector_space

    def Hrepresentation_space(self):
        r"""
        Return the linear space containing the H-representation vectors.

        OUTPUT:

        A free module over the base ring of dimension :meth:`ambient_dim` + 1.

        EXAMPLES::

            sage: poly_test = Polyhedron(vertices = [[1,0,0,0],[0,1,0,0]])
            sage: poly_test.Hrepresentation_space()
            Ambient free module of rank 5 over the principal ideal domain Integer Ring
        """
        return self.parent().Hrepresentation_space()

    def ambient_dim(self):
        r"""
        Return the dimension of the ambient space.

        EXAMPLES::

            sage: poly_test = Polyhedron(vertices = [[1,0,0,0],[0,1,0,0]])
            sage: poly_test.ambient_dim()
            4
        """
        return self.parent().ambient_dim()

    def dim(self):
        """
        Return the dimension of the polyhedron.

        OUTPUT:

        -1 if the polyhedron is empty, otherwise a non-negative integer.

        EXAMPLES::

            sage: simplex = Polyhedron(vertices = [[1,0,0,0],[0,0,0,1],[0,1,0,0],[0,0,1,0]])
            sage: simplex.dim()
            3
            sage: simplex.ambient_dim()
            4

        The empty set is a special case (:trac:`12193`)::

            sage: P1=Polyhedron(vertices=[[1,0,0],[0,1,0],[0,0,1]])
            sage: P2=Polyhedron(vertices=[[2,0,0],[0,2,0],[0,0,2]])
            sage: P12 = P1.intersection(P2)
            sage: P12
            The empty polyhedron in ZZ^3
            sage: P12.dim()
            -1
        """
        if self.n_Vrepresentation() == 0:
            return -1   # the empty set
        else:
            return self.ambient_dim() - self.n_equations()

    dimension = dim

    def is_empty(self):
        """
        Test whether the polyhedron is the empty polyhedron

        OUTPUT:

        Boolean.

        EXAMPLES::

            sage: P = Polyhedron(vertices=[[1,0,0],[0,1,0],[0,0,1]]);  P
            A 2-dimensional polyhedron in ZZ^3 defined as the convex hull of 3 vertices
            sage: P.is_empty(), P.is_universe()
            (False, False)

            sage: Q = Polyhedron(vertices=());  Q
            The empty polyhedron in ZZ^0
            sage: Q.is_empty(), Q.is_universe()
            (True, False)

            sage: R = Polyhedron(lines=[(1,0),(0,1)]);  R
            A 2-dimensional polyhedron in ZZ^2 defined as the convex hull of 1 vertex and 2 lines
            sage: R.is_empty(), R.is_universe()
            (False, True)
        """
        return self.n_Vrepresentation() == 0

    def is_universe(self):
        """
        Test whether the polyhedron is the whole ambient space

        OUTPUT:

        Boolean.

        EXAMPLES::

            sage: P = Polyhedron(vertices=[[1,0,0],[0,1,0],[0,0,1]]);  P
            A 2-dimensional polyhedron in ZZ^3 defined as the convex hull of 3 vertices
            sage: P.is_empty(), P.is_universe()
            (False, False)

            sage: Q = Polyhedron(vertices=());  Q
            The empty polyhedron in ZZ^0
            sage: Q.is_empty(), Q.is_universe()
            (True, False)

            sage: R = Polyhedron(lines=[(1,0),(0,1)]);  R
            A 2-dimensional polyhedron in ZZ^2 defined as the convex hull of 1 vertex and 2 lines
            sage: R.is_empty(), R.is_universe()
            (False, True)
        """
        return self.n_Hrepresentation() == 0

    @cached_method
    def vertex_adjacency_matrix(self):
        """
        Return the binary matrix of vertex adjacencies.

        EXAMPLES::

            sage: polytopes.simplex(4).vertex_adjacency_matrix()
            [0 1 1 1 1]
            [1 0 1 1 1]
            [1 1 0 1 1]
            [1 1 1 0 1]
            [1 1 1 1 0]

        The rows and columns of the vertex adjacency matrix correspond
        to the :meth:`Vrepresentation` objects: vertices, rays, and
        lines. The `(i,j)` matrix entry equals `1` if the `i`-th and
        `j`-th V-representation object are adjacent.

        Two vertices are adjacent if they are the endpoints of an
        edge, that is, a one-dimensional face. For unbounded polyhedra
        this clearly needs to be generalized and we define two
        V-representation objects (see
        :mod:`sage.geometry.polyhedron.constructor`) to be adjacent if
        they together generate a one-face. There are three possible
        combinations:

        * Two vertices can bound a finite-length edge.

        * A vertex and a ray can generate a half-infinite edge
          starting at the vertex and with the direction given by the
          ray.

        * A vertex and a line can generate an infinite edge. The
          position of the vertex on the line is arbitrary in this
          case, only its transverse position matters. The direction of
          the edge is given by the line generator.

        For example, take the half-plane::

            sage: half_plane = Polyhedron(ieqs=[(0,1,0)])
            sage: half_plane.Hrepresentation()
            (An inequality (1, 0) x + 0 >= 0,)

        Its (non-unique) V-representation consists of a vertex, a ray,
        and a line. The only edge is spanned by the vertex and the
        line generator, so they are adjacent::

            sage: half_plane.Vrepresentation()
            (A line in the direction (0, 1), A ray in the direction (1, 0), A vertex at (0, 0))
            sage: half_plane.vertex_adjacency_matrix()
            [0 0 1]
            [0 0 0]
            [1 0 0]

        In one dimension higher, that is for a half-space in 3
        dimensions, there is no one-dimensional face. Hence nothing is
        adjacent::

            sage: Polyhedron(ieqs=[(0,1,0,0)]).vertex_adjacency_matrix()
            [0 0 0 0]
            [0 0 0 0]
            [0 0 0 0]
            [0 0 0 0]

        EXAMPLES:

        In a bounded polygon, every vertex has precisely two adjacent ones::

            sage: P = Polyhedron(vertices=[(0, 1), (1, 0), (3, 0), (4, 1)])
            sage: for v in P.Vrep_generator():
            ....:     print("{} {}".format(P.adjacency_matrix().row(v.index()), v))
            (0, 1, 0, 1) A vertex at (0, 1)
            (1, 0, 1, 0) A vertex at (1, 0)
            (0, 1, 0, 1) A vertex at (3, 0)
            (1, 0, 1, 0) A vertex at (4, 1)

        If the V-representation of the polygon contains vertices and
        one ray, then each V-representation object is adjacent to two
        V-representation objects::

            sage: P = Polyhedron(vertices=[(0, 1), (1, 0), (3, 0), (4, 1)],
            ....:                rays=[(0,1)])
            sage: for v in P.Vrep_generator():
            ....:       print("{} {}".format(P.adjacency_matrix().row(v.index()), v))
            (0, 1, 0, 0, 1) A ray in the direction (0, 1)
            (1, 0, 1, 0, 0) A vertex at (0, 1)
            (0, 1, 0, 1, 0) A vertex at (1, 0)
            (0, 0, 1, 0, 1) A vertex at (3, 0)
            (1, 0, 0, 1, 0) A vertex at (4, 1)

        If the V-representation of the polygon contains vertices and
        two distinct rays, then each vertex is adjacent to two
        V-representation objects (which can now be vertices or
        rays). The two rays are not adjacent to each other::

            sage: P = Polyhedron(vertices=[(0, 1), (1, 0), (3, 0), (4, 1)],
            ....:                rays=[(0,1), (1,1)])
            sage: for v in P.Vrep_generator():
            ....:     print("{} {}".format(P.adjacency_matrix().row(v.index()), v))
            (0, 1, 0, 0, 0) A ray in the direction (0, 1)
            (1, 0, 1, 0, 0) A vertex at (0, 1)
            (0, 1, 0, 0, 1) A vertex at (1, 0)
            (0, 0, 0, 0, 1) A ray in the direction (1, 1)
            (0, 0, 1, 1, 0) A vertex at (3, 0)

        The vertex adjacency matrix has base ring integers. This way one can express various
        counting questions::

            sage: P = polytopes.cube()
            sage: Q = P.stack(P.faces(2)[0])
            sage: M = Q.vertex_adjacency_matrix()
            sage: sum(M)
            (4, 4, 3, 3, 4, 4, 4, 3, 3)
            sage: G = Q.vertex_graph()
            sage: G.degree()
            [4, 4, 3, 3, 4, 4, 4, 3, 3]

        TESTS:

        Check that :trac:`28828` is fixed::

                sage: P.adjacency_matrix().is_immutable()
                True
        """
        return self._vertex_adjacency_matrix()

    adjacency_matrix = vertex_adjacency_matrix

    def boundary_complex(self):
        """
        Return the simplicial complex given by the boundary faces of ``self``,
        if it is simplicial.

        OUTPUT:

        A (spherical) simplicial complex

        EXAMPLES:

        The boundary complex of the octahedron::

            sage: oc = polytopes.octahedron()
            sage: sc_oc = oc.boundary_complex()
            sage: fl_oc = oc.face_lattice()
            sage: fl_sc = sc_oc.face_poset()
            sage: [len(x) for x in fl_oc.level_sets()]
            [1, 6, 12, 8, 1]
            sage: [len(x) for x in fl_sc.level_sets()]
            [6, 12, 8]
            sage: sc_oc.euler_characteristic()
            2
            sage: sc_oc.homology()
            {0: 0, 1: 0, 2: Z}

        The polyhedron should be simplicial::

            sage: c = polytopes.cube()
            sage: c.boundary_complex()
            Traceback (most recent call last):
            ...
            NotImplementedError: this function is only implemented for simplicial polytopes

        TESTS::

            sage: p = Polyhedron(rays=[[1,1]])
            sage: p.boundary_complex()
            Traceback (most recent call last):
            ...
            ValueError: self should be compact
        """
        from sage.topology.simplicial_complex import SimplicialComplex
        if not self.is_compact():
            raise ValueError("self should be compact")

        if self.is_simplicial():
            inc_mat_cols = self.incidence_matrix().columns()
            ineq_indices = [inc_mat_cols[i].nonzero_positions()
                            for i in range(self.n_Hrepresentation())
                            if self.Hrepresentation()[i].is_inequality()]
            return SimplicialComplex(ineq_indices, maximality_check=False)
        else:
            raise NotImplementedError("this function is only implemented for simplicial polytopes")

    @cached_method
    def facet_adjacency_matrix(self):
        """
        Return the adjacency matrix for the facets and hyperplanes.

        EXAMPLES::

            sage: s4 = polytopes.simplex(4, project=True)
            sage: s4.facet_adjacency_matrix()
            [0 1 1 1 1]
            [1 0 1 1 1]
            [1 1 0 1 1]
            [1 1 1 0 1]
            [1 1 1 1 0]

        The facet adjacency matrix has base ring integers. This way one can express various
        counting questions::

            sage: P = polytopes.cube()
            sage: Q = P.stack(P.faces(2)[0])
            sage: M = Q.facet_adjacency_matrix()
            sage: sum(M)
            (4, 4, 4, 4, 3, 3, 3, 3, 4)

        TESTS:

        Check that :trac:`28828` is fixed::

                sage: s4.facet_adjacency_matrix().is_immutable()
                True
        """
        return self._facet_adjacency_matrix()

    @cached_method
    def incidence_matrix(self):
        """
        Return the incidence matrix.

        .. NOTE::

            The columns correspond to inequalities/equations in the
            order :meth:`Hrepresentation`, the rows correspond to
            vertices/rays/lines in the order
            :meth:`Vrepresentation`.

        .. SEEALSO::

            :meth:`slack_matrix`.

        EXAMPLES::

            sage: p = polytopes.cuboctahedron()
            sage: p.incidence_matrix()
            [0 0 1 1 0 1 0 0 0 0 1 0 0 0]
            [0 0 0 1 0 0 1 0 1 0 1 0 0 0]
            [0 0 1 1 1 0 0 1 0 0 0 0 0 0]
            [1 0 0 1 1 0 1 0 0 0 0 0 0 0]
            [0 0 0 0 0 1 0 0 1 1 1 0 0 0]
            [0 0 1 0 0 1 0 1 0 0 0 1 0 0]
            [1 0 0 0 0 0 1 0 1 0 0 0 1 0]
            [1 0 0 0 1 0 0 1 0 0 0 0 0 1]
            [0 1 0 0 0 1 0 0 0 1 0 1 0 0]
            [0 1 0 0 0 0 0 0 1 1 0 0 1 0]
            [0 1 0 0 0 0 0 1 0 0 0 1 0 1]
            [1 1 0 0 0 0 0 0 0 0 0 0 1 1]
            sage: v = p.Vrepresentation(0)
            sage: v
            A vertex at (-1, -1, 0)
            sage: h = p.Hrepresentation(2)
            sage: h
            An inequality (1, 1, -1) x + 2 >= 0
            sage: h.eval(v)        # evaluation (1, 1, -1) * (-1/2, -1/2, 0) + 1
            0
            sage: h*v              # same as h.eval(v)
            0
            sage: p.incidence_matrix() [0,2]   # this entry is (v,h)
            1
            sage: h.contains(v)
            True
            sage: p.incidence_matrix() [2,0]   # note: not symmetric
            0

        The incidence matrix depends on the ambient dimension::

            sage: simplex = polytopes.simplex(); simplex
            A 3-dimensional polyhedron in ZZ^4 defined as the convex hull of 4 vertices
            sage: simplex.incidence_matrix()
            [1 1 1 1 0]
            [1 1 1 0 1]
            [1 1 0 1 1]
            [1 0 1 1 1]
            sage: simplex = simplex.affine_hull_projection(); simplex
            A 3-dimensional polyhedron in ZZ^3 defined as the convex hull of 4 vertices
            sage: simplex.incidence_matrix()
            [1 1 1 0]
            [1 1 0 1]
            [1 0 1 1]
            [0 1 1 1]

        An incidence matrix does not determine a unique
        polyhedron::

            sage: P = Polyhedron(vertices=[[0,1],[1,1],[1,0]])
            sage: P.incidence_matrix()
            [1 1 0]
            [1 0 1]
            [0 1 1]

            sage: Q = Polyhedron(vertices=[[0,1], [1,0]], rays=[[1,1]])
            sage: Q.incidence_matrix()
            [1 1 0]
            [1 0 1]
            [0 1 1]


        An example of two polyhedra with isomorphic face lattices
        but different incidence matrices::

            sage: Q.incidence_matrix()
            [1 1 0]
            [1 0 1]
            [0 1 1]

            sage: R = Polyhedron(vertices=[[0,1], [1,0]], rays=[[1,3/2], [3/2,1]])
            sage: R.incidence_matrix()
            [1 1 0]
            [1 0 1]
            [0 1 0]
            [0 0 1]

        The incidence matrix has base ring integers. This way one can express various
        counting questions::

            sage: P = polytopes.twenty_four_cell()
            sage: M = P.incidence_matrix()
            sage: sum(sum(x) for x in M) == P.flag_f_vector(0,3)
            True

        TESTS:

        Check that :trac:`28828` is fixed::

            sage: R.incidence_matrix().is_immutable()
            True

        Test that this method works for inexact base ring
        (``cdd`` sets the cache already)::

            sage: P = polytopes.dodecahedron(exact=False)
            sage: M = P.incidence_matrix.cache
            sage: P.incidence_matrix.clear_cache()
            sage: M == P.incidence_matrix()
            True
        """
        if self.base_ring() in (ZZ, QQ):
            # Much faster for integers or rationals.
            incidence_matrix = self.slack_matrix().zero_pattern_matrix(ZZ)
            incidence_matrix.set_immutable()
            return incidence_matrix

        incidence_matrix = matrix(ZZ, self.n_Vrepresentation(),
                                  self.n_Hrepresentation(), 0)

        Vvectors_vertices = tuple((v.vector(), v.index())
                                  for v in self.Vrep_generator()
                                  if v.is_vertex())
        Vvectors_rays_lines = tuple((v.vector(), v.index())
                                    for v in self.Vrep_generator()
                                    if not v.is_vertex())

        # Determine ``is_zero`` to save lots of time.
        if self.base_ring().is_exact():
            def is_zero(x):
                return not x
        else:
            is_zero = self._is_zero

        for H in self.Hrep_generator():
            Hconst = H.b()
            Hvec = H.A()
            Hindex = H.index()
            for Vvec, Vindex in Vvectors_vertices:
                if is_zero(Hvec*Vvec + Hconst):
                    incidence_matrix[Vindex, Hindex] = 1

            # A ray or line is considered incident with a hyperplane,
            # if it is orthogonal to the normal vector of the hyperplane.
            for Vvec, Vindex in Vvectors_rays_lines:
                if is_zero(Hvec*Vvec):
                    incidence_matrix[Vindex, Hindex] = 1

        incidence_matrix.set_immutable()
        return incidence_matrix

    @cached_method
    def slack_matrix(self):
        r"""
        Return the slack matrix.

        The entries correspond to the evaluation of the Hrepresentation
        elements on the  Vrepresentation elements.

        .. NOTE::

            The columns correspond to inequalities/equations in the
            order :meth:`Hrepresentation`, the rows correspond to
            vertices/rays/lines in the order
            :meth:`Vrepresentation`.

        .. SEEALSO::

            :meth:`incidence_matrix`.

        EXAMPLES::

            sage: P = polytopes.cube()
            sage: P.slack_matrix()
            [0 2 2 2 0 0]
            [0 0 2 2 0 2]
            [0 0 0 2 2 2]
            [0 2 0 2 2 0]
            [2 2 0 0 2 0]
            [2 2 2 0 0 0]
            [2 0 2 0 0 2]
            [2 0 0 0 2 2]

            sage: P = polytopes.cube(intervals='zero_one')
            sage: P.slack_matrix()
            [0 1 1 1 0 0]
            [0 0 1 1 0 1]
            [0 0 0 1 1 1]
            [0 1 0 1 1 0]
            [1 1 0 0 1 0]
            [1 1 1 0 0 0]
            [1 0 1 0 0 1]
            [1 0 0 0 1 1]

            sage: P = polytopes.dodecahedron().faces(2)[0].as_polyhedron()
            sage: P.slack_matrix()
            [1/2*sqrt5 - 1/2               0               0               1 1/2*sqrt5 - 1/2               0]
            [              0               0 1/2*sqrt5 - 1/2 1/2*sqrt5 - 1/2               1               0]
            [              0 1/2*sqrt5 - 1/2               1               0 1/2*sqrt5 - 1/2               0]
            [              1 1/2*sqrt5 - 1/2               0 1/2*sqrt5 - 1/2               0               0]
            [1/2*sqrt5 - 1/2               1 1/2*sqrt5 - 1/2               0               0               0]

            sage: P = Polyhedron(rays=[[1, 0], [0, 1]])
            sage: P.slack_matrix()
            [0 0]
            [0 1]
            [1 0]

        TESTS::

            sage: Polyhedron().slack_matrix()
            []
            sage: Polyhedron(base_ring=QuadraticField(2)).slack_matrix().base_ring()
            Number Field in a with defining polynomial x^2 - 2 with a = 1.41...
        """
        if not self.n_Vrepresentation() or not self.n_Hrepresentation():
            slack_matrix = matrix(self.base_ring(), self.n_Vrepresentation(),
                                  self.n_Hrepresentation(), 0)
        else:
            Vrep_matrix = matrix(self.base_ring(), self.Vrepresentation())
            Hrep_matrix = matrix(self.base_ring(), self.Hrepresentation())

            # Getting homogeneous coordinates of the Vrepresentation.
            hom_helper = matrix(self.base_ring(), [1 if v.is_vertex() else 0 for v in self.Vrepresentation()])
            hom_Vrep = hom_helper.stack(Vrep_matrix.transpose())

            slack_matrix = (Hrep_matrix * hom_Vrep).transpose()

        slack_matrix.set_immutable()
        return slack_matrix

    def base_ring(self):
        """
        Return the base ring.

        OUTPUT:

        The ring over which the polyhedron is defined. Must be a
        sub-ring of the reals to define a polyhedron, in particular
        comparison must be defined. Popular choices are

        * ``ZZ`` (the ring of integers, lattice polytope),

        * ``QQ`` (exact arithmetic using gmp),

        * ``RDF`` (double precision floating-point arithmetic), or

        * ``AA`` (real algebraic field).

        EXAMPLES::

            sage: triangle = Polyhedron(vertices = [[1,0],[0,1],[1,1]])
            sage: triangle.base_ring() == ZZ
            True
        """
        return self.parent().base_ring()

    def backend(self):
        """
        Return the backend used.

        OUTPUT:

        The name of the backend used for computations. It will be one of
        the following backends:

         * ``ppl`` the Parma Polyhedra Library

         * ``cdd`` CDD

         * ``normaliz`` normaliz

         * ``polymake`` polymake

         * ``field`` a generic Sage implementation

        EXAMPLES::

            sage: triangle = Polyhedron(vertices = [[1, 0], [0, 1], [1, 1]])
            sage: triangle.backend()
            'ppl'
            sage: D = polytopes.dodecahedron()
            sage: D.backend()
            'field'
            sage: P = Polyhedron([[1.23]])
            sage: P.backend()
            'cdd'
        """
        return self.parent().backend()

    @cached_method
    def center(self):
        """
        Return the average of the vertices.

        .. SEEALSO::

            :meth:`representative_point`.

        OUTPUT:

        The center of the polyhedron. All rays and lines are
        ignored. Raises a ``ZeroDivisionError`` for the empty
        polytope.

        EXAMPLES::

            sage: p = polytopes.hypercube(3)
            sage: p = p + vector([1,0,0])
            sage: p.center()
            (1, 0, 0)
        """
        if self.dim() == 0:
            return self.vertices()[0].vector()
        else:
            vertex_sum = vector(self.base_ring(), [0]*self.ambient_dim())
            for v in self.vertex_generator():
                vertex_sum += v.vector()
            vertex_sum.set_immutable()
            return vertex_sum / self.n_vertices()

    @cached_method(do_pickle=True)
    def centroid(self, engine='auto', **kwds):
        r"""
        Return the center of the mass of the polytope.

        The mass is taken with respect to the induced Lebesgue measure,
        see :meth:`volume`.

        If the polyhedron is not compact, a ``NotImplementedError`` is
        raised.

        INPUT:

        - ``engine`` -- either 'auto' (default), 'internal',
          'TOPCOM', or 'normaliz'.  The 'internal' and 'TOPCOM' instruct
          this package to always use its own triangulation algorithms
          or TOPCOM's algorithms, respectively. By default ('auto'),
          TOPCOM is used if it is available and internal routines otherwise.

        - ``**kwds`` -- keyword arguments that are passed to the
          triangulation engine (see :meth:`triangulate`).

        OUTPUT: The centroid as vector.

        ALGORITHM:

        We triangulate the polytope and find the barycenter of the simplices.
        We add the individual barycenters weighted by the fraction of the total
        mass.

        EXAMPLES::

            sage: P = polytopes.hypercube(2).pyramid()
            sage: P.centroid()
            (1/4, 0, 0)

            sage: P = polytopes.associahedron(['A',2])
            sage: P.centroid()
            (2/21, 2/21)

            sage: P = polytopes.permutahedron(4, backend='normaliz')  # optional - pynormaliz
            sage: P.centroid()                                        # optional - pynormaliz
            (5/2, 5/2, 5/2, 5/2)

        The method is not implemented for unbounded polyhedra::

            sage: P = Polyhedron(vertices=[(0,0)],rays=[(1,0),(0,1)])
            sage: P.centroid()
            Traceback (most recent call last):
            ...
            NotImplementedError: the polyhedron is not compact

        The centroid of an empty polyhedron is not defined::

            sage: Polyhedron().centroid()
            Traceback (most recent call last):
            ...
            ZeroDivisionError: rational division by zero

        TESTS::

            sage: Polyhedron(vertices=[[0,1]]).centroid()
            (0, 1)
        """
        if not self.is_compact():
            raise NotImplementedError("the polyhedron is not compact")
        if self.n_vertices() == self.dim() + 1:
            # The centroid of a simplex is its center.
            return self.center()

        triangulation = self.triangulate(engine=engine, **kwds)

        if self.ambient_dim() == self.dim():
            pc = triangulation.point_configuration()
        else:
            from sage.geometry.triangulation.point_configuration import PointConfiguration
            A, b = self.affine_hull_projection(as_affine_map=True, orthogonal=True, orthonormal=True, extend=True)
            pc = PointConfiguration((A(v.vector()) for v in self.Vrep_generator()))

        barycenters = [sum(self.Vrepresentation(i).vector() for i in simplex)/(self.dim() + 1) for simplex in triangulation]
        volumes = [pc.volume(simplex) for simplex in triangulation]

        centroid = sum(volumes[i]*barycenters[i] for i in range(len(volumes)))/sum(volumes)
        if self.ambient_dim() != self.dim():
            # By the affine hull projection, the centroid has base ring ``AA``,
            # we try return the centroid in a reasonable ring.
            try:
                return centroid.change_ring(self.base_ring().fraction_field())
            except ValueError:
                pass
        return centroid

    @cached_method
    def representative_point(self):
        """
        Return a "generic" point.

        .. SEEALSO::

            :meth:`center`.

        OUTPUT:

        A point as a coordinate vector. The point is chosen to be
        interior as far as possible. If the polyhedron is not
        full-dimensional, the point is in the relative interior. If
        the polyhedron is zero-dimensional, its single point is
        returned.

        EXAMPLES::

            sage: p = Polyhedron(vertices=[(3,2)], rays=[(1,-1)])
            sage: p.representative_point()
            (4, 1)
            sage: p.center()
            (3, 2)

            sage: Polyhedron(vertices=[(3,2)]).representative_point()
            (3, 2)
        """
        accumulator = vector(self.base_ring(), [0]*self.ambient_dim())
        for v in self.vertex_generator():
            accumulator += v.vector()
        accumulator /= self.n_vertices()
        for r in self.ray_generator():
            accumulator += r.vector()
        accumulator.set_immutable()
        return accumulator

    def _some_elements_(self):
        r"""
        Generate some points of ``self``.

        If ``self`` is empty, no points are generated; no exception will be raised.

        EXAMPLES::

            sage: P = polytopes.simplex()
            sage: P.an_element()            # indirect doctest
            (1/4, 1/4, 1/4, 1/4)
            sage: P.some_elements()         # indirect doctest
            [(1/4, 1/4, 1/4, 1/4),
             (0, 0, 0, 1),
             (0, 0, 1/2, 1/2),
             (0, 1/2, 1/4, 1/4),
             (1/2, 1/4, 1/8, 1/8)]
        """
        if self.is_empty():
            return
        yield self.representative_point()
        vertex_iter = iter(self.vertex_generator())
        try:
            p = next(vertex_iter).vector()
            yield vector(p, immutable=True)
            for i in range(4):
                p = (p + next(vertex_iter).vector()) / 2
                yield vector(p, immutable=True)
        except StopIteration:
            pass

    def a_maximal_chain(self):
        r"""
        Return a maximal chain of the face lattice in increasing order.

        EXAMPLES::

            sage: P = polytopes.cube()
            sage: P.a_maximal_chain()
            [A -1-dimensional face of a Polyhedron in ZZ^3,
             A 0-dimensional face of a Polyhedron in ZZ^3 defined as the convex hull of 1 vertex,
             A 1-dimensional face of a Polyhedron in ZZ^3 defined as the convex hull of 2 vertices,
             A 2-dimensional face of a Polyhedron in ZZ^3 defined as the convex hull of 4 vertices,
             A 3-dimensional face of a Polyhedron in ZZ^3 defined as the convex hull of 8 vertices]
            sage: P = polytopes.cube()
            sage: chain = P.a_maximal_chain(); chain
            [A -1-dimensional face of a Polyhedron in ZZ^3,
             A 0-dimensional face of a Polyhedron in ZZ^3 defined as the convex hull of 1 vertex,
             A 1-dimensional face of a Polyhedron in ZZ^3 defined as the convex hull of 2 vertices,
             A 2-dimensional face of a Polyhedron in ZZ^3 defined as the convex hull of 4 vertices,
             A 3-dimensional face of a Polyhedron in ZZ^3 defined as the convex hull of 8 vertices]
            sage: [face.ambient_V_indices() for face in chain]
            [(), (5,), (0, 5), (0, 3, 4, 5), (0, 1, 2, 3, 4, 5, 6, 7)]

        TESTS::

        Check output for the empty polyhedron::

            sage: P = Polyhedron()
            sage: P.a_maximal_chain()
            [A -1-dimensional face of a Polyhedron in ZZ^0]
        """
        comb_chain = self.combinatorial_polyhedron().a_maximal_chain()

        from sage.geometry.polyhedron.face import combinatorial_face_to_polyhedral_face
        empty_face = self.faces(-1)[0]
        universe = self.faces(self.dim())[0]

        if self.dim() == -1:
            return [empty_face]

        return [empty_face] + \
               [combinatorial_face_to_polyhedral_face(self, face)
                for face in comb_chain] + \
               [universe]

    @cached_method
    def radius_square(self):
        """
        Return the square of the maximal distance from the
        :meth:`center` to a vertex. All rays and lines are ignored.

        OUTPUT:

        The square of the radius, which is in :meth:`base_ring`.

        EXAMPLES::

            sage: p = polytopes.permutahedron(4, project = False)
            sage: p.radius_square()
            5
        """
        vertices = [v.vector() - self.center() for v in self.vertex_generator()]
        return max(v.dot_product(v) for v in vertices)

    def radius(self):
        """
        Return the maximal distance from the center to a vertex. All
        rays and lines are ignored.

        OUTPUT:

        The radius for a rational polyhedron is, in general, not
        rational.  use :meth:`radius_square` if you need a rational
        distance measure.

        EXAMPLES::

            sage: p = polytopes.hypercube(4)
            sage: p.radius()
            2
        """
        return sqrt(self.radius_square())

    def is_inscribed(self, certificate=False):
        """
        This function tests whether the vertices of the polyhedron are
        inscribed on a sphere.

        The polyhedron is expected to be compact and full-dimensional.
        A full-dimensional compact polytope is inscribed if there exists
        a point in space which is equidistant to all its vertices.

        ALGORITHM:

        The function first computes the circumsphere of a full-dimensional
        simplex with vertices of ``self``. It is found by lifting the points on a
        paraboloid to find the hyperplane on which the circumsphere is lifted.
        Then, it checks if all other vertices are equidistant to the
        circumcenter of that simplex.

        INPUT:

        - ``certificate`` -- (default: ``False``) boolean; specifies whether to
          return the circumcenter, if found.

        OUTPUT:

        If ``certificate`` is true, returns a tuple containing:

        1. Boolean.
        2. The circumcenter of the polytope or None.

        If ``certificate`` is false:

        - a Boolean.

        EXAMPLES::

            sage: q = Polyhedron(vertices = [[1,1,1,1],[-1,-1,1,1],[1,-1,-1,1],
            ....:                            [-1,1,-1,1],[1,1,1,-1],[-1,-1,1,-1],
            ....:                            [1,-1,-1,-1],[-1,1,-1,-1],[0,0,10/13,-24/13],
            ....:                            [0,0,-10/13,-24/13]])
            sage: q.is_inscribed(certificate=True)
            (True, (0, 0, 0, 0))

            sage: cube = polytopes.cube()
            sage: cube.is_inscribed()
            True

            sage: translated_cube = Polyhedron(vertices=[v.vector() + vector([1,2,3])
            ....:                                        for v in cube.vertices()])
            sage: translated_cube.is_inscribed(certificate=True)
            (True, (1, 2, 3))

            sage: truncated_cube = cube.face_truncation(cube.faces(0)[0])
            sage: truncated_cube.is_inscribed()
            False

        The method is not implemented for non-full-dimensional polytope or
        unbounded polyhedra::

            sage: square = Polyhedron(vertices=[[1,0,0],[0,1,0],[1,1,0],[0,0,0]])
            sage: square.is_inscribed()
            Traceback (most recent call last):
            ...
            NotImplementedError: this function is implemented for full-dimensional polyhedra only

            sage: p = Polyhedron(vertices=[(0,0)],rays=[(1,0),(0,1)])
            sage: p.is_inscribed()
            Traceback (most recent call last):
            ...
            NotImplementedError: this function is not implemented for unbounded polyhedra

        TESTS:

        We check that :trac:`28464` is fixed::

            sage: P = Polyhedron(vertices=[(-130658298093891402635075/416049251842505144482473,
            ....: 177469511761879509172000/1248147755527515433447419,
            ....: 485550543257132133136169/2496295511055030866894838,
            ....: 2010744967797898733758669/2496295511055030866894838),
            ....: (-146945725603929909850/706333405676769433081,
            ....: -84939725782618445000/706333405676769433081,
            ....: 560600045283000988081/1412666811353538866162,
            ....: 969778382942371268081/1412666811353538866162),
            ....: (-46275018824497300/140422338198040641,
            ....: -5747688262110000/46807446066013547, 1939357556329/7033601552658,
            ....: 1939357556329/7033601552658), (-17300/59929, -10000/59929, 39929/119858,
            ....: 39929/119858), (-4700/32209, -10000/32209, 12209/64418, 12209/64418),
            ....: (QQ(0), QQ(0), QQ(0), QQ(1)), (QQ(0), QQ(0), 1/2, 1/2), (300/10027,
            ....: -10000/30081, 10081/60162, 10081/60162), (112393975400/1900567733649,
            ....: 117311600000/633522577883, 43678681/95197362, 43678681/95197362),
            ....: (6109749955400/133380598418321, 37106807920000/133380598418321,
            ....: 2677964249/6680888498, 2677964249/6680888498),
            ....: (29197890764005600/402876806828660641,
            ....: -2150510776960000/402876806828660641,
            ....: 398575785274740641/805753613657321282,
            ....: 398575785274740641/805753613657321282),
            ....: (5576946899441759759983005325/110078073300232813237456943251,
            ....: -29071211718677797926570478000/110078073300232813237456943251,
            ....: 59439312069347378584317232001/220156146600465626474913886502,
            ....: 181346577228466312205473034501/220156146600465626474913886502),
            ....: (150040732779124914266530235300/6774574358246204311268446913881,
            ....: -2813827375989039189507000218000/6774574358246204311268446913881,
            ....: 1260217414021285074925933133881/13549148716492408622536893827762,
            ....: 3232518047094242684574253773881/13549148716492408622536893827762),
            ....: (3816349407976279597850158016285000/88842127448735433741180809504357161,
            ....: 27965821247423216557301387453968000/88842127448735433741180809504357161,
            ....: 68546256000224819256028677086357161/177684254897470867482361619008714322,
            ....: 86062257922545755787315412690197161/177684254897470867482361619008714322)])
            sage: P.is_inscribed()
            True

            sage: P = Polyhedron(vertices=[[0, -1, 0, 0],
            ....:                          [0, 0, -1, 0],
            ....:                          [0, 0, 0, -1],
            ....:                          [0, 0, +1, 0],
            ....:                          [0, 0, 0, +1],
            ....:                          [+1, 0, 0, 0]])
            sage: P.is_inscribed()
            True

        We check that :trac:`29125` is fixed::

            sage: P = Polyhedron(vertices=[[-2,-1], [-2,1], [0,-1], [0,1]], backend='field')
            sage: P.is_inscribed()
            True
            sage: V = P.Vrepresentation()
            sage: H = P.Hrepresentation()
            sage: parent = P.parent()
            sage: for V1 in Permutations(V):
            ....:     P1 = parent._element_constructor_(
            ....:         [V1, [], []], [H, []], Vrep_minimal=True, Hrep_minimal=True)
            ....:     assert P1.is_inscribed()
        """

        if not self.is_compact():
            raise NotImplementedError("this function is not implemented for unbounded polyhedra")

        if not self.is_full_dimensional():
            raise NotImplementedError("this function is implemented for full-dimensional polyhedra only")

        dimension = self.dimension()
        vertices = self.vertices()

        # We obtain vertices that are an affine basis of the affine hull.
        affine_basis = self.an_affine_basis()
        raw_data = []
        for vertex in affine_basis:
            vertex_vector = vertex.vector()
            raw_data += [[sum(i**2 for i in vertex_vector)] +
                         [i for i in vertex_vector] + [1]]
        matrix_data = matrix(raw_data)

        # The determinant "a" should not be zero because
        # the vertices in ``affine_basis`` are an affine basis.
        a = matrix_data.matrix_from_columns(range(1, dimension+2)).determinant()

        minors = [(-1)**(i)*matrix_data.matrix_from_columns([j for j in range(dimension+2) if j != i]).determinant()
                  for i in range(1, dimension+1)]
        c = (-1)**(dimension+1)*matrix_data.matrix_from_columns(range(dimension+1)).determinant()

        circumcenter = vector([minors[i]/(2*a) for i in range(dimension)])
        squared_circumradius = (sum(m**2 for m in minors) - 4 * a * c) / (4*a**2)

        # Checking if the circumcenter has the correct sign
        if not all(sum(i**2 for i in v.vector() - circumcenter) == squared_circumradius
                   for v in vertices if v in affine_basis):
            circumcenter = - circumcenter

        is_inscribed = all(sum(i**2 for i in v.vector() - circumcenter) == squared_circumradius
                           for v in vertices if v not in affine_basis)

        if certificate:
            if is_inscribed:
                return (True, circumcenter)
            else:
                return (False, None)
        else:
            return is_inscribed

    def is_compact(self):
        """
        Test for boundedness of the polytope.

        EXAMPLES::

            sage: p = polytopes.icosahedron()
            sage: p.is_compact()
            True
            sage: p = Polyhedron(ieqs = [[0,1,0,0],[0,0,1,0],[0,0,0,1],[1,-1,0,0]])
            sage: p.is_compact()
            False
        """
        return self.n_rays() == 0 and self.n_lines() == 0

    @cached_method
    def combinatorial_polyhedron(self):
        r"""
        Return the combinatorial type of ``self``.

        See :class:`sage.geometry.polyhedron.combinatorial_polyhedron.base.CombinatorialPolyhedron`.

        EXAMPLES::

            sage: polytopes.cube().combinatorial_polyhedron()
            A 3-dimensional combinatorial polyhedron with 6 facets

            sage: polytopes.cyclic_polytope(4,10).combinatorial_polyhedron()
            A 4-dimensional combinatorial polyhedron with 35 facets

            sage: Polyhedron(rays=[[0,1], [1,0]]).combinatorial_polyhedron()
            A 2-dimensional combinatorial polyhedron with 2 facets
        """
        from sage.geometry.polyhedron.combinatorial_polyhedron.base import CombinatorialPolyhedron
        return CombinatorialPolyhedron(self)

    def _test_combinatorial_polyhedron(self, tester=None, **options):
        """
        Run test suite of combinatorial polyhedron.

        TESTS::

            sage: polytopes.cross_polytope(3)._test_combinatorial_polyhedron()
        """
        from sage.misc.sage_unittest import TestSuite

        tester = self._tester(tester=tester, **options)
        tester.info("\n  Running the test suite of self.combinatorial_polyhedron()")
        TestSuite(self.combinatorial_polyhedron()).run(verbose=tester._verbose,
                                                       prefix=tester._prefix+"  ")
        tester.info(tester._prefix+" ", newline = False)

    def simplicity(self):
        r"""
        Return the largest integer `k` such that the polytope is `k`-simple.

        A polytope `P` is `k`-simple, if every `(d-1-k)`-face
        is contained in exactly `k+1` facets of `P` for `1 \leq k \leq d-1`.
        Equivalently it is `k`-simple if the polar/dual polytope is `k`-simplicial.
        If `self` is a simplex, it returns its dimension.

        EXAMPLES::

            sage: polytopes.hypersimplex(4,2).simplicity()
            1
            sage: polytopes.hypersimplex(5,2).simplicity()
            2
            sage: polytopes.hypersimplex(6,2).simplicity()
            3
            sage: polytopes.simplex(3).simplicity()
            3
            sage: polytopes.simplex(1).simplicity()
            1

        The method is not implemented for unbounded polyhedra::

            sage: p = Polyhedron(vertices=[(0,0)],rays=[(1,0),(0,1)])
            sage: p.simplicity()
            Traceback (most recent call last):
            ...
            NotImplementedError: this function is implemented for polytopes only
        """
        if not(self.is_compact()):
            raise NotImplementedError("this function is implemented for polytopes only")
        return self.combinatorial_polyhedron().simplicity()

    def is_simple(self):
        """
        Test for simplicity of a polytope.

        See :wikipedia:`Simple_polytope`

        EXAMPLES::

            sage: p = Polyhedron([[0,0,0],[1,0,0],[0,1,0],[0,0,1]])
            sage: p.is_simple()
            True
            sage: p = Polyhedron([[0,0,0],[4,4,0],[4,0,0],[0,4,0],[2,2,2]])
            sage: p.is_simple()
            False
        """
        if not self.is_compact():
            return False
        return self.combinatorial_polyhedron().is_simple()

    def simpliciality(self):
        r"""
        Return the largest integer `k` such that the polytope is `k`-simplicial.

        A polytope is `k`-simplicial, if every `k`-face is a simplex.
        If `self` is a simplex, returns its dimension.

        EXAMPLES::

            sage: polytopes.cyclic_polytope(10,4).simpliciality()
            3
            sage: polytopes.hypersimplex(5,2).simpliciality()
            2
            sage: polytopes.cross_polytope(4).simpliciality()
            3
            sage: polytopes.simplex(3).simpliciality()
            3
            sage: polytopes.simplex(1).simpliciality()
            1

        The method is not implemented for unbounded polyhedra::

            sage: p = Polyhedron(vertices=[(0,0)],rays=[(1,0),(0,1)])
            sage: p.simpliciality()
            Traceback (most recent call last):
            ...
            NotImplementedError: this function is implemented for polytopes only
        """
        if not(self.is_compact()):
            raise NotImplementedError("this function is implemented for polytopes only")
        return self.combinatorial_polyhedron().simpliciality()

    def is_simplicial(self):
        """
        Tests if the polytope is simplicial

        A polytope is simplicial if every facet is a simplex.

        See :wikipedia:`Simplicial_polytope`

        EXAMPLES::

            sage: p = polytopes.hypercube(3)
            sage: p.is_simplicial()
            False
            sage: q = polytopes.simplex(5, project=True)
            sage: q.is_simplicial()
            True
            sage: p = Polyhedron([[0,0,0],[1,0,0],[0,1,0],[0,0,1]])
            sage: p.is_simplicial()
            True
            sage: q = Polyhedron([[1,1,1],[-1,1,1],[1,-1,1],[-1,-1,1],[1,1,-1]])
            sage: q.is_simplicial()
            False
            sage: P = polytopes.simplex(); P
            A 3-dimensional polyhedron in ZZ^4 defined as the convex hull of 4 vertices
            sage: P.is_simplicial()
            True

        The method is not implemented for unbounded polyhedra::

            sage: p = Polyhedron(vertices=[(0,0)],rays=[(1,0),(0,1)])
            sage: p.is_simplicial()
            Traceback (most recent call last):
            ...
            NotImplementedError: this function is implemented for polytopes only
        """
        if not(self.is_compact()):
            raise NotImplementedError("this function is implemented for polytopes only")
        return self.combinatorial_polyhedron().is_simplicial()

    def is_pyramid(self, certificate=False):
        """
        Test whether the polytope is a pyramid over one of its facets.

        INPUT:

        - ``certificate`` -- boolean (default: ``False``); specifies whether
          to return a vertex of the polytope which is the apex of a pyramid,
          if found

        OUTPUT:

        If ``certificate`` is ``True``, returns a tuple containing:

        1. Boolean.
        2. The apex of the pyramid or ``None``.

        If ``certificate`` is ``False`` returns a boolean.

        EXAMPLES::

            sage: P = polytopes.simplex(3)
            sage: P.is_pyramid()
            True
            sage: P.is_pyramid(certificate=True)
            (True, A vertex at (1, 0, 0, 0))
            sage: egyptian_pyramid = polytopes.regular_polygon(4).pyramid()
            sage: egyptian_pyramid.is_pyramid()
            True
            sage: Q = polytopes.octahedron()
            sage: Q.is_pyramid()
            False

        For the `0`-dimensional polyhedron, the output is ``True``,
        but it cannot be constructed as a pyramid over the empty polyhedron::

            sage: P = Polyhedron([[0]])
            sage: P.is_pyramid()
            True
            sage: Polyhedron().pyramid()
            Traceback (most recent call last):
            ...
            ZeroDivisionError: rational division by zero
        """
        if not self.is_compact():
            raise ValueError("polyhedron has to be compact")

        return self.combinatorial_polyhedron().is_pyramid(certificate)

    def is_bipyramid(self, certificate=False):
        r"""
        Test whether the polytope is combinatorially equivalent to a
        bipyramid over some polytope.

        INPUT:

        - ``certificate`` -- boolean (default: ``False``); specifies whether
          to return two vertices of the polytope which are the apices of a
          bipyramid, if found

        OUTPUT:

        If ``certificate`` is ``True``, returns a tuple containing:

        1. Boolean.
        2. ``None`` or a tuple containing:
            a. The first apex.
            b. The second apex.

        If ``certificate`` is ``False`` returns a boolean.

        EXAMPLES::

            sage: P = polytopes.octahedron()
            sage: P.is_bipyramid()
            True
            sage: P.is_bipyramid(certificate=True)
            (True, [A vertex at (-1, 0, 0), A vertex at (1, 0, 0)])
            sage: Q = polytopes.cyclic_polytope(3,7)
            sage: Q.is_bipyramid()
            False
            sage: R = Q.bipyramid()
            sage: R.is_bipyramid(certificate=True)
            (True, [A vertex at (-1, 3, 13, 63), A vertex at (1, 3, 13, 63)])

        TESTS::

            sage: P = polytopes.permutahedron(4).bipyramid()
            sage: P.is_bipyramid()
            True

            sage: P = polytopes.cube()
            sage: P.is_bipyramid()
            False

            sage: P = Polyhedron(vertices=[[0,1], [1,0]], rays=[[1,1]])
            sage: P.is_bipyramid()
            Traceback (most recent call last):
            ...
            ValueError: polyhedron has to be compact

        ALGORITHM:

        Assume all faces of a polyhedron to be given as lists of vertices.

        A polytope is a bipyramid with apexes `v`, `w` if and only if for each
        proper face `v \in F` there exists a face `G` with
        `G \setminus \{w\} = F \setminus \{v\}`
        and vice versa (for each proper face
        `w \in F` there exists ...).

        To check this property it suffices to check for all facets of the polyhedron.
        """
        if not self.is_compact():
            raise ValueError("polyhedron has to be compact")

        from sage.misc.functional import is_odd
        n_verts = self.n_vertices()
        n_facets = self.n_facets()
        if is_odd(n_facets):
            if certificate:
                return (False, None)
            return False

        IM = self.incidence_matrix()
        if self.n_equations():
            # Remove equations from the incidence matrix,
            # such that this is the vertex-facet incidences matrix.
            I1 = IM.transpose()
            I2 = I1[[i for i in range(self.n_Hrepresentation())
                     if not self.Hrepresentation()[i].is_equation()]]
            IM = I2.transpose()

        facets_incidences = [set(column.nonzero_positions()) for column in IM.columns()]
        verts_incidences = dict()
        for i in range(n_verts):
            v_i = set(IM.row(i).nonzero_positions())
            if len(v_i) == n_facets/2:
                verts_incidences[i] = v_i

        # Find two vertices ``vert1`` and ``vert2`` such that one of them
        # lies on exactly half of the facets, and the other one lies on
        # exactly the other half.
        from itertools import combinations
        for index1, index2 in combinations(verts_incidences, 2):
            vert1_incidences = verts_incidences[index1]
            vert2_incidences = verts_incidences[index2]
            vert1and2 = vert1_incidences.union(vert2_incidences)
            if len(vert1and2) == n_facets:
                # We have found two candidates for apexes.
                # Remove from each facet ``index1`` resp. ``index2``.
                test_facets = set(frozenset(facet_inc.difference({index1, index2}))
                                  for facet_inc in facets_incidences)
                if len(test_facets) == n_facets/2:
                    # For each `F` containing `index1` there is
                    # `G` containing `index2` such that
                    # `F \setminus \{index1\} =  G \setminus \{index2\}
                    # and vice versa.
                    if certificate:
                        V = self.vertices()
                        return (True, [V[index1], V[index2]])
                    return True

        if certificate:
            return (False, None)
        return False

    def is_prism(self, certificate=False):
        """
        Test whether the polytope is combinatorially equivalent to a prism of
        some polytope.

        INPUT:

        - ``certificate`` -- boolean (default: ``False``); specifies whether
          to return two facets of the polytope which are the bases of a prism,
          if found

        OUTPUT:

        If ``certificate`` is ``True``, returns a tuple containing:

        1. Boolean.
        2. ``None`` or a tuple containing:
            a. List of the vertices of the first base facet.
            b. List of the vertices of the second base facet.

        If ``certificate`` is ``False`` returns a boolean.

        EXAMPLES::

            sage: P = polytopes.cube()
            sage: P.is_prism()
            True
            sage: P.is_prism(certificate=True)
            (True,
             [[A vertex at (1, -1, -1),
               A vertex at (1, 1, -1),
               A vertex at (1, 1, 1),
               A vertex at (1, -1, 1)],
              [A vertex at (-1, -1, 1),
               A vertex at (-1, -1, -1),
               A vertex at (-1, 1, -1),
               A vertex at (-1, 1, 1)]])
            sage: Q = polytopes.cyclic_polytope(3,8)
            sage: Q.is_prism()
            False
            sage: R = Q.prism()
            sage: R.is_prism(certificate=True)
            (True,
             [[A vertex at (1, 6, 36, 216),
               A vertex at (1, 0, 0, 0),
               A vertex at (1, 7, 49, 343),
               A vertex at (1, 5, 25, 125),
               A vertex at (1, 1, 1, 1),
               A vertex at (1, 2, 4, 8),
               A vertex at (1, 4, 16, 64),
               A vertex at (1, 3, 9, 27)],
              [A vertex at (0, 3, 9, 27),
               A vertex at (0, 6, 36, 216),
               A vertex at (0, 0, 0, 0),
               A vertex at (0, 7, 49, 343),
               A vertex at (0, 5, 25, 125),
               A vertex at (0, 1, 1, 1),
               A vertex at (0, 2, 4, 8),
               A vertex at (0, 4, 16, 64)]])

        TESTS::

            sage: P = polytopes.cross_polytope(5)
            sage: P.is_prism()
            False

            sage: P = polytopes.permutahedron(4).prism()
            sage: P.is_prism()
            True

            sage: P = Polyhedron(vertices=[[0,1], [1,0]], rays=[[1,1]])
            sage: P.is_prism()
            Traceback (most recent call last):
            ...
            NotImplementedError: polyhedron has to be compact

        ALGORITHM:

        See :meth:`Polyhedron_base.is_bipyramid`.
        """
        if not self.is_compact():
            raise NotImplementedError("polyhedron has to be compact")

        from sage.misc.functional import is_odd
        n_verts = self.n_vertices()
        n_facets = self.n_facets()
        if is_odd(n_verts):
            if certificate:
                return (False, None)
            return False

        IM = self.incidence_matrix()
        if self.n_equations():
            # Remove equations from the incidence matrix,
            # such that this is the vertex-facet incidences matrix.
            I1 = IM.transpose()
            I2 = I1[[i for i in range(self.n_Hrepresentation())
                     if not self.Hrepresentation()[i].is_equation()]]
            IM = I2.transpose()

        verts_incidences = [set(row.nonzero_positions()) for row in IM.rows()]
        facets_incidences = dict()
        for j in range(n_facets):
            F_j = set(IM.column(j).nonzero_positions())
            if len(F_j) == n_verts/2:
                facets_incidences[j] = F_j

        # Find two vertices ``facet1`` and ``facet2`` such that one of them
        # contains exactly half of the vertices, and the other one contains
        # exactly the other half.
        from itertools import combinations
        for index1, index2 in combinations(facets_incidences, 2):
            facet1_incidences = facets_incidences[index1]
            facet2_incidences = facets_incidences[index2]
            facet1and2 = facet1_incidences.union(facet2_incidences)
            if len(facet1and2) == n_verts:
                # We have found two candidates for base faces.
                # Remove from each vertex ``index1`` resp. ``index2``.
                test_verts = set(frozenset(vert_inc.difference({index1, index2}))
                                 for vert_inc in verts_incidences)
                if len(test_verts) == n_verts/2:
                    # For each vertex containing `index1` there is
                    # another one contained in `index2`
                    # and vice versa.
                    # Other than `index1` and `index2` both are contained in
                    # exactly the same facets.
                    if certificate:
                        V = self.vertices()
                        facet1_vertices = [V[i] for i in facet1_incidences]
                        facet2_vertices = [V[i] for i in facet2_incidences]
                        return (True, [facet1_vertices, facet2_vertices])
                    return True

        if certificate:
            return (False, None)
        return False

    def hyperplane_arrangement(self):
        """
        Return the hyperplane arrangement defined by the equations and
        inequalities.

        OUTPUT:

        A :class:`hyperplane arrangement
        <sage.geometry.hyperplane_arrangement.arrangement.HyperplaneArrangementElement>`
        consisting of the hyperplanes defined by the
        :meth:`Hrepresentation`.
        If the polytope is full-dimensional, this is the hyperplane
        arrangement spanned by the facets of the polyhedron.

        EXAMPLES::

            sage: p = polytopes.hypercube(2)
            sage: p.hyperplane_arrangement()
            Arrangement <-t0 + 1 | -t1 + 1 | t1 + 1 | t0 + 1>
        """
        names = tuple('t' + str(i) for i in range(self.ambient_dim()))
        from sage.geometry.hyperplane_arrangement.arrangement import HyperplaneArrangements
        field = self.base_ring().fraction_field()
        H = HyperplaneArrangements(field, names)
        return H(self)

    @cached_method
    def gale_transform(self):
        """
        Return the Gale transform of a polytope as described in the
        reference below.

        OUTPUT:

        A list of vectors, the Gale transform.  The dimension is the
        dimension of the affine dependencies of the vertices of the
        polytope.

        EXAMPLES:

        This is from the reference, for a triangular prism::

            sage: p = Polyhedron(vertices = [[0,0],[0,1],[1,0]])
            sage: p2 = p.prism()
            sage: p2.gale_transform()
            ((-1, 0), (0, -1), (1, 1), (-1, -1), (1, 0), (0, 1))

        REFERENCES:

            Lectures in Geometric Combinatorics, R.R.Thomas, 2006, AMS Press.

        .. SEEALSO::

            :func`~sage.geometry.polyhedron.library.gale_transform_to_polyhedron`.

        TESTS::

            sage: P = Polyhedron(rays=[[1,0,0]])
            sage: P.gale_transform()
            Traceback (most recent call last):
            ...
            ValueError: not a polytope

        Check that :trac:`29073` is fixed::

            sage: P = polytopes.icosahedron(exact=False)
            sage: sum(P.gale_transform()).norm() < 1e-15
            True
        """
        if not self.is_compact():
            raise ValueError('not a polytope')

        A = matrix(self.n_vertices(),
                   [[1]+x for x in self.vertex_generator()])
        A = A.transpose()
        A_ker = A.right_kernel_matrix(basis='computed')
        return tuple(A_ker.columns())

    def _test_gale_transform(self, tester=None, **options):
        """
        Run tests on the method :meth:`.gale_transform` and its inverse
        :meth:`~sage.geometry.polyhedron.library.gale_transform_to_polytope`.

        TESTS::

            sage: polytopes.cross_polytope(3)._test_gale_transform()
        """
        if tester is None:
            tester = self._tester(**options)

        if not self.is_compact():
            with tester.assertRaises(ValueError):
                self.gale_transform()
            return

        # Check :trac:`29073`.
        if not self.base_ring().is_exact() and self.ambient_dim() > 0:
            g = self.gale_transform()
            tester.assertTrue(sum(g).norm() < 1e-10 or sum(g).norm()/matrix(g).norm() < 1e-13)
            return

        # Prevent very long doctests.
        if self.n_vertices() + self.n_rays() > 50 or self.n_facets() > 50:
            return

        if not self.is_empty():
            # ``gale_transform_to_polytope`` needs at least one vertex to work.
            from sage.geometry.polyhedron.library import gale_transform_to_polytope
            g = self.gale_transform()
            P = gale_transform_to_polytope(g, base_ring=self.base_ring(), backend=self.backend())

            tester.assertTrue(self.is_combinatorially_isomorphic(P))

    @cached_method
    def normal_fan(self, direction='inner'):
        r"""
        Return the normal fan of a compact full-dimensional rational polyhedron.

        This returns the inner normal fan of ``self``. For the outer normal fan,
        use ``direction='outer'``.

        INPUT:

        - ``direction`` -- either ``'inner'`` (default) or ``'outer'``; if
          set to ``'inner'``, use the inner normal vectors to span the cones of
          the fan, if set to ``'outer'``, use the outer normal vectors.

        OUTPUT:

        A complete fan of the ambient space as a
        :class:`~sage.geometry.fan.RationalPolyhedralFan`.

        .. SEEALSO::

            :meth:`face_fan`.

        EXAMPLES::

            sage: S = Polyhedron(vertices = [[0, 0], [1, 0], [0, 1]])
            sage: S.normal_fan()
            Rational polyhedral fan in 2-d lattice N

            sage: C = polytopes.hypercube(4)
            sage: NF = C.normal_fan(); NF
            Rational polyhedral fan in 4-d lattice N

        Currently, it is only possible to get the normal fan of a bounded rational polytope::

            sage: P = Polyhedron(rays = [[1, 0], [0, 1]])
            sage: P.normal_fan()
            Traceback (most recent call last):
            ...
            NotImplementedError: the normal fan is only supported for polytopes (compact polyhedra).

            sage: Q = Polyhedron(vertices = [[1, 0, 0], [0, 1, 0], [0, 0, 1]])
            sage: Q.normal_fan()
            Traceback (most recent call last):
            ...
            ValueError: the normal fan is only defined for full-dimensional polytopes

            sage: R = Polyhedron(vertices = [[0, 0], [AA(sqrt(2)), 0], [0, AA(sqrt(2))]])
            sage: R.normal_fan()
            Traceback (most recent call last):
            ...
            NotImplementedError: normal fan handles only polytopes over the rationals

            sage: P = Polyhedron(vertices=[[0,0],[2,0],[0,2],[2,1],[1,2]])
            sage: P.normal_fan(direction=None)
            Traceback (most recent call last):
            ...
            TypeError: the direction should be 'inner' or 'outer'

            sage: inner_nf = P.normal_fan()
            sage: inner_nf.rays()
            N( 1,  0),
            N( 0, -1),
            N( 0,  1),
            N(-1,  0),
            N(-1, -1)
            in 2-d lattice N

            sage: outer_nf = P.normal_fan(direction='outer')
            sage: outer_nf.rays()
            N( 1,  0),
            N( 1,  1),
            N( 0,  1),
            N(-1,  0),
            N( 0, -1)
            in 2-d lattice N

        REFERENCES:

        For more information, see Chapter 7 of [Zie2007]_.
        """
        from sage.geometry.fan import NormalFan

        if not QQ.has_coerce_map_from(self.base_ring()):
            raise NotImplementedError('normal fan handles only polytopes over the rationals')
        if direction == 'inner':
            return NormalFan(self)
        elif direction == 'outer':
            return NormalFan(-self)
        else:
            raise TypeError("the direction should be 'inner' or 'outer'")

    @cached_method
    def face_fan(self):
        r"""
        Return the face fan of a compact rational polyhedron.

        OUTPUT:

        A fan of the ambient space as a
        :class:`~sage.geometry.fan.RationalPolyhedralFan`.

        .. SEEALSO::

            :meth:`normal_fan`.

        EXAMPLES::

            sage: T = polytopes.cuboctahedron()
            sage: T.face_fan()
            Rational polyhedral fan in 3-d lattice M

        The polytope should contain the origin in the interior::

            sage: P = Polyhedron(vertices = [[1/2, 1], [1, 1/2]])
            sage: P.face_fan()
            Traceback (most recent call last):
            ...
            ValueError: face fans are defined only for polytopes containing the origin as an interior point!

            sage: Q = Polyhedron(vertices = [[-1, 1/2], [1, -1/2]])
            sage: Q.contains([0,0])
            True
            sage: FF = Q.face_fan(); FF
            Rational polyhedral fan in 2-d lattice M

        The polytope has to have rational coordinates::

            sage: S = polytopes.dodecahedron()
            sage: S.face_fan()
            Traceback (most recent call last):
            ...
            NotImplementedError: face fan handles only polytopes over the rationals

        REFERENCES:

        For more information, see Chapter 7 of [Zie2007]_.
        """
        from sage.geometry.fan import FaceFan

        if not QQ.has_coerce_map_from(self.base_ring()):
            raise NotImplementedError('face fan handles only polytopes over the rationals')

        return FaceFan(self)

    def _triangulate_normaliz(self):
        r"""
        Gives a triangulation of the polyhedron using normaliz

        OUTPUT:

        A tuple of pairs ``(simplex,simplex_volume)`` used in the
        triangulation.

        .. NOTE::

            This function depends on Normaliz (i.e. the ``pynormaliz`` optional
            package). See the Normaliz documentation for further details.

        TESTS::

            sage: K = Polyhedron(vertices=[[1,1]], rays=[[1,0],[1,2]])
            sage: K._triangulate_normaliz()
            Traceback (most recent call last):
            ...
            TypeError: the polyhedron's backend should be 'normaliz'
        """
        raise TypeError("the polyhedron's backend should be 'normaliz'")

    def triangulate(self, engine='auto', connected=True, fine=False, regular=None, star=None):
        r"""
        Return a triangulation of the polytope.

        INPUT:

        - ``engine`` -- either 'auto' (default), 'internal',
          'TOPCOM', or 'normaliz'.  The 'internal' and 'TOPCOM' instruct
          this package to always use its own triangulation algorithms
          or TOPCOM's algorithms, respectively. By default ('auto'),
          TOPCOM is used if it is available and internal routines otherwise.

        The remaining keyword parameters are passed through to the
        :class:`~sage.geometry.triangulation.point_configuration.PointConfiguration`
        constructor:

        - ``connected`` -- boolean (default: ``True``). Whether the
          triangulations should be connected to the regular
          triangulations via bistellar flips. These are much easier to
          compute than all triangulations.

        - ``fine`` -- boolean (default: ``False``). Whether the
          triangulations must be fine, that is, make use of all points
          of the configuration.

        - ``regular`` -- boolean or ``None`` (default:
          ``None``). Whether the triangulations must be regular. A
          regular triangulation is one that is induced by a
          piecewise-linear convex support function. In other words,
          the shadows of the faces of a polyhedron in one higher
          dimension.

          * ``True``: Only regular triangulations.

          * ``False``: Only non-regular triangulations.

          * ``None`` (default): Both kinds of triangulation.

        - ``star`` -- either ``None`` (default) or a point. Whether
          the triangulations must be star. A triangulation is star if
          all maximal simplices contain a common point. The central
          point can be specified by its index (an integer) in the
          given points or by its coordinates (anything iterable.)

        OUTPUT:

        A triangulation of the convex hull of the vertices as a
        :class:`~sage.geometry.triangulation.point_configuration.Triangulation`. The
        indices in the triangulation correspond to the
        :meth:`Vrepresentation` objects.

        EXAMPLES::

            sage: cube = polytopes.hypercube(3)
            sage: triangulation = cube.triangulate(
            ....:    engine='internal') # to make doctest independent of TOPCOM
            sage: triangulation
            (<0,1,2,7>, <0,1,5,7>, <0,2,3,7>, <0,3,4,7>, <0,4,5,7>, <1,5,6,7>)
            sage: simplex_indices = triangulation[0]; simplex_indices
            (0, 1, 2, 7)
            sage: simplex_vertices = [ cube.Vrepresentation(i) for i in simplex_indices ]
            sage: simplex_vertices
            [A vertex at (1, -1, -1),
             A vertex at (1, 1, -1),
             A vertex at (1, 1, 1),
             A vertex at (-1, 1, 1)]
            sage: Polyhedron(simplex_vertices)
            A 3-dimensional polyhedron in ZZ^3 defined as the convex hull of 4 vertices

        It is possible to use ``'normaliz'`` as an engine. For this, the
        polyhedron should have the backend set to normaliz::

            sage: P = Polyhedron(vertices=[[0,0,1],[1,0,1],[0,1,1],[1,1,1]],backend='normaliz')  # optional - pynormaliz
            sage: P.triangulate(engine='normaliz')  # optional - pynormaliz
            (<0,1,2>, <1,2,3>)

            sage: P = Polyhedron(vertices=[[0,0,1],[1,0,1],[0,1,1],[1,1,1]])
            sage: P.triangulate(engine='normaliz')
            Traceback (most recent call last):
            ...
            TypeError: the polyhedron's backend should be 'normaliz'

        The normaliz engine can triangulate pointed cones::

            sage: C1 = Polyhedron(rays=[[0,0,1],[1,0,1],[0,1,1],[1,1,1]],backend='normaliz')  # optional - pynormaliz
            sage: C1.triangulate(engine='normaliz')  # optional - pynormaliz
            (<0,1,2>, <1,2,3>)
            sage: C2 = Polyhedron(rays=[[1,0,1],[0,0,1],[0,1,1],[1,1,10/9]],backend='normaliz')  # optional - pynormaliz
            sage: C2.triangulate(engine='normaliz')  # optional - pynormaliz
            (<0,1,2>, <1,2,3>)

        They can also be affine cones::

            sage: K = Polyhedron(vertices=[[1,1,1]],rays=[[1,0,0],[0,1,0],[1,1,-1],[1,1,1]], backend='normaliz')  # optional - pynormaliz
            sage: K.triangulate(engine='normaliz')  # optional - pynormaliz
            (<0,1,2>, <0,1,3>)
        """
        if self.lines():
            raise NotImplementedError('triangulation of polyhedra with lines is not supported')
        if len(self.vertices_list()) >= 2 and self.rays_list():
            raise NotImplementedError('triangulation of non-compact polyhedra that are not cones is not supported')
        if not self.is_compact() and engine != 'normaliz':
            raise NotImplementedError("triangulation of pointed polyhedra requires 'normaliz'")
        from sage.geometry.triangulation.point_configuration import PointConfiguration
        if self.is_compact():
            pc = PointConfiguration((v.vector() for v in self.vertex_generator()),
                                    connected=connected, fine=fine, regular=regular, star=star)
            # If the engine is not normaliz, we pass directly to the
            # PointConfiguration module.
            if engine != 'normaliz':
                pc.set_engine(engine)
                return pc.triangulate()
            else:
                return pc(self._triangulate_normaliz())
        else:  # From above, we have a pointed cone and the engine is normaliz
            try:
                pc = PointConfiguration((v.vector() for v in self.ray_generator()),
                                        connected=connected, fine=fine, regular=regular, star=star)
                return pc(self._triangulate_normaliz())
            except AssertionError:
                # PointConfiguration is not adapted to inhomogeneous cones
                # This is a hack. TODO: Implement the necessary things in
                # PointConfiguration to accept such cases.
                c = self.representative_point()
                normed_v = ((1/(r.vector()*c))*r.vector() for r in self.ray_generator())
                pc = PointConfiguration(normed_v, connected=connected, fine=fine, regular=regular, star=star)
                return pc(self._triangulate_normaliz())

    @coerce_binop
    def minkowski_sum(self, other):
        r"""
        Return the Minkowski sum.

        Minkowski addition of two subsets of a vector space is defined
        as

        .. MATH::

            X \oplus Y =
            \cup_{y\in Y} (X+y) =
            \cup_{x\in X, y\in Y} (x+y)

        See :meth:`minkowski_difference` for a partial inverse operation.

        INPUT:

        - ``other`` -- a :class:`Polyhedron_base`

        OUTPUT:

        The Minkowski sum of ``self`` and ``other``

        EXAMPLES::

            sage: X = polytopes.hypercube(3)
            sage: Y = Polyhedron(vertices=[(0,0,0), (0,0,1/2), (0,1/2,0), (1/2,0,0)])
            sage: X+Y
            A 3-dimensional polyhedron in QQ^3 defined as the convex hull of 13 vertices

            sage: four_cube = polytopes.hypercube(4)
            sage: four_simplex = Polyhedron(vertices = [[0, 0, 0, 1], [0, 0, 1, 0], [0, 1, 0, 0], [1, 0, 0, 0]])
            sage: four_cube + four_simplex
            A 4-dimensional polyhedron in ZZ^4 defined as the convex hull of 36 vertices
            sage: four_cube.minkowski_sum(four_simplex) == four_cube + four_simplex
            True

            sage: poly_spam = Polyhedron([[3,4,5,2],[1,0,0,1],[0,0,0,0],[0,4,3,2],[-3,-3,-3,-3]], base_ring=ZZ)
            sage: poly_eggs = Polyhedron([[5,4,5,4],[-4,5,-4,5],[4,-5,4,-5],[0,0,0,0]], base_ring=QQ)
            sage: poly_spam + poly_spam + poly_eggs
            A 4-dimensional polyhedron in QQ^4 defined as the convex hull of 12 vertices
        """
        new_vertices = []
        for v1 in self.vertex_generator():
            for v2 in other.vertex_generator():
                new_vertices.append(list(v1() + v2()))
        if new_vertices != []:
            new_rays = self.rays() + other.rays()
            new_lines = self.lines() + other.lines()
            return self.parent().element_class(self.parent(), [new_vertices, new_rays, new_lines], None)
        else:
            return self.parent().element_class(self.parent(), None, None)

    _add_ = minkowski_sum

    @coerce_binop
    def minkowski_difference(self, other):
        r"""
        Return the Minkowski difference.

        Minkowski subtraction can equivalently be defined via
        Minkowski addition (see :meth:`minkowski_sum`) or as
        set-theoretic intersection via

        .. MATH::

            X \ominus Y =
            (X^c \oplus Y)^c =
            \cap_{y\in Y} (X-y)

        where superscript-"c" means the complement in the ambient
        vector space. The Minkowski difference of convex sets is
        convex, and the difference of polyhedra is again a
        polyhedron. We only consider the case of polyhedra in the
        following. Note that it is not quite the inverse of
        addition. In fact:

        * `(X+Y)-Y = X` for any polyhedra `X`, `Y`.

        * `(X-Y)+Y \subseteq X`

        * `(X-Y)+Y = X` if and only if Y is a Minkowski summand of X.

        INPUT:

        - ``other`` -- a :class:`Polyhedron_base`

        OUTPUT:

        The Minkowski difference of ``self`` and ``other``. Also known
        as Minkowski subtraction of ``other`` from ``self``.

        EXAMPLES::

            sage: X = polytopes.hypercube(3)
            sage: Y = Polyhedron(vertices=[(0,0,0), (0,0,1), (0,1,0), (1,0,0)]) / 2
            sage: (X+Y)-Y == X
            True
            sage: (X-Y)+Y < X
            True

        The polyhedra need not be full-dimensional::

            sage: X2 = Polyhedron(vertices=[(-1,-1,0),(1,-1,0),(-1,1,0),(1,1,0)])
            sage: Y2 = Polyhedron(vertices=[(0,0,0), (0,1,0), (1,0,0)]) / 2
            sage: (X2+Y2)-Y2 == X2
            True
            sage: (X2-Y2)+Y2 < X2
            True

        Minus sign is really an alias for :meth:`minkowski_difference`
        ::

            sage: four_cube = polytopes.hypercube(4)
            sage: four_simplex = Polyhedron(vertices = [[0, 0, 0, 1], [0, 0, 1, 0], [0, 1, 0, 0], [1, 0, 0, 0]])
            sage: four_cube - four_simplex
            A 4-dimensional polyhedron in QQ^4 defined as the convex hull of 16 vertices
            sage: four_cube.minkowski_difference(four_simplex) == four_cube - four_simplex
            True

        Coercion of the base ring works::

            sage: poly_spam = Polyhedron([[3,4,5,2],[1,0,0,1],[0,0,0,0],[0,4,3,2],[-3,-3,-3,-3]], base_ring=ZZ)
            sage: poly_eggs = Polyhedron([[5,4,5,4],[-4,5,-4,5],[4,-5,4,-5],[0,0,0,0]], base_ring=QQ) / 100
            sage: poly_spam - poly_eggs
            A 4-dimensional polyhedron in QQ^4 defined as the convex hull of 5 vertices

        TESTS::

            sage: X = polytopes.hypercube(2)
            sage: Y = Polyhedron(vertices=[(1,1)])
            sage: (X-Y).Vrepresentation()
            (A vertex at (0, -2), A vertex at (0, 0), A vertex at (-2, 0), A vertex at (-2, -2))

            sage: Y = Polyhedron(vertices=[(1,1), (0,0)])
            sage: (X-Y).Vrepresentation()
            (A vertex at (0, -1), A vertex at (0, 0), A vertex at (-1, 0), A vertex at (-1, -1))

            sage: X = X + Y   # now Y is a Minkowski summand of X
            sage: (X+Y)-Y == X
            True
            sage: (X-Y)+Y == X
            True

        Testing that :trac:`28506` is fixed::

            sage: Q = Polyhedron([[1,0],[0,1]])
            sage: S = Polyhedron([[0,0],[1,2]])
            sage: S.minkowski_difference(Q)
            A 1-dimensional polyhedron in QQ^2 defined as the convex hull of 2 vertices
        """
        if other.is_empty():
            return self.parent().universe()   # empty intersection = everything
        if not other.is_compact():
            raise NotImplementedError('only subtracting compact polyhedra is implemented')
        new_eqns = []
        for eq in self.equations():
            values = [ eq.A() * v.vector() for v in other.vertices() ]
            eq = list(eq)
            eq[0] += min(values)   # shift constant term
            new_eqns.append(eq)
        P = self.parent()
        new_ieqs = []
        for ieq in self.inequalities():
            values = [ ieq.A() * v.vector() for v in other.vertices() ]
            ieq = list(ieq)
            ieq[0] += min(values)   # shift constant term
            new_ieqs.append(ieq)

        # Some vertices might need fractions.
        P = self.parent().change_ring(self.base_ring().fraction_field())
        return P.element_class(P, None, [new_ieqs, new_eqns])

    def __sub__(self, other):
        r"""
        Implement minus binary operation

        Polyhedra are not a ring with respect to dilatation and
        Minkowski sum, for example `X\oplus(-1)*Y \not= X\ominus Y`.

        INPUT:

        - ``other`` -- a translation vector or a polyhedron

        OUTPUT:

        Either translation by the negative of the given vector or
        Minkowski subtraction by the given polyhedron.

        EXAMPLES::

            sage: X = polytopes.hypercube(2)
            sage: v = vector([1,1])
            sage: (X - v/2).Vrepresentation()
            (A vertex at (-3/2, -3/2), A vertex at (-3/2, 1/2),
             A vertex at (1/2, -3/2), A vertex at (1/2, 1/2))
            sage: (X-v)+v == X
            True

            sage: Y = Polyhedron(vertices=[(1/2,0),(0,1/2)])
            sage: (X-Y).Vrepresentation()
            (A vertex at (1/2, -1), A vertex at (1/2, 1/2),
             A vertex at (-1, 1/2), A vertex at (-1, -1))
            sage: (X+Y)-Y == X
            True
        """
        if is_Polyhedron(other):
            return self.minkowski_difference(other)
        return self + (-other)

    def is_minkowski_summand(self, Y):
        r"""
        Test whether ``Y`` is a Minkowski summand.

        See :meth:`minkowski_sum`.

        OUTPUT:

        Boolean. Whether there exists another polyhedron `Z` such that
        ``self`` can be written as `Y\oplus Z`.

        EXAMPLES::

            sage: A = polytopes.hypercube(2)
            sage: B = Polyhedron(vertices=[(0,1), (1/2,1)])
            sage: C = Polyhedron(vertices=[(1,1)])
            sage: A.is_minkowski_summand(B)
            True
            sage: A.is_minkowski_summand(C)
            True
            sage: B.is_minkowski_summand(C)
            True
            sage: B.is_minkowski_summand(A)
            False
            sage: C.is_minkowski_summand(A)
            False
            sage: C.is_minkowski_summand(B)
            False
        """
        return self.minkowski_difference(Y).minkowski_sum(Y) == self

    def translation(self, displacement):
        """
        Return the translated polyhedron.

        INPUT:

        - ``displacement`` -- a displacement vector or a list/tuple of
          coordinates that determines a displacement vector

        OUTPUT:

        The translated polyhedron.

        EXAMPLES::

            sage: P = Polyhedron([[0,0],[1,0],[0,1]], base_ring=ZZ)
            sage: P.translation([2,1])
            A 2-dimensional polyhedron in ZZ^2 defined as the convex hull of 3 vertices
            sage: P.translation( vector(QQ,[2,1]) )
            A 2-dimensional polyhedron in QQ^2 defined as the convex hull of 3 vertices

        TESTS::

            sage: P = Polyhedron([[0,0],[1,0],[0,1]], base_ring=ZZ, backend='field')
            sage: P.translation([2,1]).backend()
            'field'

        Check that precomputed data is set up correctly::

            sage: P = polytopes.permutahedron(4)*Polyhedron(lines=[[1]])
            sage: Q = P.change_ring(P.base_ring(), backend='field')
            sage: P + vector([1,2,3,4,5]) == Q + vector([1,2,3,4,5])
            True
            sage: P + vector([1,2,3,4,5/2]) == Q + vector([1,2,3,4,5/2])
            True
        """
        Vrep, Hrep, parent = self._translation_double_description(displacement)

        pref_rep = 'Vrep' if self.n_vertices() + self.n_rays() <= self.n_inequalities() else 'Hrep'

        return parent.element_class(parent, Vrep, Hrep,
                                    Vrep_minimal=True, Hrep_minimal=True, pref_rep=pref_rep)

    def _translation_double_description(self, displacement):
        r"""
        Return the input parameters for the translation.

        INPUT:

        - ``displacement`` -- a displacement vector or a list/tuple of
          coordinates that determines a displacement vector

        OUTPUT: Tuple of consisting of new Vrepresentation, Hrepresentation and parent.

        .. SEEALSO::

            :meth:`translation`

        EXAMPLES::

            sage: P = Polyhedron([[0,0],[1,0],[0,1]], base_ring=ZZ)
            sage: Vrep, Hrep, parent = P._translation_double_description([2,1])
            sage: [tuple(x) for x in Vrep], [tuple(x) for x in Hrep], parent
            ([((2, 1), (2, 2), (3, 1)), (), ()],
             [((-2, 1, 0), (-1, 0, 1), (4, -1, -1)), ()],
             Polyhedra in ZZ^2)
        """
        displacement = vector(displacement)
        new_vertices = (x.vector()+displacement for x in self.vertex_generator())
        new_rays = self.rays()
        new_lines = self.lines()
        parent = self.parent().base_extend(displacement)

        # Replace a hyperplane of the form A*x + b >= 0 by
        # A(x-displacement) + b >= 0 <=> Ax + b - A*displacement >= 0.
        # Likewise for equations.
        def get_new(x):
            y = x.vector().change_ring(parent.base_ring())
            y[0] -= x.A()*displacement
            return y

        new_ieqs = (get_new(x) for x in self.inequality_generator())
        new_eqns = (get_new(x) for x in self.equation_generator())
        return [new_vertices, new_rays, new_lines], [new_ieqs, new_eqns], parent

    def product(self, other):
        """
        Return the Cartesian product.

        INPUT:

        - ``other`` -- a :class:`Polyhedron_base`

        OUTPUT:

        The Cartesian product of ``self`` and ``other`` with a
        suitable base ring to encompass the two.

        EXAMPLES::

            sage: P1 = Polyhedron([[0],[1]], base_ring=ZZ)
            sage: P2 = Polyhedron([[0],[1]], base_ring=QQ)
            sage: P1.product(P2)
            A 2-dimensional polyhedron in QQ^2 defined as the convex hull of 4 vertices

        The Cartesian product is the product in the semiring of polyhedra::

            sage: P1 * P1
            A 2-dimensional polyhedron in ZZ^2 defined as the convex hull of 4 vertices
            sage: P1 * P2
            A 2-dimensional polyhedron in QQ^2 defined as the convex hull of 4 vertices
            sage: P2 * P2
            A 2-dimensional polyhedron in QQ^2 defined as the convex hull of 4 vertices
            sage: 2 * P1
            A 1-dimensional polyhedron in ZZ^1 defined as the convex hull of 2 vertices
            sage: P1 * 2.0
            A 1-dimensional polyhedron in RDF^1 defined as the convex hull of 2 vertices

        An alias is :meth:`cartesian_product`::

            sage: P1.cartesian_product(P2) == P1.product(P2)
            True

        TESTS:

        Check that :trac:`15253` is fixed::

            sage: polytopes.hypercube(1) * polytopes.hypercube(2)
            A 3-dimensional polyhedron in ZZ^3 defined as the convex hull of 8 vertices
        """
        try:
            new_ring = self.parent()._coerce_base_ring(other)
        except TypeError:
            raise TypeError("no common canonical parent for objects with parents: " + str(self.parent())
                             + " and " + str(other.parent()))

        from itertools import chain

        new_vertices = (tuple(x) + tuple(y)
                        for x in self.vertex_generator() for y in other.vertex_generator())

        self_zero  = tuple(0 for _ in range( self.ambient_dim()))
        other_zero = tuple(0 for _ in range(other.ambient_dim()))

        rays = chain((tuple(r) + other_zero for r in  self.ray_generator()),
                     (self_zero + tuple(r)  for r in other.ray_generator()))

        lines = chain((tuple(l) + other_zero for l in  self.line_generator()),
                      (self_zero + tuple(l)  for l in other.line_generator()))

        if self.n_vertices() == 0 or other.n_vertices() == 0:
            # In this case we obtain the empty polyhedron.
            # There is not vertex to attach the rays or lines to.
            # By our convention, in this case the polyhedron shall also not have rays or lines.
            rays = ()
            lines = ()

        ieqs = chain((tuple(i) + other_zero               for i in  self.inequality_generator()),
                     ((i.b(),) + self_zero + tuple(i.A()) for i in other.inequality_generator()))

        eqns = chain((tuple(e) + other_zero               for e in  self.equation_generator()),
                     ((e.b(),) + self_zero + tuple(e.A()) for e in other.equation_generator()))

        pref_rep = 'Vrep' if self.n_vertices() + self.n_rays() + other.n_vertices() + other.n_rays() \
                             <= self.n_inequalities() + other.n_inequalities() else 'Hrep'

        parent = self.parent().change_ring(new_ring, ambient_dim=self.ambient_dim() + other.ambient_dim())
        return parent.element_class(parent, [new_vertices, rays, lines],
                                    [ieqs, eqns],
                                    Vrep_minimal=True, Hrep_minimal=True, pref_rep=pref_rep)

    _mul_ = product

    cartesian_product = product

    def _test_product(self, tester=None, **options):
        """
        Run tests on the method :meth:`.product`.

        TESTS::

            sage: polytopes.cross_polytope(3)._test_product()
        """
        from sage.geometry.polyhedron.library import polytopes
        if tester is None:
            tester = self._tester(**options)

        if self.n_vertices() + self.n_rays() < 40 and self.n_facets() < 40:
            # Check that the product preserves the backend, where possible.
            P = polytopes.simplex(backend="cdd")
            tester.assertEqual((self*P).backend(), self.backend())
            Q = polytopes.simplex(backend="ppl")
            tester.assertEqual((self*Q).backend(), self.backend())

            # And that it changes the backend correctly where necessary.
            if self.base_ring() is not AA and AA.has_coerce_map_from(self.base_ring()):
                R = self*polytopes.regular_polygon(5, exact=True)
                assert R
            if RDF.has_coerce_map_from(self.base_ring()):
                R = self*polytopes.regular_polygon(5, exact=False)
                assert R

        if self.base_ring() in (ZZ, QQ):
            # Check that the double description is set up correctly.
            self_field = self.base_extend(self.base_ring(), backend='field')
            P = polytopes.permutahedron(4, backend='field').base_extend(QQ)
            Q = Polyhedron(rays=[[1,0,0,0],[0,1,1,0]], lines=[[0,1,0,1]], backend='field')
            (self_field * P)._test_basic_properties(tester)
            (self_field * Q)._test_basic_properties(tester)

    def join(self, other):
        """
        Return the join of ``self`` and ``other``.

        The join of two polyhedra is obtained by first placing the two objects in
        two non-intersecting affine subspaces `V`, and `W` whose affine hull is
        the whole ambient space, and finally by taking the convex hull of their
        union. The dimension of the join is the sum of the dimensions of the
        two polyhedron plus 1.

        INPUT:

        - ``other`` -- a polyhedron

        EXAMPLES::

            sage: P1 = Polyhedron([[0],[1]], base_ring=ZZ)
            sage: P2 = Polyhedron([[0],[1]], base_ring=QQ)
            sage: P1.join(P2)
            A 3-dimensional polyhedron in QQ^3 defined as the convex hull of 4 vertices
            sage: P1.join(P1)
            A 3-dimensional polyhedron in ZZ^3 defined as the convex hull of 4 vertices
            sage: P2.join(P2)
            A 3-dimensional polyhedron in QQ^3 defined as the convex hull of 4 vertices

        An unbounded example::

            sage: R1 = Polyhedron(rays=[[1]])
            sage: R1.join(R1)
            A 3-dimensional polyhedron in ZZ^3 defined as the convex hull of 2 vertices and 2 rays

        TESTS::

            sage: C = polytopes.hypercube(5)
            sage: S = Polyhedron([[1]])
            sage: C.join(S).is_combinatorially_isomorphic(C.pyramid())
            True

            sage: P = polytopes.simplex(backend='cdd')
            sage: Q = polytopes.simplex(backend='ppl')
            sage: P.join(Q).backend()
            'cdd'
            sage: Q.join(P).backend()
            'ppl'
        """
        try:
            new_ring = self.parent()._coerce_base_ring(other)
        except TypeError:
            raise TypeError("no common canonical parent for objects with parents: " + str(self.parent())
                     + " and " + str(other.parent()))

        dim_self = self.ambient_dim()
        dim_other = other.ambient_dim()

        new_vertices = [list(x)+[0]*dim_other+[0] for x in self.vertex_generator()] + \
                       [[0]*dim_self+list(x)+[1] for x in other.vertex_generator()]
        new_rays = []
        new_rays.extend( [ r+[0]*dim_other+[0]
                           for r in self.ray_generator() ] )
        new_rays.extend( [ [0]*dim_self+r+[1]
                           for r in other.ray_generator() ] )
        new_lines = []
        new_lines.extend( [ l+[0]*dim_other+[0]
                            for l in self.line_generator() ] )
        new_lines.extend( [ [0]*dim_self+l+[1]
                            for l in other.line_generator() ] )

        parent = self.parent().change_ring(new_ring, ambient_dim=self.ambient_dim() + other.ambient_dim() + 1)
        return parent.element_class(parent, [new_vertices, new_rays, new_lines], None)

    def subdirect_sum(self, other):
        """
        Return the subdirect sum of ``self`` and ``other``.

        The subdirect sum of two polyhedron is a projection of the join of the
        two polytopes. It is obtained by placing the two objects in orthogonal subspaces
        intersecting at the origin.

        INPUT:

        - ``other`` -- a :class:`Polyhedron_base`

        EXAMPLES::

            sage: P1 = Polyhedron([[1],[2]], base_ring=ZZ)
            sage: P2 = Polyhedron([[3],[4]], base_ring=QQ)
            sage: sds = P1.subdirect_sum(P2);sds
            A 2-dimensional polyhedron in QQ^2 defined as the convex hull of 4
            vertices
            sage: sds.vertices()
            (A vertex at (0, 3),
             A vertex at (0, 4),
             A vertex at (1, 0),
             A vertex at (2, 0))

        .. SEEALSO::

            :meth:`join`
            :meth:`direct_sum`

        TESTS::

            sage: P = polytopes.simplex(backend='cdd')
            sage: Q = polytopes.simplex(backend='ppl')
            sage: P.subdirect_sum(Q).backend()
            'cdd'
            sage: Q.subdirect_sum(P).backend()
            'ppl'
        """
        try:
            new_ring = self.parent()._coerce_base_ring(other)
        except TypeError:
            raise TypeError("no common canonical parent for objects with parents: " + str(self.parent())
                     + " and " + str(other.parent()))

        dim_self = self.ambient_dim()
        dim_other = other.ambient_dim()

        new_vertices = [list(x)+[0]*dim_other for x in self.vertex_generator()] + \
                       [[0]*dim_self+list(x) for x in other.vertex_generator()]
        new_rays = []
        new_rays.extend( [ r+[0]*dim_other
                           for r in self.ray_generator() ] )
        new_rays.extend( [ [0]*dim_self+r
                           for r in other.ray_generator() ] )
        new_lines = []
        new_lines.extend( [ l+[0]*dim_other
                            for l in self.line_generator() ] )
        new_lines.extend( [ [0]*dim_self+l
                            for l in other.line_generator() ] )

        parent = self.parent().change_ring(new_ring, ambient_dim=self.ambient_dim() + other.ambient_dim())
        return parent.element_class(parent, [new_vertices, new_rays, new_lines], None)

    def direct_sum(self, other):
        """
        Return the direct sum of ``self`` and ``other``.

        The direct sum of two polyhedron is the subdirect sum of the two, when
        they have the origin in their interior. To avoid checking if the origin
        is contained in both, we place the affine subspace containing ``other``
        at the center of ``self``.

        INPUT:

        - ``other`` -- a :class:`Polyhedron_base`

        EXAMPLES::

            sage: P1 = Polyhedron([[1],[2]], base_ring=ZZ)
            sage: P2 = Polyhedron([[3],[4]], base_ring=QQ)
            sage: ds = P1.direct_sum(P2);ds
            A 2-dimensional polyhedron in QQ^2 defined as the convex hull of 4 vertices
            sage: ds.vertices()
            (A vertex at (1, 0),
             A vertex at (2, 0),
             A vertex at (3/2, -1/2),
             A vertex at (3/2, 1/2))

        .. SEEALSO::

            :meth:`join`
            :meth:`subdirect_sum`

        TESTS:

        Check that the backend is preserved::

            sage: P = polytopes.simplex(backend='cdd')
            sage: Q = polytopes.simplex(backend='ppl')
            sage: P.direct_sum(Q).backend()
            'cdd'
            sage: Q.direct_sum(P).backend()
            'ppl'

        Check that :trac:`28506` is fixed::

            sage: s2 = polytopes.simplex(2)
            sage: s3 = polytopes.simplex(3)
            sage: s2.direct_sum(s3)
            A 5-dimensional polyhedron in QQ^7 defined as the convex hull of 7 vertices
        """
        try:
            # Some vertices might need fractions.
            new_ring = self.parent()._coerce_base_ring(other).fraction_field()
        except TypeError:
            raise TypeError("no common canonical parent for objects with parents: " + str(self.parent())
                     + " and " + str(other.parent()))

        dim_self = self.ambient_dim()
        dim_other = other.ambient_dim()

        new_vertices = [list(x) + [0]*dim_other for x in self.vertex_generator()] + \
                       [list(self.center()) + list(x.vector() - other.center()) for x in other.vertex_generator()]
        new_rays = []
        new_rays.extend( [ r + [0]*dim_other
                           for r in self.ray_generator() ] )
        new_rays.extend( [ [0]*dim_self + r
                           for r in other.ray_generator() ] )
        new_lines = []
        new_lines.extend( [ l + [0]*dim_other
                            for l in self.line_generator() ] )
        new_lines.extend( [ [0]*dim_self + l
                            for l in other.line_generator() ] )

        parent = self.parent().change_ring(new_ring, ambient_dim=self.ambient_dim() + other.ambient_dim())
        return parent.element_class(parent, [new_vertices, new_rays, new_lines], None)

    def dilation(self, scalar):
        """
        Return the dilated (uniformly stretched) polyhedron.

        INPUT:

        - ``scalar`` -- A scalar, not necessarily in :meth:`base_ring`

        OUTPUT:

        The polyhedron dilated by that scalar, possibly coerced to a
        bigger base ring.

        EXAMPLES::

            sage: p = Polyhedron(vertices = [[t,t^2,t^3] for t in srange(2,6)])
            sage: next(p.vertex_generator())
            A vertex at (2, 4, 8)
            sage: p2 = p.dilation(2)
            sage: next(p2.vertex_generator())
            A vertex at (4, 8, 16)
            sage: p.dilation(2) == p * 2
            True

        TESTS:

        Dilation of empty polyhedra works, see :trac:`14987`::

            sage: p = Polyhedron(ambient_dim=2); p
            The empty polyhedron in ZZ^2
            sage: p.dilation(3)
            The empty polyhedron in ZZ^2

            sage: p = Polyhedron(vertices=[(1,1)], rays=[(1,0)], lines=[(0,1)])
            sage: (-p).rays()
            (A ray in the direction (-1, 0),)
            sage: (-p).lines()
            (A line in the direction (0, 1),)

            sage: (0*p).rays()
            ()
            sage: (0*p).lines()
            ()
        """
        parent = self.parent().base_extend(scalar)

        if scalar == 0:
            new_vertices = tuple(self.ambient_space().zero() for v in self.vertex_generator())
            new_rays = []
            new_lines = []
            return parent.element_class(parent, [new_vertices, new_rays, new_lines], None)

        one = parent.base_ring().one()
        sign = one if scalar > 0 else -one

        make_new_Hrep = lambda h: tuple(scalar*sign*x if i == 0 else sign*x
                                        for i, x in enumerate(h._vector))

        new_vertices = (tuple(scalar*x for x in v._vector) for v in self.vertex_generator())
        new_rays = (tuple(sign*x for x in r._vector) for r in self.ray_generator())
        new_lines = self.line_generator()
        new_inequalities = map(make_new_Hrep, self.inequality_generator())
        new_equations = map(make_new_Hrep, self.equation_generator())

        pref_rep = 'Vrep' if self.n_vertices() + self.n_rays() <= self.n_inequalities() else 'Hrep'

        return parent.element_class(parent, [new_vertices, new_rays, new_lines],
                                    [new_inequalities, new_equations],
                                    Vrep_minimal=True, Hrep_minimal=True, pref_rep=pref_rep)

    def _test_dilation(self, tester=None, **options):
        """
        Run tests on the method :meth:`.dilation`.

        TESTS::

            sage: polytopes.cross_polytope(3)._test_dilation()
        """
        if tester is None:
            tester = self._tester(**options)

        # Testing that the backend is preserved.
        tester.assertEqual(self.dilation(2*self.base_ring().gen()).backend(), self.backend())
        tester.assertEqual(self.dilation(ZZ(3)).backend(), self.backend())

        if self.n_vertices() + self.n_rays() > 40:
            # Avoid long time computations.
            return

        # Testing that the double description is set up correctly.
        if self.base_ring().is_exact():
            if self.base_ring() in (QQ, ZZ):
                p = self.base_extend(self.base_ring(), backend='field')
                (ZZ(2)*p)._test_basic_properties(tester)
                (ZZ(2)/2*p)._test_basic_properties(tester)
                (ZZ(-3)*p)._test_basic_properties(tester)
                (ZZ(-1)/2*p)._test_basic_properties(tester)
        else:
            tester.assertIsInstance(ZZ(1)/3*self, Polyhedron_base)

        if self.n_vertices() > 20 or self.base_ring() is AA:
            # Avoid long time computations.
            return

        # Some sanity check on the volume (only run for relatively small instances).
        if self.dim() > -1 and self.is_compact() and self.base_ring().is_exact():
            tester.assertEqual(self.dilation(3).volume(measure='induced'), self.volume(measure='induced')*3**self.dim())

        # Testing coercion with algebraic numbers.
        from sage.rings.number_field.number_field import QuadraticField
        K1 = QuadraticField(2, embedding=AA(2).sqrt())
        sqrt2 = K1.gen()
        K2 = QuadraticField(3, embedding=AA(3).sqrt())
        sqrt3 = K2.gen()

        if self.base_ring() in (QQ,ZZ,AA,RDF):
            tester.assertIsInstance(sqrt2*self, Polyhedron_base)
            tester.assertIsInstance(sqrt3*self, Polyhedron_base)
        elif hasattr(self.base_ring(), "composite_fields"):
            for scalar, K in ((sqrt2, K1), (sqrt3, K2)):
                new_ring = None
                try:
                    new_ring = self.base_ring().composite_fields()[0]
                except:
                    # This isn't about testing composite fields.
                    pass
                if new_ring:
                    p = self.change_ring(new_ring)
                    tester.assertIsInstance(scalar*p, Polyhedron_base)

    def linear_transformation(self, linear_transf, new_base_ring=None):
        """
        Return the linear transformation of ``self``.

        INPUT:

        - ``linear_transf`` -- a matrix, not necessarily in :meth:`base_ring`
        - ``new_base_ring`` -- ring (optional); specify the new base ring;
          may avoid coercion failure

        OUTPUT:

        The polyhedron transformed by that matrix, possibly coerced to a
        bigger base ring.

        EXAMPLES::

            sage: b3 = polytopes.Birkhoff_polytope(3)
            sage: proj_mat=matrix([[0,1,0,0,0,0,0,0,0],[0,0,0,1,0,0,0,0,0],[0,0,0,0,0,1,0,0,0],[0,0,0,0,0,0,0,1,0]])
            sage: b3_proj = proj_mat * b3; b3_proj
            A 3-dimensional polyhedron in ZZ^4 defined as the convex hull of 5 vertices

            sage: square = polytopes.regular_polygon(4)
            sage: square.vertices_list()
            [[0, -1], [1, 0], [-1, 0], [0, 1]]
            sage: transf = matrix([[1,1],[0,1]])
            sage: sheared = transf * square
            sage: sheared.vertices_list()
            [[-1, -1], [1, 0], [-1, 0], [1, 1]]
            sage: sheared == square.linear_transformation(transf)
            True

        Specifying the new base ring may avoid coercion failure::

            sage: K.<sqrt2> = QuadraticField(2)
            sage: L.<sqrt3> = QuadraticField(3)
            sage: P = polytopes.cube()*sqrt2
            sage: M = matrix([[sqrt3, 0, 0], [0, sqrt3, 0], [0, 0, 1]])
            sage: P.linear_transformation(M, new_base_ring=K.composite_fields(L)[0])
            A 3-dimensional polyhedron in (Number Field in sqrt2sqrt3 with defining polynomial x^4 - 10*x^2 + 1 with sqrt2sqrt3 = 0.3178372451957823?)^3 defined as the convex hull of 8 vertices

        Linear transformation without specified new base ring fails in this case::

            sage: M*P
            Traceback (most recent call last):
            ...
            TypeError: unsupported operand parent(s) for *: 'Full MatrixSpace of 3 by 3 dense matrices over Number Field in sqrt3 with defining polynomial x^2 - 3 with sqrt3 = 1.732050807568878?' and 'Full MatrixSpace of 3 by 8 dense matrices over Number Field in sqrt2 with defining polynomial x^2 - 2 with sqrt2 = 1.414213562373095?'

        TESTS:

        Linear transformation respects backend::

            sage: P = polytopes.simplex(backend='field')
            sage: t = matrix([[1,1,1,1],[0,1,1,1],[0,0,1,1],[0,0,0,1]])
            sage: P.linear_transformation(t).backend()
            'field'

        Check that coercion works::

            sage: (1.0 * proj_mat) * b3
            A 3-dimensional polyhedron in RDF^4 defined as the convex hull of 5 vertices
            sage: (1/1 * proj_mat) * b3
            A 3-dimensional polyhedron in QQ^4 defined as the convex hull of 5 vertices
            sage: (AA(2).sqrt() * proj_mat) * b3
            A 3-dimensional polyhedron in AA^4 defined as the convex hull of 5 vertices

        Check that zero-matrices act correctly::

            sage: Matrix([]) * b3
            A 0-dimensional polyhedron in ZZ^0 defined as the convex hull of 1 vertex
            sage: Matrix([[0 for _ in range(9)]]) * b3
            A 0-dimensional polyhedron in ZZ^1 defined as the convex hull of 1 vertex
            sage: Matrix([[0 for _ in range(9)] for _ in range(4)]) * b3
            A 0-dimensional polyhedron in ZZ^4 defined as the convex hull of 1 vertex
            sage: Matrix([[0 for _ in range(8)]]) * b3
            Traceback (most recent call last):
            ...
            TypeError: unsupported operand parent(s) for *: 'Full MatrixSpace of 1 by 8 dense matrices over Integer Ring' and 'Full MatrixSpace of 9 by 6 dense matrices over Integer Ring'
            sage: Matrix(ZZ, []) * b3
            A 0-dimensional polyhedron in ZZ^0 defined as the convex hull of 1 vertex
            sage: Matrix(ZZ, [[],[]]) * b3
            Traceback (most recent call last):
            ...
            TypeError: unsupported operand parent(s) for *: 'Full MatrixSpace of 2 by 0 dense matrices over Integer Ring' and 'Full MatrixSpace of 9 by 6 dense matrices over Integer Ring'

        Check that the precomputed double description is correct::

            sage: P = polytopes.permutahedron(4)
            sage: Q = P.change_ring(QQ, backend='field')
            sage: P.affine_hull_projection() == Q.affine_hull_projection()
            True

            sage: M = matrix([[1, 2, 3, 4], [2, 3, 4, 5], [0, 0, 5, 1], [0, 2, 0, 3]])
            sage: M*P == M*Q
            True

            sage: M = matrix([[1, 2, 3, 4], [2, 3, 4, 5], [0, 0, 5, 1], [0, 2, 0, 3], [0, 1, 0, -3]])
            sage: M*P == M*Q
            True
        """
        is_injective = False
        if linear_transf.nrows() != 0:
            if new_base_ring:
                R = new_base_ring
            else:
                R = self.base_ring()

            # Multiplying a matrix with a vector is slow.
            # So we multiply the entire vertex matrix etc.
            # Still we create generators, as possibly the Vrepresentation will be discarded later on.
            if self.n_vertices():
                new_vertices = ( v for v in ((linear_transf*self.vertices_matrix(R)).transpose()) )
            else:
                new_vertices = ()
            if self.n_rays():
                new_rays = ( r for r in matrix(R, self.rays())*linear_transf.transpose() )
            else:
                new_rays = ()
            if self.n_lines():
                new_lines = ( l for l in matrix(R, self.lines())*linear_transf.transpose() )
            else:
                new_lines = ()

            if self.is_compact() and self.n_vertices() and self.n_inequalities():
                homogeneous_basis = matrix(R, ( [1] + list(v) for v in self.an_affine_basis() )).transpose()

                # To convert first to a list and then to a matrix seems to be necessary to obtain a meaningful error,
                # in case the number of columns doesn't match the dimension.
                new_homogeneous_basis = matrix(list( [1] + list(linear_transf*vector(R, v)) for v in self.an_affine_basis()) ).transpose()

                if self.dim() + 1 == new_homogeneous_basis.rank():
                    # The transformation is injective on the polytope.
                    is_injective = True

                    # Let V be the homogeneous vertex matrix (each vertex a column)
                    # and M the linear transformation.
                    # Then M*V is the new homogeneous vertex matrix.

                    # Let H be the inequalities matrix (each inequality a row).
                    # If we find N such that N*M*V = V than the new inequalities are
                    # given by H*N.

                    # Note that such N must exist, as our map is injective on the polytope.
                    # It is uniquely defined by considering a basis of the homogeneous vertices.
                    N = new_homogeneous_basis.solve_left(homogeneous_basis)
                    new_inequalities = ( h for h in matrix(R, self.inequalities())*N )

                    # The equations are the left kernel matrix of the homogeneous vertices
                    # or equivalently a basis thereof.
                    new_equations = (new_homogeneous_basis.transpose()).right_kernel_matrix()

        else:
            new_vertices = [[] for v in self.vertex_generator() ]
            new_rays = []
            new_lines = []

        new_dim = linear_transf.nrows()
        par = self.parent()

        if new_base_ring:
            new_parent = par.change_ring(new_base_ring, ambient_dim=new_dim)
        else:
            new_parent = par.base_extend(linear_transf.base_ring(), ambient_dim=new_dim)

        if is_injective:
            # Set up with both Vrepresentation and Hrepresentation.
            pref_rep = 'Vrep' if self.n_vertices() <= self.n_inequalities() else 'Hrep'

            return new_parent.element_class(new_parent, [new_vertices, new_rays, new_lines],
                                            [new_inequalities, new_equations],
                                            Vrep_minimal=True, Hrep_minimal=True, pref_rep=pref_rep)

        return new_parent.element_class(new_parent, [tuple(new_vertices), tuple(new_rays), tuple(new_lines)], None)

    def _test_linear_transformation(self, tester=None, **options):
        """
        Run some tests on linear transformation.

        TESTS::

            sage: Polyhedron(rays=[(0,1)])._test_linear_transformation()
        """
        if tester is None:
            tester = self._tester(**options)

        if self.n_vertices() > 200 or self.n_facets() > 200:
            # Avoid very long doctests.
            return

        # Check that :trac:`30146` is fixed.
        from sage.matrix.special import identity_matrix
        tester.assertEqual(self, self.linear_transformation(identity_matrix(self.ambient_dim())))

    def _acted_upon_(self, actor, self_on_left):
        """
        Implement the action by scalars, vectors, matrices or other polyhedra.

        INPUT:

        - ``actor`` -- one of the following:
          - a scalar, not necessarily in :meth:`base_ring`,
          - a :class:`Polyhedron`,
          - a :class:`sage.modules.free_module_element.vector`,
          - a :class:`sage.matrix.constructor.matrix`,
        - ``self_on_right`` -- must be ``False`` for actor a matrix;
          ignored otherwise

        OUTPUT:

        - Dilation for a scalar
        - Product for a polyhedron
        - Translation for a vector
        - Linear transformation for a matrix

        EXAMPLES:

        ``actor`` is a scalar::

             sage: p = Polyhedron(vertices = [[t,t^2,t^3] for t in srange(2,6)])
             sage: p._acted_upon_(2, True) == p.dilation(2)
             True
             sage: p*2 == p.dilation(2)
             True

        ``actor`` is a polyhedron::

             sage: p*p == p.product(p)
             True

        ``actor`` is a vector::

             sage: p + vector(ZZ,[1,2,3]) == p.translation([1,2,3])
             True

        ``actor`` is a matrix::

             sage: matrix(ZZ,[[1,2,3]]) * p
             A 1-dimensional polyhedron in ZZ^1 defined as the convex hull of 2 vertices

        A matrix must act from the left::

             sage: p * matrix(ZZ, [[1,2,3]]*3)
             Traceback (most recent call last):
             ...
             ValueError: matrices should act on the left
        """
        if is_Polyhedron(actor):
            return self.product(actor)
        elif is_Vector(actor):
            return self.translation(actor)
        elif is_Matrix(actor):
            if self_on_left:
                raise ValueError("matrices should act on the left")
            else:
                return self.linear_transformation(actor)
        else:
            return self.dilation(actor)

    def __neg__(self):
        """
        Negation of a polytope is defined as inverting the coordinates.

        EXAMPLES::

            sage: t = polytopes.simplex(3,project=False);  t.vertices()
            (A vertex at (0, 0, 0, 1), A vertex at (0, 0, 1, 0),
             A vertex at (0, 1, 0, 0), A vertex at (1, 0, 0, 0))
            sage: neg_ = -t
            sage: neg_.vertices()
            (A vertex at (-1, 0, 0, 0), A vertex at (0, -1, 0, 0),
             A vertex at (0, 0, -1, 0), A vertex at (0, 0, 0, -1))

        TESTS::

            sage: p = Polyhedron(ieqs=[[1,1,0]])
            sage: p.rays()
            (A ray in the direction (1, 0),)
            sage: pneg = p.__neg__()
            sage: pneg.rays()
            (A ray in the direction (-1, 0),)
        """
        return self.dilation(-1)

    def __truediv__(self, scalar):
        """
        Divide by a scalar factor.

        See :meth:`dilation` for details.

        EXAMPLES::

            sage: p = Polyhedron(vertices = [[t,t^2,t^3] for t in srange(2,4)])
            sage: (p/5).Vrepresentation()
            (A vertex at (2/5, 4/5, 8/5), A vertex at (3/5, 9/5, 27/5))
            sage: (p/int(5)).Vrepresentation()
            (A vertex at (0.4, 0.8, 1.6), A vertex at (0.6, 1.8, 5.4))
        """
        return self.dilation(1/scalar)

    @coerce_binop
    def convex_hull(self, other):
        """
        Return the convex hull of the set-theoretic union of the two
        polyhedra.

        INPUT:

        - ``other`` -- a :class:`Polyhedron`

        OUTPUT:

        The convex hull.

        EXAMPLES::

            sage: a_simplex = polytopes.simplex(3, project=True)
            sage: verts = a_simplex.vertices()
            sage: verts = [[x[0]*3/5+x[1]*4/5, -x[0]*4/5+x[1]*3/5, x[2]] for x in verts]
            sage: another_simplex = Polyhedron(vertices = verts)
            sage: simplex_union = a_simplex.convex_hull(another_simplex)
            sage: simplex_union.n_vertices()
            7
        """
        hull_vertices = self.vertices() + other.vertices()
        hull_rays = self.rays() + other.rays()
        hull_lines = self.lines() + other.lines()
        return self.parent().element_class(self.parent(), [hull_vertices, hull_rays, hull_lines], None)

    @coerce_binop
    def intersection(self, other):
        r"""
        Return the intersection of one polyhedron with another.

        INPUT:

        - ``other`` -- a :class:`Polyhedron`

        OUTPUT:

        The intersection.

        Note that the intersection of two `\ZZ`-polyhedra might not be
        a `\ZZ`-polyhedron. In this case, a `\QQ`-polyhedron is
        returned.

        EXAMPLES::

            sage: cube = polytopes.hypercube(3)
            sage: oct = polytopes.cross_polytope(3)
            sage: cube.intersection(oct*2)
            A 3-dimensional polyhedron in ZZ^3 defined as the convex hull of 12 vertices

        As a shorthand, one may use::

            sage: cube & oct*2
            A 3-dimensional polyhedron in ZZ^3 defined as the convex hull of 12 vertices

        The intersection of two `\ZZ`-polyhedra is not necessarily a `\ZZ`-polyhedron::

            sage: P = Polyhedron([(0,0),(1,1)], base_ring=ZZ)
            sage: P.intersection(P)
            A 1-dimensional polyhedron in ZZ^2 defined as the convex hull of 2 vertices
            sage: Q = Polyhedron([(0,1),(1,0)], base_ring=ZZ)
            sage: P.intersection(Q)
            A 0-dimensional polyhedron in QQ^2 defined as the convex hull of 1 vertex
            sage: _.Vrepresentation()
            (A vertex at (1/2, 1/2),)

        TESTS:

        Check that :trac:`19012` is fixed::

            sage: K.<a> = QuadraticField(5)
            sage: P = Polyhedron([[0,0],[0,a],[1,1]])
            sage: Q = Polyhedron(ieqs=[[-1,a,1]])
            sage: P.intersection(Q)
            A 2-dimensional polyhedron in (Number Field in a with defining polynomial x^2 - 5 with a = 2.236067977499790?)^2 defined as the convex hull of 4 vertices
        """
        new_ieqs = self.inequalities() + other.inequalities()
        new_eqns = self.equations() + other.equations()
        parent = self.parent()
        try:
            intersection = parent.element_class(parent, None, [new_ieqs, new_eqns])

            # Force calculation of the vertices.
            _ = intersection.n_vertices()
            return intersection
        except TypeError as msg:
            if self.base_ring() is ZZ:
                parent = parent.base_extend(QQ)
                return parent.element_class(parent, None, [new_ieqs, new_eqns])
            else:
                raise TypeError(msg)

    __and__ = intersection

    def truncation(self, cut_frac=None):
        r"""
        Return a new polyhedron formed from two points on each edge
        between two vertices.

        INPUT:

        - ``cut_frac`` -- integer, how deeply to cut into the edge.
          Default is `\frac{1}{3}`.

        OUTPUT:

        A Polyhedron object, truncated as described above.

        EXAMPLES::

            sage: cube = polytopes.hypercube(3)
            sage: trunc_cube = cube.truncation()
            sage: trunc_cube.n_vertices()
            24
            sage: trunc_cube.n_inequalities()
            14

        TESTS::

            sage: polytopes.simplex(backend='field').truncation().backend()
            'field'
        """
        if cut_frac is None:
            cut_frac = ZZ.one() / 3

        new_vertices = []
        for e in self.bounded_edges():
            new_vertices.append((1 - cut_frac) * e[0]() + cut_frac * e[1]())
            new_vertices.append(cut_frac * e[0]() + (1 - cut_frac) * e[1]())

        new_vertices = [list(v) for v in new_vertices]
        new_rays = self.rays()
        new_lines = self.lines()

        parent = self.parent().base_extend(cut_frac)
        return parent.element_class(parent, [new_vertices, new_rays, new_lines], None)

    def face_truncation(self, face, linear_coefficients=None, cut_frac=None):
        r"""
        Return a new polyhedron formed by truncating a face by an hyperplane.

        By default, the normal vector of the hyperplane used to truncate the
        polyhedron is obtained by taking the barycenter vector of the cone
        corresponding to the truncated face in the normal fan of the
        polyhedron. It is possible to change the direction using the option
        ``linear_coefficients``.

        To determine how deep the truncation is done, the method uses the
        parameter ``cut_frac``. By default it is equal to `\frac{1}{3}`. Once
        the normal vector of the cutting hyperplane is chosen, the vertices of
        polyhedron are evaluated according to the corresponding linear
        function. The parameter `\frac{1}{3}` means that the cutting
        hyperplane is placed `\frac{1}{3}` of the way from the vertices of the
        truncated face to the next evaluated vertex.

        INPUT:

        - ``face`` -- a PolyhedronFace
        - ``linear_coefficients`` -- tuple of integer. Specifies the coefficient
          of the normal vector of the cutting hyperplane used to truncate the
          face.
          The default direction is determined using the normal fan of the
          polyhedron.
        - ``cut_frac`` -- number between 0 and 1. Determines where the
           hyperplane cuts the polyhedron. A value close to 0 cuts very close
           to the face, whereas a value close to 1 cuts very close to the next
           vertex (according to the normal vector of the cutting hyperplane).
           Default is `\frac{1}{3}`.

        OUTPUT:

        A Polyhedron object, truncated as described above.

        EXAMPLES::

            sage: Cube = polytopes.hypercube(3)
            sage: vertex_trunc1 = Cube.face_truncation(Cube.faces(0)[0])
            sage: vertex_trunc1.f_vector()
            (1, 10, 15, 7, 1)
            sage: tuple(f.ambient_V_indices() for f in vertex_trunc1.faces(2))
            ((4, 5, 6, 7, 9),
             (0, 3, 4, 8, 9),
             (0, 1, 6, 7, 8),
             (7, 8, 9),
             (2, 3, 4, 5),
             (1, 2, 5, 6),
             (0, 1, 2, 3))
            sage: vertex_trunc1.vertices()
            (A vertex at (1, -1, -1),
             A vertex at (1, 1, -1),
             A vertex at (1, 1, 1),
             A vertex at (1, -1, 1),
             A vertex at (-1, -1, 1),
             A vertex at (-1, 1, 1),
             A vertex at (-1, 1, -1),
             A vertex at (-1, -1/3, -1),
             A vertex at (-1/3, -1, -1),
             A vertex at (-1, -1, -1/3))
            sage: vertex_trunc2 = Cube.face_truncation(Cube.faces(0)[0],cut_frac=1/2)
            sage: vertex_trunc2.f_vector()
            (1, 10, 15, 7, 1)
            sage: tuple(f.ambient_V_indices() for f in vertex_trunc2.faces(2))
            ((4, 5, 6, 7, 9),
             (0, 3, 4, 8, 9),
             (0, 1, 6, 7, 8),
             (7, 8, 9),
             (2, 3, 4, 5),
             (1, 2, 5, 6),
             (0, 1, 2, 3))
            sage: vertex_trunc2.vertices()
            (A vertex at (1, -1, -1),
             A vertex at (1, 1, -1),
             A vertex at (1, 1, 1),
             A vertex at (1, -1, 1),
             A vertex at (-1, -1, 1),
             A vertex at (-1, 1, 1),
             A vertex at (-1, 1, -1),
             A vertex at (-1, 0, -1),
             A vertex at (0, -1, -1),
             A vertex at (-1, -1, 0))
            sage: vertex_trunc3 = Cube.face_truncation(Cube.faces(0)[0],cut_frac=0.3)
            sage: vertex_trunc3.vertices()
            (A vertex at (-1.0, -1.0, 1.0),
             A vertex at (-1.0, 1.0, -1.0),
             A vertex at (-1.0, 1.0, 1.0),
             A vertex at (1.0, 1.0, -1.0),
             A vertex at (1.0, 1.0, 1.0),
             A vertex at (1.0, -1.0, 1.0),
             A vertex at (1.0, -1.0, -1.0),
             A vertex at (-0.4, -1.0, -1.0),
             A vertex at (-1.0, -0.4, -1.0),
             A vertex at (-1.0, -1.0, -0.4))
            sage: edge_trunc = Cube.face_truncation(Cube.faces(1)[11])
            sage: edge_trunc.f_vector()
            (1, 10, 15, 7, 1)
            sage: tuple(f.ambient_V_indices() for f in edge_trunc.faces(2))
            ((0, 5, 6, 7),
             (1, 4, 5, 6, 8),
             (6, 7, 8, 9),
             (0, 2, 3, 7, 9),
             (1, 2, 8, 9),
             (0, 3, 4, 5),
             (1, 2, 3, 4))
             sage: face_trunc = Cube.face_truncation(Cube.faces(2)[2])
             sage: face_trunc.vertices()
             (A vertex at (1, -1, -1),
              A vertex at (1, 1, -1),
              A vertex at (1, 1, 1),
              A vertex at (1, -1, 1),
              A vertex at (-1/3, -1, 1),
              A vertex at (-1/3, 1, 1),
              A vertex at (-1/3, 1, -1),
              A vertex at (-1/3, -1, -1))
             sage: face_trunc.face_lattice().is_isomorphic(Cube.face_lattice())
             True

        TESTS:

        Testing that the backend is preserved::

            sage: Cube = polytopes.cube(backend='field')
            sage: face_trunc = Cube.face_truncation(Cube.faces(2)[0])
            sage: face_trunc.backend()
            'field'

        Testing that :trac:`28506` is fixed::

            sage: P = polytopes.twenty_four_cell()
            sage: P = P.dilation(6)
            sage: P = P.change_ring(ZZ)
            sage: P.face_truncation(P.faces(2)[0], cut_frac=1)
            A 4-dimensional polyhedron in QQ^4 defined as the convex hull of 27 vertices
        """
        if cut_frac is None:
            cut_frac = ZZ.one() / 3

        face_vertices = face.vertices()

        normal_vectors = []

        for facet in self.Hrepresentation():
            if all(facet.contains(x) and not facet.interior_contains(x)
                   for x in face_vertices):
                # The facet contains the face
                normal_vectors.append(facet.A())

        if linear_coefficients is not None:
            normal_vector = sum(linear_coefficients[i]*normal_vectors[i]
                                for i in range(len(normal_vectors)))
        else:
            normal_vector = sum(normal_vectors)

        B = - normal_vector * (face_vertices[0].vector())

        linear_evaluation = set(-normal_vector * (v.vector()) for v in self.vertices())

        if B == max(linear_evaluation):
            C = max(linear_evaluation.difference(set([B])))
        else:
            C = min(linear_evaluation.difference(set([B])))

        cut_height = (1 - cut_frac) * B + cut_frac * C
        ineq_vector = tuple([cut_height]) + tuple(normal_vector)

        new_ieqs = self.inequalities_list() + [ineq_vector]
        new_eqns = self.equations_list()

        # Some vertices might need fractions.
        parent = self.parent().base_extend(cut_frac/1)
        return parent.element_class(parent, None, [new_ieqs, new_eqns])

    def stack(self, face, position=None):
        r"""
        Return a new polyhedron formed by stacking onto a ``face``. Stacking a
        face adds a new vertex located slightly outside of the designated face.

        INPUT:

        - ``face`` -- a PolyhedronFace

        - ``position`` -- a positive number. Determines a relative distance
          from the barycenter of ``face``. A value close to 0 will place the
          new vertex close to the face and a large value further away. Default
          is `1`. If the given value is too large, an error is returned.

        OUTPUT:

        A Polyhedron object

        EXAMPLES::

            sage: cube = polytopes.cube()
            sage: square_face = cube.facets()[2]
            sage: stacked_square = cube.stack(square_face)
            sage: stacked_square.f_vector()
            (1, 9, 16, 9, 1)

            sage: edge_face = cube.faces(1)[3]
            sage: stacked_edge = cube.stack(edge_face)
            sage: stacked_edge.f_vector()
            (1, 9, 17, 10, 1)

            sage: cube.stack(cube.faces(0)[0])
            Traceback (most recent call last):
            ...
            ValueError: cannot stack onto a vertex

            sage: stacked_square_half = cube.stack(square_face,position=1/2)
            sage: stacked_square_half.f_vector()
            (1, 9, 16, 9, 1)
            sage: stacked_square_large = cube.stack(square_face,position=10)

            sage: hexaprism = polytopes.regular_polygon(6).prism()
            sage: hexaprism.f_vector()
            (1, 12, 18, 8, 1)
            sage: square_face = hexaprism.faces(2)[2]
            sage: stacked_hexaprism = hexaprism.stack(square_face)
            sage: stacked_hexaprism.f_vector()
            (1, 13, 22, 11, 1)

            sage: hexaprism.stack(square_face,position=4)
            Traceback (most recent call last):
            ...
            ValueError: the chosen position is too large

            sage: s = polytopes.simplex(7)
            sage: f = s.faces(3)[69]
            sage: sf = s.stack(f); sf
            A 7-dimensional polyhedron in QQ^8 defined as the convex hull of 9 vertices
            sage: sf.vertices()
            (A vertex at (-4, -4, -4, -4, 17/4, 17/4, 17/4, 17/4),
             A vertex at (0, 0, 0, 0, 0, 0, 0, 1),
             A vertex at (0, 0, 0, 0, 0, 0, 1, 0),
             A vertex at (0, 0, 0, 0, 0, 1, 0, 0),
             A vertex at (0, 0, 0, 0, 1, 0, 0, 0),
             A vertex at (0, 0, 0, 1, 0, 0, 0, 0),
             A vertex at (0, 0, 1, 0, 0, 0, 0, 0),
             A vertex at (0, 1, 0, 0, 0, 0, 0, 0),
             A vertex at (1, 0, 0, 0, 0, 0, 0, 0))

        It is possible to stack on unbounded faces::

            sage: Q = Polyhedron(vertices=[[0,1],[1,0]],rays=[[1,1]])
            sage: E = Q.faces(1)
            sage: Q.stack(E[0],1/2).Vrepresentation()
            (A vertex at (0, 1),
             A vertex at (1, 0),
             A ray in the direction (1, 1),
             A vertex at (2, 0))
            sage: Q.stack(E[1],1/2).Vrepresentation()
            (A vertex at (0, 1),
             A vertex at (0, 2),
             A vertex at (1, 0),
             A ray in the direction (1, 1))
            sage: Q.stack(E[2],1/2).Vrepresentation()
            (A vertex at (0, 0),
             A vertex at (0, 1),
             A vertex at (1, 0),
             A ray in the direction (1, 1))

        Stacking requires a proper face::

            sage: Q.stack(Q.faces(2)[0])
            Traceback (most recent call last):
            ...
            ValueError: can only stack on proper face

        TESTS:

        Checking that the backend is preserved::

            sage: Cube = polytopes.cube(backend='field')
            sage: stack = Cube.stack(Cube.faces(2)[0])
            sage: stack.backend()
            'field'

        Taking the stacking vertex too far with the parameter ``position``
        may result in a failure to produce the desired
        (combinatorial type of) polytope.
        The interval of permitted values is always open.
        This is the smallest unpermitted value::

            sage: P = polytopes.octahedron()
            sage: P.stack(P.faces(2)[0], position=4)
            Traceback (most recent call last):
            ...
            ValueError: the chosen position is too large

        Testing that :trac:`29057` is fixed::

            sage: P = polytopes.cross_polytope(4)
            sage: P.stack(P.faces(3)[0])
            A 4-dimensional polyhedron in QQ^4 defined as the convex hull of 9 vertices
        """
        from sage.geometry.polyhedron.face import PolyhedronFace
        if not isinstance(face, PolyhedronFace):
            raise TypeError("{} should be a PolyhedronFace of {}".format(face, self))
        elif face.dim() == 0:
            raise ValueError("cannot stack onto a vertex")
        elif face.dim() == -1 or face.dim() == self.dim():
            raise ValueError("can only stack on proper face")
        if position is None:
            position = 1

        barycenter = ZZ.one()*sum([v.vector() for v in face.vertices()]) / len(face.vertices())
        locus_polyhedron = face.stacking_locus()
        repr_point = locus_polyhedron.representative_point()
        new_vertex = (1-position)*barycenter + position*repr_point
        if not locus_polyhedron.relative_interior_contains(new_vertex):
            raise ValueError("the chosen position is too large")

        parent = self.parent().base_extend(new_vertex)
        return parent.element_class(parent, [self.vertices() + (new_vertex,), self.rays(), self.lines()], None)

    def wedge(self, face, width=1):
        r"""
        Return the wedge over a ``face`` of the polytope ``self``.

        The wedge over a face `F` of a polytope `P` with width `w \not= 0`
        is defined as:

        .. MATH::

            (P \times \mathbb{R}) \cap \{a^\top x + |w x_{d+1}| \leq b\}

        where `\{x | a^\top x = b\}` is a supporting hyperplane defining `F`.

        INPUT:

        - ``face`` -- a PolyhedronFace of ``self``, the face which we take
          the wedge over
        - ``width`` -- a nonzero number (default: ``1``);
          specifies how wide the wedge will be

        OUTPUT:

        A (bounded) polyhedron

        EXAMPLES::

            sage: P_4 = polytopes.regular_polygon(4)
            sage: W1 = P_4.wedge(P_4.faces(1)[0]); W1
            A 3-dimensional polyhedron in AA^3 defined as the convex hull of 6 vertices
            sage: triangular_prism = polytopes.regular_polygon(3).prism()
            sage: W1.is_combinatorially_isomorphic(triangular_prism)
            True

            sage: Q = polytopes.hypersimplex(4,2)
            sage: W2 = Q.wedge(Q.faces(2)[7]); W2
            A 4-dimensional polyhedron in QQ^5 defined as the convex hull of 9 vertices
            sage: W2.vertices()
            (A vertex at (1, 1, 0, 0, 1),
             A vertex at (1, 1, 0, 0, -1),
             A vertex at (1, 0, 1, 0, 1),
             A vertex at (1, 0, 1, 0, -1),
             A vertex at (1, 0, 0, 1, 1),
             A vertex at (1, 0, 0, 1, -1),
             A vertex at (0, 0, 1, 1, 0),
             A vertex at (0, 1, 1, 0, 0),
             A vertex at (0, 1, 0, 1, 0))

            sage: W3 = Q.wedge(Q.faces(1)[11]); W3
            A 4-dimensional polyhedron in QQ^5 defined as the convex hull of 10 vertices
            sage: W3.vertices()
            (A vertex at (1, 1, 0, 0, -2),
             A vertex at (1, 1, 0, 0, 2),
             A vertex at (1, 0, 1, 0, -2),
             A vertex at (1, 0, 1, 0, 2),
             A vertex at (1, 0, 0, 1, 1),
             A vertex at (1, 0, 0, 1, -1),
             A vertex at (0, 1, 0, 1, 0),
             A vertex at (0, 1, 1, 0, 1),
             A vertex at (0, 0, 1, 1, 0),
             A vertex at (0, 1, 1, 0, -1))

            sage: C_3_7 = polytopes.cyclic_polytope(3,7)
            sage: P_6 = polytopes.regular_polygon(6)
            sage: W4 = P_6.wedge(P_6.faces(1)[0])
            sage: W4.is_combinatorially_isomorphic(C_3_7.polar())
            True

        REFERENCES:

        For more information, see Chapter 15 of [HoDaCG17]_.

        TESTS:

        The backend should be preserved as long as the value of width permits.
        The base_ring will change to the field of fractions of the current
        base_ring, unless width forces a different ring. ::

            sage: P = polytopes.cyclic_polytope(3,7, base_ring=ZZ, backend='field')
            sage: W1 = P.wedge(P.faces(2)[0]); W1.base_ring(); W1.backend()
            Rational Field
            'field'
            sage: W2 = P.wedge(P.faces(2)[0], width=5/2); W2.base_ring(); W2.backend()
            Rational Field
            'field'
            sage: W2 = P.wedge(P.faces(2)[9], width=4/2); W2.base_ring(); W2.backend()
            Rational Field
            'field'
            sage: W2.vertices()
            (A vertex at (3, 9, 27, -1/2),
             A vertex at (4, 16, 64, -2),
             A vertex at (6, 36, 216, -10),
             A vertex at (5, 25, 125, -5),
             A vertex at (2, 4, 8, 0),
             A vertex at (1, 1, 1, 0),
             A vertex at (0, 0, 0, 0),
             A vertex at (3, 9, 27, 1/2),
             A vertex at (4, 16, 64, 2),
             A vertex at (6, 36, 216, 10),
             A vertex at (5, 25, 125, 5))
            sage: W2 = P.wedge(P.faces(2)[2], width=1.0); W2.base_ring(); W2.backend()
            Real Double Field
            'cdd'
        """
        width = width*ZZ.one()

        if not self.is_compact():
            raise ValueError("polyhedron 'self' must be a polytope")

        if width == 0:
            raise ValueError("the width should be nonzero")

        from sage.geometry.polyhedron.face import PolyhedronFace
        if not isinstance(face, PolyhedronFace):
            raise TypeError("{} should be a PolyhedronFace of {}".format(face, self))

        F_Hrep = vector([0]*(self.ambient_dim()+1))
        for facet in face.ambient_Hrepresentation():
            if facet.is_inequality():
                F_Hrep = F_Hrep + facet.vector()
        F_Hrep = list(F_Hrep)

        # Preserve the backend, if value of ``width`` permits.
        backend = None
        from .parent import does_backend_handle_base_ring
        if does_backend_handle_base_ring(width.base_ring().fraction_field(), self.backend()):
            backend = self.backend()

        L = Polyhedron(lines=[[1]])
        Q = self.product(L)
        ieqs = [F_Hrep + [width], F_Hrep + [-width]]
        H = Polyhedron(ieqs=ieqs, backend=backend)
        return Q.intersection(H)

    def lawrence_extension(self, v):
        """
        Return the Lawrence extension of ``self`` on the point ``v``.

        Let `P` be a polytope and `v` be a vertex of `P` or a point outside
        `P`. The Lawrence extension of `P` on `v` is the convex hull of
        `(v,1),(v,2)` and `(u,0)` for all vertices `u` in `P` other than `v`
        if `v` is a vertex.

        INPUT:
            - ``v`` -- a vertex of ``self`` or a point outside it

        EXAMPLES::

            sage: P = polytopes.cube()
            sage: P.lawrence_extension(P.vertices()[0])
            A 4-dimensional polyhedron in ZZ^4 defined as the convex hull of 9 vertices
            sage: P.lawrence_extension([-1,-1,-1])
            A 4-dimensional polyhedron in ZZ^4 defined as the convex hull of 9 vertices

        REFERENCES:

            For more information, see Section 6.6 of [Zie2007]_.
        """
        if not self.is_compact():
            raise NotImplementedError("self must be a polytope")

        V = self.vertices_list()
        v = list(v)

        if self.contains(v) and (v not in V):
            raise ValueError("{} must not be a vertex or outside self".format(v))

        lambda_V = [u + [0] for u in V if u != v] + [v+[1]] + [v+[2]]
        parent = self.parent().base_extend(vector(v), ambient_dim=self.ambient_dim() + 1)
        return parent.element_class(parent, [lambda_V, [], []], None)

    def lawrence_polytope(self):
        r"""
        Return the Lawrence polytope of ``self``.

        Let `P` be a `d`-polytope in `\RR^r` with `n` vertices. The Lawrence
        polytope of `P` is the polytope whose vertices are the columns of the
        following `(r+n)`-by-`2n` matrix.

        .. MATH::

            \begin{pmatrix}
             V      &   V    \\
             I_n    &   2I_n
            \end{pmatrix},

        where `V` is the `r`-by-`n` vertices matrix of `P`.

        EXAMPLES::

            sage: P = polytopes.octahedron()
            sage: L = P.lawrence_polytope(); L
            A 9-dimensional polyhedron in ZZ^9 defined as the convex hull of 12 vertices
            sage: V = P.vertices_list()
            sage: i = 0
            sage: for v in V:
            ....:     v = v + i*[0]
            ....:     P = P.lawrence_extension(v)
            ....:     i = i + 1
            sage: P == L
            True

        REFERENCES:

            For more information, see Section 6.6 of [Zie2007]_.
        """
        from sage.matrix.constructor import block_matrix

        if not self.is_compact():
            raise NotImplementedError("self must be a polytope")

        V = self.vertices_matrix().transpose()
        n = self.n_vertices()
        I_n = matrix.identity(n)
        lambda_V = block_matrix([[V, I_n], [V, 2*I_n]])
        parent = self.parent().change_ring(self.base_ring(), ambient_dim=self.ambient_dim() + n)
        return parent.element_class(parent, [lambda_V, [], []], None)

    def is_lawrence_polytope(self):
        """
        Return ``True`` if ``self`` is a Lawrence polytope.

        A polytope is called a Lawrence polytope if it has a centrally
        symmetric (normalized) Gale diagram.

        EXAMPLES::

            sage: P = polytopes.hypersimplex(5,2)
            sage: L = P.lawrence_polytope()
            sage: L.is_lattice_polytope()
            True
            sage: egyptian_pyramid = polytopes.regular_polygon(4).pyramid()
            sage: egyptian_pyramid.is_lawrence_polytope()
            True
            sage: polytopes.octahedron().is_lawrence_polytope()
            False

        REFERENCES:

            For more information, see [BaSt1990]_.
        """
        if not self.is_compact():
            raise NotImplementedError("self must be a polytope")

        return self.combinatorial_polyhedron().is_lawrence_polytope()

    def _test_lawrence(self, tester=None, **options):
        """
        Run tests on the methods related to lawrence extensions.

        TESTS:

        Check that :trac:`28725` is fixed::

            sage: polytopes.regular_polygon(3)._test_lawrence()

        Check that :trac:`30293` is fixed::

            sage: polytopes.cube()._test_lawrence()
        """
        if tester is None:
            tester = self._tester(**options)

        if self.backend() == 'normaliz' and not self.base_ring() in (ZZ, QQ):
            # Speeds up the doctest for significantly.
            self = self.change_ring(self._normaliz_field)

        if not self.is_compact():
            with tester.assertRaises(NotImplementedError):
                self.lawrence_polytope()
            with tester.assertRaises(NotImplementedError):
                self.lawrence_extension(self.vertices()[0])
            return

        if self.n_vertices() > 1:
            # ``v`` must be a vertex or outside ``self``.
            with tester.assertRaises(ValueError):
                self.lawrence_extension(self.center())

        if self.n_vertices() >= 40 or self.n_facets() > 40:
            # Avoid very long tests.
            return

        if self.n_vertices():
            from sage.misc.prandom import randint
            v = self.vertices()[randint(0, self.n_vertices()-1)].vector()

            # A lawrence extension with a vertex.
            P = self.lawrence_extension(v)
            tester.assertEqual(self.dim() + 1, P.dim())
            tester.assertEqual(self.n_vertices() + 1, P.n_vertices())
            tester.assertEqual(self.backend(), P.backend())

            if self.n_vertices() > 1:
                # A lawrence extension with a point outside of the polyhedron.
                Q = self.lawrence_extension(2*v - self.center())
                tester.assertEqual(self.dim() + 1, Q.dim())
                tester.assertEqual(self.n_vertices() + 2, Q.n_vertices())
                tester.assertEqual(self.backend(), Q.backend())  # Any backend should handle the fraction field.

                import warnings

                with warnings.catch_warnings():
                    warnings.simplefilter("error")
                    try:
                        # Implicitly checks :trac:`30328`.
                        R = self.lawrence_extension(2.0*v - self.center())
                        tester.assertEqual(self.dim() + 1, R.dim())
                        tester.assertEqual(self.n_vertices() + 2, R.n_vertices())

                        tester.assertTrue(Q.is_combinatorially_isomorphic(R))
                    except UserWarning:
                        # Data is numerically complicated.
                        pass
                    except ValueError as err:
                        if "Numerical inconsistency" not in err.args[0]:
                            raise err

        if self.n_vertices() >= 12 or (self.base_ring() not in (ZZ, QQ) and self.backend() == 'field'):
            # Avoid very long tests.
            return

        P = self.lawrence_polytope()
        tester.assertEqual(self.dim() + self.n_vertices(), P.dim())
        tester.assertEqual(self.n_vertices()*2, P.n_vertices())
        tester.assertEqual(self.backend(), P.backend())
        tester.assertTrue(P.is_lawrence_polytope())

        # Construct the lawrence polytope iteratively by lawrence extensions.
        V = self.vertices_list()
        Q = self
        i = 0
        for v in V:
            v = v + i*[0]
            Q = Q.lawrence_extension(v)
            i = i + 1
        tester.assertEqual(P, Q)

    def barycentric_subdivision(self, subdivision_frac=None):
        r"""
        Return the barycentric subdivision of a compact polyhedron.

        DEFINITION:

        The barycentric subdivision of a compact polyhedron is a standard way
        to triangulate its faces in such a way that maximal faces correspond to
        flags of faces of the starting polyhedron (i.e. a maximal chain in the
        face lattice of the polyhedron). As a simplicial complex, this is known
        as the order complex of the face lattice of the polyhedron.

        REFERENCE:

        See :wikipedia:`Barycentric_subdivision`
        Section 6.6, Handbook of Convex Geometry, Volume A, edited by P.M. Gruber and J.M.
        Wills. 1993, North-Holland Publishing Co..

        INPUT:

        - ``subdivision_frac`` -- number. Gives the proportion how far the new
          vertices are pulled out of the polytope. Default is `\frac{1}{3}` and
          the value should be smaller than `\frac{1}{2}`. The subdivision is
          computed on the polar polyhedron.

        OUTPUT:

        A Polyhedron object, subdivided as described above.

        EXAMPLES::

            sage: P = polytopes.hypercube(3)
            sage: P.barycentric_subdivision()
            A 3-dimensional polyhedron in QQ^3 defined as the convex hull
            of 26 vertices
            sage: P = Polyhedron(vertices=[[0,0,0],[0,1,0],[1,0,0],[0,0,1]])
            sage: P.barycentric_subdivision()
            A 3-dimensional polyhedron in QQ^3 defined as the convex hull
            of 14 vertices
            sage: P = Polyhedron(vertices=[[0,1,0],[0,0,1],[1,0,0]])
            sage: P.barycentric_subdivision()
            A 2-dimensional polyhedron in QQ^3 defined as the convex hull
            of 6 vertices
            sage: P = polytopes.regular_polygon(4, base_ring=QQ)
            sage: P.barycentric_subdivision()
            A 2-dimensional polyhedron in QQ^2 defined as the convex hull of 8
            vertices

        TESTS::

            sage: P.barycentric_subdivision(1/2)
            Traceback (most recent call last):
            ...
            ValueError: the subdivision fraction should be between 0 and 1/2
            sage: P = Polyhedron(ieqs=[[1,0,1],[0,1,0],[1,0,0],[0,0,1]])
            sage: P.barycentric_subdivision()
            Traceback (most recent call last):
            ...
            ValueError: the polytope has to be compact
            sage: P = Polyhedron(vertices=[[0,0,0],[0,1,0],[1,0,0],[0,0,1]], backend='field')
            sage: P.barycentric_subdivision()
            A 3-dimensional polyhedron in QQ^3 defined as the convex hull of 14 vertices

            sage: polytopes.simplex(backend='field').barycentric_subdivision().backend()
            'field'
            sage: polytopes.cube(backend='cdd').barycentric_subdivision().backend()
            'cdd'
        """
        if subdivision_frac is None:
            subdivision_frac = ZZ.one() / 3

        if not self.is_compact():
            raise ValueError("the polytope has to be compact")
        if not (0 < subdivision_frac < ZZ.one() / 2):
            raise ValueError("the subdivision fraction should be "
                             "between 0 and 1/2")

        barycenter = self.center()
        parent = self.parent().base_extend(subdivision_frac)

        start_polar = (self - barycenter).polar(in_affine_span=True)
        polar = (self - barycenter).polar(in_affine_span=True)

        for i in range(self.dimension() - 1):

            new_ineq = []
            subdivided_faces = list(start_polar.faces(i))
            Hrep = polar.Hrepresentation()

            for face in subdivided_faces:

                face_vertices = face.vertices()
                normal_vectors = []

                for facet in Hrep:
                    if all(facet.contains(v) and not facet.interior_contains(v)
                           for v in face_vertices):
                        # The facet contains the face
                        normal_vectors.append(facet.A())

                normal_vector = sum(normal_vectors)
                B = - normal_vector * (face_vertices[0].vector())
                linear_evaluation = set([-normal_vector * (v.vector())
                                         for v in polar.vertices()])

                if B == max(linear_evaluation):
                    C = max(linear_evaluation.difference(set([B])))
                else:
                    C = min(linear_evaluation.difference(set([B])))

                ineq_vector = [(1 - subdivision_frac) * B + subdivision_frac * C] + list(normal_vector)
                new_ineq += [ineq_vector]

            new_ieqs = polar.inequalities_list() + new_ineq
            new_eqns = polar.equations_list()

            polar = parent.element_class(parent, None, [new_ieqs, new_eqns])

        return (polar.polar(in_affine_span=True)) + barycenter

    def face_lattice(self):
        """
        Return the face-lattice poset.

        OUTPUT:

        A :class:`~sage.combinat.posets.posets.FinitePoset`. Elements
        are given as
        :class:`~sage.geometry.polyhedron.face.PolyhedronFace`.

        In the case of a full-dimensional polytope, the faces are
        pairs (vertices, inequalities) of the spanning vertices and
        corresponding saturated inequalities. In general, a face is
        defined by a pair (V-rep. objects, H-rep. objects). The
        V-representation objects span the face, and the corresponding
        H-representation objects are those inequalities and equations
        that are saturated on the face.

        The bottom-most element of the face lattice is the "empty
        face". It contains no V-representation object. All
        H-representation objects are incident.

        The top-most element is the "full face". It is spanned by all
        V-representation objects. The incident H-representation
        objects are all equations and no inequalities.

        In the case of a full-dimensional polytope, the "empty face"
        and the "full face" are the empty set (no vertices, all
        inequalities) and the full polytope (all vertices, no
        inequalities), respectively.

        ALGORITHM:

        See :mod:`sage.geometry.polyhedron.combinatorial_polyhedron.face_iterator`.

        .. NOTE::

            The face lattice is not cached, as long as this creates a memory leak, see :trac:`28982`.

        EXAMPLES::

            sage: square = polytopes.hypercube(2)
            sage: fl = square.face_lattice();fl
            Finite lattice containing 10 elements
            sage: list(f.ambient_V_indices() for f in fl)
            [(), (0,), (1,), (0, 1), (2,), (1, 2), (3,), (0, 3), (2, 3), (0, 1, 2, 3)]
            sage: poset_element = fl[5]
            sage: a_face = poset_element
            sage: a_face
            A 1-dimensional face of a Polyhedron in ZZ^2 defined as the convex hull of 2 vertices
            sage: a_face.ambient_V_indices()
            (1, 2)
            sage: set(a_face.ambient_Vrepresentation()) == \
            ....: set([square.Vrepresentation(1), square.Vrepresentation(2)])
            True
            sage: a_face.ambient_Vrepresentation()
            (A vertex at (1, 1), A vertex at (-1, 1))
            sage: a_face.ambient_Hrepresentation()
            (An inequality (0, -1) x + 1 >= 0,)

        A more complicated example::

            sage: c5_10 = Polyhedron(vertices = [[i,i^2,i^3,i^4,i^5] for i in range(1,11)])
            sage: c5_10_fl = c5_10.face_lattice()
            sage: [len(x) for x in c5_10_fl.level_sets()]
            [1, 10, 45, 100, 105, 42, 1]

        Note that if the polyhedron contains lines then there is a
        dimension gap between the empty face and the first non-empty
        face in the face lattice::

            sage: line = Polyhedron(vertices=[(0,)], lines=[(1,)])
            sage: [ fl.dim() for fl in line.face_lattice() ]
            [-1, 1]

        TESTS::

            sage: c5_20 = Polyhedron(vertices = [[i,i^2,i^3,i^4,i^5]
            ....:     for i in range(1,21)])
            sage: c5_20_fl = c5_20.face_lattice() # long time
            sage: [len(x) for x in c5_20_fl.level_sets()] # long time
            [1, 20, 190, 580, 680, 272, 1]
            sage: polytopes.hypercube(2).face_lattice().plot()
            Graphics object consisting of 27 graphics primitives
            sage: level_sets = polytopes.cross_polytope(2).face_lattice().level_sets()
            sage: level_sets[0][0].ambient_V_indices(), level_sets[-1][0].ambient_V_indices()
            ((), (0, 1, 2, 3))

        Various degenerate polyhedra::

            sage: [[ls.ambient_V_indices() for ls in lss] for lss in Polyhedron(vertices=[[0,0,0],[1,0,0],[0,1,0]]).face_lattice().level_sets()]
            [[()], [(0,), (1,), (2,)], [(0, 1), (0, 2), (1, 2)], [(0, 1, 2)]]
            sage: [[ls.ambient_V_indices() for ls in lss] for lss in Polyhedron(vertices=[(1,0,0),(0,1,0)], rays=[(0,0,1)]).face_lattice().level_sets()]
            [[()], [(1,), (2,)], [(0, 1), (0, 2), (1, 2)], [(0, 1, 2)]]
            sage: [[ls.ambient_V_indices() for ls in lss] for lss in Polyhedron(rays=[(1,0,0),(0,1,0)], vertices=[(0,0,1)]).face_lattice().level_sets()]
            [[()], [(0,)], [(0, 1), (0, 2)], [(0, 1, 2)]]
            sage: [[ls.ambient_V_indices() for ls in lss] for lss in Polyhedron(rays=[(1,0),(0,1)], vertices=[(0,0)]).face_lattice().level_sets()]
            [[()], [(0,)], [(0, 1), (0, 2)], [(0, 1, 2)]]
            sage: [[ls.ambient_V_indices() for ls in lss] for lss in Polyhedron(vertices=[(1,),(0,)]).face_lattice().level_sets()]
            [[()], [(0,), (1,)], [(0, 1)]]
            sage: [[ls.ambient_V_indices() for ls in lss] for lss in Polyhedron(vertices=[(1,0,0),(0,1,0)], lines=[(0,0,1)]).face_lattice().level_sets()]
            [[()], [(0, 1), (0, 2)], [(0, 1, 2)]]
            sage: [[ls.ambient_V_indices() for ls in lss] for lss in Polyhedron(lines=[(1,0,0)], vertices=[(0,0,1)]).face_lattice().level_sets()]
            [[()], [(0, 1)]]
            sage: [[ls.ambient_V_indices() for ls in lss] for lss in Polyhedron(lines=[(1,0),(0,1)], vertices=[(0,0)]).face_lattice().level_sets()]
            [[()], [(0, 1, 2)]]
            sage: [[ls.ambient_V_indices() for ls in lss] for lss in Polyhedron(lines=[(1,0)], rays=[(0,1)], vertices=[(0,0)]).face_lattice().level_sets()]
            [[()], [(0, 1)], [(0, 1, 2)]]
            sage: [[ls.ambient_V_indices() for ls in lss] for lss in Polyhedron(vertices=[(0,)], lines=[(1,)]).face_lattice().level_sets()]
            [[()], [(0, 1)]]
            sage: [[ls.ambient_V_indices() for ls in lss] for lss in Polyhedron(lines=[(1,0)], vertices=[(0,0)]).face_lattice().level_sets()]
            [[()], [(0, 1)]]

        Test that computing the face lattice does not lead to a memory leak::

            sage: import gc
            sage: _ = gc.collect()
            sage: P = polytopes.cube()
            sage: a = P.face_lattice()
            sage: n = get_memory_usage()
            sage: P = polytopes.cube()
            sage: a = P.face_lattice()
            sage: _ = gc.collect()
            sage: n == get_memory_usage()
            True
        """
        from sage.combinat.posets.lattices import FiniteLatticePoset
        return FiniteLatticePoset(self.hasse_diagram())

    @cached_method
    def hasse_diagram(self):
        r"""
        Return the Hasse diagram of the face lattice of ``self``.

        This is the Hasse diagram of the poset of the faces of ``self``.

        OUTPUT: a directed graph

        EXAMPLES::

            sage: P = polytopes.regular_polygon(4).pyramid()
            sage: D = P.hasse_diagram(); D
            Digraph on 20 vertices
            sage: D.degree_polynomial()
            x^5 + x^4*y + x*y^4 + y^5 + 4*x^3*y + 8*x^2*y^2 + 4*x*y^3

        Faces of an mutable polyhedron are not hashable. Hence those are not suitable as
        vertices of the hasse diagram. Use the combinatorial polyhedron instead::

            sage: P = polytopes.regular_polygon(4).pyramid()
            sage: parent = P.parent()
            sage: parent = parent.change_ring(QQ, backend='ppl')
            sage: Q = parent._element_constructor_(P, mutable=True)
            sage: Q.hasse_diagram()
            Traceback (most recent call last):
            ...
            TypeError: mutable polyhedra are unhashable
            sage: C = Q.combinatorial_polyhedron()
            sage: D = C.hasse_diagram()
            sage: set(D.vertices()) == set(range(20))
            True
            sage: def index_to_combinatorial_face(n):
            ....:     return C.face_by_face_lattice_index(n)
            sage: D.relabel(index_to_combinatorial_face, inplace=True)
            sage: D.vertices()
            [A -1-dimensional face of a 3-dimensional combinatorial polyhedron,
             A 0-dimensional face of a 3-dimensional combinatorial polyhedron,
             A 0-dimensional face of a 3-dimensional combinatorial polyhedron,
             A 0-dimensional face of a 3-dimensional combinatorial polyhedron,
             A 0-dimensional face of a 3-dimensional combinatorial polyhedron,
             A 0-dimensional face of a 3-dimensional combinatorial polyhedron,
             A 1-dimensional face of a 3-dimensional combinatorial polyhedron,
             A 1-dimensional face of a 3-dimensional combinatorial polyhedron,
             A 1-dimensional face of a 3-dimensional combinatorial polyhedron,
             A 1-dimensional face of a 3-dimensional combinatorial polyhedron,
             A 1-dimensional face of a 3-dimensional combinatorial polyhedron,
             A 1-dimensional face of a 3-dimensional combinatorial polyhedron,
             A 1-dimensional face of a 3-dimensional combinatorial polyhedron,
             A 1-dimensional face of a 3-dimensional combinatorial polyhedron,
             A 2-dimensional face of a 3-dimensional combinatorial polyhedron,
             A 2-dimensional face of a 3-dimensional combinatorial polyhedron,
             A 2-dimensional face of a 3-dimensional combinatorial polyhedron,
             A 2-dimensional face of a 3-dimensional combinatorial polyhedron,
             A 2-dimensional face of a 3-dimensional combinatorial polyhedron,
             A 3-dimensional face of a 3-dimensional combinatorial polyhedron]
            sage: D.degree_polynomial()
            x^5 + x^4*y + x*y^4 + y^5 + 4*x^3*y + 8*x^2*y^2 + 4*x*y^3
        """

        from sage.geometry.polyhedron.face import combinatorial_face_to_polyhedral_face
        C = self.combinatorial_polyhedron()
        D = C.hasse_diagram()

        def index_to_polyhedron_face(n):
            return combinatorial_face_to_polyhedral_face(
                    self, C.face_by_face_lattice_index(n))

        return D.relabel(index_to_polyhedron_face, inplace=False, immutable=True)

    def face_generator(self, face_dimension=None, dual=None):
        r"""
        Return an iterator over the faces of given dimension.

        If dimension is not specified return an iterator over all faces.

        INPUT:

        - ``face_dimension`` -- integer (default ``None``),
          yield only faces of this dimension if specified
        - ``dual`` -- boolean (default ``None``);
          if ``True``, generate the faces using the vertices;
          if ``False``, generate the faces using the facets;
          if ``None``, pick automatically

        OUTPUT:

        A :class:`~sage.geometry.polyhedron.combinatorial_polyhedron.face_iterator.FaceIterator_geom`.
        This class iterates over faces as
        :class:`~sage.geometry.polyhedron.face.PolyhedronFace`. See
        :mod:`~sage.geometry.polyhedron.face` for details. The order
        is random but fixed.

        EXAMPLES::

            sage: P = polytopes.cube()
            sage: it = P.face_generator()
            sage: it
            Iterator over the faces of a 3-dimensional polyhedron in ZZ^3
            sage: list(it)
            [A 3-dimensional face of a Polyhedron in ZZ^3 defined as the convex hull of 8 vertices,
             A -1-dimensional face of a Polyhedron in ZZ^3,
             A 2-dimensional face of a Polyhedron in ZZ^3 defined as the convex hull of 4 vertices,
             A 2-dimensional face of a Polyhedron in ZZ^3 defined as the convex hull of 4 vertices,
             A 2-dimensional face of a Polyhedron in ZZ^3 defined as the convex hull of 4 vertices,
             A 2-dimensional face of a Polyhedron in ZZ^3 defined as the convex hull of 4 vertices,
             A 2-dimensional face of a Polyhedron in ZZ^3 defined as the convex hull of 4 vertices,
             A 2-dimensional face of a Polyhedron in ZZ^3 defined as the convex hull of 4 vertices,
             A 1-dimensional face of a Polyhedron in ZZ^3 defined as the convex hull of 2 vertices,
             A 1-dimensional face of a Polyhedron in ZZ^3 defined as the convex hull of 2 vertices,
             A 1-dimensional face of a Polyhedron in ZZ^3 defined as the convex hull of 2 vertices,
             A 1-dimensional face of a Polyhedron in ZZ^3 defined as the convex hull of 2 vertices,
             A 0-dimensional face of a Polyhedron in ZZ^3 defined as the convex hull of 1 vertex,
             A 0-dimensional face of a Polyhedron in ZZ^3 defined as the convex hull of 1 vertex,
             A 0-dimensional face of a Polyhedron in ZZ^3 defined as the convex hull of 1 vertex,
             A 0-dimensional face of a Polyhedron in ZZ^3 defined as the convex hull of 1 vertex,
             A 1-dimensional face of a Polyhedron in ZZ^3 defined as the convex hull of 2 vertices,
             A 1-dimensional face of a Polyhedron in ZZ^3 defined as the convex hull of 2 vertices,
             A 1-dimensional face of a Polyhedron in ZZ^3 defined as the convex hull of 2 vertices,
             A 0-dimensional face of a Polyhedron in ZZ^3 defined as the convex hull of 1 vertex,
             A 0-dimensional face of a Polyhedron in ZZ^3 defined as the convex hull of 1 vertex,
             A 1-dimensional face of a Polyhedron in ZZ^3 defined as the convex hull of 2 vertices,
             A 1-dimensional face of a Polyhedron in ZZ^3 defined as the convex hull of 2 vertices,
             A 0-dimensional face of a Polyhedron in ZZ^3 defined as the convex hull of 1 vertex,
             A 1-dimensional face of a Polyhedron in ZZ^3 defined as the convex hull of 2 vertices,
             A 1-dimensional face of a Polyhedron in ZZ^3 defined as the convex hull of 2 vertices,
             A 0-dimensional face of a Polyhedron in ZZ^3 defined as the convex hull of 1 vertex,
             A 1-dimensional face of a Polyhedron in ZZ^3 defined as the convex hull of 2 vertices]

             sage: P = polytopes.hypercube(4)
             sage: list(P.face_generator(2))[:4]
             [A 2-dimensional face of a Polyhedron in ZZ^4 defined as the convex hull of 4 vertices,
              A 2-dimensional face of a Polyhedron in ZZ^4 defined as the convex hull of 4 vertices,
              A 2-dimensional face of a Polyhedron in ZZ^4 defined as the convex hull of 4 vertices,
              A 2-dimensional face of a Polyhedron in ZZ^4 defined as the convex hull of 4 vertices]

        If a polytope has more facets than vertices, the dual mode is chosen::

            sage: P = polytopes.cross_polytope(3)
            sage: list(P.face_generator())
            [A 3-dimensional face of a Polyhedron in ZZ^3 defined as the convex hull of 6 vertices,
             A -1-dimensional face of a Polyhedron in ZZ^3,
             A 0-dimensional face of a Polyhedron in ZZ^3 defined as the convex hull of 1 vertex,
             A 0-dimensional face of a Polyhedron in ZZ^3 defined as the convex hull of 1 vertex,
             A 0-dimensional face of a Polyhedron in ZZ^3 defined as the convex hull of 1 vertex,
             A 0-dimensional face of a Polyhedron in ZZ^3 defined as the convex hull of 1 vertex,
             A 0-dimensional face of a Polyhedron in ZZ^3 defined as the convex hull of 1 vertex,
             A 0-dimensional face of a Polyhedron in ZZ^3 defined as the convex hull of 1 vertex,
             A 1-dimensional face of a Polyhedron in ZZ^3 defined as the convex hull of 2 vertices,
             A 1-dimensional face of a Polyhedron in ZZ^3 defined as the convex hull of 2 vertices,
             A 1-dimensional face of a Polyhedron in ZZ^3 defined as the convex hull of 2 vertices,
             A 1-dimensional face of a Polyhedron in ZZ^3 defined as the convex hull of 2 vertices,
             A 2-dimensional face of a Polyhedron in ZZ^3 defined as the convex hull of 3 vertices,
             A 2-dimensional face of a Polyhedron in ZZ^3 defined as the convex hull of 3 vertices,
             A 2-dimensional face of a Polyhedron in ZZ^3 defined as the convex hull of 3 vertices,
             A 2-dimensional face of a Polyhedron in ZZ^3 defined as the convex hull of 3 vertices,
             A 1-dimensional face of a Polyhedron in ZZ^3 defined as the convex hull of 2 vertices,
             A 1-dimensional face of a Polyhedron in ZZ^3 defined as the convex hull of 2 vertices,
             A 1-dimensional face of a Polyhedron in ZZ^3 defined as the convex hull of 2 vertices,
             A 2-dimensional face of a Polyhedron in ZZ^3 defined as the convex hull of 3 vertices,
             A 2-dimensional face of a Polyhedron in ZZ^3 defined as the convex hull of 3 vertices,
             A 1-dimensional face of a Polyhedron in ZZ^3 defined as the convex hull of 2 vertices,
             A 1-dimensional face of a Polyhedron in ZZ^3 defined as the convex hull of 2 vertices,
             A 2-dimensional face of a Polyhedron in ZZ^3 defined as the convex hull of 3 vertices,
             A 1-dimensional face of a Polyhedron in ZZ^3 defined as the convex hull of 2 vertices,
             A 1-dimensional face of a Polyhedron in ZZ^3 defined as the convex hull of 2 vertices,
             A 2-dimensional face of a Polyhedron in ZZ^3 defined as the convex hull of 3 vertices,
             A 1-dimensional face of a Polyhedron in ZZ^3 defined as the convex hull of 2 vertices]

        The face iterator can also be slightly modified.
        In non-dual mode we can skip subfaces of the current (proper) face::

            sage: P = polytopes.cube()
            sage: it = P.face_generator(dual=False)
            sage: _ = next(it), next(it)
            sage: face = next(it)
            sage: face.ambient_H_indices()
            (5,)
            sage: it.ignore_subfaces()
            sage: face = next(it)
            sage: face.ambient_H_indices()
            (4,)
            sage: it.ignore_subfaces()
            sage: [face.ambient_H_indices() for face in it]
            [(3,),
             (2,),
             (1,),
             (0,),
             (2, 3),
             (1, 3),
             (1, 2, 3),
             (1, 2),
             (0, 2),
             (0, 1, 2),
             (0, 1)]

        In dual mode we can skip supfaces of the current (proper) face::

            sage: P = polytopes.cube()
            sage: it = P.face_generator(dual=True)
            sage: _ = next(it), next(it)
            sage: face = next(it)
            sage: face.ambient_V_indices()
            (7,)
            sage: it.ignore_supfaces()
            sage: next(it)
            A 0-dimensional face of a Polyhedron in ZZ^3 defined as the convex hull of 1 vertex
            sage: face = next(it)
            sage: face.ambient_V_indices()
            (5,)
            sage: it.ignore_supfaces()
            sage: [face.ambient_V_indices() for face in it]
            [(4,),
             (3,),
             (2,),
             (1,),
             (0,),
             (1, 6),
             (3, 4),
             (2, 3),
             (0, 3),
             (0, 1, 2, 3),
             (1, 2),
             (0, 1)]

        In non-dual mode, we cannot skip supfaces::

            sage: it = P.face_generator(dual=False)
            sage: _ = next(it), next(it)
            sage: next(it)
            A 2-dimensional face of a Polyhedron in ZZ^3 defined as the convex hull of 4 vertices
            sage: it.ignore_supfaces()
            Traceback (most recent call last):
            ...
            ValueError: only possible when in dual mode

        In dual mode, we cannot skip subfaces::

            sage: it = P.face_generator(dual=True)
            sage: _ = next(it), next(it)
            sage: next(it)
            A 0-dimensional face of a Polyhedron in ZZ^3 defined as the convex hull of 1 vertex
            sage: it.ignore_subfaces()
            Traceback (most recent call last):
            ...
            ValueError: only possible when not in dual mode

        We can only skip sub-/supfaces of proper faces::

            sage: it = P.face_generator(dual=False)
            sage: next(it)
            A 3-dimensional face of a Polyhedron in ZZ^3 defined as the convex hull of 8 vertices
            sage: it.ignore_subfaces()
            Traceback (most recent call last):
            ...
            ValueError: iterator not set to a face yet

        .. SEEALSO::

            :class:`~sage.geometry.polyhedron.combinatorial_polyhedron.face_iterator.FaceIterator_geom`.

        ALGORITHM:

        See :class:`~sage.geometry.polyhedron.combinatorial_polyhedron.face_iterator.FaceIterator`.

        TESTS::

            sage: P = polytopes.simplex()
            sage: list(P.face_generator(-2))
            []
            sage: list(P.face_generator(-1))
            [A -1-dimensional face of a Polyhedron in ZZ^4]
            sage: list(P.face_generator(3))
            [A 3-dimensional face of a Polyhedron in ZZ^4 defined as the convex hull of 4 vertices]

            sage: list(Polyhedron().face_generator())
            [A -1-dimensional face of a Polyhedron in ZZ^0]

        Check that :trac:`29155` is fixed::

            sage: P = polytopes.permutahedron(3)
            sage: [f] = P.face_generator(2)
            sage: f.ambient_Hrepresentation()
            (An equation (1, 1, 1) x - 6 == 0,)
        """
        from sage.geometry.polyhedron.combinatorial_polyhedron.face_iterator import FaceIterator_geom
        return FaceIterator_geom(self, output_dimension=face_dimension, dual=dual)

    def faces(self, face_dimension):
        """
        Return the faces of given dimension

        INPUT:

        - ``face_dimension`` -- integer. The dimension of the faces
          whose representation will be returned.

        OUTPUT:

        A tuple of
        :class:`~sage.geometry.polyhedron.face.PolyhedronFace`. See
        :mod:`~sage.geometry.polyhedron.face` for details. The order
        is random but fixed.

        .. SEEALSO::

            :meth:`face_generator`,
            :meth:`facet`.

        EXAMPLES:

        Here we find the vertex and face indices of the eight three-dimensional
        facets of the four-dimensional hypercube::

            sage: p = polytopes.hypercube(4)
            sage: list(f.ambient_V_indices() for f in p.faces(3))
            [(0, 5, 6, 7, 8, 9, 14, 15),
             (1, 4, 5, 6, 10, 13, 14, 15),
             (1, 2, 6, 7, 8, 10, 11, 15),
             (8, 9, 10, 11, 12, 13, 14, 15),
             (0, 3, 4, 5, 9, 12, 13, 14),
             (0, 2, 3, 7, 8, 9, 11, 12),
             (1, 2, 3, 4, 10, 11, 12, 13),
             (0, 1, 2, 3, 4, 5, 6, 7)]

            sage: face = p.faces(3)[3]
            sage: face.ambient_Hrepresentation()
            (An inequality (1, 0, 0, 0) x + 1 >= 0,)
            sage: face.vertices()
            (A vertex at (-1, -1, 1, -1),
             A vertex at (-1, -1, 1, 1),
             A vertex at (-1, 1, -1, -1),
             A vertex at (-1, 1, 1, -1),
             A vertex at (-1, 1, 1, 1),
             A vertex at (-1, 1, -1, 1),
             A vertex at (-1, -1, -1, 1),
             A vertex at (-1, -1, -1, -1))

        You can use the
        :meth:`~sage.geometry.polyhedron.representation.PolyhedronRepresentation.index`
        method to enumerate vertices and inequalities::

            sage: def get_idx(rep): return rep.index()
            sage: [get_idx(_) for _ in face.ambient_Hrepresentation()]
            [4]
            sage: [get_idx(_) for _ in face.ambient_Vrepresentation()]
            [8, 9, 10, 11, 12, 13, 14, 15]

            sage: [ ([get_idx(_) for _ in face.ambient_Vrepresentation()],
            ....:    [get_idx(_) for _ in face.ambient_Hrepresentation()])
            ....:   for face in p.faces(3) ]
            [([0, 5, 6, 7, 8, 9, 14, 15], [7]),
             ([1, 4, 5, 6, 10, 13, 14, 15], [6]),
             ([1, 2, 6, 7, 8, 10, 11, 15], [5]),
             ([8, 9, 10, 11, 12, 13, 14, 15], [4]),
             ([0, 3, 4, 5, 9, 12, 13, 14], [3]),
             ([0, 2, 3, 7, 8, 9, 11, 12], [2]),
             ([1, 2, 3, 4, 10, 11, 12, 13], [1]),
             ([0, 1, 2, 3, 4, 5, 6, 7], [0])]

        TESTS::

            sage: pr = Polyhedron(rays = [[1,0,0],[-1,0,0],[0,1,0]], vertices = [[-1,-1,-1]], lines=[(0,0,1)])
            sage: pr.faces(4)
            ()
            sage: pr.faces(3)[0].ambient_V_indices()
            (0, 1, 2, 3)
            sage: pr.facets()[0].ambient_V_indices()
            (0, 1, 2)
            sage: pr.faces(1)
            ()
            sage: pr.faces(0)
            ()
            sage: pr.faces(-1)
            (A -1-dimensional face of a Polyhedron in QQ^3,)
        """
        return tuple(self.face_generator(face_dimension))

    def facets(self):
        r"""
        Return the facets of the polyhedron.

        Facets are the maximal nontrivial faces of polyhedra.
        The empty face and the polyhedron itself are trivial.

        A facet of a `d`-dimensional polyhedron is a face of dimension
        `d-1`. For `d \neq 0` the converse is true as well.

        OUTPUT:

        A tuple of
        :class:`~sage.geometry.polyhedron.face.PolyhedronFace`. See
        :mod:`~sage.geometry.polyhedron.face` for details. The order
        is random but fixed.

        .. SEEALSO:: :meth:`facets`

        EXAMPLES:

        Here we find the eight three-dimensional facets of the
        four-dimensional hypercube::

            sage: p = polytopes.hypercube(4)
            sage: p.facets()
            (A 3-dimensional face of a Polyhedron in ZZ^4 defined as the convex hull of 8 vertices,
             A 3-dimensional face of a Polyhedron in ZZ^4 defined as the convex hull of 8 vertices,
             A 3-dimensional face of a Polyhedron in ZZ^4 defined as the convex hull of 8 vertices,
             A 3-dimensional face of a Polyhedron in ZZ^4 defined as the convex hull of 8 vertices,
             A 3-dimensional face of a Polyhedron in ZZ^4 defined as the convex hull of 8 vertices,
             A 3-dimensional face of a Polyhedron in ZZ^4 defined as the convex hull of 8 vertices,
             A 3-dimensional face of a Polyhedron in ZZ^4 defined as the convex hull of 8 vertices,
             A 3-dimensional face of a Polyhedron in ZZ^4 defined as the convex hull of 8 vertices)

        This is the same result as explicitly finding the
        three-dimensional faces::

            sage: dim = p.dimension()
            sage: p.faces(dim-1)
            (A 3-dimensional face of a Polyhedron in ZZ^4 defined as the convex hull of 8 vertices,
             A 3-dimensional face of a Polyhedron in ZZ^4 defined as the convex hull of 8 vertices,
             A 3-dimensional face of a Polyhedron in ZZ^4 defined as the convex hull of 8 vertices,
             A 3-dimensional face of a Polyhedron in ZZ^4 defined as the convex hull of 8 vertices,
             A 3-dimensional face of a Polyhedron in ZZ^4 defined as the convex hull of 8 vertices,
             A 3-dimensional face of a Polyhedron in ZZ^4 defined as the convex hull of 8 vertices,
             A 3-dimensional face of a Polyhedron in ZZ^4 defined as the convex hull of 8 vertices,
             A 3-dimensional face of a Polyhedron in ZZ^4 defined as the convex hull of 8 vertices)

        The ``0``-dimensional polyhedron does not have facets::

            sage: P = Polyhedron([[0]])
            sage: P.facets()
            ()
        """
        if self.dimension() == 0:
            return ()
        return self.faces(self.dimension()-1)

    def join_of_Vrep(self, *Vrepresentatives):
        r"""
        Return the smallest face that contains ``Vrepresentatives``.

        INPUT:

        - ``Vrepresentatives`` -- vertices/rays/lines of ``self`` or indices of such

        OUTPUT: a :class:`~sage.geometry.polyhedron.face.PolyhedronFace`

        .. NOTE::

            In the case of unbounded polyhedra, the join of rays etc. may not be well-defined.

        EXAMPLES::

            sage: P = polytopes.permutahedron(5)
            sage: P.join_of_Vrep(1)
            A 0-dimensional face of a Polyhedron in ZZ^5 defined as the convex hull of 1 vertex
            sage: P.join_of_Vrep()
            A -1-dimensional face of a Polyhedron in ZZ^5
            sage: P.join_of_Vrep(0,12,13).ambient_V_indices()
            (0, 12, 13, 68)

        The input is flexible::

            sage: P.join_of_Vrep(2, P.vertices()[3], P.Vrepresentation(4))
            A 2-dimensional face of a Polyhedron in ZZ^5 defined as the convex hull of 6 vertices

        ::

            sage: P = polytopes.cube()
            sage: a, b = P.faces(0)[:2]
            sage: P.join_of_Vrep(a, b)
            A 1-dimensional face of a Polyhedron in ZZ^3 defined as the convex hull of 2 vertices

        In the case of an unbounded polyhedron, the join may not be well-defined::

            sage: P = Polyhedron(vertices=[[1,0], [0,1]], rays=[[1,1]])
            sage: P.join_of_Vrep(0)
            A 0-dimensional face of a Polyhedron in QQ^2 defined as the convex hull of 1 vertex
            sage: P.join_of_Vrep(0,1)
            A 1-dimensional face of a Polyhedron in QQ^2 defined as the convex hull of 2 vertices
            sage: P.join_of_Vrep(0,2)
            A 1-dimensional face of a Polyhedron in QQ^2 defined as the convex hull of 1 vertex and 1 ray
            sage: P.join_of_Vrep(1,2)
            A 1-dimensional face of a Polyhedron in QQ^2 defined as the convex hull of 1 vertex and 1 ray
            sage: P.join_of_Vrep(2)
            Traceback (most recent call last):
            ...
            ValueError: the join is not well-defined

        The ``Vrepresentatives`` must be of ``self``::

            sage: P = polytopes.cube(backend='ppl')
            sage: Q = polytopes.cube(backend='field')
            sage: v = P.vertices()[0]
            sage: P.join_of_Vrep(v)
            A 0-dimensional face of a Polyhedron in ZZ^3 defined as the convex hull of 1 vertex
            sage: Q.join_of_Vrep(v)
            Traceback (most recent call last):
            ...
            ValueError: not a Vrepresentative of ``self``
            sage: f = P.faces(0)[0]
            sage: P.join_of_Vrep(v)
            A 0-dimensional face of a Polyhedron in ZZ^3 defined as the convex hull of 1 vertex
            sage: Q.join_of_Vrep(v)
            Traceback (most recent call last):
            ...
            ValueError: not a Vrepresentative of ``self``

        TESTS:

        ``least_common_superface_of_Vrep`` is an alias::

            sage: P.least_common_superface_of_Vrep(v)
            A 0-dimensional face of a Polyhedron in ZZ^3 defined as the convex hull of 1 vertex
            sage: P.least_common_superface_of_Vrep == P.join_of_Vrep
            True

        Error message for invalid input::

            sage: P.join_of_Vrep('foo')
            Traceback (most recent call last):
            ...
            ValueError: foo is not a Vrepresentative
        """
        from sage.geometry.polyhedron.representation import Vrepresentation
        from sage.geometry.polyhedron.face import PolyhedronFace

        new_indices = [0]*len(Vrepresentatives)
        for i, v in enumerate(Vrepresentatives):
            if isinstance(v, PolyhedronFace) and v.dim() == 0:
                if v.polyhedron() is not self:
                    raise ValueError("not a Vrepresentative of ``self``")
                new_indices[i] = v.ambient_V_indices()[0]
            elif v in ZZ:
                new_indices[i] = v
            elif isinstance(v, Vrepresentation):
                if v.polyhedron() is not self:
                    raise ValueError("not a Vrepresentative of ``self``")
                new_indices[i] = v.index()
            else:
                raise ValueError("{} is not a Vrepresentative".format(v))

        return self.face_generator().join_of_Vrep(*new_indices)

    least_common_superface_of_Vrep = join_of_Vrep

    def meet_of_Hrep(self, *Hrepresentatives):
        r"""
        Return the largest face that is contained in ``Hrepresentatives``.

        INPUT:

        - ``Hrepresentatives`` -- facets or indices of Hrepresentatives;
          the indices are assumed to be the indices of the Hrepresentation

        OUTPUT: a :class:`~sage.geometry.polyhedron.face.PolyhedronFace`

        EXAMPLES::

            sage: P = polytopes.permutahedron(5)
            sage: P.meet_of_Hrep()
            A 4-dimensional face of a Polyhedron in ZZ^5 defined as the convex hull of 120 vertices
            sage: P.meet_of_Hrep(1)
            A 3-dimensional face of a Polyhedron in ZZ^5 defined as the convex hull of 24 vertices
            sage: P.meet_of_Hrep(4)
            A 3-dimensional face of a Polyhedron in ZZ^5 defined as the convex hull of 12 vertices
            sage: P.meet_of_Hrep(1,3,7)
            A 1-dimensional face of a Polyhedron in ZZ^5 defined as the convex hull of 2 vertices
            sage: P.meet_of_Hrep(1,3,7).ambient_H_indices()
            (0, 1, 3, 7)

        The indices are the indices of the Hrepresentation.
        ``0`` corresponds to an equation and is ignored::

            sage: P.meet_of_Hrep(0)
            A 4-dimensional face of a Polyhedron in ZZ^5 defined as the convex hull of 120 vertices

        The input is flexible::

            sage: P.meet_of_Hrep(P.facets()[-1], P.inequalities()[2], 7)
            A 1-dimensional face of a Polyhedron in ZZ^5 defined as the convex hull of 2 vertices

        The ``Hrepresentatives`` must belong to ``self``::

            sage: P = polytopes.cube(backend='ppl')
            sage: Q = polytopes.cube(backend='field')
            sage: f = P.facets()[0]
            sage: P.meet_of_Hrep(f)
            A 2-dimensional face of a Polyhedron in ZZ^3 defined as the convex hull of 4 vertices
            sage: Q.meet_of_Hrep(f)
            Traceback (most recent call last):
            ...
            ValueError: not a facet of ``self``
            sage: f = P.inequalities()[0]
            sage: P.meet_of_Hrep(f)
            A 2-dimensional face of a Polyhedron in ZZ^3 defined as the convex hull of 4 vertices
            sage: Q.meet_of_Hrep(f)
            Traceback (most recent call last):
            ...
            ValueError: not a facet of ``self``

        TESTS:

        Equations are not considered by the combinatorial polyhedron.
        We check that the index corresponds to the Hrepresentation index::

            sage: P = polytopes.permutahedron(3, backend='field')
            sage: P.Hrepresentation()
            (An inequality (0, 0, 1) x - 1 >= 0,
             An inequality (0, 1, 0) x - 1 >= 0,
             An inequality (0, 1, 1) x - 3 >= 0,
             An inequality (1, 0, 0) x - 1 >= 0,
             An inequality (1, 0, 1) x - 3 >= 0,
             An inequality (1, 1, 0) x - 3 >= 0,
             An equation (1, 1, 1) x - 6 == 0)
            sage: P.meet_of_Hrep(0).ambient_Hrepresentation()
            (An inequality (0, 0, 1) x - 1 >= 0, An equation (1, 1, 1) x - 6 == 0)

            sage: P = polytopes.permutahedron(3, backend='ppl')
            sage: P.Hrepresentation()
            (An equation (1, 1, 1) x - 6 == 0,
             An inequality (1, 1, 0) x - 3 >= 0,
             An inequality (-1, -1, 0) x + 5 >= 0,
             An inequality (0, 1, 0) x - 1 >= 0,
             An inequality (-1, 0, 0) x + 3 >= 0,
             An inequality (1, 0, 0) x - 1 >= 0,
             An inequality (0, -1, 0) x + 3 >= 0)
            sage: P.meet_of_Hrep(1).ambient_Hrepresentation()
            (An equation (1, 1, 1) x - 6 == 0, An inequality (1, 1, 0) x - 3 >= 0)

        ``greatest_common_subface_of_Hrep`` is an alias::

            sage: P.greatest_common_subface_of_Hrep(1).ambient_Hrepresentation()
            (An equation (1, 1, 1) x - 6 == 0, An inequality (1, 1, 0) x - 3 >= 0)
            sage: P.greatest_common_subface_of_Hrep == P.meet_of_Hrep
            True

        Error message for invalid input::

            sage: P.meet_of_Hrep('foo')
            Traceback (most recent call last):
            ...
            ValueError: foo is not a Hrepresentative
        """
        from sage.geometry.polyhedron.representation import Inequality, Equation
        from sage.geometry.polyhedron.face import PolyhedronFace

        # Equations are ignored by combinatorial polyhedron for indexing.
        offset = 0
        if self.n_equations() and self.Hrepresentation(0).is_equation():
            offset = self.n_equations()

        new_indices = []
        for i, facet in enumerate(Hrepresentatives):
            if isinstance(facet, PolyhedronFace) and facet.dim() + 1 == self.dim():
                if facet.polyhedron() is not self:
                    raise ValueError("not a facet of ``self``")
                H_indices = facet.ambient_H_indices()
                facet = H_indices[0] if H_indices[0] >= offset else H_indices[-1]

            if facet in ZZ and facet >= offset:
                # Note that ``CombinatorialPolyhedron`` ignores indices of equations
                # and has equations last.
                new_indices.append(facet - offset)
            elif isinstance(facet, Inequality):
                if facet.polyhedron() is not self:
                    raise ValueError("not a facet of ``self``")
                new_indices.append(facet.index() - offset)
            elif isinstance(facet, Equation):
                # Ignore equations.
                continue
            elif facet in ZZ and 0 <= facet < offset:
                # Ignore equations.
                continue
            else:
                raise ValueError("{} is not a Hrepresentative".format(facet))

        return self.face_generator().meet_of_Hrep(*new_indices)

    greatest_common_subface_of_Hrep = meet_of_Hrep

    def _test_combinatorial_face_as_combinatorial_polyhedron(self, tester=None, **options):
        """
        Run tests on obtaining the combinatorial face as combinatorial polyhedron.

        TESTS::

            sage: polytopes.cross_polytope(3)._test_combinatorial_face_as_combinatorial_polyhedron()
        """
        if not self.is_compact():
            return
        if self.dim() > 7 or self.n_vertices() > 100 or self.n_facets() > 100:
            # Avoid very long tests.
            return
        if self.dim() < 1:
            # Avoid trivial cases.
            return

        from sage.misc.prandom import random

        if tester is None:
            tester = self._tester(**options)

        it = self.face_generator()
        _ = next(it), next(it)  # get rid of non_proper faces
        C1 = self.combinatorial_polyhedron()
        it1 = C1.face_iter()
        C2 = C1.dual()
        it2 = C2.face_iter(dual=not it1.dual)

        for f in it:
            f1 = next(it1)
            f2 = next(it2)
            if random() < 0.95:
                # Only test a random 5 percent of the faces.
                continue

            P = f.as_polyhedron()
            D1 = f1.as_combinatorial_polyhedron()
            D2 = f2.as_combinatorial_polyhedron(quotient=True).dual()
            D1._test_bitsets(tester, **options)
            D2._test_bitsets(tester, **options)
            tester.assertTrue(P.combinatorial_polyhedron().vertex_facet_graph().is_isomorphic(D1.vertex_facet_graph()))
            tester.assertTrue(P.combinatorial_polyhedron().vertex_facet_graph().is_isomorphic(D2.vertex_facet_graph()))

    @cached_method(do_pickle=True)
    def f_vector(self, num_threads=None, parallelization_depth=None):
        r"""
        Return the f-vector.

        INPUT:

        - ``num_threads`` -- integer (optional); specify the number of threads;
          otherwise determined by :func:`~sage.parallel.ncpus.ncpus`

        - ``parallelization_depth`` -- integer (optional); specify
          how deep in the lattice the parallelization is done

        OUTPUT:

        Return a vector whose `i`-th entry is the number of
        `i-2`-dimensional faces of the polytope.

        .. NOTE::

            The ``vertices`` as given by :meth:`Polyhedron_base.vertices`
            do not need to correspond to `0`-dimensional faces. If a polyhedron
            contains `k` lines they correspond to `k`-dimensional faces.
            See example below

        EXAMPLES::

            sage: p = Polyhedron(vertices=[[1, 2, 3], [1, 3, 2],
            ....:     [2, 1, 3], [2, 3, 1], [3, 1, 2], [3, 2, 1], [0, 0, 0]])
            sage: p.f_vector()
            (1, 7, 12, 7, 1)

            sage: polytopes.cyclic_polytope(4,10).f_vector()
            (1, 10, 45, 70, 35, 1)

            sage: polytopes.hypercube(5).f_vector()
            (1, 32, 80, 80, 40, 10, 1)

        Polyhedra with lines do not have `0`-faces::

            sage: Polyhedron(ieqs=[[1,-1,0,0],[1,1,0,0]]).f_vector()
            (1, 0, 0, 2, 1)

        However, the method :meth:`Polyhedron_base.vertices` returns
        two points that belong to the ``Vrepresentation``::

            sage: P = Polyhedron(ieqs=[[1,-1,0],[1,1,0]])
            sage: P.vertices()
            (A vertex at (1, 0), A vertex at (-1, 0))
            sage: P.f_vector()
            (1, 0, 2, 1)

        TESTS:

        Check that :trac:`28828` is fixed::

            sage: P.f_vector().is_immutable()
            True

        The cache of the f-vector is being pickled::

            sage: P = polytopes.cube()
            sage: P.f_vector()
            (1, 8, 12, 6, 1)
            sage: Q = loads(dumps(P))
            sage: Q.f_vector.is_in_cache()
            True
        """
        return self.combinatorial_polyhedron().f_vector(num_threads, parallelization_depth)

    def flag_f_vector(self, *args):
        r"""
        Return the flag f-vector.

        For each `-1 < i_0 < \dots < i_n < d` the flag f-vector
        counts the number of flags `F_0 \subset \dots \subset F_n`
        with `F_j` of dimension `i_j` for each `0 \leq j \leq n`,
        where `d` is the dimension of the polyhedron.

        INPUT:

        - ``args`` -- integers (optional); specify an entry of the
          flag-f-vector; must be an increasing sequence of integers

        OUTPUT:

        - a dictionary, if no arguments were given

        - an Integer, if arguments were given

        EXAMPLES:

        Obtain the entire flag-f-vector::

            sage: P = polytopes.twenty_four_cell()
            sage: P.flag_f_vector()
                {(-1,): 1,
                 (0,): 24,
                 (0, 1): 192,
                 (0, 1, 2): 576,
                 (0, 1, 2, 3): 1152,
                 (0, 1, 3): 576,
                 (0, 2): 288,
                 (0, 2, 3): 576,
                 (0, 3): 144,
                 (1,): 96,
                 (1, 2): 288,
                 (1, 2, 3): 576,
                 (1, 3): 288,
                 (2,): 96,
                 (2, 3): 192,
                 (3,): 24,
                 (4,): 1}

        Specify an entry::

            sage: P.flag_f_vector(0,3)
            144
            sage: P.flag_f_vector(2)
            96

        Leading ``-1`` and trailing entry of dimension are allowed::

            sage: P.flag_f_vector(-1,0,3)
            144
            sage: P.flag_f_vector(-1,0,3,4)
            144

        One can get the number of trivial faces::

            sage: P.flag_f_vector(-1)
            1
            sage: P.flag_f_vector(4)
            1

        Polyhedra with lines, have ``0`` entries accordingly::

            sage: P = (Polyhedron(lines=[[1]]) * polytopes.cross_polytope(3))
            sage: P.flag_f_vector()
            {(-1,): 1,
             (0, 1): 0,
             (0, 1, 2): 0,
             (0, 1, 3): 0,
             (0, 2): 0,
             (0, 2, 3): 0,
             (0, 3): 0,
             (0,): 0,
             (1, 2): 24,
             (1, 2, 3): 48,
             (1, 3): 24,
             (1,): 6,
             (2, 3): 24,
             (2,): 12,
             (3,): 8,
             4: 1}

        If the arguments are not stricly increasing or out of range, a key error is raised::

            sage: P.flag_f_vector(-1,0,3,6)
            Traceback (most recent call last):
            ...
            KeyError: (0, 3, 6)
            sage: P.flag_f_vector(-1,3,0)
            Traceback (most recent call last):
            ...
            KeyError: (3, 0)
        """
        flag = self._flag_f_vector()
        if len(args) == 0:
            return flag
        elif len(args) == 1:
            return flag[(args[0],)]
        else:
            dim = self.dimension()
            if args[0] == -1:
                args = args[1:]
            if args[-1] == dim:
                args = args[:-1]
            return flag[tuple(args)]

    @cached_method(do_pickle=True)
    def _flag_f_vector(self):
        r"""
        Return the flag-f-vector.

        See :meth:`flag_f_vector`.

        TESTS::

            sage: polytopes.hypercube(4)._flag_f_vector()
            {(-1,): 1,
            (0,): 16,
            (0, 1): 64,
            (0, 1, 2): 192,
            (0, 1, 2, 3): 384,
            (0, 1, 3): 192,
            (0, 2): 96,
            (0, 2, 3): 192,
            (0, 3): 64,
            (1,): 32,
            (1, 2): 96,
            (1, 2, 3): 192,
            (1, 3): 96,
            (2,): 24,
            (2, 3): 48,
            (3,): 8,
            (4,): 1}
        """
        return self.combinatorial_polyhedron()._flag_f_vector()

    def vertex_graph(self):
        """
        Return a graph in which the vertices correspond to vertices
        of the polyhedron, and edges to edges.

        ..NOTE::

            The graph of a polyhedron with lines has no vertices,
            as the polyhedron has no vertices (`0`-faces).

            The method :meth:`Polyhedron_base:vertices` returns
            the defining points in this case.

        EXAMPLES::

            sage: g3 = polytopes.hypercube(3).vertex_graph(); g3
            Graph on 8 vertices
            sage: g3.automorphism_group().cardinality()
            48
            sage: s4 = polytopes.simplex(4).vertex_graph(); s4
            Graph on 5 vertices
            sage: s4.is_eulerian()
            True

        The graph of an unbounded polyhedron
        is the graph of the bounded complex::

            sage: open_triangle = Polyhedron(vertices=[[1,0], [0,1]],
            ....:                            rays    =[[1,1]])
            sage: open_triangle.vertex_graph()
            Graph on 2 vertices

        The graph of a polyhedron with lines has no vertices::

            sage: line = Polyhedron(lines=[[0,1]])
            sage: line.vertex_graph()
            Graph on 0 vertices

        TESTS:

        Check for a line segment (:trac:`30545`)::

            sage: polytopes.simplex(1).graph().edges()
            [(A vertex at (0, 1), A vertex at (1, 0), None)]
        """
        return self.combinatorial_polyhedron().vertex_graph()

    graph = vertex_graph

    def vertex_digraph(self, f, increasing=True):
        r"""
        Return the directed graph of the polyhedron according to a linear form.

        The underlying undirected graph is the graph of vertices and edges.

        INPUT:

        - ``f`` -- a linear form. The linear form can be provided as:

            - a vector space morphism with one-dimensional codomain, (see
              :meth:`sage.modules.vector_space_morphism.linear_transformation`
              and
              :class:`sage.modules.vector_space_morphism.VectorSpaceMorphism`)
            - a vector ; in this case the linear form is obtained by duality
              using the dot product: ``f(v) = v.dot_product(f)``.

        - ``increasing`` -- boolean (default ``True``) whether to orient
          edges in the increasing or decreasing direction.

        By default, an edge is oriented from `v` to `w` if
        `f(v) \leq f(w)`.

        If `f(v)=f(w)`, then two opposite edges are created.

        EXAMPLES::

            sage: penta = Polyhedron([[0,0],[1,0],[0,1],[1,2],[3,2]])
            sage: G = penta.vertex_digraph(vector([1,1])); G
            Digraph on 5 vertices
            sage: G.sinks()
            [A vertex at (3, 2)]

            sage: A = matrix(ZZ, [[1], [-1]])
            sage: f = linear_transformation(A)
            sage: G = penta.vertex_digraph(f) ; G
            Digraph on 5 vertices
            sage: G.is_directed_acyclic()
            False

        .. SEEALSO::

            :meth:`vertex_graph`
        """
        from sage.modules.vector_space_morphism import VectorSpaceMorphism
        if isinstance(f, VectorSpaceMorphism):
            if f.codomain().dimension() == 1:
                orientation_check = lambda v: f(v) >= 0
            else:
                raise TypeError('the linear map f must have '
                                'one-dimensional codomain')
        else:
            try:
                if f.is_vector():
                    orientation_check = lambda v: v.dot_product(f) >= 0
                else:
                    raise TypeError('f must be a linear map or a vector')
            except AttributeError:
                raise TypeError('f must be a linear map or a vector')
        if not increasing:
            f = -f
        from sage.graphs.digraph import DiGraph
        dg = DiGraph()
        for j in range(self.n_vertices()):
            vj = self.Vrepresentation(j)
            for vi in vj.neighbors():
                if orientation_check(vj.vector() - vi.vector()):
                    dg.add_edge(vi, vj)
        return dg

    def polar(self, in_affine_span=False):
        """
        Return the polar (dual) polytope.

        The original vertices are translated so that their barycenter
        is at the origin, and then the vertices are used as the
        coefficients in the polar inequalities.

        The polytope must be full-dimensional, unless ``in_affine_span`` is ``True``.
        If ``in_affine_span`` is ``True``, then the operation will be performed in the
        linear/affine span of the polyhedron (after translation).

        EXAMPLES::

            sage: p = Polyhedron(vertices = [[0,0,1],[0,1,0],[1,0,0],[0,0,0],[1,1,1]], base_ring=QQ)
            sage: p
            A 3-dimensional polyhedron in QQ^3 defined as the convex hull of 5 vertices
            sage: p.polar()
            A 3-dimensional polyhedron in QQ^3 defined as the convex hull of 6 vertices

            sage: cube = polytopes.hypercube(3)
            sage: octahedron = polytopes.cross_polytope(3)
            sage: cube_dual = cube.polar()
            sage: octahedron == cube_dual
            True

        ``in_affine_span`` somewhat ignores equations, performing the polar in the
        spanned subspace (after translating barycenter to origin)::

            sage: P = polytopes.simplex(3, base_ring=QQ)
            sage: P.polar(in_affine_span=True)
            A 3-dimensional polyhedron in QQ^4 defined as the convex hull of 4 vertices

        Embedding the polytope in a higher dimension, commutes with polar in this case::

            sage: point = Polyhedron([[0]])
            sage: P = polytopes.cube().change_ring(QQ)
            sage: (P*point).polar(in_affine_span=True) == P.polar()*point
            True

        TESTS::

            Check that :trac:`25081` is fixed::

            sage: C = polytopes.hypercube(4,backend='cdd')
            sage: C.polar().backend()
            'cdd'

        Check that :trac:`28850` is fixed::

            sage: P = polytopes.simplex(3, base_ring=QQ)
            sage: P.polar()
            Traceback (most recent call last):
            ...
            ValueError: not full-dimensional; try with 'in_affine_span=True'

        Check that the double description is set up correctly::

            sage: P = Polyhedron([[1,0],[0,1],[-1,-1]], backend='field')
            sage: Q = P.change_ring(QQ, backend='ppl')
            sage: P.polar() == Q.polar()
            True

            sage: P = polytopes.simplex(4, backend='field')
            sage: Q = P.change_ring(QQ, backend='ppl')
            sage: P.polar(in_affine_span=True) == Q.polar(in_affine_span=True)
            True

        Check that it works, even when the equations are not orthogonal to each other::

            sage: P = polytopes.cube()*Polyhedron([[0,0,0]])
            sage: P = P.change_ring(QQ)

            sage: from sage.geometry.polyhedron.backend_field import Polyhedron_field
            sage: from sage.geometry.polyhedron.parent import Polyhedra_field
            sage: parent = Polyhedra_field(QQ, 6, 'field')
            sage: equations = [[0, 0, 0, 0, 1, 1, 1], [0, 0, 0, 0, -1, 1, -1], [0, 0, 0, 0, 1, -1, -1]]
            sage: Q = Polyhedron_field(parent, [P.vertices(), [], []], [P.inequalities(), equations],
            ....:                      Vrep_minimal=True, Hrep_minimal=True)
            sage: Q == P
            True
            sage: Q.polar(in_affine_span=True) == P.polar(in_affine_span=True)
            True
        """
        if not self.is_compact():
            raise ValueError("not a polytope")
        if not in_affine_span and not self.dim() == self.ambient_dim():
            raise ValueError("not full-dimensional; try with 'in_affine_span=True'")

        t_Vrep, t_Hrep, parent = self._translation_double_description(-self.center())
        t_verts = t_Vrep[0]
        t_ieqs = t_Hrep[0]
        t_eqns = t_Hrep[1]

        new_ieqs = ((1,) + tuple(-v) for v in t_verts)
        if self.n_vertices() == 1:
            new_verts = self.vertices()
        elif not self.n_equations():
            new_verts = ((-h/h[0])[1:] for h in t_ieqs)
        else:
            # Transform the equations such that the normals are pairwise orthogonal.
            t_eqns = list(t_eqns)
            for i, h in enumerate(t_eqns):
                for h1 in t_eqns[:i]:
                    a = h[1:]*h1[1:]
                    if a:
                        b = h1[1:]*h1[1:]
                        t_eqns[i] = b*h - a*h1

            def move_vertex_to_subspace(vertex):
                for h in t_eqns:
                    offset = vertex*h[1:]+h[0]
                    vertex = vertex-h[1:]*offset/(h[1:]*h[1:])
                return vertex

            new_verts = (move_vertex_to_subspace((-h/h[0])[1:]) for h in t_ieqs)

        pref_rep = 'Hrep' if self.n_vertices() <= self.n_inequalities() else 'Vrep'

        return parent.element_class(parent, [new_verts, [], []],
                                    [new_ieqs, t_eqns],
                                    Vrep_minimal=True, Hrep_minimal=True, pref_rep=pref_rep)

    def is_self_dual(self):
        r"""
        Return whether the polytope is self-dual.

        A polytope is self-dual if its face lattice is isomorphic to the face
        lattice of its dual polytope.

        EXAMPLES::

            sage: polytopes.simplex().is_self_dual()
            True
            sage: polytopes.twenty_four_cell().is_self_dual()
            True
            sage: polytopes.cube().is_self_dual()
            False
            sage: polytopes.hypersimplex(5,2).is_self_dual()
            False
            sage: P = Polyhedron(vertices=[[1/2, 1/3]], rays=[[1, 1]]).is_self_dual()
            Traceback (most recent call last):
            ...
            ValueError: polyhedron has to be compact

        """
        if not self.is_compact():
            raise ValueError("polyhedron has to be compact")

        n = self.n_vertices()
        m = self.n_facets()
        if n != m:
            return False

        G1 = self.vertex_facet_graph()
        G2 = G1.reverse()
        return G1.is_isomorphic(G2)

    def pyramid(self):
        """
        Return a polyhedron that is a pyramid over the original.

        EXAMPLES::

            sage: square = polytopes.hypercube(2);  square
            A 2-dimensional polyhedron in ZZ^2 defined as the convex hull of 4 vertices
            sage: egyptian_pyramid = square.pyramid();  egyptian_pyramid
            A 3-dimensional polyhedron in QQ^3 defined as the convex hull of 5 vertices
            sage: egyptian_pyramid.n_vertices()
            5
            sage: for v in egyptian_pyramid.vertex_generator(): print(v)
            A vertex at (0, -1, -1)
            A vertex at (0, -1, 1)
            A vertex at (0, 1, -1)
            A vertex at (0, 1, 1)
            A vertex at (1, 0, 0)

        TESTS::

            sage: polytopes.simplex(backend='cdd').pyramid().backend()
            'cdd'
        """
        assert self.is_compact(), "Not a polytope."
        c = self.center()

        from itertools import chain
        new_verts = chain(([0] + x for x in self.Vrep_generator()),
                          [[1] + list(c)])
        new_ieqs = chain(([i.b()] + [-c*i.A() - i.b()] + list(i.A()) for i in self.inequalities()),
                         [[0, 1] + [0]*self.ambient_dim()])
        new_eqns = ([e.b()] + [0] + list(e.A()) for e in self.equations())

        pref_rep = 'Hrep' if self.n_vertices() > self.n_inequalities() else 'Vrep'
        parent = self.parent().base_extend(self.center().parent(), ambient_dim=self.ambient_dim()+1)

        if self.n_vertices() == 1:
            # Fix the polyhedron with one vertex.
            return parent.element_class(parent, [new_verts, [], []], None)

        return parent.element_class(parent, [new_verts, [], []],
                                    [new_ieqs, new_eqns],
                                    Vrep_minimal=True, Hrep_minimal=True, pref_rep=pref_rep)

    def _test_pyramid(self, tester=None, **options):
        """
        Run tests on the methods related to pyramids.

        TESTS:

            sage: polytopes.regular_polygon(4)._test_pyramid()
        """
        if tester is None:
            tester = self._tester(**options)

        def check_pyramid_certificate(P, cert):
            others = set(v for v in P.vertices() if not v == cert)
            if len(others):
                tester.assertTrue(any(set(f.ambient_Vrepresentation()) == others for f in P.facets()))

        if self.is_compact():
            b, cert = self.is_pyramid(certificate=True)
            if b:
                check_pyramid_certificate(self, cert)

            if 1 < self.n_vertices() < 50 and self.n_facets() < 50:
                pyr = self.pyramid()
                b, cert = pyr.is_pyramid(certificate=True)
                tester.assertTrue(b)
                check_pyramid_certificate(pyr, cert)
        else:
            with tester.assertRaises(AssertionError):
                pyr = self.pyramid()

        if self.is_compact() and 1 < self.n_vertices() < 50 and self.n_facets() < 50:
            # Check the pyramid of the polar.
            self_fraction_field = self.base_extend(QQ)

            polar = self_fraction_field.polar(in_affine_span=True)
            pyr_polar = polar.pyramid()
            b, cert = pyr_polar.is_pyramid(certificate=True)
            tester.assertTrue(b)
            check_pyramid_certificate(pyr_polar, cert)

            pyr = self_fraction_field.pyramid()
            polar_pyr = pyr.polar(in_affine_span=True)
            b, cert = polar_pyr.is_pyramid(certificate=True)
            tester.assertTrue(b)
            check_pyramid_certificate(polar_pyr, cert)

            tester.assertTrue(pyr_polar.is_combinatorially_isomorphic(pyr_polar))

            # Basic properties of the pyramid.

            # Check that the prism preserves the backend.
            tester.assertEqual(pyr.backend(), self.backend())

            tester.assertEqual(1 + self.n_vertices(), pyr.n_vertices())
            tester.assertEqual(self.n_equations(), pyr.n_equations())
            tester.assertEqual(1 + self.n_inequalities(), pyr.n_inequalities())

            if self.n_vertices() < 15 and self.n_facets() < 15:
                pyr._test_basic_properties()

    def bipyramid(self):
        """
        Return a polyhedron that is a bipyramid over the original.

        EXAMPLES::

            sage: octahedron = polytopes.cross_polytope(3)
            sage: cross_poly_4d = octahedron.bipyramid()
            sage: cross_poly_4d.n_vertices()
            8
            sage: q = [list(v) for v in cross_poly_4d.vertex_generator()]
            sage: q
            [[-1, 0, 0, 0],
             [0, -1, 0, 0],
             [0, 0, -1, 0],
             [0, 0, 0, -1],
             [0, 0, 0, 1],
             [0, 0, 1, 0],
             [0, 1, 0, 0],
             [1, 0, 0, 0]]

        Now check that bipyramids of cross-polytopes are cross-polytopes::

            sage: q2 = [list(v) for v in polytopes.cross_polytope(4).vertex_generator()]
            sage: [v in q2 for v in q]
            [True, True, True, True, True, True, True, True]

        TESTS::

            sage: polytopes.simplex(backend='cdd').bipyramid().backend()
            'cdd'
        """
        c = self.center()
        from itertools import chain
        new_verts = chain(([0] + list(x) for x in self.vertex_generator()),
                          [[1] + list(c), [-1] + list(c)])
        new_rays =  ([0] + r for r in self.rays())
        new_lines = ([0] + l for l in self.lines())
        new_ieqs = chain(([i.b()] + [ c*i.A() + i.b()] + list(i.A()) for i in self.inequalities()),
                         ([i.b()] + [-c*i.A() - i.b()] + list(i.A()) for i in self.inequalities()))
        new_eqns = ([e.b()] + [0] + list(e.A()) for e in self.equations())

        pref_rep = 'Hrep' if 2 + (self.n_vertices() + self.n_rays()) >= 2*self.n_inequalities() else 'Vrep'
        parent = self.parent().base_extend(self.center().parent(), ambient_dim=self.ambient_dim()+1)

        if c not in self.relative_interior():
            # Fix polyhedra with non-proper center.
            return parent.element_class(parent, [new_verts, new_rays, new_lines], None)

        return parent.element_class(parent, [new_verts, new_rays, new_lines],
                                    [new_ieqs, new_eqns],
                                    Vrep_minimal=True, Hrep_minimal=True, pref_rep=pref_rep)

    def _test_bipyramid(self, tester=None, **options):
        """
        Run tests on the method :meth:`.bipyramid`.

        TESTS::

            sage: polytopes.cross_polytope(3)._test_bipyramid()
        """
        if tester is None:
            tester = self._tester(**options)

        if (self.n_vertices() + self.n_rays() >= 40
                or self.n_facets() >= 40
                or self.n_vertices() <= 1):
            return

        bipyramid = self.bipyramid()

        # Check that the double description is set up correctly.
        if self.base_ring().is_exact() and self.n_vertices() + self.n_rays() < 15 and self.n_facets() < 15:
            bipyramid._test_basic_properties(tester)

        # Check that the bipyramid preserves the backend.
        tester.assertEqual(bipyramid.backend(), self.backend())

        if self.center() not in self.relative_interior():
            # In this case (unbounded) the bipyramid behaves a bit different.
            return

        tester.assertEqual(2 + self.n_vertices(), bipyramid.n_vertices())
        tester.assertEqual(self.n_rays(), bipyramid.n_rays())
        tester.assertEqual(self.n_lines(), bipyramid.n_lines())
        tester.assertEqual(self.n_equations(), bipyramid.n_equations())
        tester.assertEqual(2*self.n_inequalities(), bipyramid.n_inequalities())

        if not self.is_compact():
            # ``is_bipyramid`` is only implemented for compact polyhedra.
            return

        b, cert = bipyramid.is_bipyramid(certificate=True)
        tester.assertTrue(b)

        if not self.is_bipyramid() and self.base_ring().is_exact():
            # In this case the certificate is unique.

            R = self.base_ring()
            a = (R(1),) + tuple(self.center())
            b = (R(-1),) + tuple(self.center())
            c, d = [tuple(v) for v in cert]
            tester.assertEqual(sorted([a, b]), sorted([c, d]))

    def prism(self):
        """
        Return a prism of the original polyhedron.

        EXAMPLES::

            sage: square = polytopes.hypercube(2)
            sage: cube = square.prism()
            sage: cube
            A 3-dimensional polyhedron in ZZ^3 defined as the convex hull of 8 vertices
            sage: hypercube = cube.prism()
            sage: hypercube.n_vertices()
            16

        TESTS::

            sage: polytopes.simplex(backend='cdd').prism().backend()
            'cdd'
        """
        from itertools import chain
        new_verts = chain(([0] + v for v in self.vertices()),
                          ([1] + v for v in self.vertices()))
        new_rays =  ([0] + r for r in self.rays())
        new_lines = ([0] + l for l in self.lines())
        new_eqns = ([e.b()] + [0] + list(e[1:]) for e in self.equations())
        new_ieqs = chain(([i.b()] + [0] + list(i[1:]) for i in self.inequalities()),
                         [[0, 1] + [0]*self.ambient_dim(), [1, -1] + [0]*self.ambient_dim()])

        pref_rep = 'Hrep' if 2*(self.n_vertices() + self.n_rays()) >= self.n_inequalities() + 2 else 'Vrep'
        parent = self.parent().change_ring(self.base_ring(), ambient_dim=self.ambient_dim()+1)

        if not self.vertices():
            # Fix the empty polyhedron.
            return parent.element_class(parent, [[], [], []], None)

        return parent.element_class(parent, [new_verts, new_rays, new_lines],
                                    [new_ieqs, new_eqns],
                                    Vrep_minimal=True, Hrep_minimal=True, pref_rep=pref_rep)

    def _test_prism(self, tester=None, **options):
        """
        Run tests on the method :meth:`.prism`.

        TESTS::

            sage: polytopes.cross_polytope(3)._test_prism()
        """
        if tester is None:
            tester = self._tester(**options)

        if self.n_vertices() + self.n_rays() < 40 and self.n_facets() < 40:
            prism = self.prism()

            # Check that the double description is set up correctly.
            if self.base_ring().is_exact() and self.n_vertices() + self.n_rays() < 15 and self.n_facets() < 15:
                prism._test_basic_properties(tester)

            # Check that the prism preserves the backend.
            tester.assertEqual(prism.backend(), self.backend())

            tester.assertEqual(2*self.n_vertices(), prism.n_vertices())
            tester.assertEqual(self.n_rays(), prism.n_rays())
            tester.assertEqual(self.n_lines(), prism.n_lines())
            tester.assertEqual(self.n_equations(), prism.n_equations())
            if self.is_empty():
                return

            tester.assertEqual(2 + self.n_inequalities(), prism.n_inequalities())

            if not self.is_compact():
                # ``is_prism`` only implemented for compact polyhedra.
                return

            b, cert = prism.is_prism(certificate=True)
            tester.assertTrue(b)

            if not self.is_prism() and self.base_ring().is_exact():
                # In this case the certificate is unique.

                R = self.base_ring()
                cert_set = set(frozenset(tuple(v) for v in f) for f in cert)
                expected_cert = set(frozenset((i,) + tuple(v)
                                              for v in self.vertices())
                                    for i in (R(0), R(1)))
                tester.assertEqual(cert_set, expected_cert)

    def one_point_suspension(self, vertex):
        """
        Return the one-point suspension of ``self`` by splitting the vertex
        ``vertex``.

        The resulting polyhedron has one more vertex and its dimension
        increases by one.

        INPUT:

        - ``vertex`` -- a Vertex of ``self``

        EXAMPLES::

            sage: cube = polytopes.cube()
            sage: v = cube.vertices()[0]
            sage: ops_cube = cube.one_point_suspension(v)
            sage: ops_cube.f_vector()
            (1, 9, 24, 24, 9, 1)

            sage: pentagon  = polytopes.regular_polygon(5)
            sage: v = pentagon.vertices()[0]
            sage: ops_pentagon = pentagon.one_point_suspension(v)
            sage: ops_pentagon.f_vector()
            (1, 6, 12, 8, 1)

        It works with a polyhedral face as well::

            sage: vv = cube.faces(0)[1]
            sage: ops_cube2 = cube.one_point_suspension(vv)
            sage: ops_cube == ops_cube2
            True

        .. SEEALSO::

            :meth:`face_split`

        TESTS::

            sage: e = cube.faces(1)[0]
            sage: cube.one_point_suspension(e)
            Traceback (most recent call last):
            ...
            TypeError: the vertex A 1-dimensional face of a Polyhedron in ZZ^3 defined as the convex hull of 2 vertices should be a Vertex or PolyhedronFace of dimension 0
        """
        from sage.geometry.polyhedron.representation import Vertex
        from sage.geometry.polyhedron.face import PolyhedronFace
        if isinstance(vertex, Vertex):
            return self.face_split(vertex)
        elif isinstance(vertex, PolyhedronFace) and vertex.dim() == 0:
            return self.face_split(vertex)
        else:
            raise TypeError("the vertex {} should be a Vertex or PolyhedronFace of dimension 0".format(vertex))

    def face_split(self, face):
        """
        Return the face splitting of the face ``face``.

        Splitting a face correspond to the bipyramid (see :meth:`bipyramid`)
        of ``self`` where the two new vertices are placed above and below
        the center of ``face`` instead of the center of the whole polyhedron.
        The two new vertices are placed in the new dimension at height `-1` and
        `1`.

        INPUT:

        - ``face`` -- a PolyhedronFace or a Vertex

        EXAMPLES::

            sage: pentagon  = polytopes.regular_polygon(5)
            sage: f = pentagon.faces(1)[0]
            sage: fsplit_pentagon = pentagon.face_split(f)
            sage: fsplit_pentagon.f_vector()
            (1, 7, 14, 9, 1)

        TESTS:

        Check that :trac:`28668` is fixed::

            sage: P = polytopes.octahedron()
            sage: P.face_split(P.faces(2)[0])
            A 4-dimensional polyhedron in QQ^4 defined as the convex hull of 8 vertices

        .. SEEALSO::

            :meth:`one_point_suspension`
        """
        from sage.geometry.polyhedron.representation import Vertex
        from sage.geometry.polyhedron.face import PolyhedronFace
        if isinstance(face, Vertex):
            new_vertices = [list(x) + [0] for x in self.vertex_generator()] + \
                           [list(face) + [x] for x in [-1, 1]]  # Splitting the vertex
        elif isinstance(face, PolyhedronFace):
            new_vertices = [list(x) + [0] for x in self.vertex_generator()] + \
                           [list(face.as_polyhedron().center()) + [x] for x in [-1, 1]]  # Splitting the face
        else:
            raise TypeError("the face {} should be a Vertex or PolyhedronFace".format(face))

        new_rays = []
        new_rays.extend( [ r + [0] for r in self.ray_generator() ] )

        new_lines = []
        new_lines.extend( [ l + [0] for l in self.line_generator() ] )

        parent = self.parent().change_ring(self.base_ring().fraction_field(), ambient_dim=self.ambient_dim()+1)
        return parent.element_class(parent, [new_vertices, new_rays, new_lines], None)

    def projection(self, projection=None):
        """
        Return a projection object.

        INPUT:

        - ``proj`` -- a projection function

        OUTPUT:

        The identity projection. This is useful for plotting
        polyhedra.

        .. SEEALSO::

            :meth:`~sage.geometry.polyhedron.base.Polyhedron_base.schlegel_projection` for a more interesting projection.

        EXAMPLES::

            sage: p = polytopes.hypercube(3)
            sage: proj = p.projection()
            sage: proj
            The projection of a polyhedron into 3 dimensions
        """
        from .plot import Projection
        if projection is not None:
            self.projection = Projection(self, projection)
        else:
            self.projection = Projection(self)
        return self.projection

    def render_solid(self, **kwds):
        """
        Return a solid rendering of a 2- or 3-d polytope.

        EXAMPLES::

            sage: p = polytopes.hypercube(3)
            sage: p_solid = p.render_solid(opacity = .7)
            sage: type(p_solid)
            <type 'sage.plot.plot3d.index_face_set.IndexFaceSet'>
        """
        proj = self.projection()
        if self.ambient_dim() == 3:
            return proj.render_solid_3d(**kwds)
        if self.ambient_dim() == 2:
            return proj.render_fill_2d(**kwds)
        raise ValueError("render_solid is only defined for 2 and 3 dimensional polyhedra")

    def render_wireframe(self, **kwds):
        """
        For polytopes in 2 or 3 dimensions, return the edges
        as a list of lines.

        EXAMPLES::

            sage: p = Polyhedron([[1,2,],[1,1],[0,0]])
            sage: p_wireframe = p.render_wireframe()
            sage: p_wireframe._objects
            [Line defined by 2 points, Line defined by 2 points, Line defined by 2 points]
        """
        proj = self.projection()
        if self.ambient_dim() == 3:
            return proj.render_wireframe_3d(**kwds)
        if self.ambient_dim() == 2:
            return proj.render_outline_2d(**kwds)
        raise ValueError("render_wireframe is only defined for 2 and 3 dimensional polyhedra")

    def schlegel_projection(self, facet=None, position=None):
        """
        Return the Schlegel projection.

        * The facet is orthonormally transformed into its affine hull.

        * The position specifies a point coming out of the barycenter of the
          facet from which the other vertices will be projected into the facet.

        INPUT:

        - ``facet`` -- a PolyhedronFace. The facet into which the Schlegel
          diagram is created. The default is the first facet.

        - ``position`` -- a positive number. Determines a relative distance
          from the barycenter of ``facet``. A value close to 0 will place the
          projection point close to the facet and a large value further away.
          Default is `1`. If the given value is too large, an error is returned.

        OUTPUT:

        A :class:`~sage.geometry.polyhedron.plot.Projection` object.

        EXAMPLES::

            sage: p = polytopes.hypercube(3)
            sage: sch_proj = p.schlegel_projection()
            sage: schlegel_edge_indices = sch_proj.lines
            sage: schlegel_edges = [sch_proj.coordinates_of(x) for x in schlegel_edge_indices]
            sage: len([x for x in schlegel_edges if x[0][0] > 0])
            8

        The Schlegel projection preserves the convexity of facets, see :trac:`30015`::

            sage: fcube = polytopes.hypercube(4)
            sage: tfcube = fcube.face_truncation(fcube.faces(0)[0])
            sage: tfcube.facets()[-1]
            A 3-dimensional face of a Polyhedron in QQ^4 defined as the convex hull of 8 vertices
            sage: sp = tfcube.schlegel_projection(tfcube.facets()[-1])
            sage: sp.plot()
            Graphics3d Object

        The same truncated cube but see inside the tetrahedral facet::

            sage: tfcube.facets()[4]
            A 3-dimensional face of a Polyhedron in QQ^4 defined as the convex hull of 4 vertices
            sage: sp = tfcube.schlegel_projection(tfcube.facets()[4])
            sage: sp.plot()
            Graphics3d Object

        A different values of ``position`` changes the projection::

            sage: sp = tfcube.schlegel_projection(tfcube.facets()[4],1/2)
            sage: sp.plot()
            Graphics3d Object
            sage: sp = tfcube.schlegel_projection(tfcube.facets()[4],4)
            sage: sp.plot()
            Graphics3d Object

        A value which is too large give a projection point that sees more than
        one facet resulting in a error::

            sage: sp = tfcube.schlegel_projection(tfcube.facets()[4],5)
            Traceback (most recent call last):
            ...
            ValueError: the chosen position is too large
        """
        proj = self.projection()
        return proj.schlegel(facet, position)

    def _volume_lrs(self, verbose=False):
        """
        Computes the volume of a polytope using lrs.

        OUTPUT:

        The volume, cast to RDF (although lrs seems to output a
        rational value this must be an approximation in some cases).

        EXAMPLES::

            sage: polytopes.hypercube(3)._volume_lrs() # optional - lrslib
            8.0
            sage: (polytopes.hypercube(3)*2)._volume_lrs() # optional - lrslib
            64.0
            sage: polytopes.twenty_four_cell()._volume_lrs() # optional - lrslib
            2.0

        REFERENCES:

        - David Avis's lrs program.
        """
        from sage.features.lrs import Lrs
        Lrs().require()

        from sage.misc.temporary_file import tmp_filename
        from subprocess import Popen, PIPE

        in_str = self.cdd_Vrepresentation()
        in_str += 'volume'
        in_filename = tmp_filename()
        in_file = open(in_filename, 'w')
        in_file.write(in_str)
        in_file.close()
        if verbose:
            print(in_str)

        lrs_procs = Popen(['lrs', in_filename],
                          stdin=PIPE, stdout=PIPE, stderr=PIPE)
        ans, err = lrs_procs.communicate()
        ans = bytes_to_str(ans)
        err = bytes_to_str(err)
        if verbose:
            print(ans)
        # FIXME: check err

        for a_line in ans.splitlines():
            if 'Volume=' in a_line:
                volume = a_line.split('Volume=')[1]
                volume = RDF(QQ(volume))
                return volume

        raise ValueError("lrs did not return a volume")

    def _volume_latte(self, verbose=False, algorithm='triangulate', **kwargs):
        """
        Computes the volume of a polytope using LattE integrale.

        INPUT:

        - ``arg`` -- a cdd or LattE description string

        - ``algorithm`` -- (default: 'triangulate') the integration method. Use 'triangulate' for
          polytope triangulation or 'cone-decompose' for tangent cone decomposition method.

        - ``raw_output`` -- if ``True`` then return directly the output string from LattE.

        - ``verbose`` -- if ``True`` then return directly verbose output from LattE.

        - For all other options, consult the LattE manual.

        OUTPUT:

        A rational value, or a string if ``raw_output`` if set to ``True``.

        .. NOTE::

            This function depends on LattE (i.e., the ``latte_int`` optional
            package). See the LattE documentation for further details.

        EXAMPLES::

            sage: polytopes.hypercube(3)._volume_latte() # optional - latte_int
            8
            sage: (polytopes.hypercube(3)*2)._volume_latte() # optional - latte_int
            64
            sage: polytopes.twenty_four_cell()._volume_latte() # optional - latte_int
            2
            sage: polytopes.cuboctahedron()._volume_latte() # optional - latte_int
            20/3

        TESTS:

        Testing triangulate algorithm::

            sage: polytopes.cuboctahedron()._volume_latte(algorithm='triangulate') # optional - latte_int
            20/3

        Testing cone decomposition algorithm::

            sage: polytopes.cuboctahedron()._volume_latte(algorithm='cone-decompose') # optional - latte_int
            20/3

        Testing raw output::

            sage: polytopes.cuboctahedron()._volume_latte(raw_output=True) # optional - latte_int
            '20/3'

        Testing inexact rings::

            sage: P = Polyhedron(vertices=[[0,0],[1,0],[0,1]],base_ring=RDF)
            sage: P.volume(engine='latte')
            Traceback (most recent call last):
            ...
            ValueError: LattE integrale cannot be applied over inexact rings
        """
        from sage.interfaces.latte import integrate
        if self.base_ring() == RDF:
            raise ValueError("LattE integrale cannot be applied over inexact rings")
        else:
            return integrate(self.cdd_Hrepresentation(), algorithm=algorithm, cdd=True, verbose=verbose, **kwargs)

    def _volume_normaliz(self, measure='induced'):
        r"""
        Computes the volume of a polytope using normaliz.

        INPUT:

        - ``measure`` -- (default: 'induced') the measure to take. 'induced'
          correspond to ``EuclideanVolume`` in normaliz and 'induced_lattice'
          correspond to ``Volume`` in normaliz

        OUTPUT:

        A float value (when ``measure`` is 'induced') or a rational number
        (when ``measure`` is 'induced_lattice')

        .. NOTE::

            This function depends on Normaliz (i.e., the ``pynormaliz`` optional
            package). See the Normaliz documentation for further details.

        TESTS::

            sage: P = Polyhedron(vertices=[[0,0],[1,0],[0,1],[1,1]])
            sage: P._volume_normaliz()
            Traceback (most recent call last):
            ...
            TypeError: the backend should be normaliz
        """
        raise TypeError("the backend should be normaliz")

    @cached_method(do_pickle=True)
    def volume(self, measure='ambient', engine='auto', **kwds):
        """
        Return the volume of the polytope.

        INPUT:

        - ``measure`` -- string. The measure to use. Allowed values are:

          * ``ambient`` (default): Lebesgue measure of ambient space (volume)
          * ``induced``: Lebesgue measure of the affine hull (relative volume)
          * ``induced_rational``: Scaling of the Lebesgue measure for rational
            polytopes, such that the unit hypercube has volume 1
          * ``induced_lattice``: Scaling of the Lebesgue measure, such that the
            volume of the hypercube is factorial(n)

        - ``engine`` -- string. The backend to use. Allowed values are:

          * ``'auto'`` (default): choose engine according to measure
          * ``'internal'``: see :meth:`triangulate`
          * ``'TOPCOM'``: see :meth:`triangulate`
          * ``'lrs'``: use David Avis's lrs program (optional)
          * ``'latte'``: use LattE integrale program (optional)
          * ``'normaliz'``: use Normaliz program (optional)

        - ``**kwds`` -- keyword arguments that are passed to the
          triangulation engine

        OUTPUT:

        The volume of the polytope

        EXAMPLES::

            sage: polytopes.hypercube(3).volume()
            8
            sage: (polytopes.hypercube(3)*2).volume()
            64
            sage: polytopes.twenty_four_cell().volume()
            2

        Volume of the same polytopes, using the optional package lrslib
        (which requires a rational polytope).  For mysterious historical
        reasons, Sage casts lrs's exact answer to a float::

            sage: I3 = polytopes.hypercube(3)
            sage: I3.volume(engine='lrs') # optional - lrslib
            8.0
            sage: C24 = polytopes.twenty_four_cell()
            sage: C24.volume(engine='lrs') # optional - lrslib
            2.0

        If the base ring is exact, the answer is exact::

            sage: P5 = polytopes.regular_polygon(5)
            sage: P5.volume()
            2.377641290737884?

            sage: polytopes.icosahedron().volume()
            5/12*sqrt5 + 5/4
            sage: numerical_approx(_) # abs tol 1e9
            2.18169499062491

        When considering lower-dimensional polytopes, we can ask for the
        ambient (full-dimensional), the induced measure (of the affine
        hull) or, in the case of lattice polytopes, for the induced rational measure.
        This is controlled by the parameter `measure`. Different engines
        may have different ideas on the definition of volume of a
        lower-dimensional object::

            sage: P = Polyhedron([[0, 0], [1, 1]])
            sage: P.volume()
            0
            sage: P.volume(measure='induced')
            1.414213562373095?
            sage: P.volume(measure='induced_rational') # optional -- latte_int
            1

            sage: S = polytopes.regular_polygon(6); S
            A 2-dimensional polyhedron in AA^2 defined as the convex hull of 6 vertices
            sage: edge = S.faces(1)[4].as_polyhedron()
            sage: edge.vertices()
            (A vertex at (0.866025403784439?, 1/2), A vertex at (0, 1))
            sage: edge.volume()
            0
            sage: edge.volume(measure='induced')
            1

            sage: P = Polyhedron(backend='normaliz',vertices=[[1,0,0],[0,0,1],[-1,1,1],[-1,2,0]]) # optional - pynormaliz
            sage: P.volume()  # optional - pynormaliz
            0
            sage: P.volume(measure='induced')  # optional - pynormaliz
            2.598076211353316?
            sage: P.volume(measure='induced',engine='normaliz')  # optional - pynormaliz
            2.598076211353316
            sage: P.volume(measure='induced_rational')  # optional - pynormaliz, latte_int
            3/2
            sage: P.volume(measure='induced_rational',engine='normaliz')  # optional - pynormaliz
            3/2
            sage: P.volume(measure='induced_lattice')  # optional - pynormaliz
            3

        The same polytope without normaliz backend::

            sage: P = Polyhedron(vertices=[[1,0,0],[0,0,1],[-1,1,1],[-1,2,0]])
            sage: P.volume(measure='induced_lattice',engine='latte')  # optional - latte_int
            3

            sage: Dexact = polytopes.dodecahedron()
            sage: v = Dexact.faces(2)[0].as_polyhedron().volume(measure='induced', engine='internal'); v
            1.53406271079097?
            sage: v = Dexact.faces(2)[4].as_polyhedron().volume(measure='induced', engine='internal'); v
            1.53406271079097?
            sage: RDF(v)    # abs tol 1e-9
            1.53406271079044

            sage: Dinexact = polytopes.dodecahedron(exact=False)
            sage: w = Dinexact.faces(2)[2].as_polyhedron().volume(measure='induced', engine='internal'); RDF(w) # abs tol 1e-9
            1.5340627082974878

            sage: [polytopes.simplex(d).volume(measure='induced') for d in range(1,5)] == [sqrt(d+1)/factorial(d) for d in range(1,5)]
            True

            sage: I = Polyhedron([[-3, 0], [0, 9]])
            sage: I.volume(measure='induced')
            9.48683298050514?
            sage: I.volume(measure='induced_rational') # optional -- latte_int
            3

            sage: T = Polyhedron([[3, 0, 0], [0, 4, 0], [0, 0, 5]])
            sage: T.volume(measure='induced')
            13.86542462386205?
            sage: T.volume(measure='induced_rational') # optional -- latte_int
            1/2

            sage: Q = Polyhedron(vertices=[(0, 0, 1, 1), (0, 1, 1, 0), (1, 1, 0, 0)])
            sage: Q.volume(measure='induced')
            1
            sage: Q.volume(measure='induced_rational') # optional -- latte_int
            1/2

        The volume of a full-dimensional unbounded polyhedron is infinity::

            sage: P = Polyhedron(vertices = [[1, 0], [0, 1]], rays = [[1, 1]])
            sage: P.volume()
            +Infinity

        The volume of a non full-dimensional unbounded polyhedron depends on the measure used::

            sage: P = Polyhedron(ieqs = [[1,1,1],[-1,-1,-1],[3,1,0]]); P
            A 1-dimensional polyhedron in QQ^2 defined as the convex hull of 1 vertex and 1 ray
            sage: P.volume()
            0
            sage: P.volume(measure='induced')
            +Infinity
            sage: P.volume(measure='ambient')
            0
            sage: P.volume(measure='induced_rational')  # optional - pynormaliz
            +Infinity
            sage: P.volume(measure='induced_rational',engine='latte')  # optional - latte_int
            +Infinity

        The volume in `0`-dimensional space is taken by counting measure::

            sage: P = Polyhedron(vertices=[[]]); P
            A 0-dimensional polyhedron in ZZ^0 defined as the convex hull of 1 vertex
            sage: P.volume()
            1
            sage: P = Polyhedron(vertices=[]); P
            The empty polyhedron in ZZ^0
            sage: P.volume()
            0

        TESTS:

        The cache of the volume is being pickled::

            sage: P = polytopes.cube()
            sage: P.volume()
            8
            sage: Q = loads(dumps(P))
            sage: Q.volume.is_in_cache()
            True
        """
        from sage.features import FeatureNotPresentError, PythonModule
        if measure == 'induced_rational' and engine not in ['auto', 'latte', 'normaliz']:
            raise RuntimeError("the induced rational measure can only be computed with the engine set to `auto`, `latte`, or `normaliz`")
        if measure == 'induced_lattice' and engine not in ['auto', 'latte', 'normaliz']:
            raise RuntimeError("the induced lattice measure can only be computed with the engine set to `auto`, `latte`, or `normaliz`")
        if engine == 'auto' and measure == 'induced_rational':
            # Enforce a default choice, change if a better engine is found.
            from sage.features.latte import Latte
            try:
                Latte().require()
                engine = 'latte'
            except FeatureNotPresentError:
                try:
                    PythonModule("PyNormaliz", spkg="pynormaliz").require()
                    engine = 'normaliz'
                except FeatureNotPresentError:
                    raise RuntimeError("the induced rational measure can only be computed with the optional packages `latte_int`, or `pynormaliz`")

        if engine == 'auto' and measure == 'induced_lattice':
            # Enforce a default choice, change if a better engine is found.
            try:
                PythonModule("PyNormaliz", spkg="pynormaliz").require()
                engine = 'normaliz'
            except FeatureNotPresentError:
                try:
                    from sage.features.latte import Latte
                    Latte().require()
                    engine = 'latte'
                except FeatureNotPresentError:
                    raise RuntimeError("the induced rational measure can only be computed with the optional packages `latte_int`, or `pynormaliz`")

        if engine == 'auto' and measure == 'ambient' and self.backend() == 'normaliz':
            engine = 'normaliz'

        if measure == 'ambient':
            if self.dim() < self.ambient_dim():
                return self.base_ring().zero()
            elif self.dim() == 0:
                return 1
            # if the polyhedron is unbounded, return infinity
            if not self.is_compact():
                from sage.rings.infinity import infinity
                return infinity
            if engine == 'lrs':
                return self._volume_lrs(**kwds)
            elif engine == 'latte':
                return self._volume_latte(**kwds)
            elif engine == 'normaliz':
                return self._volume_normaliz(measure='ambient')

            triangulation = self.triangulate(engine=engine, **kwds)
            pc = triangulation.point_configuration()
            return sum([pc.volume(simplex) for simplex in triangulation]) / ZZ(self.dim()).factorial()
        elif measure == 'induced':
            # if polyhedron is actually full-dimensional, return volume with ambient measure
            if self.dim() == self.ambient_dim():
                return self.volume(measure='ambient', engine=engine, **kwds)
            # if the polyhedron is unbounded, return infinity
            if not self.is_compact():
                from sage.rings.infinity import infinity
                return infinity
            if engine == 'normaliz':
                return self._volume_normaliz(measure='euclidean')
            # use an orthogonal transformation, which preserves volume up to a factor provided by the transformation matrix
            affine_hull_data = self.affine_hull_projection(orthogonal=True, as_polyhedron=True, as_affine_map=True)
            A = affine_hull_data.projection_linear_map.matrix()
            Adet = (A.transpose() * A).det()
            scaled_volume = affine_hull_data.image.volume(measure='ambient', engine=engine, **kwds)
            if Adet.is_square():
                sqrt_Adet = Adet.sqrt()
            else:
                sqrt_Adet = AA(Adet).sqrt()
                scaled_volume = AA(scaled_volume)
            return scaled_volume / sqrt_Adet
        elif measure == 'induced_rational':
            # if the polyhedron is unbounded, return infinity
            if not self.is_compact():
                from sage.rings.infinity import infinity
                return infinity
            if engine == 'latte':
                return self._volume_latte(**kwds)
            else:  # engine is 'normaliz'
                return self._volume_normaliz(measure='induced_lattice') / ZZ(self.dim()).factorial()
        elif measure == 'induced_lattice':
            # if the polyhedron is unbounded, return infinity
            if not self.is_compact():
                from sage.rings.infinity import infinity
                return infinity
            if engine == 'latte':
                return self._volume_latte(**kwds) * ZZ(self.dim()).factorial()
            else:  # engine is 'normaliz'
                return self._volume_normaliz(measure='induced_lattice')
        else:
            raise TypeError("the measure should be `ambient`, `induced`, `induced_rational`, or `induced_lattice`")

    def integrate(self, function, measure='ambient', **kwds):
        r"""
        Return the integral of ``function`` over this polytope.

        INPUT:

        - ``self`` -- Polyhedron

        - ``function`` -- a multivariate polynomial or
          a valid LattE description string for polynomials

        - ``measure`` -- string, the measure to use

          Allowed values are:

          * ``ambient`` (default): Lebesgue measure of ambient space,
          * ``induced``: Lebesgue measure of the affine hull,
          * ``induced_nonnormalized``: Lebesgue measure of the affine hull
            without the normalization by `\sqrt{\det(A^\top A)}` (with
            `A` being the affine transformation matrix; see :meth:`affine_hull`).

        - ``**kwds`` -- additional keyword arguments that
          are passed to the engine

        OUTPUT:

        The integral of the polynomial over the polytope

        .. NOTE::

            The polytope triangulation algorithm is used. This function depends
            on LattE (i.e., the ``latte_int`` optional package).

        EXAMPLES::

            sage: P = polytopes.cube()
            sage: x, y, z = polygens(QQ, 'x, y, z')
            sage: P.integrate(x^2*y^2*z^2)    # optional - latte_int
            8/27

        If the polyhedron has floating point coordinates, an inexact result can
        be obtained if we transform to rational coordinates::

            sage: P = 1.4142*polytopes.cube()
            sage: P_QQ = Polyhedron(vertices=[[QQ(vi) for vi in v] for v in P.vertex_generator()])
            sage: RDF(P_QQ.integrate(x^2*y^2*z^2))                  # optional - latte_int
            6.703841212195228

        Integral over a non full-dimensional polytope::

            sage: x, y = polygens(QQ, 'x, y')
            sage: P = Polyhedron(vertices=[[0,0],[1,1]])
            sage: P.integrate(x*y)    # optional - latte_int
            0
            sage: ixy = P.integrate(x*y, measure='induced'); ixy    # optional - latte_int
            0.4714045207910317?
            sage: ixy.parent()                                      # optional - latte_int
            Algebraic Real Field

        Convert to a symbolic expression::

            sage: ixy.radical_expression()                          # optional - latte_int
            1/3*sqrt(2)

        Another non full-dimensional polytope integration::

            sage: R.<x, y, z> = QQ[]
            sage: P = polytopes.simplex(2)
            sage: V = AA(P.volume(measure='induced')); V.radical_expression()
            1/2*sqrt(3)
            sage: P.integrate(R(1), measure='induced') == V                      # optional - latte_int
            True

        Computing the mass center::

            sage: (P.integrate(x, measure='induced') / V).radical_expression()   # optional - latte_int
            1/3
            sage: (P.integrate(y, measure='induced') / V).radical_expression()   # optional - latte_int
            1/3
            sage: (P.integrate(z, measure='induced') / V).radical_expression()   # optional - latte_int
            1/3

        TESTS:

        Testing a three-dimensional integral::

            sage: P = polytopes.octahedron()
            sage: x, y, z = polygens(QQ, 'x, y, z')
            sage: P.integrate(2*x^2*y^4*z^6+z^2)    # optional - latte_int
            630632/4729725

        Testing a polytope with non-rational vertices::

            sage: P = polytopes.icosahedron()
            sage: P.integrate(x^2*y^2*z^2)    # optional - latte_int
            Traceback (most recent call last):
            ...
            TypeError: the base ring must be ZZ, QQ, or RDF

        Testing a univariate polynomial::

            sage: P = Polyhedron(vertices=[[0],[1]])
            sage: x = polygen(QQ, 'x')
            sage: P.integrate(x)    # optional - latte_int
            1/2

        Testing a polytope with floating point coordinates::

            sage: P = Polyhedron(vertices = [[0, 0], [1, 0], [1.1, 1.1], [0, 1]])
            sage: P.integrate('[[1,[2,2]]]')    # optional - latte_int
            Traceback (most recent call last):
            ...
            TypeError: LattE integrale cannot be applied over inexact rings

        Integration of zero-polynomial::

            sage: R.<x, y, z> = QQ[]
            sage: P = polytopes.simplex(2)
            sage: P.integrate(R(0))
            0
            sage: P.integrate('[]')  # with LattE description string
            0

        ::

            sage: R.<x, y, z> = QQ[]
            sage: P = Polyhedron(vertices=[(0, 0, 1), (0, 1, 0)])
            sage: P.integrate(x^2)
            0
        """
        if function == 0 or function == '[]':
            return self.base_ring().zero()

        if not self.is_compact():
            raise NotImplementedError(
                'integration over non-compact polyhedra not allowed')

        if measure == 'ambient':
            if not self.is_full_dimensional():
                return self.base_ring().zero()

            return self._integrate_latte_(function, **kwds)

        elif measure == 'induced' or measure == 'induced_nonnormalized':
            # if polyhedron is actually full-dimensional,
            # return with ambient measure
            if self.is_full_dimensional():
                return self.integrate(function, measure='ambient', **kwds)

            if isinstance(function, str):
                raise NotImplementedError(
                    'LattE description strings for polynomials not allowed '
                    'when using measure="induced"')

            # use an orthogonal transformation
            affine_hull_data = self.affine_hull_projection(orthogonal=True, return_all_data=True)
            polyhedron = affine_hull_data.image
            from sage.rings.polynomial.polynomial_ring_constructor import PolynomialRing
            R = PolynomialRing(affine_hull_data.section_linear_map.base_ring(), 'x', self.dim())
            coordinate_images = affine_hull_data.section_linear_map.matrix().transpose() * vector(R.gens()) + affine_hull_data.section_translation

            hom = function.parent().hom(coordinate_images)
            function_in_affine_hull = hom(function)

            I = polyhedron.integrate(function_in_affine_hull,
                                     measure='ambient', **kwds)
            if measure == 'induced_nonnormalized':
                return I
            else:
                A = affine_hull_data.projection_linear_map.matrix()
                Adet = (A.transpose() * A).det()
                try:
                    Adet = AA.coerce(Adet)
                except TypeError:
                    pass
                return I / sqrt(Adet)

        else:
            raise ValueError('unknown measure "{}"'.format(measure))

    def _integrate_latte_(self, polynomial, **kwds):
        r"""
        Return the integral of a polynomial over this polytope by calling LattE.

        INPUT:

        - ``polynomial`` -- a multivariate polynomial or
          a valid LattE description string for polynomials

        - ``**kwds`` -- additional keyword arguments that are passed
          to the engine

        OUTPUT:

        The integral of the polynomial over the polytope.

        .. NOTE::

            The polytope triangulation algorithm is used. This function depends
            on LattE (i.e., the ``latte_int`` optional package).

        TESTS::

            sage: P = polytopes.cube()
            sage: x, y, z = polygens(QQ, 'x, y, z')
            sage: P._integrate_latte_(x^2 + y^2*z^2)    # optional - latte_int
            32/9

        ::

            sage: R = PolynomialRing(QQ, '', 0)
            sage: Polyhedron(vertices=[()]).integrate(R(42))
            42
        """
        from sage.interfaces.latte import integrate

        if self.base_ring() == RDF:
            raise TypeError("LattE integrale cannot be applied over inexact rings")
        if self.dimension() == 0:
            vertices = self.vertices()
            assert len(self.vertices()) == 1
            vertex = tuple(vertices[0])
            return polynomial(vertex)
        return integrate(self.cdd_Hrepresentation(),
                         polynomial,
                         cdd=True, **kwds)

    def contains(self, point):
        """
        Test whether the polyhedron contains the given ``point``.

        .. SEEALSO::

            :meth:`interior_contains`, :meth:`relative_interior_contains`.

        INPUT:

        - ``point`` -- coordinates of a point (an iterable)

        OUTPUT:

        Boolean.

        EXAMPLES::

            sage: P = Polyhedron(vertices=[[1,1],[1,-1],[0,0]])
            sage: P.contains( [1,0] )
            True
            sage: P.contains( P.center() )  # true for any convex set
            True

        As a shorthand, one may use the usual ``in`` operator::

            sage: P.center() in P
            True
            sage: [-1,-1] in P
            False

        The point need not have coordinates in the same field as the
        polyhedron::

            sage: ray = Polyhedron(vertices=[(0,0)], rays=[(1,0)], base_ring=QQ)
            sage: ray.contains([sqrt(2)/3,0])        # irrational coordinates are ok
            True
            sage: a = var('a')
            sage: ray.contains([a,0])                # a might be negative!
            False
            sage: assume(a>0)
            sage: ray.contains([a,0])
            True
            sage: ray.contains(['hello', 'kitty'])   # no common ring for coordinates
            False

        The empty polyhedron needs extra care, see :trac:`10238`::

            sage: empty = Polyhedron(); empty
            The empty polyhedron in ZZ^0
            sage: empty.contains([])
            False
            sage: empty.contains([0])               # not a point in QQ^0
            False
            sage: full = Polyhedron(vertices=[()]); full
            A 0-dimensional polyhedron in ZZ^0 defined as the convex hull of 1 vertex
            sage: full.contains([])
            True
            sage: full.contains([0])
            False

        TESTS:

        Passing non-iterable objects does not cause an exception, see :trac:`32013`::

            sage: None in Polyhedron(vertices=[(0,0)], rays=[(1,0)], base_ring=QQ)
            False
        """
        try:
            p = vector(point)
        except TypeError:  # point not iterable or no common ring for elements
            try:
                l = len(point)
            except TypeError:
                return False
            if l > 0:
                return False
            else:
                p = vector(self.base_ring(), [])

        if len(p) != self.ambient_dim():
            return False

        for H in self.Hrep_generator():
            if not H.contains(p):
                return False
        return True

    __contains__ = contains

    @cached_method
    def interior(self):
        """
        The interior of ``self``.

        OUTPUT:

        - either an empty polyhedron or an instance of
          :class:`~sage.geometry.relative_interior.RelativeInterior`

        EXAMPLES:

        If the polyhedron is full-dimensional, the result is the
        same as that of :meth:`relative_interior`::

            sage: P_full = Polyhedron(vertices=[[0,0],[1,1],[1,-1]])
            sage: P_full.interior()
            Relative interior of
             a 2-dimensional polyhedron in ZZ^2 defined as the convex hull of 3 vertices

        If the polyhedron is of strictly smaller dimension than the
        ambient space, its interior is empty::

            sage: P_lower = Polyhedron(vertices=[[0,1], [0,-1]])
            sage: P_lower.interior()
            The empty polyhedron in ZZ^2

        TESTS::

            sage: Empty = Polyhedron(ambient_dim=2); Empty
            The empty polyhedron in ZZ^2
            sage: Empty.interior() is Empty
            True
        """
        if self.is_open():
            return self
        if not self.is_full_dimensional():
            return self.parent().element_class(self.parent(), None, None)
        return self.relative_interior()

    def interior_contains(self, point):
        """
        Test whether the interior of the polyhedron contains the
        given ``point``.

        .. SEEALSO::

            :meth:`contains`, :meth:`relative_interior_contains`.

        INPUT:

        - ``point`` -- coordinates of a point

        OUTPUT:

        ``True`` or ``False``.

        EXAMPLES::

            sage: P = Polyhedron(vertices=[[0,0],[1,1],[1,-1]])
            sage: P.contains( [1,0] )
            True
            sage: P.interior_contains( [1,0] )
            False

        If the polyhedron is of strictly smaller dimension than the
        ambient space, its interior is empty::

            sage: P = Polyhedron(vertices=[[0,1],[0,-1]])
            sage: P.contains( [0,0] )
            True
            sage: P.interior_contains( [0,0] )
            False

        The empty polyhedron needs extra care, see :trac:`10238`::

            sage: empty = Polyhedron(); empty
            The empty polyhedron in ZZ^0
            sage: empty.interior_contains([])
            False
        """
        try:
            p = vector(point)
        except TypeError:  # point not iterable or no common ring for elements
            try:
                l = len(point)
            except TypeError:
                return False
            if l > 0:
                return False
            else:
                p = vector(self.base_ring(), [])

        if len(p) != self.ambient_dim():
            return False

        for H in self.Hrep_generator():
            if not H.interior_contains(p):
                return False
        return True

    def is_relatively_open(self):
        r"""
        Return whether ``self`` is relatively open.

        OUTPUT:

        Boolean.

        EXAMPLES::

            sage: P = Polyhedron(vertices=[(1,0), (-1,0)]); P
            A 1-dimensional polyhedron in ZZ^2 defined as the convex hull of 2 vertices
            sage: P.is_relatively_open()
            False

            sage: P0 = Polyhedron(vertices=[[1, 2]]); P0
            A 0-dimensional polyhedron in ZZ^2 defined as the convex hull of 1 vertex
            sage: P0.is_relatively_open()
            True

            sage: Empty = Polyhedron(ambient_dim=2); Empty
            The empty polyhedron in ZZ^2
            sage: Empty.is_relatively_open()
            True

            sage: Line = Polyhedron(vertices=[(1, 1)], lines=[(1, 0)]); Line
            A 1-dimensional polyhedron in QQ^2 defined as the convex hull of 1 vertex and 1 line
            sage: Line.is_relatively_open()
            True

        """
        return not self.inequalities()

    @cached_method
    def relative_interior(self):
        """
        Return the relative interior of ``self``.

        EXAMPLES::

            sage: P = Polyhedron(vertices=[(1,0), (-1,0)])
            sage: ri_P = P.relative_interior(); ri_P
            Relative interior of
             a 1-dimensional polyhedron in ZZ^2 defined as the convex hull of 2 vertices
            sage: (0, 0) in ri_P
            True
            sage: (1, 0) in ri_P
            False

            sage: P0 = Polyhedron(vertices=[[1, 2]])
            sage: P0.relative_interior() is P0
            True

            sage: Empty = Polyhedron(ambient_dim=2)
            sage: Empty.relative_interior() is Empty
            True

            sage: Line = Polyhedron(vertices=[(1, 1)], lines=[(1, 0)])
            sage: Line.relative_interior() is Line
            True
        """
        if self.is_relatively_open():
            return self
        return RelativeInterior(self)

    def relative_interior_contains(self, point):
        """
        Test whether the relative interior of the polyhedron
        contains the given ``point``.

        .. SEEALSO::

            :meth:`contains`, :meth:`interior_contains`.

        INPUT:

        - ``point`` -- coordinates of a point

        OUTPUT:

        ``True`` or ``False``

        EXAMPLES::

            sage: P = Polyhedron(vertices=[(1,0), (-1,0)])
            sage: P.contains( (0,0) )
            True
            sage: P.interior_contains( (0,0) )
            False
            sage: P.relative_interior_contains( (0,0) )
            True
            sage: P.relative_interior_contains( (1,0) )
            False

        The empty polyhedron needs extra care, see :trac:`10238`::

            sage: empty = Polyhedron(); empty
            The empty polyhedron in ZZ^0
            sage: empty.relative_interior_contains([])
            False
        """
        try:
            p = vector(point)
        except TypeError:  # point not iterable or no common ring for elements
            try:
                l = len(point)
            except TypeError:
                return False
            if l > 0:
                return False
            else:
                p = vector(self.base_ring(), [])

        if len(p) != self.ambient_dim():
            return False

        for eq in self.equation_generator():
            if not eq.contains(p):
                return False

        for ine in self.inequality_generator():
            if not ine.interior_contains(p):
                return False

        return True

    def is_simplex(self):
        r"""
        Return whether the polyhedron is a simplex.

        A simplex is a bounded polyhedron with `d+1` vertices, where
        `d` is the dimension.

        EXAMPLES::

            sage: Polyhedron([(0,0,0), (1,0,0), (0,1,0)]).is_simplex()
            True
            sage: polytopes.simplex(3).is_simplex()
            True
            sage: polytopes.hypercube(3).is_simplex()
            False
        """
        return self.is_compact() and (self.dim()+1 == self.n_vertices())

    def neighborliness(self):
        r"""
        Return the largest ``k``, such that the polyhedron is ``k``-neighborly.

        A polyhedron is `k`-neighborly if every set of `n` vertices forms a face
        for `n` up to `k`.

        In case of the `d`-dimensional simplex, it returns `d + 1`.

        .. SEEALSO::

            :meth:`is_neighborly`

        EXAMPLES::

            sage: cube = polytopes.cube()
            sage: cube.neighborliness()
            1
            sage: P = Polyhedron(); P
            The empty polyhedron in ZZ^0
            sage: P.neighborliness()
            0
            sage: P = Polyhedron([[0]]); P
            A 0-dimensional polyhedron in ZZ^1 defined as the convex hull of 1 vertex
            sage: P.neighborliness()
            1
            sage: S = polytopes.simplex(5); S
            A 5-dimensional polyhedron in ZZ^6 defined as the convex hull of 6 vertices
            sage: S.neighborliness()
            6
            sage: C = polytopes.cyclic_polytope(7,10); C
            A 7-dimensional polyhedron in QQ^7 defined as the convex hull of 10 vertices
            sage: C.neighborliness()
            3
            sage: C = polytopes.cyclic_polytope(6,11); C
            A 6-dimensional polyhedron in QQ^6 defined as the convex hull of 11 vertices
            sage: C.neighborliness()
            3
            sage: [polytopes.cyclic_polytope(5,n).neighborliness() for n in range(6,10)]
            [6, 2, 2, 2]

        """
        return self.combinatorial_polyhedron().neighborliness()

    def is_neighborly(self, k=None):
        r"""
        Return whether the polyhedron is neighborly.

        If the input ``k`` is provided, then return whether the polyhedron is ``k``-neighborly

        A polyhedron is neighborly if every set of `n` vertices forms a face
        for `n` up to floor of half the dimension of the polyhedron.
        It is `k`-neighborly if this is true for `n` up to `k`.

        INPUT:

        - ``k`` -- the dimension up to which to check if every set of ``k``
          vertices forms a face. If no ``k`` is provided, check up to floor
          of half the dimension of the polyhedron.

        OUTPUT:

        - ``True`` if every set of up to ``k`` vertices forms a face,
        - ``False`` otherwise

        .. SEEALSO::

            :meth:`neighborliness`

        EXAMPLES::

            sage: cube = polytopes.hypercube(3)
            sage: cube.is_neighborly()
            True
            sage: cube = polytopes.hypercube(4)
            sage: cube.is_neighborly()
            False

        Cyclic polytopes are neighborly::

            sage: all(polytopes.cyclic_polytope(i, i + 1 + j).is_neighborly() for i in range(5) for j in range(3))
            True

        The neighborliness of a polyhedron equals floor of dimension half
        (or larger in case of a simplex) if and only if the polyhedron
        is neighborly::

            sage: testpolys = [polytopes.cube(), polytopes.cyclic_polytope(6, 9), polytopes.simplex(6)]
            sage: [(P.neighborliness()>=floor(P.dim()/2)) == P.is_neighborly() for P in  testpolys]
            [True, True, True]

        """
        return self.combinatorial_polyhedron().is_neighborly()

    @cached_method
    def is_lattice_polytope(self):
        r"""
        Return whether the polyhedron is a lattice polytope.

        OUTPUT:

        ``True`` if the polyhedron is compact and has only integral
        vertices, ``False`` otherwise.

        EXAMPLES::

            sage: polytopes.cross_polytope(3).is_lattice_polytope()
            True
            sage: polytopes.regular_polygon(5).is_lattice_polytope()
            False
        """
        if not self.is_compact():
            return False
        if self.base_ring() is ZZ:
            return True
        return all(v.is_integral() for v in self.vertex_generator())

    @cached_method
    def lattice_polytope(self, envelope=False):
        r"""
        Return an encompassing lattice polytope.

        INPUT:

        - ``envelope`` -- boolean (default: ``False``). If the
          polyhedron has non-integral vertices, this option decides
          whether to return a strictly larger lattice polytope or
          raise a ``ValueError``. This option has no effect if the
          polyhedron has already integral vertices.

        OUTPUT:

        A :class:`LatticePolytope
        <sage.geometry.lattice_polytope.LatticePolytopeClass>`. If the
        polyhedron is compact and has integral vertices, the lattice
        polytope equals the polyhedron. If the polyhedron is compact
        but has at least one non-integral vertex, a strictly larger
        lattice polytope is returned.

        If the polyhedron is not compact, a ``NotImplementedError`` is
        raised.

        If the polyhedron is not integral and ``envelope=False``, a
        ``ValueError`` is raised.

        ALGORITHM:

        For each non-integral vertex, a bounding box of integral
        points is added and the convex hull of these integral points
        is returned.

        EXAMPLES:

        First, a polyhedron with integral vertices::

            sage: P = Polyhedron( vertices = [(1, 0), (0, 1), (-1, 0), (0, -1)])
            sage: lp = P.lattice_polytope(); lp
            2-d reflexive polytope #3 in 2-d lattice M
            sage: lp.vertices()
            M(-1,  0),
            M( 0, -1),
            M( 0,  1),
            M( 1,  0)
            in 2-d lattice M

        Here is a polyhedron with non-integral vertices::

            sage: P = Polyhedron( vertices = [(1/2, 1/2), (0, 1), (-1, 0), (0, -1)])
            sage: lp = P.lattice_polytope()
            Traceback (most recent call last):
            ...
            ValueError: Some vertices are not integral. You probably want
            to add the argument "envelope=True" to compute an enveloping
            lattice polytope.
            sage: lp = P.lattice_polytope(True); lp
            2-d reflexive polytope #5 in 2-d lattice M
            sage: lp.vertices()
            M(-1,  0),
            M( 0, -1),
            M( 1,  1),
            M( 0,  1),
            M( 1,  0)
            in 2-d lattice M
        """
        if not self.is_compact():
            raise NotImplementedError('only compact lattice polytopes are allowed')

        try:
            vertices = self.vertices_matrix(ZZ).columns()
        except TypeError:
            if not envelope:
                raise ValueError('Some vertices are not integral. '
                    'You probably want to add the argument '
                    '"envelope=True" to compute an enveloping lattice polytope.')
            vertices = []
            for v in self.vertex_generator():
                vbox = [ set([floor(x), ceil(x)]) for x in v ]
                vertices.extend( itertools.product(*vbox) )

        # construct the (enveloping) lattice polytope
        from sage.geometry.lattice_polytope import LatticePolytope
        return LatticePolytope(vertices)

    def _integral_points_PALP(self):
        r"""
        Return the integral points in the polyhedron using PALP.

        This method is for testing purposes and will eventually be removed.

        OUTPUT:

        The list of integral points in the polyhedron. If the
        polyhedron is not compact, a ``ValueError`` is raised.

        EXAMPLES::

            sage: Polyhedron(vertices=[(-1,-1),(1,0),(1,1),(0,1)])._integral_points_PALP()
            [M(-1, -1), M(0, 1), M(1, 0), M(1, 1), M(0, 0)]
            sage: Polyhedron(vertices=[(-1/2,-1/2),(1,0),(1,1),(0,1)]).lattice_polytope(True).points()
            M(-1, -1),
            M(-1,  0),
            M( 0, -1),
            M( 1,  1),
            M( 0,  1),
            M( 1,  0),
            M( 0,  0)
            in 2-d lattice M
            sage: Polyhedron(vertices=[(-1/2,-1/2),(1,0),(1,1),(0,1)])._integral_points_PALP()
            [M(1, 1), M(0, 1), M(1, 0), M(0, 0)]
        """
        if not self.is_compact():
            raise ValueError('can only enumerate points in a compact polyhedron')
        lp = self.lattice_polytope(True)
        # remove cached values to get accurate timings
        try:
            del lp._points
            del lp._npoints
        except AttributeError:
            pass
        if self.is_lattice_polytope():
            return list(lp.points())
        return [p for p in lp.points() if self.contains(p)]

    @cached_method(do_pickle=True)
    def h_star_vector(self):
        r"""
        Return the `h^*`-vector of the lattice polytope.

        The `h^*`-vector records the coefficients of the polynomial in the
        numerator of the Ehrhart series of a lattice polytope.

        INPUT:

        - ``self`` -- A lattice polytope.

        OUTPUT:

        A list whose entries give the `h^*`-vector.

        .. NOTE:

            The backend of ``self`` should be ``'normaliz'``.
            This function depends on Normaliz (i.e. the ``'pynormaliz'`` optional
            package). See the Normaliz documentation for further details.

        EXAMPLES:

        The `h^*`-vector of a unimodular simplex S (a simplex with
        volume = `\frac{1}{dim(S)!}`) is always 1. Here we test this on
        simplices up to dimension 3::

            sage: s1 = polytopes.simplex(1,backend='normaliz')              # optional - pynormaliz
            sage: s2 = polytopes.simplex(2,backend='normaliz')              # optional - pynormaliz
            sage: s3 = polytopes.simplex(3,backend='normaliz')              # optional - pynormaliz
            sage: [s1.h_star_vector(),s2.h_star_vector(),s3.h_star_vector()]  # optional - pynormaliz
            [[1], [1], [1]]

        For a less trivial example, we compute the `h^*`-vector of the
        `0/1`-cube, which has the Eulerian numbers `(3,i)` for `i \in [0,2]`
        as an `h^*`-vector::

            sage: cube = polytopes.cube(intervals='zero_one', backend='normaliz') # optional - pynormaliz
            sage: cube.h_star_vector()   # optional - pynormaliz
            [1, 4, 1]
            sage: from sage.combinat.combinat import eulerian_number
            sage: [eulerian_number(3,i) for i in range(3)]
            [1, 4, 1]

        TESTS::

            sage: s3 = polytopes.simplex(3)
            sage: s3.h_star_vector()
            Traceback (most recent call last):
            ...
            TypeError: The backend of self must be normaliz

            sage: t = Polyhedron(vertices=[[0],[1/2]])
            sage: t.h_star_vector()
            Traceback (most recent call last):
            ...
            TypeError: The h_star vector is only defined for lattice polytopes

            sage: t2 = Polyhedron(vertices=[[AA(sqrt(2))],[1/2]])
            sage: t2.h_star_vector()
            Traceback (most recent call last):
            ...
            TypeError: The h_star vector is only defined for lattice polytopes

        Check that the `h^*`-vector is pickled::

            sage: new_cube = loads(dumps(cube))         # optional - pynormaliz
            sage: new_cube.h_star_vector.is_in_cache()  # optional - pynormaliz
            True
        """
        if self.is_empty():
            return 0
        if not self.is_lattice_polytope():
            raise TypeError('The h_star vector is only defined for lattice polytopes')
        if not self.backend() == 'normaliz':
            raise TypeError('The backend of self must be normaliz')
        return self._h_star_vector_normaliz()

    def _h_star_vector_normaliz(self):
        r"""
        Return the `h^*`-vector of a lattice polytope with backend = 'normaliz'.

        INPUT:

        - ``self`` -- A lattice polytope.

        OUTPUT:

        The `h^*`-vector as a list.

        .. NOTE:

        The backend of ``self`` should be ``'normaliz'``.

        TESTS::

            sage: s3 = polytopes.simplex(3)
            sage: s3._h_star_vector_normaliz()
            Traceback (most recent call last):
            ...
            TypeError: the backend should be normaliz
        """
        raise TypeError("the backend should be normaliz")

    @cached_method
    def bounding_box(self, integral=False, integral_hull=False):
        r"""
        Return the coordinates of a rectangular box containing the non-empty polytope.

        INPUT:

        - ``integral`` -- Boolean (default: ``False``). Whether to
          only allow integral coordinates in the bounding box.

        - ``integral_hull`` -- Boolean (default: ``False``). If ``True``, return a
          box containing the integral points of the polytope, or ``None, None`` if it
          is known that the polytope has no integral points.

        OUTPUT:

        A pair of tuples ``(box_min, box_max)`` where ``box_min`` are
        the coordinates of a point bounding the coordinates of the
        polytope from below and ``box_max`` bounds the coordinates
        from above.

        EXAMPLES::

            sage: Polyhedron([ (1/3,2/3), (2/3, 1/3) ]).bounding_box()
            ((1/3, 1/3), (2/3, 2/3))
            sage: Polyhedron([ (1/3,2/3), (2/3, 1/3) ]).bounding_box(integral=True)
            ((0, 0), (1, 1))
            sage: Polyhedron([ (1/3,2/3), (2/3, 1/3) ]).bounding_box(integral_hull=True)
            (None, None)
            sage: Polyhedron([ (1/3,2/3), (3/3, 4/3) ]).bounding_box(integral_hull=True)
            ((1, 1), (1, 1))
            sage: polytopes.buckyball(exact=False).bounding_box()
            ((-0.8090169944, -0.8090169944, -0.8090169944), (0.8090169944, 0.8090169944, 0.8090169944))

        TESTS::

            sage: Polyhedron().bounding_box()
            Traceback (most recent call last):
            ...
            ValueError: empty polytope is not allowed
        """
        box_min = []
        box_max = []
        if not self.is_compact():
            raise ValueError("only polytopes (compact polyhedra) are allowed")
        if self.n_vertices() == 0:
            raise ValueError("empty polytope is not allowed")
        for i in range(self.ambient_dim()):
            coords = [v[i] for v in self.vertex_generator()]
            max_coord = max(coords)
            min_coord = min(coords)
            if integral_hull:
                a = ceil(min_coord)
                b = floor(max_coord)
                if a > b:
                    return None, None
                box_max.append(b)
                box_min.append(a)
            elif integral:
                box_max.append(ceil(max_coord))
                box_min.append(floor(min_coord))
            else:
                box_max.append(max_coord)
                box_min.append(min_coord)
        return (tuple(box_min), tuple(box_max))

    def integral_points_count(self, **kwds):
        r"""
        Return the number of integral points in the polyhedron.

        This generic version of this method simply calls ``integral_points``.

        EXAMPLES::

            sage: P = polytopes.cube()
            sage: P.integral_points_count()
            27

        We shrink the polyhedron a little bit::

            sage: Q = P*(8/9)
            sage: Q.integral_points_count()
            1

        Same for a polyhedron whose coordinates are not rationals.  Note that
        the answer is an integer even though there are no guarantees for
        exactness::

            sage: Q = P*RDF(8/9)
            sage: Q.integral_points_count()
            1

        Unbounded polyhedra (with or without lattice points) are not supported::

            sage: P = Polyhedron(vertices=[[1/2, 1/3]], rays=[[1, 1]])
            sage: P.integral_points_count()
            Traceback (most recent call last):
            ...
            NotImplementedError: ...
            sage: P = Polyhedron(vertices=[[1, 1]], rays=[[1, 1]])
            sage: P.integral_points_count()
            Traceback (most recent call last):
            ...
            NotImplementedError: ...

        """
        return len(self.integral_points())

    def integral_points(self, threshold=100000):
        r"""
        Return the integral points in the polyhedron.

        Uses either the naive algorithm (iterate over a rectangular
        bounding box) or triangulation + Smith form.

        INPUT:

        - ``threshold`` -- integer (default: 100000). Use the naive
          algorithm as long as the bounding box is smaller than this.

        OUTPUT:

        The list of integral points in the polyhedron. If the
        polyhedron is not compact, a ``ValueError`` is raised.

        EXAMPLES::

            sage: Polyhedron(vertices=[(-1,-1),(1,0),(1,1),(0,1)]).integral_points()
            ((-1, -1), (0, 0), (0, 1), (1, 0), (1, 1))

            sage: simplex = Polyhedron([(1,2,3), (2,3,7), (-2,-3,-11)])
            sage: simplex.integral_points()
            ((-2, -3, -11), (0, 0, -2), (1, 2, 3), (2, 3, 7))

        The polyhedron need not be full-dimensional::

            sage: simplex = Polyhedron([(1,2,3,5), (2,3,7,5), (-2,-3,-11,5)])
            sage: simplex.integral_points()
            ((-2, -3, -11, 5), (0, 0, -2, 5), (1, 2, 3, 5), (2, 3, 7, 5))

            sage: point = Polyhedron([(2,3,7)])
            sage: point.integral_points()
            ((2, 3, 7),)

            sage: empty = Polyhedron()
            sage: empty.integral_points()
            ()

        Here is a simplex where the naive algorithm of running over
        all points in a rectangular bounding box no longer works fast
        enough::

            sage: v = [(1,0,7,-1), (-2,-2,4,-3), (-1,-1,-1,4), (2,9,0,-5), (-2,-1,5,1)]
            sage: simplex = Polyhedron(v); simplex
            A 4-dimensional polyhedron in ZZ^4 defined as the convex hull of 5 vertices
            sage: len(simplex.integral_points())
            49

        A case where rounding in the right direction goes a long way::

            sage: P = 1/10*polytopes.hypercube(14, backend='field')
            sage: P.integral_points()
            ((0, 0, 0, 0, 0, 0, 0, 0, 0, 0, 0, 0, 0, 0),)

        Finally, the 3-d reflexive polytope number 4078::

            sage: v = [(1,0,0), (0,1,0), (0,0,1), (0,0,-1), (0,-2,1),
            ....:      (-1,2,-1), (-1,2,-2), (-1,1,-2), (-1,-1,2), (-1,-3,2)]
            sage: P = Polyhedron(v)
            sage: pts1 = P.integral_points()                     # Sage's own code
            sage: all(P.contains(p) for p in pts1)
            True
            sage: pts2 = LatticePolytope(v).points()          # PALP
            sage: for p in pts1: p.set_immutable()
            sage: set(pts1) == set(pts2)
            True

            sage: timeit('Polyhedron(v).integral_points()')   # not tested - random
            625 loops, best of 3: 1.41 ms per loop
            sage: timeit('LatticePolytope(v).points()')       # not tested - random
            25 loops, best of 3: 17.2 ms per loop

        TESTS:

        Test some trivial cases (see :trac:`17937`)::

            sage: P = Polyhedron(ambient_dim=1)  # empty polyhedron in 1 dimension
            sage: P.integral_points()
            ()
            sage: P = Polyhedron(ambient_dim=0)  # empty polyhedron in 0 dimensions
            sage: P.integral_points()
            ()
            sage: P = Polyhedron([[3]])  # single point in 1 dimension
            sage: P.integral_points()
            ((3),)
            sage: P = Polyhedron([[1/2]])  # single non-integral point in 1 dimension
            sage: P.integral_points()
            ()
            sage: P = Polyhedron([[]])  # single point in 0 dimensions
            sage: P.integral_points()
            ((),)

        Test unbounded polyhedron::

            sage: P = Polyhedron(rays=[[1,0,0]])
            sage: P.integral_points()
            Traceback (most recent call last):
            ...
            ValueError: can only enumerate points in a compact polyhedron
        """
        if not self.is_compact():
            raise ValueError('can only enumerate points in a compact polyhedron')
        # Trivial cases: polyhedron with 0 or 1 vertices
        if self.n_vertices() == 0:
            return ()
        if self.n_vertices() == 1:
            v = self.vertices_list()[0]
            try:
                return (vector(ZZ, v),)
            except TypeError:  # vertex not integral
                return ()

        # for small bounding boxes, it is faster to naively iterate over the points of the box
        box_min, box_max = self.bounding_box(integral_hull=True)
        if box_min is None:
            return ()
        box_points = prod(max_coord-min_coord+1 for min_coord, max_coord in zip(box_min, box_max))
        if not self.is_lattice_polytope() or \
                (self.is_simplex() and box_points < 1000) or \
                box_points < threshold:
            from sage.geometry.integral_points import rectangular_box_points
            return rectangular_box_points(list(box_min), list(box_max), self)

        # for more complicate polytopes, triangulate & use smith normal form
        from sage.geometry.integral_points import simplex_points
        if self.is_simplex():
            return simplex_points(self.Vrepresentation())
        triangulation = self.triangulate()
        points = set()
        for simplex in triangulation:
            triang_vertices = [self.Vrepresentation(i) for i in simplex]
            new_points = simplex_points(triang_vertices)
            for p in new_points:
                p.set_immutable()
            points.update(new_points)
        # assert all(self.contains(p) for p in points)   # slow
        return tuple(points)

    def get_integral_point(self, index, **kwds):
        r"""
        Return the ``index``-th integral point in this polyhedron.

        This is equivalent to ``sorted(self.integral_points())[index]``.
        However, so long as self.integral_points_count() does not need to
        enumerate all integral points, neither does this method. Hence it can
        be significantly faster. If the polyhedron is not compact, a
        ``ValueError`` is raised.

        INPUT:

        - ``index`` -- integer. The index of the integral point to be found. If
          this is not in [0, ``self.integral_point_count()``), an ``IndexError``
          is raised.

        - ``**kwds`` -- optional keyword parameters that are passed to
          :meth:`self.integral_points_count`.

        ALGORITHM:

        The function computes each of the components of the requested point in
        turn. To compute x_i, the ith component, it bisects the upper and lower
        bounds on x_i given by the bounding box. At each bisection, it uses
        :meth:`integral_points_count` to determine on which side of the
        bisecting hyperplane the requested point lies.

        .. SEEALSO::

            :meth:`integral_points_count`.

        EXAMPLES::

            sage: P = Polyhedron(vertices=[(-1,-1),(1,0),(1,1),(0,1)])
            sage: P.get_integral_point(1)
            (0, 0)
            sage: P.get_integral_point(4)
            (1, 1)
            sage: sorted(P.integral_points())
            [(-1, -1), (0, 0), (0, 1), (1, 0), (1, 1)]
            sage: P.get_integral_point(5)
            Traceback (most recent call last):
            ...
            IndexError: ...

            sage: Q = Polyhedron([(1,3), (2, 7), (9, 77)])
            sage: [Q.get_integral_point(i) for i in range(Q.integral_points_count())] == sorted(Q.integral_points())
            True
            sage: Q.get_integral_point(0, explicit_enumeration_threshold=0, triangulation='cddlib')  # optional - latte_int
            (1, 3)
            sage: Q.get_integral_point(0, explicit_enumeration_threshold=0, triangulation='cddlib', foo=True)  # optional - latte_int
            Traceback (most recent call last):
            ...
            RuntimeError: ...

            sage: R = Polyhedron(vertices=[[1/2, 1/3]], rays=[[1, 1]])
            sage: R.get_integral_point(0)
            Traceback (most recent call last):
            ...
            ValueError: ...
        """

        if not self.is_compact():
            raise ValueError('can only enumerate points in a compact polyhedron')

        if not 0 <= index < self.integral_points_count(**kwds):
            raise IndexError('polytope index out of range')

        D = self.ambient_dim()
        lower_bounds, upper_bounds = self.bounding_box()
        coordinate = []
        P = self
        S = self.parent()
        for i in range(D):  # Now compute x_i, the ith component of coordinate.
            lower, upper = ceil(lower_bounds[i]), floor(upper_bounds[i]) + 1  # So lower <= x_i < upper.
            while lower < upper-1:
                guess = (lower + upper) // 2  # > lower.
                # Build new polyhedron by intersecting P with the halfspace {x_i < guess}.
                P_lt_guess = P.intersection(S(None, ([[guess-1] + [0] * i + [-1] + [0] * (D - i - 1)], [])))
                # Avoid computing P_geq_guess = P.intersection({x_i >= guess}) right now, it might not be needed.
                P_lt_guess_count = P_lt_guess.integral_points_count(**kwds)
                if P_lt_guess_count > index:  # Move upper down to guess.
                    upper = guess
                    index -= 0
                    P = P_lt_guess
                else:  # P_lt_guess_count <= index:  # Move lower up to guess.
                    lower = guess
                    index -= P_lt_guess_count
                    P_geq_guess = P.intersection(S(None, ([[-guess] + [0] * i + [1] + [0] * (D - i - 1)], [])))
                    P = P_geq_guess
            coordinate.append(lower)  # Record the new component that we have found.
        point = vector(ZZ, coordinate)
        point.set_immutable()
        return point

    def random_integral_point(self, **kwds):
        r"""
        Return an integral point in this polyhedron chosen uniformly at random.

        INPUT:

        - ``**kwds`` -- optional keyword parameters that are passed to
          :meth:`self.get_integral_point`.

        OUTPUT:

        The integral point in the polyhedron chosen uniformly at random. If the
        polyhedron is not compact, a ``ValueError`` is raised. If the
        polyhedron does not contain any integral points, an ``EmptySetError`` is
        raised.

        .. SEEALSO::

            :meth:`get_integral_point`.

        EXAMPLES::

            sage: P = Polyhedron(vertices=[(-1,-1),(1,0),(1,1),(0,1)])
            sage: P.random_integral_point()  # random
            (0, 0)
            sage: P.random_integral_point() in P.integral_points()
            True
            sage: P.random_integral_point(explicit_enumeration_threshold=0, triangulation='cddlib')  # random, optional - latte_int
            (1, 1)
            sage: P.random_integral_point(explicit_enumeration_threshold=0, triangulation='cddlib', foo=7)  # optional - latte_int
            Traceback (most recent call last):
            ...
            RuntimeError: ...

            sage: Q = Polyhedron(vertices=[(2, 1/3)], rays=[(1, 2)])
            sage: Q.random_integral_point()
            Traceback (most recent call last):
            ...
            ValueError: ...

            sage: R = Polyhedron(vertices=[(1/2, 0), (1, 1/2), (0, 1/2)])
            sage: R.random_integral_point()
            Traceback (most recent call last):
            ...
            EmptySetError: ...
        """

        if not self.is_compact():
            raise ValueError('can only sample integral points in a compact polyhedron')

        count = self.integral_points_count()
        if count == 0:
            raise EmptySetError('polyhedron does not contain any integral points')

        return self.get_integral_point(current_randstate().python_random().randint(0, count-1), **kwds)

    @cached_method
    def combinatorial_automorphism_group(self, vertex_graph_only=False):
        """
        Computes the combinatorial automorphism group.

        If ``vertex_graph_only`` is ``True``,  the automorphism group
        of the vertex-edge graph of the polyhedron is returned. Otherwise
        the automorphism group of the vertex-facet graph, which is
        isomorphic to the automorphism group of the face lattice is returned.

        INPUT:

        - ``vertex_graph_only`` -- boolean (default: ``False``); whether
          to return the automorphism group of the vertex edges graph or
          of the lattice

        OUTPUT:

        A
        :class:`PermutationGroup<sage.groups.perm_gps.permgroup.PermutationGroup_generic_with_category'>`
        that is isomorphic to the combinatorial automorphism group is
        returned.

        - if ``vertex_graph_only`` is ``True``:
          The automorphism group of the vertex-edge graph of the polyhedron

        - if ``vertex_graph_only`` is ``False`` (default):
          The automorphism group of the vertex-facet graph of the polyhedron,
          see :meth:`vertex_facet_graph`. This group is isomorphic to the
          automorphism group of the face lattice of the polyhedron.

        NOTE:

            Depending on ``vertex_graph_only``, this method returns groups
            that are not necessarily isomorphic, see the examples below.

        .. SEEALSO::

            :meth:`is_combinatorially_isomorphic`,
            :meth:`graph`,
            :meth:`vertex_facet_graph`.

        EXAMPLES::

            sage: quadrangle = Polyhedron(vertices=[(0,0),(1,0),(0,1),(2,3)])
            sage: quadrangle.combinatorial_automorphism_group().is_isomorphic(groups.permutation.Dihedral(4))
            True
            sage: quadrangle.restricted_automorphism_group()
            Permutation Group with generators [()]

        Permutations of the vertex graph only exchange vertices with vertices::

            sage: P = Polyhedron(vertices=[(1,0), (1,1)], rays=[(1,0)])
            sage: P.combinatorial_automorphism_group(vertex_graph_only=True)
            Permutation Group with generators [(A vertex at (1,0),A vertex at (1,1))]

        This shows an example of two polytopes whose vertex-edge graphs are isomorphic,
        but their face_lattices are not isomorphic::

            sage: Q=Polyhedron([[-123984206864/2768850730773, -101701330976/922950243591, -64154618668/2768850730773, -2748446474675/2768850730773],
            ....: [-11083969050/98314591817, -4717557075/98314591817, -32618537490/98314591817, -91960210208/98314591817],
            ....: [-9690950/554883199, -73651220/554883199, 1823050/554883199, -549885101/554883199], [-5174928/72012097, 5436288/72012097, -37977984/72012097, 60721345/72012097],
            ....: [-19184/902877, 26136/300959, -21472/902877, 899005/902877], [53511524/1167061933, 88410344/1167061933, 621795064/1167061933, 982203941/1167061933],
            ....: [4674489456/83665171433, -4026061312/83665171433, 28596876672/83665171433, -78383796375/83665171433], [857794884940/98972360190089, -10910202223200/98972360190089, 2974263671400/98972360190089, -98320463346111/98972360190089]])
            sage: C = polytopes.cyclic_polytope(4,8)
            sage: C.is_combinatorially_isomorphic(Q)
            False
            sage: C.combinatorial_automorphism_group(vertex_graph_only=True).is_isomorphic(Q.combinatorial_automorphism_group(vertex_graph_only=True))
            True
            sage: C.combinatorial_automorphism_group(vertex_graph_only=False).is_isomorphic(Q.combinatorial_automorphism_group(vertex_graph_only=False))
            False

        The automorphism group of the face lattice is isomorphic to the combinatorial automorphism group::

            sage: CG = C.hasse_diagram().automorphism_group()
            sage: C.combinatorial_automorphism_group().is_isomorphic(CG)
            True
            sage: QG = Q.hasse_diagram().automorphism_group()
            sage: Q.combinatorial_automorphism_group().is_isomorphic(QG)
            True

        """
        if vertex_graph_only:
            G = self.graph()
        else:
            G = self.vertex_facet_graph()
        return G.automorphism_group(edge_labels=True)

    @cached_method
    def restricted_automorphism_group(self, output="abstract"):
        r"""
        Return the restricted automorphism group.

        First, let the linear automorphism group be the subgroup of
        the affine group `AGL(d,\RR) = GL(d,\RR) \ltimes \RR^d`
        preserving the `d`-dimensional polyhedron. The affine group
        acts in the usual way `\vec{x}\mapsto A\vec{x}+b` on the
        ambient space.

        The restricted automorphism group is the subgroup of the linear
        automorphism group generated by permutations of the generators
        of the same type. That is, vertices can only be permuted with
        vertices, ray generators with ray generators, and line
        generators with line generators.

        For example, take the first quadrant

        .. MATH::

            Q = \Big\{ (x,y) \Big| x\geq 0,\; y\geq0 \Big\}
            \subset \QQ^2

        Then the linear automorphism group is

        .. MATH::

            \mathrm{Aut}(Q) =
            \left\{
            \begin{pmatrix}
            a & 0 \\ 0 & b
            \end{pmatrix}
            ,~
            \begin{pmatrix}
            0 & c \\ d & 0
            \end{pmatrix}
            :~
            a, b, c, d \in \QQ_{>0}
            \right\}
            \subset
            GL(2,\QQ)
            \subset
            E(d)

        Note that there are no translations that map the quadrant `Q`
        to itself, so the linear automorphism group is contained in
        the general linear group (the subgroup of transformations
        preserving the origin). The restricted automorphism group is

        .. MATH::

            \mathrm{Aut}(Q) =
            \left\{
            \begin{pmatrix}
            1 & 0 \\ 0 & 1
            \end{pmatrix}
            ,~
            \begin{pmatrix}
            0 & 1 \\ 1 & 0
            \end{pmatrix}
            \right\}
            \simeq \ZZ_2

        INPUT:

        - ``output`` -- how the group should be represented:

          - ``"abstract"`` (default) -- return an abstract permutation
            group without further meaning.

          - ``"permutation"`` -- return a permutation group on the
            indices of the polyhedron generators. For example, the
            permutation ``(0,1)`` would correspond to swapping
            ``self.Vrepresentation(0)`` and ``self.Vrepresentation(1)``.

          - ``"matrix"`` -- return a matrix group representing affine
            transformations. When acting on affine vectors, you should
            append a `1` to every vector. If the polyhedron is not full
            dimensional, the returned matrices act as the identity on
            the orthogonal complement of the affine space spanned by
            the polyhedron.

          - ``"matrixlist"`` -- like ``matrix``, but return the list of
            elements of the matrix group. Useful for fields without a
            good implementation of matrix groups or to avoid the
            overhead of creating the group.

        OUTPUT:

        - For ``output="abstract"`` and ``output="permutation"``:
          a :class:`PermutationGroup<sage.groups.perm_gps.permgroup.PermutationGroup_generic>`.

        - For ``output="matrix"``: a :class:`MatrixGroup`.

        - For ``output="matrixlist"``: a list of matrices.

        REFERENCES:

        - [BSS2009]_

        EXAMPLES:

        A cross-polytope example::

            sage: P = polytopes.cross_polytope(3)
            sage: P.restricted_automorphism_group() == PermutationGroup([[(3,4)], [(2,3),(4,5)],[(2,5)],[(1,2),(5,6)],[(1,6)]])
            True
            sage: P.restricted_automorphism_group(output="permutation") == PermutationGroup([[(2,3)],[(1,2),(3,4)],[(1,4)],[(0,1),(4,5)],[(0,5)]])
            True
            sage: mgens = [[[1,0,0,0],[0,1,0,0],[0,0,-1,0],[0,0,0,1]], [[1,0,0,0],[0,0,1,0],[0,1,0,0],[0,0,0,1]], [[0,1,0,0],[1,0,0,0],[0,0,1,0],[0,0,0,1]]]

        We test groups for equality in a fool-proof way; they can have different generators, etc::

            sage: poly_g = P.restricted_automorphism_group(output="matrix")
            sage: matrix_g = MatrixGroup([matrix(QQ,t) for t in mgens])
            sage: all(t.matrix() in poly_g for t in matrix_g.gens())
            True
            sage: all(t.matrix() in matrix_g for t in poly_g.gens())
            True

        24-cell example::

            sage: P24 = polytopes.twenty_four_cell()
            sage: AutP24 = P24.restricted_automorphism_group()
            sage: PermutationGroup([
            ....:     '(1,20,2,24,5,23)(3,18,10,19,4,14)(6,21,11,22,7,15)(8,12,16,17,13,9)',
            ....:     '(1,21,8,24,4,17)(2,11,6,15,9,13)(3,20)(5,22)(10,16,12,23,14,19)'
            ....: ]).is_isomorphic(AutP24)
            True
            sage: AutP24.order()
            1152

        Here is the quadrant example mentioned in the beginning::

            sage: P = Polyhedron(rays=[(1,0),(0,1)])
            sage: P.Vrepresentation()
            (A vertex at (0, 0), A ray in the direction (0, 1), A ray in the direction (1, 0))
            sage: P.restricted_automorphism_group(output="permutation")
            Permutation Group with generators [(1,2)]

        Also, the polyhedron need not be full-dimensional::

            sage: P = Polyhedron(vertices=[(1,2,3,4,5),(7,8,9,10,11)])
            sage: P.restricted_automorphism_group()
            Permutation Group with generators [(1,2)]
            sage: G = P.restricted_automorphism_group(output="matrixlist")
            sage: G
            (
            [1 0 0 0 0 0]  [ -87/55  -82/55    -2/5   38/55   98/55   12/11]
            [0 1 0 0 0 0]  [-142/55  -27/55    -2/5   38/55   98/55   12/11]
            [0 0 1 0 0 0]  [-142/55  -82/55     3/5   38/55   98/55   12/11]
            [0 0 0 1 0 0]  [-142/55  -82/55    -2/5   93/55   98/55   12/11]
            [0 0 0 0 1 0]  [-142/55  -82/55    -2/5   38/55  153/55   12/11]
            [0 0 0 0 0 1], [      0       0       0       0       0       1]
            )
            sage: g = AffineGroup(5, QQ)(G[1])
            sage: g
                  [ -87/55  -82/55    -2/5   38/55   98/55]     [12/11]
                  [-142/55  -27/55    -2/5   38/55   98/55]     [12/11]
            x |-> [-142/55  -82/55     3/5   38/55   98/55] x + [12/11]
                  [-142/55  -82/55    -2/5   93/55   98/55]     [12/11]
                  [-142/55  -82/55    -2/5   38/55  153/55]     [12/11]
            sage: g^2
                  [1 0 0 0 0]     [0]
                  [0 1 0 0 0]     [0]
            x |-> [0 0 1 0 0] x + [0]
                  [0 0 0 1 0]     [0]
                  [0 0 0 0 1]     [0]
            sage: g(list(P.vertices()[0]))
            (7, 8, 9, 10, 11)
            sage: g(list(P.vertices()[1]))
            (1, 2, 3, 4, 5)

        Affine transformations do not change the restricted automorphism
        group. For example, any non-degenerate triangle has the
        dihedral group with 6 elements, `D_6`, as its automorphism
        group::

            sage: initial_points = [vector([1,0]), vector([0,1]), vector([-2,-1])]
            sage: points = initial_points
            sage: Polyhedron(vertices=points).restricted_automorphism_group()
            Permutation Group with generators [(2,3), (1,2)]
            sage: points = [pt - initial_points[0] for pt in initial_points]
            sage: Polyhedron(vertices=points).restricted_automorphism_group()
            Permutation Group with generators [(2,3), (1,2)]
            sage: points = [pt - initial_points[1] for pt in initial_points]
            sage: Polyhedron(vertices=points).restricted_automorphism_group()
            Permutation Group with generators [(2,3), (1,2)]
            sage: points = [pt - 2*initial_points[1] for pt in initial_points]
            sage: Polyhedron(vertices=points).restricted_automorphism_group()
            Permutation Group with generators [(2,3), (1,2)]

        The ``output="matrixlist"`` can be used over fields without a
        complete implementation of matrix groups::

            sage: P = polytopes.dodecahedron(); P
            A 3-dimensional polyhedron in (Number Field in sqrt5 with defining polynomial x^2 - 5 with sqrt5 = 2.236067977499790?)^3 defined as the convex hull of 20 vertices
            sage: G = P.restricted_automorphism_group(output="matrixlist")
            sage: len(G)
            120

        Floating-point computations are supported with a simple fuzzy
        zero implementation::

            sage: P = Polyhedron(vertices=[(1/3,0,0,1),(0,1/4,0,1),(0,0,1/5,1)], base_ring=RDF)
            sage: P.restricted_automorphism_group()
            Permutation Group with generators [(2,3), (1,2)]
            sage: len(P.restricted_automorphism_group(output="matrixlist"))
            6

        TESTS::

            sage: P = Polyhedron(vertices=[(1,0), (1,1)], rays=[(1,0)])
            sage: P.restricted_automorphism_group(output="permutation")
            Permutation Group with generators [(1,2)]
            sage: P.restricted_automorphism_group(output="matrix")
            Matrix group over Rational Field with 1 generators (
            [ 1  0  0]
            [ 0 -1  1]
            [ 0  0  1]
            )
            sage: P.restricted_automorphism_group(output="foobar")
            Traceback (most recent call last):
            ...
            ValueError: unknown output 'foobar', valid values are ('abstract', 'permutation', 'matrix', 'matrixlist')

        Check that :trac:`28828` is fixed::

            sage: P.restricted_automorphism_group(output="matrixlist")[0].is_immutable()
            True
        """
        # The algorithm works as follows:
        #
        # Let V be the matrix where every column is a homogeneous
        # coordinate of a V-representation object (vertex, ray, line).
        # Let us assume that V has full rank, that the polyhedron is
        # full dimensional.
        #
        # Let Q = V Vt and C = Vt Q^-1 V. The rows and columns of C
        # can be thought of as being indexed by the V-rep objects of the
        # polytope.
        #
        # It turns out that we can identify the restricted automorphism
        # group with the automorphism group of the edge-colored graph
        # on the V-rep objects with colors determined by the symmetric
        # matrix C.
        #
        # An automorphism of this graph is equivalent to a permutation
        # matrix P such that C = Pt C P. If we now define
        # A = V P Vt Q^-1, then one can check that V P = A V.
        # In other words: permuting the generators is the same as
        # applying the affine transformation A on the generators.
        #
        # If the given polyhedron is not fully-dimensional,
        # then Q will be not invertible. In this case, we use a
        # pseudoinverse Q+ instead of Q^-1. The formula for A acting on
        # the space spanned by V then simplifies to A = V P V+ where V+
        # denotes the pseudoinverse of V, which also equals V+ = Vt Q+.
        #
        # If we are asked to return the (group of) transformation
        # matrices to the user, we also require that those
        # transformations act as the identity on the orthogonal
        # complement of the space spanned by V. This complement is the
        # space spanned by the columns of W = 1 - V V+. One can check
        # that B = (V P V+) + W is the correct matrix: it acts the same
        # as A on V and it satisfies B W = W.

        outputs = ("abstract", "permutation", "matrix", "matrixlist")
        if output not in outputs:
            raise ValueError("unknown output {!r}, valid values are {}".format(output, outputs))

        # For backwards compatibility, we treat "abstract" as
        # "permutation", but where we add 1 to the indices of the
        # permutations.
        index0 = 0
        if output == "abstract":
            index0 = 1
            output = "permutation"

        if self.base_ring().is_exact():
            def rational_approximation(c):
                return c
        else:
            c_list = []

            def rational_approximation(c):
                # Implementation detail: Return unique integer if two
                # c-values are the same up to machine precision. But
                # you can think of it as a uniquely-chosen rational
                # approximation.
                for i, x in enumerate(c_list):
                    if self._is_zero(x - c):
                        return i
                c_list.append(c)
                return len(c_list) - 1

        if self.is_compact():
            def edge_label(i, j, c_ij):
                return c_ij
        else:
            # In the non-compact case, we also label the edges by the
            # type of the V-representation object. This ensures that
            # vertices, rays, and lines are only permuted amongst
            # themselves.
            def edge_label(i, j, c_ij):
                return (self.Vrepresentation(i).type(), c_ij, self.Vrepresentation(j).type())

        # Homogeneous coordinates for the V-representation objects.
        # Mathematically, V is a matrix. For efficiency however, we
        # represent it as a list of column vectors.
        V = [v.homogeneous_vector() for v in self.Vrepresentation()]

        # Pseudoinverse of V Vt
        Qplus = sum(v.column() * v.row() for v in V).pseudoinverse()

        # Construct the graph.
        G = Graph()
        for i in range(len(V)):
            for j in range(i+1, len(V)):
                c_ij = rational_approximation(V[i] * Qplus * V[j])
                G.add_edge(index0+i, index0+j, edge_label(i, j, c_ij))

        permgroup = G.automorphism_group(edge_labels=True)
        if output == "permutation":
            return permgroup
        elif output == "matrix":
            permgroup = permgroup.gens()

        # Compute V+ = Vt Q+ as list of row vectors
        Vplus = list(matrix(V) * Qplus)  # matrix(V) is Vt

        # Compute W = 1 - V V+
        W = 1 - sum(V[i].column() * Vplus[i].row() for i in range(len(V)))

        # Convert the permutation group to a matrix group.
        # If P is a permutation, then we return the matrix
        # B = (V P V+) + W.
        #
        # If output == "matrix", we loop over the generators of the group.
        # Otherwise, we loop over all elements.
        matrices = []
        for perm in permgroup:
            A = sum(V[perm(i)].column() * Vplus[i].row() for i in range(len(V)))
            matrices.append(A + W)

        for mat in matrices:
            mat.set_immutable()

        if output == "matrixlist":
            return tuple(matrices)
        else:
            return MatrixGroup(matrices)

    def is_combinatorially_isomorphic(self, other, algorithm='bipartite_graph'):
        r"""
        Return whether the polyhedron is combinatorially isomorphic to another polyhedron.

        We only consider bounded polyhedra. By definition, they are
        combinatorially isomorphic if their face lattices are isomorphic.

        INPUT:

        - ``other`` -- a polyhedron object
        - ``algorithm`` (default = ``bipartite_graph``) -- the algorithm to use.
          The other possible value is ``face_lattice``.

        OUTPUT:

        - ``True`` if the two polyhedra are combinatorially isomorphic
        - ``False`` otherwise

        .. SEEALSO::

            :meth:`combinatorial_automorphism_group`,
            :meth:`vertex_facet_graph`.

        REFERENCES:

        For the equivalence of the two algorithms see [KK1995]_, p. 877-878

        EXAMPLES:

        The square is combinatorially isomorphic to the 2-dimensional cube::

            sage: polytopes.hypercube(2).is_combinatorially_isomorphic(polytopes.regular_polygon(4))
            True

        All the faces of the 3-dimensional permutahedron are either
        combinatorially isomorphic to a square or a hexagon::

            sage: H = polytopes.regular_polygon(6)
            sage: S = polytopes.hypercube(2)
            sage: P = polytopes.permutahedron(4)
            sage: all(F.as_polyhedron().is_combinatorially_isomorphic(S) or F.as_polyhedron().is_combinatorially_isomorphic(H) for F in P.faces(2))
            True

        Checking that a regular simplex intersected with its reflection
        through the origin is combinatorially isomorphic to the intersection
        of a cube with a hyperplane perpendicular to its long diagonal::

            sage: def simplex_intersection(k):
            ....:   S1 = Polyhedron([vector(v)-vector(polytopes.simplex(k).center()) for v in polytopes.simplex(k).vertices_list()])
            ....:   S2 = Polyhedron([-vector(v) for v in S1.vertices_list()])
            ....:   return S1.intersection(S2)
            sage: def cube_intersection(k):
            ....:    C = polytopes.hypercube(k+1)
            ....:    H = Polyhedron(eqns=[[0]+[1 for i in range(k+1)]])
            ....:    return C.intersection(H)
            sage: [simplex_intersection(k).is_combinatorially_isomorphic(cube_intersection(k)) for k in range(2,5)]
            [True, True, True]
            sage: simplex_intersection(2).is_combinatorially_isomorphic(polytopes.regular_polygon(6))
            True
            sage: simplex_intersection(3).is_combinatorially_isomorphic(polytopes.octahedron())
            True

        Two polytopes with the same `f`-vector, but different combinatorial types::

            sage: P = Polyhedron([[-605520/1525633, -605520/1525633, -1261500/1525633, -52200/1525633, 11833/1525633],\
             [-720/1769, -600/1769, 1500/1769, 0, -31/1769], [-216/749, 240/749, -240/749, -432/749, 461/749], \
             [-50/181, 50/181, 60/181, -100/181, -119/181], [-32/51, -16/51, -4/51, 12/17, 1/17],\
             [1, 0, 0, 0, 0], [16/129, 128/129, 0, 0, 1/129], [64/267, -128/267, 24/89, -128/267, 57/89],\
             [1200/3953, -1200/3953, -1440/3953, -360/3953, -3247/3953], [1512/5597, 1512/5597, 588/5597, 4704/5597, 2069/5597]])
            sage: C = polytopes.cyclic_polytope(5,10)
            sage: C.f_vector() == P.f_vector(); C.f_vector()
            True
            (1, 10, 45, 100, 105, 42, 1)
            sage: C.is_combinatorially_isomorphic(P)
            False

            sage: S = polytopes.simplex(3)
            sage: S = S.face_truncation(S.faces(0)[3])
            sage: S = S.face_truncation(S.faces(0)[4])
            sage: S = S.face_truncation(S.faces(0)[5])
            sage: T = polytopes.simplex(3)
            sage: T = T.face_truncation(T.faces(0)[3])
            sage: T = T.face_truncation(T.faces(0)[4])
            sage: T = T.face_truncation(T.faces(0)[4])
            sage: T.is_combinatorially_isomorphic(S)
            False
            sage: T.f_vector(), S.f_vector()
            ((1, 10, 15, 7, 1), (1, 10, 15, 7, 1))

            sage: C = polytopes.hypercube(5)
            sage: C.is_combinatorially_isomorphic(C)
            True
            sage: C.is_combinatorially_isomorphic(C, algorithm='magic')
            Traceback (most recent call last):
            ...
            AssertionError: `algorithm` must be 'bipartite graph' or 'face_lattice'

            sage: G = Graph()
            sage: C.is_combinatorially_isomorphic(G)
            Traceback (most recent call last):
            ...
            AssertionError: input `other` must be a polyhedron

            sage: H = Polyhedron(eqns=[[0,1,1,1,1]]); H
            A 3-dimensional polyhedron in QQ^4 defined as the convex hull of 1 vertex and 3 lines
            sage: C.is_combinatorially_isomorphic(H)
            Traceback (most recent call last):
            ...
            AssertionError: polyhedron `other` must be bounded

        """
        assert isinstance(other, Polyhedron_base), "input `other` must be a polyhedron"
        assert self.is_compact(), "polyhedron `self` must be bounded"
        assert other.is_compact(), "polyhedron `other` must be bounded"
        assert algorithm in ['bipartite_graph', 'face_lattice'], "`algorithm` must be 'bipartite graph' or 'face_lattice'"

        # For speed, we check if the polyhedra have the same number of facets and vertices.
        # This is faster than building the bipartite graphs first and
        # then check that they won't be isomorphic.
        if self.n_vertices() != other.n_vertices() or self.n_facets() != other.n_facets():
            return False

        if algorithm == 'bipartite_graph':
            G_self = self.vertex_facet_graph(False)
            G_other = other.vertex_facet_graph(False)

            return G_self.is_isomorphic(G_other)
        else:
            return self.face_lattice().is_isomorphic(other.face_lattice())

    def _test_is_combinatorially_isomorphic(self, tester=None, **options):
        """
        Run tests on the method :meth:`.is_combinatorially_isomorphic`.

        TESTS::

            sage: polytopes.cross_polytope(3)._test_is_combinatorially_isomorphic()
        """
        if tester is None:
            tester = self._tester(**options)

        if not self.is_compact():
            with tester.assertRaises(AssertionError):
                self.is_combinatorially_isomorphic(self)
            return

        if self.n_vertices() > 200 or self.n_facets() > 200:
            # Avoid very long doctests.
            return

        tester.assertTrue(self.is_combinatorially_isomorphic(ZZ(4)*self))
        if self.n_vertices():
            tester.assertTrue(self.is_combinatorially_isomorphic(self + self.center()))

        if self.n_vertices() < 20 and self.n_facets() < 20 and self.is_immutable():
            tester.assertTrue(self.is_combinatorially_isomorphic(ZZ(4)*self, algorithm='face_lattice'))
            if self.n_vertices():
                tester.assertTrue(self.is_combinatorially_isomorphic(self + self.center(), algorithm='face_lattice'))

    def affine_hull(self, *args, **kwds):
        r"""
        Return the affine hull of ``self`` as a polyhedron.

        EXAMPLES::

            sage: half_plane_in_space = Polyhedron(ieqs=[(0,1,0,0)], eqns=[(0,0,0,1)])
            sage: half_plane_in_space.affine_hull().Hrepresentation()
            (An equation (0, 0, 1) x + 0 == 0,)

            sage: polytopes.cube().affine_hull().is_universe()
            True
        """
        if args or kwds:
            raise TypeError("the method 'affine_hull' does not take any parameters; perhaps you meant 'affine_hull_projection'")
        if not self.inequalities():
            return self
        self_as_face = self.faces(self.dimension())[0]
        return self_as_face.affine_tangent_cone()

    @cached_method
    def _affine_hull_projection(self, *,
                                as_convex_set=True, as_affine_map=True, as_section_map=True,
                                orthogonal=False, orthonormal=False,
                                extend=False, minimal=False):
        r"""
        Return ``self`` projected into its affine hull.

        INPUT:

        See :meth:`affine_hull_projection`.

        OUTPUT:

        An instance of :class:`~sage.geometry.convex_set.AffineHullProjectionData`.
        See :meth:`affine_hull_projection` for details.

        TESTS:

        Check that :trac:`23355` is fixed::

            sage: P = Polyhedron([[7]]); P
            A 0-dimensional polyhedron in ZZ^1 defined as the convex hull of 1 vertex
            sage: P.affine_hull_projection()
            A 0-dimensional polyhedron in ZZ^0 defined as the convex hull of 1 vertex
            sage: P.affine_hull_projection(orthonormal='True')
            A 0-dimensional polyhedron in QQ^0 defined as the convex hull of 1 vertex
            sage: P.affine_hull_projection(orthogonal='True')
            A 0-dimensional polyhedron in QQ^0 defined as the convex hull of 1 vertex

        Check that :trac:`24047` is fixed::

            sage: P1 = Polyhedron(vertices=([[-1, 1], [0, -1], [0, 0], [-1, -1]]))
            sage: P2 = Polyhedron(vertices=[[1, 1], [1, -1], [0, -1], [0, 0]])
            sage: P = P1.intersection(P2)
            sage: A, b = P.affine_hull_projection(as_affine_map=True, orthonormal=True, extend=True)

            sage: Polyhedron([(2,3,4)]).affine_hull_projection()
            A 0-dimensional polyhedron in ZZ^0 defined as the convex hull of 1 vertex

        Check that backend is preserved::

            sage: polytopes.simplex(backend='field').affine_hull_projection().backend()
            'field'

            sage: P = Polyhedron(vertices=[[0,0], [1,0]], backend='field')
            sage: P.affine_hull_projection(orthogonal=True, orthonormal=True, extend=True).backend()
            'field'

        Check that :trac:`29116` is fixed::

            sage: V =[
            ....:    [1, 0, -1, 0, 0],
            ....:    [1, 0, 0, -1, 0],
            ....:    [1, 0, 0, 0, -1],
            ....:    [1, 0, 0, +1, 0],
            ....:    [1, 0, 0, 0, +1],
            ....:    [1, +1, 0, 0, 0]
            ....:     ]
            sage: P = Polyhedron(V)
            sage: P.affine_hull_projection()
            A 4-dimensional polyhedron in ZZ^4 defined as the convex hull of 6 vertices
            sage: P.affine_hull_projection(orthonormal=True)
            Traceback (most recent call last):
            ...
            ValueError: the base ring needs to be extended; try with "extend=True"
            sage: P.affine_hull_projection(orthonormal=True, extend=True)
            A 4-dimensional polyhedron in AA^4 defined as the convex hull of 6 vertices
        """
        result = AffineHullProjectionData()

        if self.is_empty():
            raise ValueError('affine hull projection of an empty polyhedron is undefined')

        # handle trivial full-dimensional case
        if self.ambient_dim() == self.dim():
            if as_convex_set:
                result.image = self
            if as_affine_map:
                identity = linear_transformation(matrix(self.base_ring(),
                                                        self.dim(),
                                                        self.dim(),
                                                        self.base_ring().one()))
                result.projection_linear_map = result.section_linear_map = identity
                result.projection_translation = result.section_translation = self.ambient_space().zero()
        elif orthogonal or orthonormal:
            # see TODO
            if not self.is_compact():
                raise NotImplementedError('"orthogonal=True" and "orthonormal=True" work only for compact polyhedra')
            affine_basis = self.an_affine_basis()
            v0 = affine_basis[0].vector()
            # We implicitly translate the first vertex of the affine basis to zero.
            vi = tuple(v.vector() - v0 for v in affine_basis[1:])
            M = matrix(self.base_ring(), self.dim(), self.ambient_dim(), vi)

            # Switch base_ring to AA if necessary,
            # since gram_schmidt needs to be able to take square roots.
            # Pick orthonormal basis and transform all vertices accordingly
            # if the orthonormal transform makes it necessary, change base ring.
            try:
                A, G = M.gram_schmidt(orthonormal=orthonormal)
            except TypeError:
                if not extend:
                    raise ValueError('the base ring needs to be extended; try with "extend=True"')
                M = matrix(AA, M)
                A = M.gram_schmidt(orthonormal=orthonormal)[0]
                if minimal:
                    from sage.rings.qqbar import number_field_elements_from_algebraics
                    new_ring = number_field_elements_from_algebraics(A.list(), embedded=True, minimal=True)[0]
                    A = A.change_ring(new_ring)
            L = linear_transformation(A, side='right')
            ambient_translation = -vector(A.base_ring(), affine_basis[0])
            image_translation = A * ambient_translation
            # Note the order. We compute ``A*self`` and then translate the image.
            # ``A*self`` uses the incidence matrix and we avoid recomputation.
            # Also, if the new base ring is ``AA``, we want to avoid computing the incidence matrix in that ring.
            # ``convert=True`` takes care of the case, where there might be no coercion (``AA`` and quadratic field).
            if as_convex_set:
                result.image = self.linear_transformation(A, new_base_ring=A.base_ring()) + image_translation
            if as_affine_map:
                result.projection_linear_map = L
                result.projection_translation = image_translation
            if as_section_map:
                L_dagger = linear_transformation(A.transpose() * (A * A.transpose()).inverse(), side='right')
                result.section_linear_map = L_dagger
                result.section_translation = v0.change_ring(A.base_ring())
        else:
            # translate one vertex to the origin
            v0 = self.vertices()[0].vector()
            gens = []
            for v in self.vertices()[1:]:
                gens.append(v.vector() - v0)
            for r in self.rays():
                gens.append(r.vector())
            for l in self.lines():
                gens.append(l.vector())

            # Pick subset of coordinates to coordinatize the affine span
            M = matrix(gens)
            pivots = M.pivots()

            A = matrix(self.base_ring(), len(pivots), self.ambient_dim(),
                       [[1 if j == i else 0 for j in range(self.ambient_dim())] for i in pivots])
            if as_affine_map:
                image_translation = vector(self.base_ring(), self.dim())
                L = linear_transformation(A, side='right')
                result.projection_linear_map = L
                result.projection_translation = image_translation
            if as_convex_set:
                result.image = A*self
            if as_section_map:
                if self.dim():
                    B = M.transpose()/(A*M.transpose())
                else:
                    B = matrix(self.ambient_dim(), 0)
                L_section = linear_transformation(B, side='right')
                result.section_linear_map = L_section
                result.section_translation = v0 - L_section(L(v0) + image_translation)

        return result

    def affine_hull_projection(self,
                               as_polyhedron=None, as_affine_map=False,
                               orthogonal=False, orthonormal=False,
                               extend=False, minimal=False,
                               return_all_data=False,
                               *, as_convex_set=None):
        r"""Return the polyhedron projected into its affine hull.

        Each polyhedron is contained in some smallest affine subspace
        (possibly the entire ambient space) -- its affine hull.  We
        provide an affine linear map that projects the ambient space of
        the polyhedron to the standard Euclidean space of dimension of
        the polyhedron, which restricts to a bijection from the affine
        hull.

        The projection map is not unique; some parameters control the
        choice of the map.  Other parameters control the output of the
        function.

        INPUT:

        - ``as_polyhedron`` (or ``as_convex_set``) -- (boolean or the default
          ``None``) and

        - ``as_affine_map`` -- (boolean, default ``False``) control the output

          The default ``as_polyhedron=None`` translates to
          ``as_polyhedron=not as_affine_map``,
          therefore to ``as_polyhedron=True`` if nothing is specified.

          If exactly one of either ``as_polyhedron`` or ``as_affine_map`` is
          set, then either a polyhedron or the affine transformation
          is returned. The affine transformation
          sends the embedded polytope to a fulldimensional one.
          It is given as a pair ``(A, b)``, where A is a linear transformation
          and `b` is a vector, and the affine transformation sends ``v`` to
          ``A(v)+b``.

          If both ``as_polyhedron`` and ``as_affine_map`` are set, then
          both are returned, encapsulated in an instance of
          :class:`~sage.geometry.convex_set.AffineHullProjectionData`.

        - ``return_all_data`` -- (boolean, default ``False``)

          If set, then ``as_polyhedron`` and ``as_affine_map`` will set
          (possibly overridden) and additional (internal) data concerning
          the transformation is returned. Everything is encapsulated
          in an instance of
          :class:`~sage.geometry.convex_set.AffineHullProjectionData` in
          this case.

        - ``orthogonal`` -- boolean (default: ``False``); if ``True``,
          provide an orthogonal transformation.

        - ``orthonormal`` -- boolean (default: ``False``); if ``True``,
          provide an orthonormal transformation. If the base ring does not
          provide the necessary square roots, the extend parameter
          needs to be set to ``True``.

        - ``extend`` -- boolean (default: ``False``); if ``True``,
          allow base ring to be extended if necessary. This becomes
          relevant when requiring an orthonormal transformation.

        - ``minimal`` -- boolean (default: ``False``); if ``True``,
          when doing an extension, it computes the minimal base ring of the
          extension, otherwise the base ring is ``AA``.

        OUTPUT:

        A full-dimensional polyhedron or an affine transformation,
        depending on the parameters ``as_polyhedron`` and ``as_affine_map``,
        or an instance of :class:`~sage.geometry.convex_set.AffineHullProjectionData`
        containing all data (parameter ``return_all_data``).

        If the output is an instance of
        :class:`~sage.geometry.convex_set.AffineHullProjectionData`, the
        following fields may be set:

        - ``image`` -- the projection of the original polyhedron

        - ``projection_map`` -- the affine map as a pair whose first component
          is a linear transformation and its second component a shift;
          see above.

        - ``section_map`` -- an affine map as a pair whose first component
          is a linear transformation and its second component a shift.
          It maps the codomain of ``affine_map`` to the affine hull of
          ``self``.  It is a right inverse of ``projection_map``.

        Note that all of these data are compatible.

         .. TODO::

            - make the parameters ``orthogonal`` and ``orthonormal`` work
              with unbounded polyhedra.

        EXAMPLES::

            sage: triangle = Polyhedron([(1,0,0), (0,1,0), (0,0,1)]);  triangle
            A 2-dimensional polyhedron in ZZ^3 defined as the convex hull of 3 vertices
            sage: triangle.affine_hull_projection()
            A 2-dimensional polyhedron in ZZ^2 defined as the convex hull of 3 vertices

            sage: half3d = Polyhedron(vertices=[(3,2,1)], rays=[(1,0,0)])
            sage: half3d.affine_hull_projection().Vrepresentation()
            (A ray in the direction (1), A vertex at (3))

        The resulting affine hulls depend on the parameter ``orthogonal`` and ``orthonormal``::

            sage: L = Polyhedron([[1,0],[0,1]]); L
            A 1-dimensional polyhedron in ZZ^2 defined as the convex hull of 2 vertices
            sage: A = L.affine_hull_projection(); A
            A 1-dimensional polyhedron in ZZ^1 defined as the convex hull of 2 vertices
            sage: A.vertices()
            (A vertex at (0), A vertex at (1))
            sage: A = L.affine_hull_projection(orthogonal=True); A
            A 1-dimensional polyhedron in QQ^1 defined as the convex hull of 2 vertices
            sage: A.vertices()
            (A vertex at (0), A vertex at (2))
            sage: A = L.affine_hull_projection(orthonormal=True)
            Traceback (most recent call last):
            ...
            ValueError: the base ring needs to be extended; try with "extend=True"
            sage: A = L.affine_hull_projection(orthonormal=True, extend=True); A
            A 1-dimensional polyhedron in AA^1 defined as the convex hull of 2 vertices
            sage: A.vertices()
            (A vertex at (1.414213562373095?), A vertex at (0.?e-18))

        More generally::

            sage: S = polytopes.simplex(); S
            A 3-dimensional polyhedron in ZZ^4 defined as the convex hull of 4 vertices
            sage: S.vertices()
            (A vertex at (0, 0, 0, 1),
             A vertex at (0, 0, 1, 0),
             A vertex at (0, 1, 0, 0),
             A vertex at (1, 0, 0, 0))
            sage: A = S.affine_hull_projection(); A
            A 3-dimensional polyhedron in ZZ^3 defined as the convex hull of 4 vertices
            sage: A.vertices()
            (A vertex at (0, 0, 0),
             A vertex at (0, 0, 1),
             A vertex at (0, 1, 0),
             A vertex at (1, 0, 0))
            sage: A = S.affine_hull_projection(orthogonal=True); A
            A 3-dimensional polyhedron in QQ^3 defined as the convex hull of 4 vertices
            sage: A.vertices()
            (A vertex at (0, 0, 0),
             A vertex at (2, 0, 0),
             A vertex at (1, 3/2, 0),
             A vertex at (1, 1/2, 4/3))
            sage: A = S.affine_hull_projection(orthonormal=True, extend=True); A
            A 3-dimensional polyhedron in AA^3 defined as the convex hull of 4 vertices
            sage: A.vertices()
            (A vertex at (0.7071067811865475?, 0.4082482904638630?, 1.154700538379252?),
             A vertex at (0.7071067811865475?, 1.224744871391589?, 0.?e-18),
             A vertex at (1.414213562373095?, 0.?e-18, 0.?e-18),
             A vertex at (0.?e-18, 0.?e-18, 0.?e-18))

        With the parameter ``minimal`` one can get a minimal base ring::

            sage: s = polytopes.simplex(3)
            sage: s_AA = s.affine_hull_projection(orthonormal=True, extend=True)
            sage: s_AA.base_ring()
            Algebraic Real Field
            sage: s_full = s.affine_hull_projection(orthonormal=True, extend=True, minimal=True)
            sage: s_full.base_ring()
            Number Field in a with defining polynomial y^4 - 4*y^2 + 1 with a = 0.5176380902050415?

        More examples with the ``orthonormal`` parameter::

            sage: P = polytopes.permutahedron(3); P
            A 2-dimensional polyhedron in ZZ^3 defined as the convex hull of 6 vertices
            sage: set([F.as_polyhedron().affine_hull_projection(orthonormal=True, extend=True).volume() for F in P.affine_hull_projection().faces(1)]) == {1, sqrt(AA(2))}
            True
            sage: set([F.as_polyhedron().affine_hull_projection(orthonormal=True, extend=True).volume() for F in P.affine_hull_projection(orthonormal=True, extend=True).faces(1)]) == {sqrt(AA(2))}
            True
            sage: D = polytopes.dodecahedron()
            sage: F = D.faces(2)[0].as_polyhedron()
            sage: F.affine_hull_projection(orthogonal=True)
            A 2-dimensional polyhedron in (Number Field in sqrt5 with defining polynomial x^2 - 5 with sqrt5 = 2.236067977499790?)^2 defined as the convex hull of 5 vertices
            sage: F.affine_hull_projection(orthonormal=True, extend=True)
            A 2-dimensional polyhedron in AA^2 defined as the convex hull of 5 vertices
            sage: K.<sqrt2> = QuadraticField(2)
            sage: P = Polyhedron([2*[K.zero()],2*[sqrt2]])
            sage: K.<sqrt2> = QuadraticField(2)
            sage: P = Polyhedron([2*[K.zero()],2*[sqrt2]]); P
            A 1-dimensional polyhedron in (Number Field in sqrt2 with defining polynomial x^2 - 2 with sqrt2 = 1.414213562373095?)^2 defined as the convex hull of 2 vertices
            sage: P.vertices()
            (A vertex at (0, 0), A vertex at (sqrt2, sqrt2))
            sage: A = P.affine_hull_projection(orthonormal=True); A
            A 1-dimensional polyhedron in (Number Field in sqrt2 with defining polynomial x^2 - 2 with sqrt2 = 1.414213562373095?)^1 defined as the convex hull of 2 vertices
            sage: A.vertices()
            (A vertex at (0), A vertex at (2))
            sage: K.<sqrt3> = QuadraticField(3)
            sage: P = Polyhedron([2*[K.zero()],2*[sqrt3]]); P
            A 1-dimensional polyhedron in (Number Field in sqrt3 with defining polynomial x^2 - 3 with sqrt3 = 1.732050807568878?)^2 defined as the convex hull of 2 vertices
            sage: P.vertices()
            (A vertex at (0, 0), A vertex at (sqrt3, sqrt3))
            sage: A = P.affine_hull_projection(orthonormal=True)
            Traceback (most recent call last):
            ...
            ValueError: the base ring needs to be extended; try with "extend=True"
            sage: A = P.affine_hull_projection(orthonormal=True, extend=True); A
            A 1-dimensional polyhedron in AA^1 defined as the convex hull of 2 vertices
            sage: A.vertices()
            (A vertex at (0), A vertex at (2.449489742783178?))
            sage: sqrt(6).n()
            2.44948974278318

        The affine hull is combinatorially equivalent to the input::

            sage: P.is_combinatorially_isomorphic(P.affine_hull_projection())
            True
            sage: P.is_combinatorially_isomorphic(P.affine_hull_projection(orthogonal=True))
            True
            sage: P.is_combinatorially_isomorphic(P.affine_hull_projection(orthonormal=True, extend=True))
            True

        The ``orthonormal=True`` parameter preserves volumes;
        it provides an isometric copy of the polyhedron::

            sage: Pentagon = polytopes.dodecahedron().faces(2)[0].as_polyhedron()
            sage: P = Pentagon.affine_hull_projection(orthonormal=True, extend=True)
            sage: _, c= P.is_inscribed(certificate=True)
            sage: c
            (0.4721359549995794?, 0.6498393924658126?)
            sage: circumradius = (c-vector(P.vertices()[0])).norm()
            sage: p = polytopes.regular_polygon(5)
            sage: p.volume()
            2.377641290737884?
            sage: P.volume()
            1.53406271079097?
            sage: p.volume()*circumradius^2
            1.534062710790965?
            sage: P.volume() == p.volume()*circumradius^2
            True

        One can also use ``orthogonal`` parameter to calculate volumes;
        in this case we don't need to switch base rings. One has to divide
        by the square root of the determinant of the linear part of the
        affine transformation times its transpose::

            sage: Pentagon = polytopes.dodecahedron().faces(2)[0].as_polyhedron()
            sage: Pnormal = Pentagon.affine_hull_projection(orthonormal=True, extend=True)
            sage: Pgonal = Pentagon.affine_hull_projection(orthogonal=True)
            sage: A, b = Pentagon.affine_hull_projection(orthogonal=True, as_affine_map=True)
            sage: Adet = (A.matrix().transpose()*A.matrix()).det()
            sage: Pnormal.volume()
            1.53406271079097?
            sage: Pgonal.volume()/Adet.sqrt(extend=True)
            -80*(55*sqrt(5) - 123)/sqrt(-6368*sqrt(5) + 14240)
            sage: Pgonal.volume()/AA(Adet).sqrt().n(digits=20)
            1.5340627107909646813
            sage: AA(Pgonal.volume()^2) == (Pnormal.volume()^2)*AA(Adet)
            True

        Another example with ``as_affine_map=True``::

            sage: P = polytopes.permutahedron(4)
            sage: A, b = P.affine_hull_projection(orthonormal=True, as_affine_map=True, extend=True)
            sage: Q = P.affine_hull_projection(orthonormal=True, extend=True)
            sage: Q.center()
            (0.7071067811865475?, 1.224744871391589?, 1.732050807568878?)
            sage: A(P.center()) + b == Q.center()
            True

        For unbounded, non full-dimensional polyhedra, the ``orthogonal=True`` and ``orthonormal=True``
        is not implemented::

            sage: P = Polyhedron(ieqs=[[0, 1, 0], [0, 0, 1], [0, 0, -1]]); P
            A 1-dimensional polyhedron in QQ^2 defined as the convex hull of 1 vertex and 1 ray
            sage: P.is_compact()
            False
            sage: P.is_full_dimensional()
            False
            sage: P.affine_hull_projection(orthogonal=True)
            Traceback (most recent call last):
            ...
            NotImplementedError: "orthogonal=True" and "orthonormal=True" work only for compact polyhedra
            sage: P.affine_hull_projection(orthonormal=True)
            Traceback (most recent call last):
            ...
            NotImplementedError: "orthogonal=True" and "orthonormal=True" work only for compact polyhedra

        Setting ``as_affine_map`` to ``True``
        without ``orthogonal`` or ``orthonormal`` set to ``True``::

            sage: S = polytopes.simplex()
            sage: S.affine_hull_projection(as_affine_map=True)
            (Vector space morphism represented by the matrix:
             [1 0 0]
             [0 1 0]
             [0 0 1]
             [0 0 0]
             Domain: Vector space of dimension 4 over Rational Field
             Codomain: Vector space of dimension 3 over Rational Field,
             (0, 0, 0))

        If the polyhedron is full-dimensional, it is returned::

            sage: polytopes.cube().affine_hull_projection()
            A 3-dimensional polyhedron in ZZ^3 defined as the convex hull of 8 vertices
            sage: polytopes.cube().affine_hull_projection(as_affine_map=True)
            (Vector space morphism represented by the matrix:
             [1 0 0]
             [0 1 0]
             [0 0 1]
             Domain: Vector space of dimension 3 over Rational Field
             Codomain: Vector space of dimension 3 over Rational Field,
             (0, 0, 0))

        Return polyhedron and affine map::

            sage: S = polytopes.simplex(2)
            sage: data = S.affine_hull_projection(orthogonal=True,
            ....:                                 as_polyhedron=True,
            ....:                                 as_affine_map=True); data
            AffineHullProjectionData(image=A 2-dimensional polyhedron in QQ^2
                    defined as the convex hull of 3 vertices,
                projection_linear_map=Vector space morphism represented by the matrix:
                    [  -1 -1/2]
                    [   1 -1/2]
                    [   0    1]
                    Domain: Vector space of dimension 3 over Rational Field
                    Codomain: Vector space of dimension 2 over Rational Field,
                projection_translation=(1, 1/2),
                section_linear_map=None,
                section_translation=None)

        Return all data::

            sage: data = S.affine_hull_projection(orthogonal=True, return_all_data=True); data
            AffineHullProjectionData(image=A 2-dimensional polyhedron in QQ^2
                    defined as the convex hull of 3 vertices,
                projection_linear_map=Vector space morphism represented by the matrix:
                    [  -1 -1/2]
                    [   1 -1/2]
                    [   0    1]
                    Domain: Vector space of dimension 3 over Rational Field
                    Codomain: Vector space of dimension 2 over Rational Field,
                projection_translation=(1, 1/2),
                section_linear_map=Vector space morphism represented by the matrix:
                    [-1/2  1/2    0]
                    [-1/3 -1/3  2/3]
                    Domain: Vector space of dimension 2 over Rational Field
                    Codomain: Vector space of dimension 3 over Rational Field, section_translation=(1, 0, 0))

        The section map is a right inverse of the projection map::

            sage: data.image.linear_transformation(data.section_linear_map.matrix().transpose()) + data.section_translation == S
            True

        Same without ``orthogonal=True``::

            sage: data = S.affine_hull_projection(return_all_data=True); data
            AffineHullProjectionData(image=A 2-dimensional polyhedron in ZZ^2
                    defined as the convex hull of 3 vertices,
                projection_linear_map=Vector space morphism represented by the matrix:
                    [1 0]
                    [0 1]
                    [0 0]
                    Domain: Vector space of dimension 3 over Rational Field
                    Codomain: Vector space of dimension 2 over Rational Field, projection_translation=(0, 0),
                section_linear_map=Vector space morphism represented by the matrix:
                    [ 1  0 -1]
                    [ 0  1 -1]
                    Domain: Vector space of dimension 2 over Rational Field
                    Codomain: Vector space of dimension 3 over Rational Field, section_translation=(0, 0, 1))
            sage: data.image.linear_transformation(data.section_linear_map.matrix().transpose()) + data.section_translation == S
            True

        ::

            sage: P0 = Polyhedron(
            ....:     ieqs=[(0, -1, 0, 1, 1, 1), (0, 1, 1, 0, -1, -1), (0, -1, 1, 1, 0, 0),
            ....:           (0, 1, 0, 0, 0, 0), (0, 0, 1, 1, -1, -1), (0, 0, 0, 0, 0, 1),
            ....:           (0, 0, 0, 0, 1, 0), (0, 0, 0, 1, 0, -1), (0, 0, 1, 0, 0, 0)])
            sage: P = P0.intersection(Polyhedron(eqns=[(-1, 1, 1, 1, 1, 1)]))
            sage: P.dim()
            4
            sage: P.affine_hull_projection(orthogonal=True, as_affine_map=True)[0]
            Vector space morphism represented by the matrix:
            [    0     0     0   1/3]
            [ -2/3  -1/6     0 -1/12]
            [  1/3  -1/6   1/2 -1/12]
            [    0   1/2     0 -1/12]
            [  1/3  -1/6  -1/2 -1/12]
            Domain: Vector space of dimension 5 over Rational Field
            Codomain: Vector space of dimension 4 over Rational Field
        """
        if as_polyhedron is not None:
            as_convex_set = as_polyhedron
        return super().affine_hull_projection(
            as_convex_set=as_convex_set, as_affine_map=as_affine_map,
            orthogonal=orthogonal, orthonormal=orthonormal,
            extend=extend, minimal=minimal,
            return_all_data=return_all_data)

    def _test_affine_hull_projection(self, tester=None, verbose=False, **options):
        """
        Run tests on the method :meth:`.affine_hull_projection`.

        TESTS::

            sage: D = polytopes.dodecahedron()
            sage: D.facets()[0].as_polyhedron()._test_affine_hull_projection()
        """
        if tester is None:
            tester = self._tester(**options)

        if self.is_empty():
            # Undefined, nothing to test
            return

        if self.n_vertices() > 30 or self.n_facets() > 30 or self.dim() > 6:
            # Avoid very long doctests.
            return

        data_sets = [None]*4
        data_sets[0] = self.affine_hull_projection(return_all_data=True)
        if self.is_compact():
            data_sets[1] = self.affine_hull_projection(return_all_data=True,
                                                       orthogonal=True,
                                                       extend=True)
            data_sets[2] = self.affine_hull_projection(return_all_data=True,
                                                       orthonormal=True,
                                                       extend=True)
            data_sets[3] = self.affine_hull_projection(return_all_data=True,
                                                       orthonormal=True,
                                                       extend=True,
                                                       minimal=True)
        else:
            data_sets = data_sets[:1]

        for i, data in enumerate(data_sets):
            if verbose:
                print("Running test number {}".format(i))
            M = data.projection_linear_map.matrix().transpose()
            tester.assertEqual(self.linear_transformation(M, new_base_ring=M.base_ring())
                               + data.projection_translation,
                               data.image)

            M = data.section_linear_map.matrix().transpose()
            if M.base_ring() is AA:
                self_extend = self.change_ring(AA)
            else:
                self_extend = self
            tester.assertEqual(data.image.linear_transformation(M)
                               + data.section_translation,
                               self_extend)
            if i == 0:
                tester.assertEqual(data.image.base_ring(), self.base_ring())
            else:
                # Test whether the map is orthogonal.
                M = data.projection_linear_map.matrix()
                tester.assertTrue((M.transpose() * M).is_diagonal())
                if i > 1:
                    # Test whether the map is orthonormal.
                    tester.assertTrue((M.transpose() * M).is_one())
            if i == 3:
                # Test that the extension is indeed minimal.
                if self.base_ring() is not AA:
                    tester.assertIsNot(data.image.base_ring(), AA)

    def affine_hull_manifold(self, name=None, latex_name=None, start_index=0, ambient_space=None,
                             ambient_chart=None, names=None, **kwds):
        r"""
        Return the affine hull of ``self`` as a manifold.

        If ``self`` is full-dimensional, it is just the ambient Euclidean space.
        Otherwise, it is a Riemannian submanifold of the ambient Euclidean space.

        INPUT:

        - ``ambient_space`` -- a :class:`~sage.manifolds.differentiable.examples.euclidean.EuclideanSpace`
          of the ambient dimension (default: the manifold of ``ambient_chart``, if provided;
          otherwise, a new instance of ``EuclideanSpace``).

        - ``ambient_chart`` -- a chart on ``ambient_space``.

        - ``names`` -- names for the coordinates on the affine hull.

        - optional arguments accepted by :meth:`affine_hull_projection`.

        The default chart is determined by the optional arguments of
        :meth:`affine_hull_projection`.

        EXAMPLES::

            sage: triangle = Polyhedron([(1,0,0), (0,1,0), (0,0,1)]);  triangle
            A 2-dimensional polyhedron in ZZ^3 defined as the convex hull of 3 vertices
            sage: A = triangle.affine_hull_manifold(name='A'); A
            2-dimensional Riemannian submanifold A embedded in the Euclidean space E^3
            sage: A.embedding().display()
            A → E^3
               (x0, x1) ↦ (x, y, z) = (t0 + x0, t0 + x1, t0 - x0 - x1 + 1)
            sage: A.embedding().inverse().display()
            E^3 → A
               (x, y, z) ↦ (x0, x1) = (x, y)
            sage: A.adapted_chart()
            [Chart (E^3, (x0_E3, x1_E3, t0_E3))]
            sage: A.normal().display()
            n = 1/3*sqrt(3) e_x + 1/3*sqrt(3) e_y + 1/3*sqrt(3) e_z
            sage: A.induced_metric()       # Need to call this before volume_form
            Riemannian metric gamma on the 2-dimensional Riemannian submanifold A embedded in the Euclidean space E^3
            sage: A.volume_form()
            2-form eps_gamma on the 2-dimensional Riemannian submanifold A embedded in the Euclidean space E^3

        Orthogonal version::

            sage: A = triangle.affine_hull_manifold(name='A', orthogonal=True); A
            2-dimensional Riemannian submanifold A embedded in the Euclidean space E^3
            sage: A.embedding().display()
            A → E^3
               (x0, x1) ↦ (x, y, z) = (t0 - 1/2*x0 - 1/3*x1 + 1, t0 + 1/2*x0 - 1/3*x1, t0 + 2/3*x1)
            sage: A.embedding().inverse().display()
            E^3 → A
               (x, y, z) ↦ (x0, x1) = (-x + y + 1, -1/2*x - 1/2*y + z + 1/2)

        Arrangement of affine hull of facets::

            sage: D = polytopes.dodecahedron()
            sage: E3 = EuclideanSpace(3)
            sage: submanifolds = [
            ....:     F.as_polyhedron().affine_hull_manifold(name=f'F{i}', orthogonal=True, ambient_space=E3)
            ....:     for i, F in enumerate(D.facets())]
            sage: sum(FM.plot({}, srange(-2, 2, 0.1), srange(-2, 2, 0.1), opacity=0.2)  # not tested
            ....:     for FM in submanifolds) + D.plot()
            Graphics3d Object

        Full-dimensional case::

            sage: cube = polytopes.cube(); cube
            A 3-dimensional polyhedron in ZZ^3 defined as the convex hull of 8 vertices
            sage: cube.affine_hull_manifold()
            Euclidean space E^3

        """
        if ambient_space is None:
            if ambient_chart is not None:
                ambient_space = ambient_chart.manifold()
            else:
                from sage.manifolds.differentiable.examples.euclidean import EuclideanSpace
                ambient_space = EuclideanSpace(self.ambient_dim(), start_index=start_index)
        if ambient_space.dimension() != self.ambient_dim():
            raise ValueError('ambient_space and ambient_chart must match the ambient dimension')

        if self.is_full_dimensional():
            return ambient_space

        if ambient_chart is None:
            ambient_chart = ambient_space.default_chart()
        CE = ambient_chart

        from sage.manifolds.manifold import Manifold
        if name is None:
            name, latex_name = self._affine_hull_name_latex_name()
        H = Manifold(self.dim(), name, ambient=ambient_space, structure="Riemannian",
                     latex_name=latex_name, start_index=start_index)
        if names is None:
            names = tuple(f'x{i}' for i in range(self.dim()))
        CH = H.chart(names=names)

        data = self.affine_hull_projection(return_all_data=True, **kwds)
        projection_matrix = data.projection_linear_map.matrix().transpose()
        projection_translation_vector = data.projection_translation
        section_matrix = data.section_linear_map.matrix().transpose()
        section_translation_vector = data.section_translation

        from sage.symbolic.ring import SR
        # We use the slacks of the (linear independent) equations as the foliation parameters
        foliation_parameters = vector(SR.var(f't{i}') for i in range(self.ambient_dim() - self.dim()))
        normal_matrix = matrix(equation.A() for equation in self.equation_generator()).transpose()
        slack_matrix = normal_matrix.pseudoinverse()

        phi = H.diff_map(ambient_space, {(CH, CE):
                                         (section_matrix * vector(CH._xx) + section_translation_vector
                                          + normal_matrix * foliation_parameters).list()})
        phi_inv = ambient_space.diff_map(H, {(CE, CH):
                                             (projection_matrix * vector(CE._xx) + projection_translation_vector).list()})

        foliation_scalar_fields = {parameter:
                                   ambient_space.scalar_field({CE: slack_matrix.row(i) * (vector(CE._xx) - section_translation_vector)})
                                   for i, parameter in enumerate(foliation_parameters)}

        H.set_embedding(phi, inverse=phi_inv,
                        var=list(foliation_parameters), t_inverse=foliation_scalar_fields)
        return H

    def _affine_hull_name_latex_name(self, name=None, latex_name=None):
        r"""
        Return the default name of the affine hull.

        EXAMPLES::

            sage: polytopes.cube()._affine_hull_name_latex_name('C', r'\square')
            ('aff_C', '\\mathop{\\mathrm{aff}}(\\square)')

            sage: Polyhedron(vertices=[[0, 1], [1, 0]])._affine_hull_name_latex_name()
            ('aff_P', '\\mathop{\\mathrm{aff}}(P)')
        """

        if name is None:
            name = 'P'
        if latex_name is None:
            latex_name = name
        operator = 'aff'
        aff_name = f'{operator}_{name}'
        aff_latex_name = r'\mathop{\mathrm{' + operator + '}}(' + latex_name + ')'
        return aff_name, aff_latex_name

    def _polymake_init_(self):
        """
        Return a polymake "Polytope" object corresponding to ``self``.

        EXAMPLES::

            sage: P = polytopes.cube()
            sage: PP = polymake(P)         # optional - polymake
            sage: PP.N_VERTICES            # optional - polymake
            8

        Lower-dimensional polyhedron::

            sage: P = Polyhedron(vertices=[[1, 0], [0, 1]])
            sage: PP = polymake(P)         # optional - polymake
            sage: PP.COMBINATORIAL_DIM     # optional - polymake
            1
            sage: PP.AFFINE_HULL           # optional - polymake
            -1 1 1

        Empty polyhedron::

            sage: P = Polyhedron(ambient_dim=2, vertices=[])
            sage: PP = polymake(P)         # optional - polymake
            sage: PP.COMBINATORIAL_DIM     # optional - polymake
            -1

        Pointed unbounded polyhedron::

            sage: P = Polyhedron(vertices=[[1, 0], [0, 1]], rays=[[1, 0]])
            sage: PP = polymake(P)         # optional - polymake
            sage: PP.VERTICES              # optional - polymake
            1 0 1
            1 1 0
            0 1 0
            sage: PP.FACETS                # optional - polymake
            1 0 -1
            -1 1 1
            0 0 1

        Non-pointed polyhedron::

            sage: P = Polyhedron(vertices=[[1, 0], [0, 1]], lines=[[1, 0]])
            sage: PP = polymake(P)         # optional - polymake
            sage: PP.VERTICES              # optional - polymake
            1 0 1
            1 0 0
            sage: PP.FACETS                # optional - polymake
            1 0 -1
            0 0 1
            sage: PP.LINEALITY_SPACE       # optional - polymake
            0 1 0

        Algebraic polyhedron::

            sage: P = polytopes.dodecahedron(); P
            A 3-dimensional polyhedron in (Number Field in sqrt5 with defining polynomial x^2 - 5 with sqrt5 = 2.236067977499790?)^3 defined as the convex hull of 20 vertices
            sage: print("There may be a recompilation warning"); PP = polymake(P); PP # optional - polymake
            There may be a recompilation warning...
            Polytope<QuadraticExtension<Rational>>[...]
            sage: sorted(PP.VERTICES[:], key=repr)[0]  # optional - polymake
            1 -1+1r5 -4+2r5 0

        Floating-point polyhedron::

            sage: P = polytopes.dodecahedron(exact=False); P
            A 3-dimensional polyhedron in RDF^3 defined as the convex hull of 20 vertices
            sage: print("There may be a recompilation warning"); PP = polymake(P); PP # optional - polymake
            There may be a recompilation warning...
            Polytope<Float>[...]
            sage: sorted(PP.VERTICES[:], key=repr)[0] # optional - polymake
            1 -0.472135955 0 -1.236067978

        """
        from sage.interfaces.polymake import polymake
        polymake_field = polymake(self.base_ring().fraction_field())
        polymake_class = "Polytope<{}>".format(polymake_field)
        if self.is_empty():
            # Polymake 3.1 cannot enter an empty polyhedron using
            # FACETS and AFFINE_HULL.  Use corresponding input properties instead.
            # https://forum.polymake.org/viewtopic.php?f=8&t=545
            return polymake.new_object(polymake_class,
                                       INEQUALITIES=self.inequalities_list(),
                                       EQUATIONS=self.equations_list())
        else:
            return polymake.new_object(polymake_class,
                                       FACETS=self.inequalities_list(),
                                       AFFINE_HULL=self.equations_list(),
                                       VERTICES=   [ [1] + v for v in self.vertices_list() ] \
                                                 + [ [0] + r for r in self.rays_list() ],
                                       LINEALITY_SPACE=[ [0] + l for l in self.lines_list() ])<|MERGE_RESOLUTION|>--- conflicted
+++ resolved
@@ -215,16 +215,7 @@
             ....:                      Vrep_minimal=True, Hrep_minimal=True, pref_rep='Vrep')
             Traceback (most recent call last):
             ...
-<<<<<<< HEAD
             TypeError: ..._init_Hrepresentation() takes 3 positional arguments but 9 were given
-            sage: p = Polyhedron_field(parent, Vrep, 'nonsense',  # py2
-            ....:                      Vrep_minimal=True, Hrep_minimal=True, pref_rep='Vrep')
-            Traceback (most recent call last):
-            ...
-            TypeError: ..._init_Hrepresentation() takes exactly 3 arguments (9 given)
-=======
-            TypeError: _init_Hrepresentation() takes 3 positional arguments but 9 were given
->>>>>>> d6d559aa
 
         The empty polyhedron is detected when the Vrepresentation is given with generator;
         see :trac:`29899`::
