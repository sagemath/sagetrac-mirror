--- conflicted
+++ resolved
@@ -2337,14 +2337,9 @@
             ((t^4 + 3*t^3 + 8*t^2 + 3*t + 1)/(t + 1), (3*t^3 + 2*t^2 + 3*t)/(t + 1))
         """
         from sage.groups.conjugacy_classes import ConjugacyClassGAP
-<<<<<<< HEAD
-        from sage.rings.all import CyclotomicField, QQbar
-        from sage.matrix.all import MatrixSpace
-=======
         from sage.rings.number_field.number_field import CyclotomicField
         from sage.rings.qqbar import QQbar
         from sage.matrix.matrix_space import MatrixSpace
->>>>>>> 4541564c
         from sage.rings.polynomial.polynomial_ring_constructor import PolynomialRing
         from sage.matrix.special import identity_matrix
         # Setting the group
