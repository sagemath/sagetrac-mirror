--- conflicted
+++ resolved
@@ -3890,11 +3890,7 @@
         Return the Polyhedron object determined by this polytope's vertices.
         
         EXAMPLES::
-<<<<<<< HEAD
-        
-=======
-
->>>>>>> 58f931d0
+
             sage: o = lattice_polytope.cross_polytope(2)
             sage: o.polyhedron()
             A 2-dimensional polyhedron in ZZ^2 defined as the convex hull of 4 vertices
