r"""
Lattice and reflexive polytopes

This module provides tools for work with lattice and reflexive
polytopes. A *convex polytope* is the convex hull of finitely many
points in `\RR^n`. The dimension `n` of a
polytope is the smallest `n` such that the polytope can be
embedded in `\RR^n`.

A *lattice polytope* is a polytope whose vertices all have integer
coordinates.

If `L` is a lattice polytope, the dual polytope of
`L` is

.. math::

       \{y \in \ZZ^n :   x\cdot y \geq -1 \text{ all } x \in L\}


A *reflexive polytope* is a lattice polytope, such that its polar
is also a lattice polytope, i.e. it is bounded and has vertices with
integer coordinates.

This Sage module uses Package for Analyzing Lattice Polytopes
(PALP), which is a program written in C by Maximilian Kreuzer and
Harald Skarke, which is freely available under the GNU license
terms at http://hep.itp.tuwien.ac.at/~kreuzer/CY/. Moreover, PALP is
included standard with Sage.

PALP is described in the paper :arxiv:`math.SC/0204356`. Its distribution
also contains the application nef.x, which was created by Erwin
Riegler and computes nef-partitions and Hodge data for toric
complete intersections.

ACKNOWLEDGMENT: polytope.py module written by William Stein was
used as an example of organizing an interface between an external
program and Sage. William Stein also helped Andrey Novoseltsev with
debugging and tuning of this module.

Robert Bradshaw helped Andrey Novoseltsev to realize plot3d
function.

.. note::

   IMPORTANT: PALP requires some parameters to be determined during
   compilation time, i.e., the maximum dimension of polytopes, the
   maximum number of points, etc. These limitations may lead to errors
   during calls to different functions of these module.  Currently, a
   ValueError exception will be raised if the output of poly.x or
   nef.x is empty or contains the exclamation mark. The error message
   will contain the exact command that caused an error, the
   description and vertices of the polytope, and the obtained output.

Data obtained from PALP and some other data is cached and most
returned values are immutable. In particular, you cannot change the
vertices of the polytope or their order after creation of the
polytope.

If you are going to work with large sets of data, take a look at
``all_*`` functions in this module. They precompute different data
for sequences of polynomials with a few runs of external programs.
This can significantly affect the time of future computations. You
can also use dump/load, but not all data will be stored (currently
only faces and the number of their internal and boundary points are
stored, in addition to polytope vertices and its polar).

AUTHORS:

- Andrey Novoseltsev (2007-01-11): initial version

- Andrey Novoseltsev (2007-01-15): ``all_*`` functions

- Andrey Novoseltsev (2008-04-01): second version, including:

    - dual nef-partitions and necessary convex_hull and minkowski_sum

    - built-in sequences of 2- and 3-dimensional reflexive polytopes

    - plot3d, skeleton_show

- Andrey Novoseltsev (2009-08-26): dropped maximal dimension requirement

- Andrey Novoseltsev (2010-12-15): new version of nef-partitions

- Andrey Novoseltsev (2013-09-30): switch to PointCollection.

- Maximilian Kreuzer and Harald Skarke: authors of PALP (which was
  also used to obtain the list of 3-dimensional reflexive polytopes)

- Erwin Riegler: the author of nef.x

"""

#*****************************************************************************
#       Copyright (C) 2007-2013 Andrey Novoseltsev <novoselt@gmail.com>
#       Copyright (C) 2007-2013 William Stein <wstein@gmail.com>
#
#  Distributed under the terms of the GNU General Public License (GPL)
#  as published by the Free Software Foundation; either version 2 of
#  the License, or (at your option) any later version.
#                  http://www.gnu.org/licenses/
#*****************************************************************************

from sage.geometry.point_collection import PointCollection, is_PointCollection
from sage.geometry.toric_lattice import ToricLattice, is_ToricLattice
from sage.graphs.graph import Graph
from sage.interfaces.all import maxima
from sage.matrix.all import matrix
from sage.matrix.matrix import is_Matrix
from sage.misc.all import cached_method, tmp_filename
from sage.misc.misc import SAGE_SHARE
from sage.misc.superseded import deprecated_function_alias, deprecation
from sage.modules.all import vector
from sage.plot.plot3d.index_face_set import IndexFaceSet
from sage.plot.plot3d.all import line3d, point3d
from sage.plot.plot3d.shapes2 import text3d
from sage.rings.all import Integer, ZZ, QQ, gcd, lcm
from sage.sets.set import Set_generic
from sage.structure.all import Sequence
from sage.structure.sequence import Sequence_generic
from sage.structure.sage_object import SageObject

import collections
import copy_reg
import os
import subprocess
import StringIO


data_location = os.path.join(SAGE_SHARE,'reflexive_polytopes')


class SetOfAllLatticePolytopesClass(Set_generic):
    def _repr_(self):
        r"""
        Return a string representation.

        TESTS::

            sage: lattice_polytope.SetOfAllLatticePolytopesClass()._repr_()
            'Set of all Lattice Polytopes'
        """
        return "Set of all Lattice Polytopes"

    def __call__(self, x):
        r"""
        TESTS::

            sage: o = lattice_polytope.cross_polytope(3)
            sage: lattice_polytope.SetOfAllLatticePolytopesClass().__call__(o)
            3-d reflexive polytope in 3-d lattice M
        """
        if isinstance(x, LatticePolytopeClass):
            return x
        raise TypeError


SetOfAllLatticePolytopes = SetOfAllLatticePolytopesClass()


def LatticePolytope(data, desc=None, compute_vertices=True,
                    n=0, lattice=None):
    r"""
    Construct a lattice polytope.

    INPUT:

    - ``data`` -- points spanning the lattice polytope, specified as one of:

        * a :class:`point collection
          <sage.geometry.point_collection.PointCollection>` (this is the
          preferred input and it is the quickest and the most memory efficient
          one);

        * an iterable of iterables (for example, a list of vectors)
          defining the point coordinates;

        * a file with matrix data, opened for reading, or

        * a filename of such a file, see :func:`read_palp_matrix` for the
          file format;

    -  ``desc`` -- DEPRECATED (default: "A lattice polytope") a string
       description of the polytope;

    - ``compute_vertices`` -- boolean (default: ``True``). If ``True``, the
       convex hull of the given points will be computed for
       determining vertices. Otherwise, the given points must be
       vertices;

    - ``n`` -- an integer (default: 0) if ``data`` is a name of a file,
       that contains data blocks for several polytopes, the ``n``-th block
       will be used;

    - ``lattice`` -- the ambient lattice of the polytope. If not given, a
      suitable lattice will be determined automatically, most likely the
      :class:`toric lattice <sage.geometry.toric_lattice.ToricLatticeFactory>`
      `M` of the appropriate dimension.

    OUTPUT:

    - a :class:`lattice polytope <LatticePolytopeClass>`.

    EXAMPLES::

        sage: points = [(1,0,0), (0,1,0), (0,0,1), (-1,0,0), (0,-1,0), (0,0,-1)]
        sage: p = LatticePolytope(points)
        sage: p
        3-d reflexive polytope in 3-d lattice M
        sage: p.vertices_pc()
        M( 1,  0,  0),
        M( 0,  1,  0),
        M( 0,  0,  1),
        M(-1,  0,  0),
        M( 0, -1,  0),
        M( 0,  0, -1)
        in 3-d lattice M

    We draw a pretty picture of the polytope in 3-dimensional space::

        sage: p.plot3d().show()

    Now we add an extra point, which is in the interior of the
    polytope...

    ::

        sage: points.append((0,0,0))
        sage: p = LatticePolytope(points)
        sage: p.nvertices()
        6

    You can suppress vertex computation for speed but this can lead to
    mistakes::

        sage: p = LatticePolytope(points, compute_vertices=False)
        ...
        sage: p.nvertices()
        7

    Given points must be in the lattice::

        sage: LatticePolytope(matrix([1/2, 3/2]))
        Traceback (most recent call last):
        ...
        ValueError: points
        [(1/2), (3/2)]
        are not in 1-d lattice M!

    But it is OK to create polytopes of non-maximal dimension::


        sage: p = LatticePolytope([(1,0,0), (0,1,0), (0,0,0),
        ...         (-1,0,0), (0,-1,0), (0,0,0), (0,0,0)])
        sage: p
        2-d lattice polytope in 3-d lattice M
        sage: p.vertices_pc()
        M( 1,  0, 0),
        M( 0,  1, 0),
        M(-1,  0, 0),
        M( 0, -1, 0)
        in 3-d lattice M

    An empty lattice polytope can be considered as well::

        sage: p = LatticePolytope([], lattice=ToricLattice(3).dual()); p
        -1-d lattice polytope in 3-d lattice M
        sage: p.ambient_dim()
        3
        sage: p.npoints()
        0
        sage: p.nfacets()
        0
        sage: p.points_pc()
        Empty collection
        in 3-d lattice M
        sage: p.faces()
        []
    """
    if desc is not None:
        deprecation(15240, "custom descriptions for lattice polytopes are "
                           "deprecated and ignored!")
    if isinstance(data, LatticePolytopeClass):
        data = data._vertices
        compute_vertices = False
    if (is_PointCollection(data) and
        (lattice is None or lattice is data.module())):
        return LatticePolytopeClass(data, compute_vertices)
    if isinstance(data, str):
        f = open(data)
        skip_palp_matrix(f, n)
        data = read_palp_matrix(data)
        f.close()
    if isinstance(data, (file, StringIO.StringIO)):
        data = read_palp_matrix(data)
    if is_Matrix(data):
        deprecation(15240, "constructing lattice polytopes from matrices is "
                           "deprecated!")           
        if lattice is None:
            lattice = ToricLattice(data.nrows()).dual()
        data = data.columns(copy=False)
    if not is_PointCollection(data) and not isinstance(data, (list, tuple)):        
        try:
            data = list(data)
        except TypeError:
            raise TypeError("cannot construct a polytope from\n%s" % data)
    if lattice is None:
        if not data:
            raise ValueError("lattice must be given explicitly for "
                             "empty polytopes!")
        try:
            if is_ToricLattice(data[0].parent()):
                lattice = data[0].parent()
        except AttributeError:
            pass
    if lattice is None:
        try:
            lattice = ToricLattice(len(data[0])).dual()
        except TypeError:
            raise TypeError("cannot construct a polytope from\n%s" % data)
    try:
        data = tuple(map(lattice, data))        
    except TypeError:
        raise ValueError("points\n%s\nare not in %s!" % (data, lattice))
    for p in data:
        p.set_immutable()
    data = PointCollection(data, lattice)
    return LatticePolytopeClass(data, compute_vertices)


copy_reg.constructor(LatticePolytope)   # "safe for unpickling"


def ReflexivePolytope(dim, n):
    r"""
    Return n-th reflexive polytope from the database of 2- or
    3-dimensional reflexive polytopes.

    .. note::

       #. Numeration starts with zero: `0 \leq n \leq 15` for `{\rm dim} = 2`
          and `0 \leq n \leq 4318` for `{\rm dim} = 3`.

       #. During the first call, all reflexive polytopes of requested
          dimension are loaded and cached for future use, so the first
          call for 3-dimensional polytopes can take several seconds,
          but all consecutive calls are fast.

       #. Equivalent to ``ReflexivePolytopes(dim)[n]`` but checks bounds
          first.

    EXAMPLES: The 3rd 2-dimensional polytope is "the diamond:"

    ::

        sage: ReflexivePolytope(2, 3)
        2-d reflexive polytope #3 in 2-d lattice M
        sage: lattice_polytope.ReflexivePolytope(2,3).vertices_pc()
        M( 1,  0),
        M( 0,  1),
        M( 0, -1),
        M(-1,  0)
        in 2-d lattice M

    There are 16 reflexive polygons and numeration starts with 0::

        sage: ReflexivePolytope(2,16)
        Traceback (most recent call last):
        ...
        ValueError: there are only 16 reflexive polygons!

    It is not possible to load a 4-dimensional polytope in this way::

        sage: ReflexivePolytope(4,16)
        Traceback (most recent call last):
        ...
        NotImplementedError: only 2- and 3-dimensional reflexive polytopes are available!
    """
    if dim == 2:
        if n > 15:
            raise ValueError("there are only 16 reflexive polygons!")
        return ReflexivePolytopes(2)[n]
    elif dim == 3:
        if n > 4318:
            raise ValueError("there are only 4319 reflexive 3-polytopes!")
        return ReflexivePolytopes(3)[n]
    else:
        raise NotImplementedError("only 2- and 3-dimensional reflexive polytopes are available!")

# Sequences of reflexive polytopes
_rp = [None]*4

def ReflexivePolytopes(dim):
    r"""
    Return the sequence of all 2- or 3-dimensional reflexive polytopes.

    .. note::

       During the first call the database is loaded and cached for
       future use, so repetitive calls will return the same object in
       memory.

    :param dim: dimension of required reflexive polytopes
    :type dim: 2 or 3
    :rtype: list of lattice polytopes

    EXAMPLES: There are 16 reflexive polygons::

        sage: len(ReflexivePolytopes(2))
        16

    It is not possible to load 4-dimensional polytopes in this way::


        sage: ReflexivePolytopes(4)
        Traceback (most recent call last):
        ...
        NotImplementedError: only 2- and 3-dimensional reflexive polytopes are available!
    """
    global _rp
    if dim not in [2, 3]:
        raise NotImplementedError("only 2- and 3-dimensional reflexive polytopes are available!")
    if _rp[dim] == None:
        rp = read_all_polytopes(
            os.path.join(data_location, "reflexive_polytopes_%dd" % dim))
        for n, p in enumerate(rp):
            # Data files have normal form of reflexive polytopes
            p.normal_form_pc.set_cache(p._vertices)
            p.index.set_cache(n)
            # Prevents dimension computation later
            p._dim = dim
        # Compute "fast" data in one call to PALP
        all_polars(rp)
        # Construction of all points via PALP takes more time after the switch
        # to point collections, which is inconvenient for doctests and using
        # reflexive polytopes in general, turn it off for now - there was no
        # promise in documentation that points are precomputed.
        # all_points(rp + [p._polar for p in rp])
        # TODO: improve faces representation so that we can uncomment
        # all_faces(rp)
        # It adds ~10s for dim=3, which is a bit annoying to wait for.
        _rp[dim] = rp
    return _rp[dim]


def is_LatticePolytope(x):
    r"""
    Check if ``x`` is a lattice polytope.

    INPUT:

    - ``x`` -- anything.

    OUTPUT:

    - ``True`` if ``x`` is a :class:`lattice polytope <LatticePolytopeClass>`,
      ``False`` otherwise.

    EXAMPLES::

        sage: from sage.geometry.lattice_polytope import is_LatticePolytope
        sage: is_LatticePolytope(1)
        False
        sage: p = LatticePolytope([(1,0), (0,1), (-1,-1)])
        sage: p
        2-d reflexive polytope #0 in 2-d lattice M
        sage: is_LatticePolytope(p)
        True
    """
    return isinstance(x, LatticePolytopeClass)


class LatticePolytopeClass(SageObject, collections.Hashable):
    r"""
    Construct a lattice polytope from prepared data.

    In most cases you should use :func:`LatticePolytope` for constructing
    polytopes.

    INPUT:

    - ``points`` -- a :class:`~sage.geometry.point_collection.PointCollection`;

    - ``compute_vertices`` -- boolean.
    """

    def __init__(self, points, compute_vertices):
        r"""
        Construct a lattice polytope.

        See :func:`LatticePolytope` for documentation.

        TESTS::

            sage: LatticePolytope([(1,2,3), (4,5,6)]) # indirect test
            1-d lattice polytope in 3-d lattice M
        """
<<<<<<< HEAD
        self._vertices = points
        if compute_vertices:
            self._compute_dim(compute_vertices=True)
=======
        if is_Matrix(data):
            if data.base_ring() != ZZ:
                try:
                    data = matrix(ZZ, data)
                except TypeError:
                    raise ValueError("Points must be integral!\nGiven:\n%s" %data)
            if desc == None:
                self._desc = "A lattice polytope"
            else:
                self._desc = desc
            if compute_vertices:
                self._vertices = data       # Temporary assignment
                self._compute_dim(compute_vertices=True)
            else:
                if copy_vertices:
                    self._vertices = data.__copy__()
                else:
                    self._vertices = data
            self._vertices.set_immutable()

        elif isinstance(data, file) or isinstance(data, StringIO.StringIO):
            m = read_palp_matrix(data)
            self.__init__(m, desc, compute_vertices, False)
        elif isinstance(data,str):
            f = open(data)
            skip_palp_matrix(f, n)
            self.__init__(f, desc, compute_vertices)
            f.close()
        else:
            raise TypeError("Cannot make a polytope from given data!\nData:\n%s" % data)
>>>>>>> 136948a8

    def __eq__(self, other):
        r"""
        Compare ``self`` with ``other``.

        INPUT:

        - ``other`` -- anything.

        OUTPUT:

        - ``True`` if ``other`` is a :class:`lattice polytope
          <LatticePolytopeClass>` equal to ``self``, ``False`` otherwise.

        .. NOTE::

            Two lattice polytopes are if they have the same vertices listed in
            the same order.

        TESTS::

            sage: p1 = LatticePolytope([(1,0), (0,1), (-1,-1)])
            sage: p2 = LatticePolytope([(1,0), (0,1), (-1,-1)])
            sage: p3 = LatticePolytope([(0,1), (1,0), (-1,-1)])
            sage: p1 == p1
            True
            sage: p1 == p2
            True
            sage: p1 is p2
            False
            sage: p1 == p3
            False
            sage: p1 == 0
            False
        """
        return (is_LatticePolytope(other)
                and self._vertices == other._vertices)

    @cached_method
    def __hash__(self):
        r"""
        Return the hash of ``self``.

        OUTPUT:

        - an integer.

        TESTS::

            sage: o = lattice_polytope.cross_polytope(3)
            sage: hash(o) == hash(o)
            True
        """
        # FIXME: take into account other things that may be preset?..
        return hash(self._vertices)

    def __ne__(self, other):
        r"""
        Compare ``self`` with ``other``.

        INPUT:

        - ``other`` -- anything.

        OUTPUT:

        - ``False`` if ``other`` is a :class:`lattice polytope
          <LatticePolytopeClass>` equal to ``self``, ``True`` otherwise.

        .. NOTE::

            Two lattice polytopes are if they have the same vertices listed in
            the same order.

        TESTS::

            sage: p1 = LatticePolytope([(1,0), (0,1), (-1,-1)])
            sage: p2 = LatticePolytope([(1,0), (0,1), (-1,-1)])
            sage: p3 = LatticePolytope([(0,1), (1,0), (-1,-1)])
            sage: p1 != p1
            False
            sage: p1 != p2
            False
            sage: p1 is p2
            False
            sage: p1 != p3
            True
            sage: p1 != 0
            True
        """
        return not (self == other)

    def __reduce__(self):
        r"""
        Reduction function. Does not store data that can be relatively fast
        recomputed.

        TESTS::

            sage: o = lattice_polytope.cross_polytope(3)
            sage: o.vertices_pc() == loads(o.dumps()).vertices_pc()
            True
        """
        state = self.__dict__.copy()
        state.pop('_vertices')
        state.pop('_distances', None)
        state.pop('_skeleton', None)
        try:
            state['_npoints'] = len(state['_points'])
            state.pop('_points')
        except KeyError:
            pass
        return (LatticePolytope, (self._vertices, None, False), state)

    def __setstate__(self, state):
        r"""
        Restores the state of pickled polytope.

        TESTS::

            sage: o = lattice_polytope.cross_polytope(3)
            sage: o.vertices_pc() == loads(o.dumps()).vertices_pc()
            True
        """
        self.__dict__.update(state)
        if '_faces' in state:     # Faces do not remember polytopes
            for d_faces in self._faces:
                for face in d_faces:
                    face._polytope = self

    def _compute_dim(self, compute_vertices):
        r"""
        Compute the dimension of this polytope and its vertices, if necessary.

        If ``compute_vertices`` is ``True``, then ``self._vertices`` should
        contain points whose convex hull will be computed and placed back into
        ``self._vertices``.

        If the dimension of this polytope is not equal to its ambient dimension,
        auxiliary polytope will be created and stored for using PALP commands.

        TESTS::

            sage: p = LatticePolytope(([1], [2], [3]), compute_vertices=False)
            sage: p.vertices_pc() # wrong, since these were not vertices
            M(1),
            M(2),
            M(3)
            in 1-d lattice M
            sage: hasattr(p, "_dim")
            False
            sage: p._compute_dim(compute_vertices=True)
            sage: p.vertices_pc()
            M(1),
            M(3)
            in 1-d lattice M
            sage: p._dim
            1
        """
        if hasattr(self, "_dim"):
            return
        N = self.lattice()
        points = self._vertices
        if not points:  # the empty lattice polytope
            self._dim = -1
            return
        if compute_vertices and len(points) != len(points.set()):
            points = []
            for point in self._vertices:
                if not point in points:
                    points.append(point)
            # Still may not be vertices, but don't have repetitions.
            self._vertices = PointCollection(points, N)
        p0 = points[0]
        points = [point - p0 for point in points]
        H = N.submodule(points)
        self._dim = H.rank()
        if self._dim == 0:
            self._vertices = PointCollection((p0, ), N)
        elif self._dim == self.ambient_dim():
            if compute_vertices:
                points = map(N, read_palp_matrix(self.poly_x("v")).columns())
                for point in points:
                    point.set_immutable()
                self._vertices = PointCollection(points, N)
        else:
            # Setup auxiliary polytope and maps
            H = H.saturation()
            H_points = [H.coordinates(point) for point in points]
            H_polytope = LatticePolytope(H_points, compute_vertices=True)
            self._sublattice = H
            self._sublattice_polytope = H_polytope
            self._embedding_matrix = H.basis_matrix().transpose()
            self._shift_vector = p0
            if compute_vertices:
                self._vertices = self._embed(H_polytope._vertices)
            # In order to use facet normals obtained from subpolytopes, we
            # need the following (see Trac #9188).
            M = self._embedding_matrix
            # Basis for the ambient space with spanned subspace in front
            basis = M.columns() + M.integer_kernel().basis()
            # Let's represent it as columns of a matrix
            basis = matrix(basis).transpose()
            # Absolute value helps to keep normals "inner"
            self._dual_embedding_scale = abs(basis.det())
            dualbasis = matrix(ZZ, self._dual_embedding_scale * basis.inverse())
            self._dual_embedding_matrix = dualbasis.submatrix(0,0,M.ncols())

    def _compute_faces(self):
        r"""
        Compute and cache faces of this polytope.

        If this polytope is reflexive and the polar polytope was already
        computed, computes faces of both in order to save time and preserve
        the one-to-one correspondence between the faces of this polytope of
        dimension d and the faces of the polar polytope of codimension
        d+1.

        TESTS::

            sage: o = lattice_polytope.cross_polytope(3)
            sage: v = o.__dict__.pop("_faces", None) # faces may be cached already
            sage: "_faces" in o.__dict__
            False
            sage: o._compute_faces()
            sage: "_faces" in o.__dict__
            True

        Check that Trac 8934 is fixed::

            sage: p = LatticePolytope([(1,0,0), (0,1,0), (0,0,0),
            ...         (-1,0,0), (0,-1,0), (0,0,0), (0,0,0)])
            sage: p._compute_faces()
            sage: p.facets()
            [[0, 3], [2, 3], [0, 1], [1, 2]]
        """
        if hasattr(self, "_constructed_as_polar"):
                # "Polar of polar polytope" computed by poly.x may have the
                # order of vertices different from the original polytope. Thus,
                # in order to have consistent enumeration of vertices and faces
                # we must run poly.x on the original polytope.
                self._copy_faces(self._polar, reverse=True)
        elif hasattr(self, "_constructed_as_affine_transform"):
                self._copy_faces(self._original)
        elif self.dim() <= 0:
            self._faces = []
        else:
            self._read_faces(self.poly_x("i", reduce_dimension=True))

    def _compute_facets(self):
        r"""
        Compute and cache equations of facets of ``self``.

        TESTS::

            sage: p = LatticePolytope([(1,0,0), (0,1,0), (-1,0,0), (0,-1,0)])
            sage: p._compute_facets()
            sage: p._facet_normals
            N(-1,  1, 0),
            N( 1,  1, 0),
            N(-1, -1, 0),
            N( 1, -1, 0)
            in 3-d lattice N
        """
        assert not hasattr(self, "_facet_normals")
        if self.dim() == self.ambient_dim():
            self._read_equations(self.poly_x("e"))
        else:
            sp = self._sublattice_polytope
            N = self.dual_lattice()
            normals = map(N, sp.facet_normals() * self._dual_embedding_matrix)
            for n in normals:
                n.set_immutable()
            self._facet_normals = PointCollection(normals, N)
            self._facet_constants = (
                            sp.facet_constants() * self._dual_embedding_scale -
                            self._shift_vector * self._facet_normals)
            self._facet_constants.set_immutable()

    def _compute_hodge_numbers(self):
        r"""
        Compute Hodge numbers for the current nef_partitions.

        This function (currently) always raises an exception directing to
        use another way for computing Hodge numbers.

        TESTS::

            sage: o = lattice_polytope.cross_polytope(3)
            sage: o._compute_hodge_numbers()
            Traceback (most recent call last):
            ...
            NotImplementedError: use nef_partitions(hodge_numbers=True)!
        """
        raise NotImplementedError("use nef_partitions(hodge_numbers=True)!")

    def _copy_faces(self, other, reverse=False):
        r"""
        Copy facial structure of another polytope.

        This may be necessary for preserving natural correspondence of faces,
        e.g. between this polytope and its multiple or translation. In case of
        reflexive polytopes, faces of this polytope and its polar are in
        inclusion reversing bijection.

        .. note::

            This function does not perform any checks that this operation makes
            sense.

        INPUT:

        - ``other`` - another LatticePolytope, whose facial structure will be
          copied

        -  ``reverse`` - (default: False) if True, the facial structure of the
          other polytope will be reversed, i.e. vertices will correspond to
          facets etc.

        TESTS::

            sage: o = lattice_polytope.cross_polytope(3)
            sage: p = LatticePolytope(o.vertices_pc())
            sage: p._copy_faces(o)
            sage: str(o.faces()) == str(p.faces())
            True
            sage: c = o.polar()
            sage: p._copy_faces(c, reverse=True)
            sage: str(o.faces()) == str(p.faces())
            True
        """
        self._faces = Sequence([], cr=True)
        if reverse:
            for d_faces in reversed(other.faces()):
                self._faces.append([_PolytopeFace(self, f._facets, f._vertices)
                                     for f in d_faces])
        else:
            for d_faces in other.faces():
                self._faces.append([_PolytopeFace(self, f._vertices, f._facets)
                                     for f in d_faces])
        self._faces.set_immutable()

    def _embed(self, data):
        r"""
        Embed given point(s) into the ambient space of this polytope.

        INPUT:

        - ``data`` - point or matrix of points (as columns) in the affine
          subspace spanned by this polytope

        OUTPUT: The same point(s) in the coordinates of the ambient space of
        this polytope.

        TESTS::

            sage: o = lattice_polytope.cross_polytope(3)
            sage: o._embed(o.vertices_pc()) == o.vertices_pc()
            True
            sage: m = matrix(ZZ, 3)
            sage: m[0, 0] = 1
            sage: m[1, 1] = 1
            sage: p = o.affine_transform(m)
            sage: p._embed((0,0))
            M(1, 0, 0)
        """
        if self.ambient_dim() == self.dim():
            return data
        M = self.lattice()
        if is_PointCollection(data):
            r = [M(self._embedding_matrix * point + self._shift_vector)
                 for point in data]
            for point in r:
                point.set_immutable()
            return PointCollection(r, M)
        elif is_Matrix(data):
            r = self._embedding_matrix * data
            for i, col in enumerate(r.columns(copy=False)):
                r.set_column(i, col + self._shift_vector)
            return r
        else:
            return M(self._embedding_matrix * vector(QQ, data) +
                     self._shift_vector)

    def _face_compute_points(self, face):
        r"""
        Compute and cache lattice points of the given ``face``
        of this polytope.

        TESTS::

            sage: o = lattice_polytope.cross_polytope(3)
            sage: e = o.faces(dim=1)[0]
            sage: v = e.__dict__.pop("_points", None) # points may be cached already
            sage: "_points" in e.__dict__
            False
            sage: o._face_compute_points(e)
            sage: "_points" in e.__dict__
            True
        """
        m = self.distances().matrix_from_rows(face._facets)
        cols = m.columns(copy=False)
        points = [i for i, col in enumerate(cols) if sum(col) == 0]
        face._points = Sequence(points, int, check=False)
        face._points.set_immutable()

    def _face_split_points(self, face):
        r"""
        Compute and cache boundary and interior lattice points of
        ``face``.

        TESTS::

            sage: c = lattice_polytope.cross_polytope(3).polar()
            sage: f = c.facets()[0]
            sage: v = f.__dict__.pop("_interior_points", None)
            sage: "_interior_points" in f.__dict__
            False
            sage: v = f.__dict__.pop("_boundary_points", None)
            sage: "_boundary_points" in f.__dict__
            False
            sage: c._face_split_points(f)
            sage: f._interior_points
            [10]
            sage: f._boundary_points
            [0, 2, 4, 6, 8, 9, 11, 12]
            sage: f.points()
            [0, 2, 4, 6, 8, 9, 10, 11, 12]

        Vertices don't have boundary::

            sage: f = c.faces(dim=0)[0]
            sage: c._face_split_points(f)
            sage: len(f._interior_points)
            1
            sage: len(f._boundary_points)
            0
        """
        if face.npoints() == 1: # Vertex
            face._interior_points = face.points()
            face._boundary_points = Sequence([], int, check=False)
        else:
            face._interior_points = Sequence([], int, check=False)
            face._boundary_points = Sequence(face.points()[:face.nvertices()], int,
                                                                    check=False)
            non_vertices = face.points()[face.nvertices():]
            distances = self.distances()
            other_facets = [i for i in range(self.nfacets())
                                         if not i in face._facets]
            for p in non_vertices:
                face._interior_points.append(p)
                for f in other_facets:
                    if distances[f, p] == 0:
                        face._interior_points.pop()
                        face._boundary_points.append(p)
                        break
        face._interior_points.set_immutable()
        face._boundary_points.set_immutable()

    def _latex_(self):
        r"""
        Return the latex representation of self.

        OUTPUT:

        - string

        EXAMPLES:

        Arbitrary lattice polytopes are printed as `\Delta^d`, where `d` is
        the (actual) dimension of the polytope::

            sage: LatticePolytope([(1,1), (0,0)])._latex_()
            '\\Delta^{1}'

        For 2- and 3-d reflexive polytopes the index in the internal database
        appears as a subscript::

            sage: print ReflexivePolytope(2, 3)._latex_()
            \Delta^{2}_{3}
        """
        result = r"\Delta^{%d}" % self.dim()
        if self.dim() in (2, 3) and self.is_reflexive():
            result += "_{%d}" % self.index()
        return result

    def _palp(self, command, reduce_dimension=False):
        r"""
        Run ``command`` on vertices of this polytope.

        Returns the output of ``command`` as a string.

        .. note::

          PALP cannot be called for polytopes that do not span the ambient space.
          If you specify ``reduce_dimension=True`` argument, PALP will be
          called for vertices of this polytope in some basis of the affine space
          it spans.

        TESTS::

            sage: o = lattice_polytope.cross_polytope(3)
            sage: o._palp("poly.x -f")
            'M:7 6 N:27 8 Pic:17 Cor:0\n'
            sage: print o._palp("nef.x -f -N -p") # random time information
            M:27 8 N:7 6  codim=2 #part=5
            H:[0] P:0 V:2 4 5       0sec  0cpu
            H:[0] P:2 V:3 4 5       0sec  0cpu
            H:[0] P:3 V:4 5       0sec  0cpu
            np=3 d:1 p:1    0sec     0cpu

            sage: p = LatticePolytope([[1]])
            sage: p._palp("poly.x -f")
            Traceback (most recent call last):
            ...
            ValueError: Cannot run "poly.x -f" for the zero-dimensional polytope!
            Polytope: 0-d lattice polytope in 1-d lattice M

            sage: p = LatticePolytope([(1,0,0), (0,1,0), (-1,0,0), (0,-1,0)])
            sage: p._palp("poly.x -f")
            Traceback (most recent call last):
            ...
            ValueError: Cannot run PALP for a 2-dimensional polytope in a 3-dimensional space!
            sage: p._palp("poly.x -f", reduce_dimension=True)
            'M:5 4 F:4\n'
        """
        if self.dim() <= 0:
            raise ValueError(("Cannot run \"%s\" for the zero-dimensional "
                + "polytope!\nPolytope: %s") % (command, self))
        if self.dim() < self.ambient_dim() and not reduce_dimension:
            raise ValueError(("Cannot run PALP for a %d-dimensional polytope " +
            "in a %d-dimensional space!") % (self.dim(), self.ambient_dim()))
        if _always_use_files:
            fn = _palp(command, [self], reduce_dimension)
            f = open(fn)
            result = f.read()
            f.close()
            os.remove(fn)
        else:
            if _palp_dimension is not None:
                dot = command.find(".")
                command = (command[:dot] + "-%dd" % _palp_dimension +
                           command[dot:])
            p = subprocess.Popen(command, shell=True, bufsize=2048,
                                 stdin=subprocess.PIPE,
                                 stdout=subprocess.PIPE,
                                 stderr=subprocess.PIPE,
                                 close_fds=True)
            stdin, stdout, stderr = (p.stdin, p.stdout, p.stderr)
            write_palp_matrix(self._pullback(self._vertices), stdin)
            stdin.close()
            err = stderr.read()
            if len(err) > 0:
                raise RuntimeError(("Error executing \"%s\" for the given polytope!"
                    + "\nPolytope: %s\nVertices:\n%s\nOutput:\n%s") % (command,
<<<<<<< HEAD
                    self, self.vertices_pc(), err)
=======
                    self, self.vertices(), err))
>>>>>>> 136948a8
            result = stdout.read()
            # We program around an issue with subprocess (this so far seems to
            # only be an issue on Cygwin).
            try:
                p.terminate()
            except OSError:
                pass
        if (not result or
            "!" in result or
            "failed." in result or
            "increase" in result or
            "Unable" in result):
<<<<<<< HEAD
            lines = ["Error executing '%s' for the given polytope!" % command,
                     "Output:", result]
            raise ValueError("\n".join(lines))
=======
            raise ValueError(("Error executing \"%s\" for the given polytope!"
                + "\nPolytope: %s\nVertices:\n%s\nOutput:\n%s") % (command,
                self, self.vertices(), result))
>>>>>>> 136948a8
        return result

    def _pullback(self, data):
        r"""
        Pull back given point(s) to the affine subspace spanned by this polytope.

        INPUT:

        - ``data`` - rational point or matrix of points (as columns) in the
        ambient space

        OUTPUT: The same point(s) in the coordinates of the affine subspace
        space spanned by this polytope.

        TESTS::

            sage: o = lattice_polytope.cross_polytope(3)
            sage: o._pullback(o.vertices_pc().column_matrix()) == o.vertices_pc().column_matrix()
            True
            sage: m = matrix(ZZ, 3)
            sage: m[0, 0] = 1
            sage: m[1, 1] = 1
            sage: p = o.affine_transform(m)
            sage: p._pullback((0, 0, 0))
            [-1, 0]
        """
        if self.ambient_dim() == self.dim():
            return data
        if data is self._vertices:
            return self._sublattice_polytope._vertices
        if is_PointCollection(data):
            r = [self._pullback(point) for point in data]
            for point in r:
                point.set_immutable()
            return PointCollection(r, self._sublattice)
        if is_Matrix(data):
            r = matrix([self._pullback(col)
                    for col in data.columns(copy=False)]).transpose()
            return r
        data = vector(QQ, data)
        return self._sublattice.coordinates(data - self._shift_vector)

    def _read_equations(self, data):
        r"""
        Read equations of facets/vertices of polar polytope from string or
        file.

        TESTS: For a reflexive polytope construct the polar polytope::

            sage: p = LatticePolytope([(1,0), (0,1), (-1,-1)])
            sage: p.vertices_pc()
            M( 1,  0),
            M( 0,  1),
            M(-1, -1)
            in 2-d lattice M
            sage: s = p.poly_x("e")
            sage: print s
            3 2  Vertices of P-dual <-> Equations of P
               2  -1
              -1   2
              -1  -1
            sage: "_polar" in p.__dict__
            False
            sage: p._read_equations(s)
            sage: p._polar._vertices
            N( 2, -1),
            N(-1,  2),
            N(-1, -1)
            in 2-d lattice N

        For a non-reflexive polytope cache facet equations::

            sage: p = LatticePolytope([(1,0), (0,2), (-1,-3 )])
            sage: p.vertices_pc()
            M( 1,  0),
            M( 0,  2),
            M(-1, -3)
            in 2-d lattice M
            sage: "_facet_normals" in p.__dict__
            False
            sage: "_facet_constants" in p.__dict__
            False
            sage: s = p.poly_x("e")
            sage: print s
            3 2  Equations of P
               5  -1     2
              -2  -1     2
              -3   2     3
            sage: p._read_equations(s)
            sage: p._facet_normals
            N( 5, -1),
            N(-2, -1),
            N(-3,  2)
            in 2-d lattice N
            sage: p._facet_constants
            (2, 2, 3)
        """
        if isinstance(data, str):
            f = StringIO.StringIO(data)
            self._read_equations(f)
            f.close()
            return
        if self.is_reflexive.get_cache() is not None:
            # If it is already known that this polytope is reflexive, its
            # polar (whose vertices are equations of facets of this one)
            # is already computed and there is no need to read equations
            # of facets of this polytope. Moreover, doing so can corrupt
            # data if this polytope was constructed as polar. Skip input.
            skip_palp_matrix(data)
            return
        pos = data.tell()
        line = data.readline()
        self.is_reflexive.set_cache(line.find("Vertices of P-dual") != -1)
        N = self.dual_lattice()
        if self.is_reflexive():
            data.seek(pos)
            polar = LatticePolytope(read_palp_matrix(data).columns(),
                                    compute_vertices=False, lattice=N)
            polar._dim = self._dim
            polar.is_reflexive.set_cache(True)
            polar._constructed_as_polar = True
            polar._polar = self
            self._polar = polar
            self._facet_normals = polar._vertices
            polar._facet_normals = self._vertices
            self._facet_constants = vector(ZZ, [1]*polar.nvertices())
            self._facet_constants.set_immutable()
            polar._facet_constants = vector(ZZ, [1]*self.nvertices())
            polar._facet_constants.set_immutable()
        else:
            normals = []
            constants = []
            d = self.dim()
            for i in range(int(line.split()[0])):
                line = data.readline()
                numbers = [int(number) for number in line.split()]
                constants.append(numbers.pop())
                normals.append(N(numbers))
                normals[-1].set_immutable()
            self._facet_normals = PointCollection(normals, N)
            self._facet_constants = vector(ZZ, constants)
            self._facet_constants.set_immutable()

    def _read_faces(self, data):
        r"""
        Read faces information from string or file.

        TESTS::

            sage: o = lattice_polytope.cross_polytope(3)
            sage: s = o.poly_x("i")
            sage: print s
            Incidences as binary numbers [F-vector=(6 12 8)]:
            v[d][i]: sum_j Incidence(i'th dim-d-face, j-th vertex) x 2^j
            v[0]: 100000 000010 000001 001000 010000 000100
            v[1]: 100010 100001 000011 101000 001010 110000 010001 011000 000110 000101 001100 010100
            v[2]: 100011 101010 110001 111000 000111 001110 010101 011100
            f[d][i]: sum_j Incidence(i'th dim-d-face, j-th facet) x 2^j
            f[0]: 00001111 00110011 01010101 10101010 11001100 11110000
            f[1]: 00000011 00000101 00010001 00001010 00100010 00001100 01000100 10001000 00110000 01010000 10100000 11000000
            f[2]: 00000001 00000010 00000100 00001000 00010000 00100000 01000000 10000000
            sage: v = o.__dict__.pop("_faces", None)
            sage: "_faces" in o.__dict__
            False
            sage: o._read_faces(s)
            sage: o._faces
            [
            [[0], [1], [2], [3], [4], [5]],
            [[1, 5], [0, 5], [0, 1], [3, 5], [1, 3], [4, 5], [0, 4], [3, 4], [1, 2], [0, 2], [2, 3], [2, 4]],
            [[0, 1, 5], [1, 3, 5], [0, 4, 5], [3, 4, 5], [0, 1, 2], [1, 2, 3], [0, 2, 4], [2, 3, 4]]
            ]

        Cannot be used for "polar polytopes," their faces are constructed
        from faces of the original one to preserve facial duality.

        ::

            sage: c = o.polar()
            sage: s = c.poly_x("i")
            sage: print s
            Incidences as binary numbers [F-vector=(8 12 6)]:
            v[d][i]: sum_j Incidence(i'th dim-d-face, j-th vertex) x 2^j
            v[0]: 00010000 00000001 01000000 00000100 00100000 00000010 10000000 00001000
            v[1]: 00010001 01010000 00000101 01000100 00110000 00000011 00100010 11000000 10100000 00001100 00001010 10001000
            v[2]: 01010101 00110011 11110000 00001111 11001100 10101010
            f[d][i]: sum_j Incidence(i'th dim-d-face, j-th facet) x 2^j
            f[0]: 000111 001011 010101 011001 100110 101010 110100 111000
            f[1]: 000011 000101 001001 010001 000110 001010 100010 010100 100100 011000 101000 110000
            f[2]: 000001 000010 000100 001000 010000 100000
            sage: c._read_faces(s)
            Traceback (most recent call last):
            ...
            ValueError: Cannot read face structure for a polytope constructed as polar, use _compute_faces!
        """
        if isinstance(data, str):
            f = StringIO.StringIO(data)
            self._read_faces(f)
            f.close()
            return
        try:
            if self._constructed_as_polar:
                raise ValueError("Cannot read face structure for a polytope "
                    + "constructed as polar, use _compute_faces!")
        except AttributeError:
            pass
        data.readline()
        v = _read_poly_x_incidences(data, self.dim())
        f = _read_poly_x_incidences(data, self.dim())
        self._faces = Sequence([], cr=True)
        for i in range(len(v)):
            self._faces.append([_PolytopeFace(self, vertices, facets)
                                    for vertices, facets in zip(v[i], f[i])])
        # Zero-dimensional faces (i.e. vertices) from poly.x can be in "random"
        # order, so that the lists of corresponding facets are in increasing
        # order.
        # While this may be convenient for something, it is quite confusing to
        # have p.faces(dim=0)[0].vertices() == [5], which means "the 5th vertex
        # spans the 0th 0-dimensional face" and, on the polar side, "the 0th
        # facet is described by the 5th equation."
        # The next line sorts 0-dimensional faces to make these enumerations
        # more transparent.
        self._faces[0].sort(cmp = lambda x,y: cmp(x._vertices[0], y._vertices[0]))
        self._faces.set_immutable()

    def _read_nef_partitions(self, data):
        r"""
        Read nef-partitions of ``self`` from ``data``.

        INPUT:

        - ``data`` -- a string or a file.

        OUTPUT:

        - none.

        TESTS::

            sage: o = lattice_polytope.cross_polytope(3)
            sage: s = o.nef_x("-p -N -Lv")
            sage: print s # random time values
            M:27 8 N:7 6  codim=2 #part=5
            3 6 Vertices in N-lattice:
                1    0    0   -1    0    0
                0    1    0    0   -1    0
                0    0    1    0    0   -1
            ------------------------------
                1    0    0    1    0    0  d=2  codim=2
                0    1    0    0    1    0  d=2  codim=2
                0    0    1    0    0    1  d=2  codim=2
             P:0 V:2 4 5   (0 2) (1 1) (2 0)     0sec  0cpu
             P:2 V:3 4 5   (1 1) (1 1) (1 1)     0sec  0cpu
             P:3 V:4 5   (0 2) (1 1) (1 1)     0sec  0cpu
            np=3 d:1 p:1    0sec     0cpu

        We make a copy of the octahedron since direct use of this function may
        destroy cache integrity and lead so strange effects in other doctests::

            sage: o_copy = LatticePolytope(o.vertices_pc())
            sage: "_nef_partitions" in o_copy.__dict__
            False
            sage: o_copy._read_nef_partitions(s)
            sage: o_copy._nef_partitions
            [
            Nef-partition {0, 1, 3} U {2, 4, 5},
            Nef-partition {0, 1, 2} U {3, 4, 5},
            Nef-partition {0, 1, 2, 3} U {4, 5}
            ]
        """
        if isinstance(data, str):
            f = StringIO.StringIO(data)
            self._read_nef_partitions(f)
            f.close()
            return
        nvertices = self.nvertices()
        data.readline() # Skip M/N information
        nef_vertices = read_palp_matrix(data)
        if self.vertices_pc().column_matrix() != nef_vertices:
            # It seems that we SHOULD worry about this...
            # raise RunTimeError, "nef.x changed the order of vertices!"
            trans = [self.vertices_pc().index(v)
                        for v in nef_vertices.columns()]
            for i, p in enumerate(partitions):
                partitions[i] = [trans[v] for v in p]
        line = data.readline()
        if line == "":
            raise ValueError("more data expected!")
        partitions = Sequence([], cr=True)
        while len(line) > 0 and line.find("np=") == -1:
            if line.find("V:") == -1:
                line = data.readline()
                continue
            start = line.find("V:") + 2
            end = line.find("  ", start)  # Find DOUBLE space
            pvertices = Sequence(line[start:end].split(),int)
            partition = [0] * nvertices
            for v in pvertices:
                partition[v] = 1
            partition = NefPartition(partition, self)
            partition._is_product = line.find(" D ") != -1
            partition._is_projection = line.find(" DP ") != -1
            # Set the stuff
            start = line.find("H:")
            if start != -1:
                start += 2
                end = line.find("[", start)
                partition._hodge_numbers = tuple(int(h)
                                            for h in line[start:end].split())
            partitions.append(partition)
            line = data.readline()
        start = line.find("np=")
        if start == -1:
            raise ValueError("""Wrong data format, cannot find "np="!""")
#         The following block seems to be unnecessary (and requires taking into
#         account projections/products)
#         # Compare the number of found partitions with statistic.
#         start += 3
#         end = line.find(" ", start)
#         np = int(line[start:end])
#         if False and np != len(partitions):
#             raise ValueError, ("Found %d partitions, expected %d!" %
#                                  (len(partitions), np))
        partitions.set_immutable()
        self._nef_partitions = partitions

    def _repr_(self):
        r"""
        Return a string representation of ``self``.

        OUTPUT:

        - a string.

        TESTS::

            sage: o = lattice_polytope.cross_polytope(3)
            sage: o._repr_()
            '3-d reflexive polytope in 3-d lattice M'
        """
        parts = ["%d-d" % self.dim(), "lattice", "polytope", "in"]
        try:
            if self.is_reflexive():
                parts[1] = "reflexive"
                if self.dim() == 2 or self.index.is_in_cache():
                    parts.insert(-1, "#%d" % self.index())
        except ValueError:
            pass
        if is_ToricLattice(self.lattice()):
            parts.append(str(self.lattice()))
        else:
            parts.append("%d-d lattice" % self.lattice_dim())
        return " ".join(parts)

    def affine_transform(self, a=1, b=0):
        r"""
        Return a*P+b, where P is this lattice polytope.

        .. note::

          #. While ``a`` and ``b`` may be rational, the final result must be a
             lattice polytope, i.e. all vertices must be integral.

          #. If the transform (restricted to this polytope) is bijective, facial
             structure will be preserved, e.g. the first facet of the image will
             be spanned by the images of vertices which span the first facet of
             the original polytope.

        INPUT:

        - ``a`` - (default: 1) rational scalar or matrix

        - ``b`` - (default: 0) rational scalar or vector, scalars are
          interpreted as vectors with the same components

        EXAMPLES::

            sage: o = lattice_polytope.cross_polytope(2)
            sage: o.vertices_pc()
            M( 1,  0),
            M( 0,  1),
            M(-1,  0),
            M( 0, -1)
            in 2-d lattice M
            sage: o.affine_transform(2).vertices_pc()
            M( 2,  0),
            M( 0,  2),
            M(-2,  0),
            M( 0, -2)
            in 2-d lattice M
            sage: o.affine_transform(1,1).vertices_pc()
            M(2, 1),
            M(1, 2),
            M(0, 1),
            M(1, 0)
            in 2-d lattice M
            sage: o.affine_transform(b=1).vertices_pc()
            M(2, 1),
            M(1, 2),
            M(0, 1),
            M(1, 0)
            in 2-d lattice M
            sage: o.affine_transform(b=(1, 0)).vertices_pc()
            M(2,  0),
            M(1,  1),
            M(0,  0),
            M(1, -1)
            in 2-d lattice M
            sage: a = matrix(QQ, 2, [1/2, 0, 0, 3/2])
            sage: o.polar().vertices_pc()
            N(-1,  1),
            N( 1,  1),
            N(-1, -1),
            N( 1, -1)
            in 2-d lattice N
            sage: o.polar().affine_transform(a, (1/2, -1/2)).vertices_pc()
            M(0,  1),
            M(1,  1),
            M(0, -2),
            M(1, -2)
            in 2-d lattice M

        While you can use rational transformation, the result must be integer::

            sage: o.affine_transform(a)
            Traceback (most recent call last):
            ...
            ValueError: points
            [(1/2, 0), (0, 3/2), (-1/2, 0), (0, -3/2)]
            are not in 2-d lattice M!
        """
        new_vertices = self.vertices_pc() * a
        if b in QQ:
            b = vector(QQ, [b]*new_vertices.ncols())
        else:
            b = vector(QQ, b)
        new_vertices = [c + b for c in new_vertices]
        r = LatticePolytope(new_vertices)
        if (a in QQ and a != 0) or r.dim() == self.dim():
            r._constructed_as_affine_transform = True
            if hasattr(self, "_constructed_as_affine_transform"):
                # Prevent long chains of "original-transform"
                r._original = self._original
            else:
                r._original = self
        return r

    def ambient_dim(self):
        r"""
        Return the dimension of the ambient space of this polytope.

        EXAMPLES: We create a 3-dimensional octahedron and check its
        ambient dimension::

            sage: o = lattice_polytope.cross_polytope(3)
            sage: o.ambient_dim()
            3
        """
        return self.lattice().dimension()

    def dim(self):
        r"""
        Return the dimension of this polytope.

        EXAMPLES: We create a 3-dimensional octahedron and check its
        dimension::

            sage: o = lattice_polytope.cross_polytope(3)
            sage: o.dim()
            3

        Now we create a 2-dimensional diamond in a 3-dimensional space::

            sage: p = LatticePolytope([(1,0,0), (0,1,0), (-1,0,0), (0,-1,0)])
            sage: p.dim()
            2
            sage: p.ambient_dim()
            3
        """
        if not hasattr(self, "_dim"):
            self._compute_dim(compute_vertices=False)
        return self._dim

    def distances(self, point=None):
        r"""
        Return the matrix of distances for this polytope or distances for
        the given point.

        The matrix of distances m gives distances m[i,j] between the i-th
        facet (which is also the i-th vertex of the polar polytope in the
        reflexive case) and j-th point of this polytope.

        If point is specified, integral distances from the point to all
        facets of this polytope will be computed.

        This function CAN be used for polytopes whose dimension is smaller
        than the dimension of the ambient space. In this case distances are
        computed in the affine subspace spanned by the polytope and if the
        point is given, it must be in this subspace.

        EXAMPLES: The matrix of distances for a 3-dimensional octahedron::

            sage: o = lattice_polytope.cross_polytope(3)
            sage: o.distances()
            [0 0 2 2 2 0 1]
            [2 0 2 0 2 0 1]
            [0 2 2 2 0 0 1]
            [2 2 2 0 0 0 1]
            [0 0 0 2 2 2 1]
            [2 0 0 0 2 2 1]
            [0 2 0 2 0 2 1]
            [2 2 0 0 0 2 1]

        Distances from facets to the point (1,2,3)::

            sage: o.distances([1,2,3])
            (1, 3, 5, 7, -5, -3, -1, 1)

        It is OK to use RATIONAL coordinates::

            sage: o.distances([1,2,3/2])
            (-1/2, 3/2, 7/2, 11/2, -7/2, -3/2, 1/2, 5/2)
            sage: o.distances([1,2,sqrt(2)])
            Traceback (most recent call last):
            ...
            TypeError: unable to convert sqrt(2) to a rational

        Now we create a non-spanning polytope::

            sage: p = LatticePolytope([(1,0,0), (0,1,0), (-1,0,0), (0,-1,0)])
            sage: p.distances()
            [0 2 2 0 1]
            [2 2 0 0 1]
            [0 0 2 2 1]
            [2 0 0 2 1]
            sage: p.distances((1/2, 3, 0))
            (7/2, 9/2, -5/2, -3/2)
            sage: p.distances((1, 1, 1))
            Traceback (most recent call last):
            ...
            ArithmeticError: vector is not in free module
        """
        if point is not None:
            if self.dim() < self.ambient_dim():
                return self._sublattice_polytope.distances(
                                                        self._pullback(point))
            return (vector(QQ, point) * self.facet_normals() +
                    self.facet_constants())
        if self.dim() < self.ambient_dim():
            return self._sublattice_polytope.distances()
        try:
            return self._distances
        except AttributeError:
            P = self.points_pc()
            n = self.npoints()
            self._distances = matrix(ZZ, [F * P + vector(ZZ, [c]*n)
                for F, c in zip(self.facet_normals(), self.facet_constants())])
            self._distances.set_immutable()
            return self._distances

    @cached_method
    def dual_lattice(self):
        r"""
        Return the dual of the ambient lattice of ``self``.

        OUTPUT:

        - a lattice. If possible (that is, if :meth:`lattice` has a
          ``dual()`` method), the dual lattice is returned. Otherwise,
          `\ZZ^n` is returned, where `n` is the dimension of ``self``.

        EXAMPLES::

            sage: LatticePolytope([(1,0)]).dual_lattice()
            2-d lattice N
            sage: LatticePolytope([], lattice=ZZ^3).dual_lattice()
            Ambient free module of rank 3
            over the principal ideal domain Integer Ring
        """
        try:
            return self.lattice().dual()
        except AttributeError:
            return ZZ**self.ambient_dim()

    def edges(self):
        r"""
        Return the sequence of edges of this polytope (i.e. faces of
        dimension 1).

        EXAMPLES: The octahedron has 12 edges::

            sage: o = lattice_polytope.cross_polytope(3)
            sage: len(o.edges())
            12
            sage: o.edges()
            [[1, 5], [0, 5], [0, 1], [3, 5], [1, 3], [4, 5], [0, 4], [3, 4], [1, 2], [0, 2], [2, 3], [2, 4]]
        """
        return self.faces(dim=1)

    def faces(self, dim=None, codim=None):
        r"""
        Return the sequence of proper faces of this polytope.

        If ``dim`` or ``codim`` are specified,
        returns a sequence of faces of the corresponding dimension or
        codimension. Otherwise returns the sequence of such sequences for
        all dimensions.

        EXAMPLES: All faces of the 3-dimensional octahedron::

            sage: o = lattice_polytope.cross_polytope(3)
            sage: o.faces()
            [
            [[0], [1], [2], [3], [4], [5]],
            [[1, 5], [0, 5], [0, 1], [3, 5], [1, 3], [4, 5], [0, 4], [3, 4], [1, 2], [0, 2], [2, 3], [2, 4]],
            [[0, 1, 5], [1, 3, 5], [0, 4, 5], [3, 4, 5], [0, 1, 2], [1, 2, 3], [0, 2, 4], [2, 3, 4]]
            ]

        Its faces of dimension one (i.e., edges)::

            sage: o.faces(dim=1)
            [[1, 5], [0, 5], [0, 1], [3, 5], [1, 3], [4, 5], [0, 4], [3, 4], [1, 2], [0, 2], [2, 3], [2, 4]]

        Its faces of codimension two (also edges)::

            sage: o.faces(codim=2)
            [[1, 5], [0, 5], [0, 1], [3, 5], [1, 3], [4, 5], [0, 4], [3, 4], [1, 2], [0, 2], [2, 3], [2, 4]]

        It is an error to specify both dimension and codimension at the
        same time, even if they do agree::

            sage: o.faces(dim=1, codim=2)
            Traceback (most recent call last):
            ...
            ValueError: Both dim and codim are given!

        The only faces of a zero-dimensional polytope are the empty set and
        the polytope itself, i.e. it has no proper faces at all::

            sage: p = LatticePolytope([[1]])
            sage: p.vertices_pc()
            M(1)
            in 1-d lattice M
            sage: p.faces()
            []

        In particular, you an exception will be raised if you try to access
        faces of the given dimension or codimension, including edges and
        facets::

            sage: p.facets()
            Traceback (most recent call last):
            ...
            IndexError: list index out of range
        """
        try:
            if dim == None and codim == None:
                return self._faces
            elif dim != None and codim == None:
                return self._faces[dim]
            elif dim == None and codim != None:
                return self._faces[self.dim()-codim]
            else:
                raise ValueError("Both dim and codim are given!")
        except AttributeError:
            self._compute_faces()
            return self.faces(dim, codim)

    def facet_constant(self, i):
        r"""
        Return the constant in the ``i``-th facet inequality of this polytope.

        The i-th facet inequality is given by
        self.facet_normal(i) * X + self.facet_constant(i) >= 0.

        INPUT:

        - ``i`` - integer, the index of the facet

        OUTPUT:

        - integer -- the constant in the ``i``-th facet inequality.

        EXAMPLES:

        Let's take a look at facets of the octahedron and some polytopes
        inside it::

            sage: o = lattice_polytope.cross_polytope(3)
            sage: o.vertices_pc()
            M( 1,  0,  0),
            M( 0,  1,  0),
            M( 0,  0,  1),
            M(-1,  0,  0),
            M( 0, -1,  0),
            M( 0,  0, -1)
            in 3-d lattice M
            sage: o.facet_normal(0)
            N(-1, -1, 1)
            sage: o.facet_constant(0)
            1
            sage: p = LatticePolytope(o.vertices_pc()(1,2,3,4,5))
            sage: p.vertices_pc()
            M( 0,  1,  0),
            M( 0,  0,  1),
            M(-1,  0,  0),
            M( 0, -1,  0),
            M( 0,  0, -1)
            in 3-d lattice M
            sage: p.facet_normal(0)
            N(-1, 0, 0)
            sage: p.facet_constant(0)
            0
            sage: p = LatticePolytope(o.vertices_pc()(1,2,4,5))
            sage: p.vertices_pc()
            M(0,  1,  0),
            M(0,  0,  1),
            M(0, -1,  0),
            M(0,  0, -1)
            in 3-d lattice M
            sage: p.facet_normal(0)
            N(0, -1, 1)
            sage: p.facet_constant(0)
            1

        This is a 2-dimensional lattice polytope in a 4-dimensional space::

            sage: p = LatticePolytope([(1,-1,1,3), (-1,-1,1,3), (0,0,0,0)])
            sage: p
            2-d lattice polytope in 4-d lattice M
            sage: p.vertices_pc()
            M( 1, -1, 1, 3),
            M(-1, -1, 1, 3),
            M( 0,  0, 0, 0)
            in 4-d lattice M
            sage: fns = [p.facet_normal(i) for i in range(p.nfacets())]
            sage: fns
            [N(11, -1, 1, 3), N(-11, -1, 1, 3), N(0, 1, -1, -3)]
            sage: fcs = [p.facet_constant(i) for i in range(p.nfacets())]
            sage: fcs
            [0, 0, 11]

        Now we manually compute the distance matrix of this polytope. Since it
        is a triangle, each line (corresponding to a facet) should have two
        zeros (vertices of the corresponding facet) and one positive number
        (since our normals are inner)::

            sage: matrix([[fns[i] * p.vertex(j) + fcs[i]
            ...            for j in range(p.nvertices())]
            ...           for i in range(p.nfacets())])
            [22  0  0]
            [ 0 22  0]
            [ 0  0 11]
        """
        return self.facet_constants()[i]

    def facet_constants(self):
        r"""
        Return facet constants of ``self``.

        OUTPUT:

        - an integer vector.

        EXAMPLES:

        For reflexive polytopes all constants are 1::

            sage: o = lattice_polytope.cross_polytope(3)
            sage: o.vertices_pc()
            M( 1,  0,  0),
            M( 0,  1,  0),
            M( 0,  0,  1),
            M(-1,  0,  0),
            M( 0, -1,  0),
            M( 0,  0, -1)
            in 3-d lattice M
            sage: o.facet_constants()
            (1, 1, 1, 1, 1, 1, 1, 1)

        Here is an example of a 3-dimensional polytope in a 4-dimensional
        space with 3 facets containing the origin::

            sage: p = LatticePolytope([(0,0,0,0), (1,1,1,3),
            ...                        (1,-1,1,3), (-1,-1,1,3)])
            sage: p.vertices_pc()
            M( 0,  0, 0, 0),
            M( 1,  1, 1, 3),
            M( 1, -1, 1, 3),
            M(-1, -1, 1, 3)
            in 4-d lattice M
            sage: p.facet_constants()
            (0, 0, 0, 10)
        """
        try:
            return self._facet_constants
        except AttributeError:
            self._compute_facets()
            return self._facet_constants

    def facet_normal(self, i):
        r"""
        Return the inner normal to the ``i``-th facet of this polytope.

        If this polytope is not full-dimensional, facet normals will be
        orthogonal to the integer kernel of the affine subspace spanned by
        this polytope.

        INPUT:

        - ``i`` -- integer, the index of the facet

        OUTPUT:

        - vectors -- the inner normal of the ``i``-th facet

        EXAMPLES:

        Let's take a look at facets of the octahedron and some polytopes
        inside it::

            sage: o = lattice_polytope.cross_polytope(3)
            sage: o.vertices_pc()
            M( 1,  0,  0),
            M( 0,  1,  0),
            M( 0,  0,  1),
            M(-1,  0,  0),
            M( 0, -1,  0),
            M( 0,  0, -1)
            in 3-d lattice M
            sage: o.facet_normal(0)
            N(-1, -1, 1)
            sage: o.facet_constant(0)
            1
            sage: p = LatticePolytope(o.vertices_pc()(1,2,3,4,5))
            sage: p.vertices_pc()
            M( 0,  1,  0),
            M( 0,  0,  1),
            M(-1,  0,  0),
            M( 0, -1,  0),
            M( 0,  0, -1)
            in 3-d lattice M
            sage: p.facet_normal(0)
            N(-1, 0, 0)
            sage: p.facet_constant(0)
            0
            sage: p = LatticePolytope(o.vertices_pc()(1,2,4,5))
            sage: p.vertices_pc()
            M(0,  1,  0),
            M(0,  0,  1),
            M(0, -1,  0),
            M(0,  0, -1)
            in 3-d lattice M
            sage: p.facet_normal(0)
            N(0, -1, 1)
            sage: p.facet_constant(0)
            1

        Here is an example of a 3-dimensional polytope in a 4-dimensional
        space::

            sage: p = LatticePolytope([(0,0,0,0), (1,1,1,3),
            ...                        (1,-1,1,3), (-1,-1,1,3)])
            sage: p.vertices_pc()
            M( 0,  0, 0, 0),
            M( 1,  1, 1, 3),
            M( 1, -1, 1, 3),
            M(-1, -1, 1, 3)
            in 4-d lattice M
            sage: ker = p.vertices_pc().column_matrix().integer_kernel().matrix()
            sage: ker
            [ 0  0  3 -1]
            sage: ker * p.facet_normals()
            [0 0 0 0]

        Now we manually compute the distance matrix of this polytope. Since it
        is a simplex, each line (corresponding to a facet) should consist of
        zeros (indicating generating vertices of the corresponding facet) and
        a single positive number (since our normals are inner)::

            sage: matrix([[p.facet_normal(i) * p.vertex(j)
            ...            + p.facet_constant(i)
            ...            for j in range(p.nvertices())]
            ...           for i in range(p.nfacets())])
            [ 0  0  0 20]
            [ 0  0 20  0]
            [ 0 20  0  0]
            [10  0  0  0]
        """
        return self.facet_normals()[i]

    def facet_normals(self):
        r"""
        Return inner normals to the facets of ``self``.

        OUTPUT:

        - a :class:`point collection <PointCollection>` in the
          :meth:`dual_lattice` of ``self``.

        EXAMPLES:

        Normals to facets of an octahedron are vertices of a cube::

            sage: o = lattice_polytope.cross_polytope(3)
            sage: o.vertices_pc()
            M( 1,  0,  0),
            M( 0,  1,  0),
            M( 0,  0,  1),
            M(-1,  0,  0),
            M( 0, -1,  0),
            M( 0,  0, -1)
            in 3-d lattice M
            sage: o.facet_normals()
            N(-1, -1,  1),
            N( 1, -1,  1),
            N(-1,  1,  1),
            N( 1,  1,  1),
            N(-1, -1, -1),
            N( 1, -1, -1),
            N(-1,  1, -1),
            N( 1,  1, -1)
            in 3-d lattice N

        Here is an example of a 3-dimensional polytope in a 4-dimensional
        space::

            sage: p = LatticePolytope([(0,0,0,0), (1,1,1,3),
            ...                        (1,-1,1,3), (-1,-1,1,3)])
            sage: p.vertices_pc()
            M( 0,  0, 0, 0),
            M( 1,  1, 1, 3),
            M( 1, -1, 1, 3),
            M(-1, -1, 1, 3)
            in 4-d lattice M
            sage: p.facet_normals()
            N(-10,   0,  1,  3),
            N( 10, -10,  0,  0),
            N(  0,  10,  1,  3),
            N(  0,   0, -1, -3)
            in 4-d lattice N
        """
        try:
            return self._facet_normals
        except AttributeError:
            self._compute_facets()
            return self._facet_normals

    def facets(self):
        r"""
        Return the sequence of facets of this polytope (i.e. faces of
        codimension 1).

        EXAMPLES: All facets of the 3-dimensional octahedron::

            sage: o = lattice_polytope.cross_polytope(3)
            sage: o.facets()
            [[0, 1, 5], [1, 3, 5], [0, 4, 5], [3, 4, 5], [0, 1, 2], [1, 2, 3], [0, 2, 4], [2, 3, 4]]

        Facets are the same as faces of codimension one::

            sage: o.facets() is o.faces(codim=1)
            True
        """
        return self.faces(codim=1)

    # Dictionaries of normal forms
    _rp_dict = [None]*4

    @cached_method
    def index(self):
        r"""
        Return the index of this polytope in the internal database of 2- or
        3-dimensional reflexive polytopes. Databases are stored in the
        directory of the package.

        .. note::

           The first call to this function for each dimension can take
           a few seconds while the dictionary of all polytopes is
           constructed, but after that it is cached and fast.

        :rtype: integer

        EXAMPLES: We check what is the index of the "diamond" in the
        database::

            sage: d = lattice_polytope.cross_polytope(2)
            sage: d.index()
            3

        Note that polytopes with the same index are not necessarily the
        same::

            sage: d.vertices_pc()
            M( 1,  0),
            M( 0,  1),
            M(-1,  0),
            M( 0, -1)
            in 2-d lattice M
            sage: lattice_polytope.ReflexivePolytope(2,3).vertices_pc()
            M( 1,  0),
            M( 0,  1),
            M( 0, -1),
            M(-1,  0)
            in 2-d lattice M

        But they are in the same `GL(Z^n)` orbit and have the same
        normal form::

            sage: d.normal_form_pc()
            M( 1,  0),
            M( 0,  1),
            M( 0, -1),
            M(-1,  0)
            in 2-d lattice M
            sage: lattice_polytope.ReflexivePolytope(2,3).normal_form_pc()
            M( 1,  0),
            M( 0,  1),
            M( 0, -1),
            M(-1,  0)
            in 2-d lattice M
        """
<<<<<<< HEAD
        if not self.is_reflexive():
            raise NotImplementedError, "only reflexive polytopes can be indexed!"
        dim = self.dim()
        if dim not in [2, 3]:
            raise NotImplementedError, "only 2- and 3-dimensional polytopes can be indexed!"
        if LatticePolytopeClass._rp_dict[dim] == None:
            rp_dict = dict()
            for n, p in enumerate(ReflexivePolytopes(dim)):
                rp_dict[p.normal_form_pc().matrix()] = n
            LatticePolytopeClass._rp_dict[dim] = rp_dict
        return LatticePolytopeClass._rp_dict[dim][self.normal_form_pc().matrix()]

    @cached_method
=======
        if not hasattr(self, "_index"):
            if not self.is_reflexive():
                raise NotImplementedError("only reflexive polytopes can be indexed!")
            dim = self.dim()
            if dim not in [2, 3]:
                raise NotImplementedError("only 2- and 3-dimensional polytopes can be indexed!")
            if LatticePolytopeClass._rp_dict[dim] == None:
                rp_dict = dict()
                for n, p in enumerate(ReflexivePolytopes(dim)):
                    rp_dict[str(p.normal_form())] = n
                LatticePolytopeClass._rp_dict[dim] = rp_dict
            self._index = LatticePolytopeClass._rp_dict[dim][str(self.normal_form())]
        return self._index

>>>>>>> 136948a8
    def is_reflexive(self):
        r"""
        Return True if this polytope is reflexive.

        EXAMPLES: The 3-dimensional octahedron is reflexive (and 4318 other
        3-polytopes)::

            sage: o = lattice_polytope.cross_polytope(3)
            sage: o.is_reflexive()
            True

        But not all polytopes are reflexive::

            sage: p = LatticePolytope([(1,0,0), (0,1,17), (-1,0,0), (0,-1,0)])
            sage: p.is_reflexive()
            False

        Only full-dimensional polytopes can be reflexive (otherwise the polar
        set is not a polytope at all, since it is unbounded)::

            sage: p = LatticePolytope([(1,0,0), (0,1,0), (-1,0,0), (0,-1,0)])
            sage: p.is_reflexive()
            False
        """
        return self.dim() == self.ambient_dim() and \
                all(c == 1 for c in self.facet_constants())

    def lattice(self):
        r"""
        Return the ambient lattice of ``self``.

        OUTPUT:

        - a lattice.

        EXAMPLES::

            sage: lattice_polytope.cross_polytope(3).lattice()
            3-d lattice M
        """
        return self._vertices.module()

    def nef_partitions(self, keep_symmetric=False, keep_products=True,
        keep_projections=True, hodge_numbers=False):
        r"""
        Return 2-part nef-partitions of ``self``.

        INPUT:

        - ``keep_symmetric`` -- (default: ``False``) if ``True``, "-s" option
          will be passed to ``nef.x`` in order to keep symmetric partitions,
          i.e. partitions related by lattice automorphisms preserving ``self``;

        - ``keep_products`` -- (default: ``True``) if ``True``, "-D" option
          will be passed to ``nef.x`` in order to keep product partitions,
          with corresponding complete intersections being direct products;

        - ``keep_projections`` -- (default: ``True``) if ``True``, "-P" option
          will be passed to ``nef.x`` in order to keep projection partitions,
          i.e. partitions with one of the parts consisting of a single vertex;

        - ``hodge_numbers`` -- (default: ``False``) if ``False``, "-p" option
          will be passed to ``nef.x`` in order to skip Hodge numbers
          computation, which takes a lot of time.

        OUTPUT:

        - a sequence of :class:`nef-partitions <NefPartition>`.

        Type ``NefPartition?`` for definitions and notation.

        EXAMPLES:

        Nef-partitions of the 4-dimensional cross-polytope::

            sage: p = lattice_polytope.cross_polytope(4)
            sage: p.nef_partitions()
            [
            Nef-partition {0, 1, 4, 5} U {2, 3, 6, 7} (direct product),
            Nef-partition {0, 1, 2, 4} U {3, 5, 6, 7},
            Nef-partition {0, 1, 2, 4, 5} U {3, 6, 7},
            Nef-partition {0, 1, 2, 4, 5, 6} U {3, 7} (direct product),
            Nef-partition {0, 1, 2, 3} U {4, 5, 6, 7},
            Nef-partition {0, 1, 2, 3, 4} U {5, 6, 7},
            Nef-partition {0, 1, 2, 3, 4, 5} U {6, 7},
            Nef-partition {0, 1, 2, 3, 4, 5, 6} U {7} (projection)
            ]

        Now we omit projections::

            sage: p.nef_partitions(keep_projections=False)
            [
            Nef-partition {0, 1, 4, 5} U {2, 3, 6, 7} (direct product),
            Nef-partition {0, 1, 2, 4} U {3, 5, 6, 7},
            Nef-partition {0, 1, 2, 4, 5} U {3, 6, 7},
            Nef-partition {0, 1, 2, 4, 5, 6} U {3, 7} (direct product),
            Nef-partition {0, 1, 2, 3} U {4, 5, 6, 7},
            Nef-partition {0, 1, 2, 3, 4} U {5, 6, 7},
            Nef-partition {0, 1, 2, 3, 4, 5} U {6, 7}
            ]

        Currently Hodge numbers cannot be computed for a given nef-partition::

            sage: p.nef_partitions()[1].hodge_numbers()
            Traceback (most recent call last):
            ...
            NotImplementedError: use nef_partitions(hodge_numbers=True)!

        But they can be obtained from ``nef.x`` for all nef-partitions at once.
        Partitions will be exactly the same::

            sage: p.nef_partitions(hodge_numbers=True)  # long time (2s on sage.math, 2011)
            [
            Nef-partition {0, 1, 4, 5} U {2, 3, 6, 7} (direct product),
            Nef-partition {0, 1, 2, 4} U {3, 5, 6, 7},
            Nef-partition {0, 1, 2, 4, 5} U {3, 6, 7},
            Nef-partition {0, 1, 2, 4, 5, 6} U {3, 7} (direct product),
            Nef-partition {0, 1, 2, 3} U {4, 5, 6, 7},
            Nef-partition {0, 1, 2, 3, 4} U {5, 6, 7},
            Nef-partition {0, 1, 2, 3, 4, 5} U {6, 7},
            Nef-partition {0, 1, 2, 3, 4, 5, 6} U {7} (projection)
            ]

        Now it is possible to get Hodge numbers::

            sage: p.nef_partitions(hodge_numbers=True)[1].hodge_numbers()
            (20,)

        Since nef-partitions are cached, their Hodge numbers are accessible
        after the first request, even if you do not specify
        ``hodge_numbers=True`` anymore::

            sage: p.nef_partitions()[1].hodge_numbers()
            (20,)

        We illustrate removal of symmetric partitions on a diamond::

            sage: p = lattice_polytope.cross_polytope(2)
            sage: p.nef_partitions()
            [
            Nef-partition {0, 2} U {1, 3} (direct product),
            Nef-partition {0, 1} U {2, 3},
            Nef-partition {0, 1, 2} U {3} (projection)
            ]
            sage: p.nef_partitions(keep_symmetric=True)
            [
            Nef-partition {0, 1, 3} U {2} (projection),
            Nef-partition {0, 2, 3} U {1} (projection),
            Nef-partition {0, 3} U {1, 2},
            Nef-partition {1, 2, 3} U {0} (projection),
            Nef-partition {1, 3} U {0, 2} (direct product),
            Nef-partition {2, 3} U {0, 1},
            Nef-partition {0, 1, 2} U {3} (projection)
            ]

        Nef-partitions can be computed only for reflexive polytopes::

            sage: p = LatticePolytope([(1,0,0), (0,1,0), (0,0,2),
            ...                        (-1,0,0), (0,-1,0), (0,0,-1)])
            sage: p.nef_partitions()
            Traceback (most recent call last):
            ...
            ValueError: The given polytope is not reflexive!
            Polytope: 3-d lattice polytope in 3-d lattice M
        """
        if not self.is_reflexive():
            raise ValueError(("The given polytope is not reflexive!\n"
                                + "Polytope: %s") % self)
        keys = "-N -V"
        if keep_symmetric:
            keys += " -s"
        if keep_products:
            keys += " -D"
        if keep_projections:
            keys += " -P"
        if not hodge_numbers:
            keys += " -p"
        if hasattr(self, "_npkeys"):
            oldkeys = self._npkeys
            if oldkeys == keys:
                return self._nef_partitions
            if not (hodge_numbers and oldkeys.find("-p") != -1
                or keep_symmetric and oldkeys.find("-s") == -1
                or not keep_symmetric and oldkeys.find("-s") != -1
                or keep_projections and oldkeys.find("-P") == -1
                or keep_products and oldkeys.find("-D") == -1):
                # Select only necessary partitions
                return Sequence([p for p in self._nef_partitions
                                 if (keep_projections or not p._is_projection)
                                     and (keep_products or not p._is_product)],
                                cr=True, check=False)
        self._read_nef_partitions(self.nef_x(keys))
        self._npkeys = keys
        return self._nef_partitions

    def nef_x(self, keys):
        r"""
        Run nef.x with given ``keys`` on vertices of this
        polytope.

        INPUT:


        -  ``keys`` - a string of options passed to nef.x. The
           key "-f" is added automatically.


        OUTPUT: the output of nef.x as a string.

        EXAMPLES: This call is used internally for computing
        nef-partitions::

            sage: o = lattice_polytope.cross_polytope(3)
            sage: s = o.nef_x("-N -V -p")
            sage: s                      # output contains random time
            M:27 8 N:7 6  codim=2 #part=5
            3 6  Vertices of P:
                1    0    0   -1    0    0
                0    1    0    0   -1    0
                0    0    1    0    0   -1
             P:0 V:2 4 5       0sec  0cpu
             P:2 V:3 4 5       0sec  0cpu
             P:3 V:4 5       0sec  0cpu
            np=3 d:1 p:1    0sec     0cpu
        """
        return self._palp("nef.x -f " + keys)

    def nfacets(self):
        r"""
        Return the number of facets of this polytope.

        EXAMPLES: The number of facets of the 3-dimensional octahedron::

            sage: o = lattice_polytope.cross_polytope(3)
            sage: o.nfacets()
            8

        The number of facets of an interval is 2::

            sage: LatticePolytope(([1],[2])).nfacets()
            2

        Now consider a 2-dimensional diamond in a 3-dimensional space::

            sage: p = LatticePolytope([(1,0,0), (0,1,0), (-1,0,0), (0,-1,0)])
            sage: p.nfacets()
            4
        """
        return len(self.facet_normals()) if self.dim() > 0 else 0

    def normal_form(self):
        r"""
        Return the normal form of vertices of ``self`` as a matrix.

        EXAMPLES::

            sage: o = lattice_polytope.cross_polytope(3)
            sage: o.normal_form()
            doctest:1: DeprecationWarning: normal_form() output will change,
            please use normal_form_pc().column_matrix() instead
            or consider using normal_form_pc() directly!
            See http://trac.sagemath.org/15240 for details.
            [ 1  0  0  0  0 -1]
            [ 0  1  0  0 -1  0]
            [ 0  0  1 -1  0  0]
        """
        deprecation(15240, "normal_form() output will change, "
            "please use normal_form_pc().column_matrix() instead "
            "or consider using normal_form_pc() directly!")
        return self.normal_form_pc().column_matrix()

    @cached_method
    def normal_form_pc(self):
        r"""
        Return the normal form of vertices of ``self``.

        OUTPUT:

        - a :class:`point collection <PointCollection>` in the :meth:`lattice`
          of ``self``.

        Two full-dimensional lattice polytopes are in the same
        `\mathrm{GL}(\ZZ)`-orbit if and only if their normal forms are the same.
       
        Normal form is not defined for polytopes whose dimension is smaller than
        the dimension of the ambient space.

        EXAMPLES:
        
        We compute the normal form of the "diamond"::

            sage: d = LatticePolytope([(1,0), (0,1), (-1,0), (0,-1)])
            sage: d.vertices_pc()
            M( 1,  0),
            M( 0,  1),
            M(-1,  0),
            M( 0, -1)
            in 2-d lattice M
            sage: d.normal_form_pc()
            M( 1,  0),
            M( 0,  1),
            M( 0, -1),
            M(-1,  0)
            in 2-d lattice M

        The diamond is the 3rd polytope in the internal database::

            sage: d.index()
            3
            sage: d
            2-d reflexive polytope #3 in 2-d lattice M
            
        You can get it in its normal form (in the default lattice) as ::
        
            sage: lattice_polytope.ReflexivePolytope(2, 3).vertices_pc()
            M( 1,  0),
            M( 0,  1),
            M( 0, -1),
            M(-1,  0)
            in 2-d lattice M

        It is not possible to compute normal forms for polytopes which do not
        span the space::

            sage: p = LatticePolytope([(1,0,0), (0,1,0), (-1,0,0), (0,-1,0)])
            sage: p.normal_form()
            Traceback (most recent call last):
            ...
            ValueError: normal form is not defined for
            2-d lattice polytope in 3-d lattice M
        """
        if self.dim() < self.ambient_dim():
            raise ValueError("normal form is not defined for %s" % self)
        M = self.lattice()
        vertices = map(M, read_palp_matrix(self.poly_x("N")).columns())
        for v in vertices:
            v.set_immutable()
        return PointCollection(vertices, M)

    def npoints(self):
        r"""
        Return the number of lattice points of this polytope.

        EXAMPLES: The number of lattice points of the 3-dimensional
        octahedron and its polar cube::

            sage: o = lattice_polytope.cross_polytope(3)
            sage: o.npoints()
            7
            sage: cube = o.polar()
            sage: cube.npoints()
            27
        """
        try:
            return self._npoints
        except AttributeError:
            return len(self.points_pc())

    def nvertices(self):
        r"""
        Return the number of vertices of this polytope.

        EXAMPLES: The number of vertices of the 3-dimensional octahedron
        and its polar cube::

            sage: o = lattice_polytope.cross_polytope(3)
            sage: o.nvertices()
            6
            sage: cube = o.polar()
            sage: cube.nvertices()
            8
        """
        return len(self._vertices)

    @cached_method
    def origin(self):
        r"""
        Return the index of the origin in the list of points of self.

        OUTPUT:

        - integer if the origin belongs to this polytope, ``None`` otherwise.

        EXAMPLES::

            sage: p = lattice_polytope.cross_polytope(2)
            sage: p.origin()
            4
            sage: p.point(p.origin())
            M(0, 0)

            sage: p = LatticePolytope(([1],[2]))
            sage: p.points_pc()
            M(1),
            M(2)
            in 1-d lattice M
            sage: print p.origin()
            None

        Now we make sure that the origin of non-full-dimensional polytopes can
        be identified correctly (Trac #10661)::

            sage: LatticePolytope([(1,0,0), (-1,0,0)]).origin()
            2
        """
        origin = self.lattice().zero()
        try:
            return self.points_pc().index(origin)
        except ValueError:
            pass

    def parent(self):
        """
        Return the set of all lattice polytopes.

        EXAMPLES::

            sage: o = lattice_polytope.cross_polytope(3)
            sage: o.parent()
            Set of all Lattice Polytopes
        """
        return SetOfAllLatticePolytopes

    def plot3d(self,
            show_facets=True, facet_opacity=0.5, facet_color=(0,1,0),
            facet_colors=None,
            show_edges=True, edge_thickness=3, edge_color=(0.5,0.5,0.5),
            show_vertices=True, vertex_size=10, vertex_color=(1,0,0),
            show_points=True, point_size=10, point_color=(0,0,1),
            show_vindices=None, vindex_color=(0,0,0),
            vlabels=None,
            show_pindices=None, pindex_color=(0,0,0),
            index_shift=1.1):
        r"""
        Return a 3d-plot of this polytope.

        Polytopes with ambient dimension 1 and 2 will be plotted along x-axis
        or in xy-plane respectively. Polytopes of dimension 3 and less with
        ambient dimension 4 and greater will be plotted in some basis of the
        spanned space.

        By default, everything is shown with more or less pretty
        combination of size and color parameters.

        INPUT: Most of the parameters are self-explanatory:


        -  ``show_facets`` - (default:True)

        -  ``facet_opacity`` - (default:0.5)

        -  ``facet_color`` - (default:(0,1,0))

        -  ``facet_colors`` - (default:None) if specified, must be a list of
           colors for each facet separately, used instead of ``facet_color``

        -  ``show_edges`` - (default:True) whether to draw
           edges as lines

        -  ``edge_thickness`` - (default:3)

        -  ``edge_color`` - (default:(0.5,0.5,0.5))

        -  ``show_vertices`` - (default:True) whether to draw
           vertices as balls

        -  ``vertex_size`` - (default:10)

        -  ``vertex_color`` - (default:(1,0,0))

        -  ``show_points`` - (default:True) whether to draw
           other poits as balls

        -  ``point_size`` - (default:10)

        -  ``point_color`` - (default:(0,0,1))

        -  ``show_vindices`` - (default:same as
           show_vertices) whether to show indices of vertices

        -  ``vindex_color`` - (default:(0,0,0)) color for
           vertex labels

        -  ``vlabels`` - (default:None) if specified, must be a list of labels
           for each vertex, default labels are vertex indicies

        -  ``show_pindices`` - (default:same as show_points)
           whether to show indices of other points

        -  ``pindex_color`` - (default:(0,0,0)) color for
           point labels

        -  ``index_shift`` - (default:1.1)) if 1, labels are
           placed exactly at the corresponding points. Otherwise the label
           position is computed as a multiple of the point position vector.


        EXAMPLES: The default plot of a cube::

            sage: c = lattice_polytope.cross_polytope(3).polar()
            sage: c.plot3d()

        Plot without facets and points, shown without the frame::

            sage: c.plot3d(show_facets=false,show_points=false).show(frame=False)

        Plot with facets of different colors::

            sage: c.plot3d(facet_colors=rainbow(c.nfacets(), 'rgbtuple'))

        It is also possible to plot lower dimensional polytops in 3D (let's
        also change labels of vertices)::

            sage: lattice_polytope.cross_polytope(2).plot3d(vlabels=["A", "B", "C", "D"])

        TESTS::

            sage: p = LatticePolytope([[0,0,0],[0,1,1],[1,0,1],[1,1,0]])
            sage: p.plot3d()
        """
        dim = self.dim()
        amb_dim = self.ambient_dim()
        if dim > 3:
            raise ValueError("%d-dimensional polytopes can not be plotted in 3D!" % self.dim())
        elif amb_dim > 3:
            return self._sublattice_polytope.plot3d(
                show_facets, facet_opacity, facet_color,
                facet_colors,
                show_edges, edge_thickness, edge_color,
                show_vertices, vertex_size, vertex_color,
                show_points, point_size, point_color,
                show_vindices, vindex_color,
                vlabels,
                show_pindices, pindex_color,
                index_shift)
        elif dim == 3:
            vertices = self.vertices_pc()
            if show_points or show_pindices:
                points = self.points_pc()[self.nvertices():]
        else:
            vertices = [vector(ZZ, list(self.vertex(i))+[0]*(3-amb_dim))
                        for i in range(self.nvertices())]
            if show_points or show_pindices:
                points = [vector(ZZ, list(self.point(i))+[0]*(3-amb_dim))
                        for i in range(self.nvertices(), self.npoints())]
        pplot = 0
        if show_facets:
            if dim == 2:
                pplot += IndexFaceSet([self.traverse_boundary()],
                        vertices, opacity=facet_opacity, rgbcolor=facet_color)
            elif dim == 3:
                if facet_colors != None:
                    for i, f in enumerate(self.facets()):
                        pplot += IndexFaceSet([f.traverse_boundary()],
                            vertices, opacity=facet_opacity, rgbcolor=facet_colors[i])
                else:
                    pplot += IndexFaceSet([f.traverse_boundary() for f in self.facets()],
                        vertices, opacity=facet_opacity, rgbcolor=facet_color)
        if show_edges:
            if dim == 1:
                pplot += line3d(vertices, thickness=edge_thickness, rgbcolor=edge_color)
            else:
                for e in self.edges():
                    pplot += line3d([vertices[e.vertices()[0]], vertices[e.vertices()[1]]],
                            thickness=edge_thickness, rgbcolor=edge_color)
        if show_vertices:
            pplot += point3d(vertices, size=vertex_size, rgbcolor=vertex_color)
        if show_vindices == None:
            show_vindices = show_vertices
        if show_pindices == None:
            show_pindices = show_points
        if show_vindices or show_pindices:
            # Compute the barycenter and shift text of labels away from it
            bc = 1/Integer(len(vertices)) * vector(QQ, sum(vertices))
        if show_vindices:
            if vlabels == None:
                vlabels = range(len(vertices))
            for i,v in enumerate(vertices):
                pplot += text3d(vlabels[i], bc+index_shift*(v-bc), rgbcolor=vindex_color)
        if show_points and len(points) > 0:
            pplot += point3d(points, size=point_size, rgbcolor=point_color)
        if show_pindices:
            for i, p in enumerate(points):
                pplot += text3d(i+self.nvertices(), bc+index_shift*(p-bc), rgbcolor=pindex_color)
        return pplot

    def show3d(self):
        """
        Show a 3d picture of the polytope with default settings and without axes or frame.

        See self.plot3d? for more details.

        EXAMPLES::

            sage: o = lattice_polytope.cross_polytope(3)
            sage: o.show3d()
        """
        self.plot3d().show(axis=False, frame=False)

    def point(self, i):
        r"""
        Return the i-th point of this polytope, i.e. the i-th column of the
        matrix returned by points().

        EXAMPLES: First few points are actually vertices::

            sage: o = lattice_polytope.cross_polytope(3)
            sage: o.vertices_pc()
            M( 1,  0,  0),
            M( 0,  1,  0),
            M( 0,  0,  1),
            M(-1,  0,  0),
            M( 0, -1,  0),
            M( 0,  0, -1)
            in 3-d lattice M
            sage: o.point(1)
            M(0, 1, 0)

        The only other point in the octahedron is the origin::

            sage: o.point(6)
            M(0, 0, 0)
            sage: o.points_pc()
            M( 1,  0,  0),
            M( 0,  1,  0),
            M( 0,  0,  1),
            M(-1,  0,  0),
            M( 0, -1,  0),
            M( 0,  0, -1),
            M( 0,  0,  0)
            in 3-d lattice M
        """
<<<<<<< HEAD
        return self.points_pc()[i]
=======
        # Extra checks are made to compensate for a bug in Sage - column accepts any number.
        if i < 0:
            raise ValueError("polytopes don't have negative points!")
        elif i < self.nvertices():
            return self.vertex(i)
        elif i < self.npoints():
            return self.points().column(i, from_list=True)
        else:
            raise ValueError("the polytope does not have %d points!" % (i+1))
>>>>>>> 136948a8

    def points(self):
        r"""
        Return all lattice points of this polytope as columns of a matrix.

        EXAMPLES::

            sage: o = lattice_polytope.cross_polytope(3)
            sage: o.points()
            doctest:1: DeprecationWarning: points() output will change,
            please use points_pc().column_matrix() instead or
            consider using points_pc() directly!
            See http://trac.sagemath.org/15240 for details.
            [ 1  0  0 -1  0  0  0]
            [ 0  1  0  0 -1  0  0]
            [ 0  0  1  0  0 -1  0]
        """
        deprecation(15240, "points() output will change, "
            "please use points_pc().column_matrix() instead "
            "or consider using points_pc() directly!")        
        return self.points_pc().column_matrix()

    def points_pc(self):
        r"""
        Return all lattice points of ``self``.

        OUTPUT:

        - a :class:`point collection <PointCollection>`.

        EXAMPLES:

        Lattice points of the octahedron and its polar cube::

            sage: o = lattice_polytope.cross_polytope(3)
            sage: o.points_pc()
            M( 1,  0,  0),
            M( 0,  1,  0),
            M( 0,  0,  1),
            M(-1,  0,  0),
            M( 0, -1,  0),
            M( 0,  0, -1),
            M( 0,  0,  0)
            in 3-d lattice M
            sage: cube = o.polar()
            sage: cube.points_pc()
            N(-1, -1,  1),
            N( 1, -1,  1),
            N(-1,  1,  1),
            N( 1,  1,  1),
            N(-1, -1, -1),
            N( 1, -1, -1),
            N(-1,  1, -1),
            N( 1,  1, -1),
            N(-1, -1,  0),
            N(-1,  0, -1),
            N(-1,  0,  0),
            N(-1,  0,  1),
            N(-1,  1,  0),
            N( 0, -1, -1),
            N( 0, -1,  0),
            N( 0, -1,  1),
            N( 0,  0, -1),
            N( 0,  0,  0),
            N( 0,  0,  1),
            N( 0,  1, -1),
            N( 0,  1,  0),
            N( 0,  1,  1),
            N( 1, -1,  0),
            N( 1,  0, -1),
            N( 1,  0,  0),
            N( 1,  0,  1),
            N( 1,  1,  0)
            in 3-d lattice N

        Lattice points of a 2-dimensional diamond in a 3-dimensional space::

            sage: p = LatticePolytope([(1,0,0), (0,1,0), (-1,0,0), (0,-1,0)])
            sage: p.points_pc()
            M( 1,  0, 0),
            M( 0,  1, 0),
            M(-1,  0, 0),
            M( 0, -1, 0),
            M( 0,  0, 0)
            in 3-d lattice M

        We check that points of a zero-dimensional polytope can be computed::

            sage: p = LatticePolytope([[1]])
            sage: p.points_pc()
            M(1)
            in 1-d lattice M
        """
        if not hasattr(self, "_points"):
            if self.dim() <= 0:
                self._points = self._vertices
            else:
                points = self._embed(read_palp_matrix(
                            self.poly_x("p", reduce_dimension=True))).columns()
                M = self.lattice()
                points = map(M, points)
                for point in points:
                    point.set_immutable()
                self._points = PointCollection(points, M)
        return self._points

    def polar(self):
        r"""
        Return the polar polytope, if this polytope is reflexive.

        EXAMPLES: The polar polytope to the 3-dimensional octahedron::

            sage: o = lattice_polytope.cross_polytope(3)
            sage: cube = o.polar()
            sage: cube
            3-d reflexive polytope in 3-d lattice N

        The polar polytope "remembers" the original one::

            sage: cube.polar()
            3-d reflexive polytope in 3-d lattice M
            sage: cube.polar().polar() is cube
            True

        Only reflexive polytopes have polars::

            sage: p = LatticePolytope([(1,0,0), (0,1,0), (0,0,2),
            ...                        (-1,0,0), (0,-1,0), (0,0,-1)])
            sage: p.polar()
            Traceback (most recent call last):
            ...
            ValueError: The given polytope is not reflexive!
            Polytope: 3-d lattice polytope in 3-d lattice M
        """
        if self.is_reflexive():
            return self._polar
        else:
            raise ValueError(("The given polytope is not reflexive!\n"
                                + "Polytope: %s") % self)

    def poly_x(self, keys, reduce_dimension=False):
        r"""
        Run poly.x with given ``keys`` on vertices of this
        polytope.

        INPUT:


        -  ``keys`` - a string of options passed to poly.x. The
           key "f" is added automatically.

        -  ``reduce_dimension`` - (default: False) if ``True`` and this
           polytope is not full-dimensional, poly.x will be called for the
           vertices of this polytope in some basis of the spanned affine space.


        OUTPUT: the output of poly.x as a string.

        EXAMPLES: This call is used for determining if a polytope is
        reflexive or not::

            sage: o = lattice_polytope.cross_polytope(3)
            sage: print o.poly_x("e")
            8 3  Vertices of P-dual <-> Equations of P
              -1  -1   1
               1  -1   1
              -1   1   1
               1   1   1
              -1  -1  -1
               1  -1  -1
              -1   1  -1
               1   1  -1

        Since PALP has limits on different parameters determined during
        compilation, the following code is likely to fail, unless you
        change default settings of PALP::

            sage: BIG = lattice_polytope.cross_polytope(7)
            sage: BIG
            7-d lattice polytope in 7-d lattice M
            sage: BIG.poly_x("e")      # possibly different output depending on your system
            Traceback (most recent call last):
            ...
            ValueError: Error executing 'poly.x -fe' for the given polytope!
            Output:
            Please increase POLY_Dmax to at least 7

        You cannot call poly.x for polytopes that don't span the space (if you
        could, it would crush anyway)::

            sage: p = LatticePolytope([(1,0,0), (0,1,0), (-1,0,0), (0,-1,0)])
            sage: p.poly_x("e")
            Traceback (most recent call last):
            ...
            ValueError: Cannot run PALP for a 2-dimensional polytope in a 3-dimensional space!

        But if you know what you are doing, you can call it for the polytope in
        some basis of the spanned space::

            sage: print p.poly_x("e", reduce_dimension=True)
            4 2  Equations of P
              -1   1     0
               1   1     2
              -1  -1     0
               1  -1     2
        """
        return self._palp("poly.x -f" + keys, reduce_dimension)

    def skeleton(self):
        r"""
        Return the graph of the one-skeleton of this polytope.

        EXAMPLES: We construct the one-skeleton graph for the "diamond"::

            sage: d = lattice_polytope.cross_polytope(2)
            sage: g = d.skeleton()
            sage: g
            Graph on 4 vertices
            sage: g.edges()
            [(0, 1, None), (0, 3, None), (1, 2, None), (2, 3, None)]
        """
        try:
            return self._skeleton
        except AttributeError:
            skeleton = Graph()
            skeleton.add_vertices(self.skeleton_points(1))
            for e in self.faces(dim=1):
                points = e.ordered_points()
                for i in range(len(points)-1):
                    skeleton.add_edge(points[i], points[i+1])
            self._skeleton = skeleton
            return skeleton

    def skeleton_points(self, k=1):
        r"""
        Return the increasing list of indices of lattice points in
        k-skeleton of the polytope (k is 1 by default).

        EXAMPLES: We compute all skeleton points for the cube::

            sage: o = lattice_polytope.cross_polytope(3)
            sage: c = o.polar()
            sage: c.skeleton_points()
            [0, 1, 2, 3, 4, 5, 6, 7, 8, 9, 11, 12, 13, 15, 19, 21, 22, 23, 25, 26]

        The default was 1-skeleton::

            sage: c.skeleton_points(k=1)
            [0, 1, 2, 3, 4, 5, 6, 7, 8, 9, 11, 12, 13, 15, 19, 21, 22, 23, 25, 26]

        0-skeleton just lists all vertices::

            sage: c.skeleton_points(k=0)
            [0, 1, 2, 3, 4, 5, 6, 7]

        2-skeleton lists all points except for the origin (point #17)::

            sage: c.skeleton_points(k=2)
            [0, 1, 2, 3, 4, 5, 6, 7, 8, 9, 10, 11, 12, 13, 14, 15, 16, 18, 19, 20, 21, 22, 23, 24, 25, 26]

        3-skeleton includes all points::

            sage: c.skeleton_points(k=3)
            [0, 1, 2, 3, 4, 5, 6, 7, 8, 9, 10, 11, 12, 13, 14, 15, 16, 17, 18, 19, 20, 21, 22, 23, 24, 25, 26]

        It is OK to compute higher dimensional skeletons - you will get the
        list of all points::

            sage: c.skeleton_points(k=100)
            [0, 1, 2, 3, 4, 5, 6, 7, 8, 9, 10, 11, 12, 13, 14, 15, 16, 17, 18, 19, 20, 21, 22, 23, 24, 25, 26]
        """
        if k >= self.dim():
            return range(self.npoints())
        skeleton = set([])
        for face in self.faces(dim=k):
            skeleton.update(face.points())
        skeleton = sorted(skeleton)
        return skeleton

    def skeleton_show(self, normal=None):
        r"""Show the graph of one-skeleton of this polytope.
        Works only for polytopes in a 3-dimensional space.

        INPUT:


        -  ``normal`` - a 3-dimensional vector (can be given as
           a list), which should be perpendicular to the screen. If not given,
           will be selected randomly (new each time and it may be far from
           "nice").


        EXAMPLES: Show a pretty picture of the octahedron::

            sage: o = lattice_polytope.cross_polytope(3)
            sage: o.skeleton_show([1,2,4])

        Does not work for a diamond at the moment::

            sage: d = lattice_polytope.cross_polytope(2)
            sage: d.skeleton_show()
            Traceback (most recent call last):
            ...
            NotImplementedError: skeleton view is implemented only in 3-d space
        """
        if self.ambient_dim() != 3:
            raise NotImplementedError("skeleton view is implemented only in 3-d space")
        if normal == None:
            normal = [ZZ.random_element(20),ZZ.random_element(20),ZZ.random_element(20)]
        normal = matrix(QQ,3,1,list(normal))
        projectionm = normal.kernel().basis_matrix()
        positions = dict(enumerate([list(c) for c in (projectionm*self.points_pc()).columns(copy=False)]))
        self.skeleton().show(pos=positions)

    def traverse_boundary(self):
        r"""
        Return a list of indices of vertices of a 2-dimensional polytope in their boundary order.

        Needed for plot3d function of polytopes.

        EXAMPLES:

            sage: p = lattice_polytope.cross_polytope(2).polar()
            sage: p.traverse_boundary()
            [0, 1, 3, 2]
        """
        if self.dim() != 2:
            raise ValueError("Boundary can be traversed only for 2-polytopes!")
        edges = self.edges()
        l = [0]
        for e in edges:
            if 0 in e.vertices():
                next = e.vertices()[0] if e.vertices()[0] != 0 else e.vertices()[1]
        l.append(next)
        prev = 0
        while len(l) < self.nvertices():
            for e in edges:
                if next in e.vertices() and prev not in e.vertices():
                    prev = next
                    next = e.vertices()[0] if e.vertices()[0] != next else e.vertices()[1]
                    l.append(next)
                    break
        return l

    def vertex(self, i):
        r"""
        Return the i-th vertex of this polytope, i.e. the i-th column of
        the matrix returned by vertices().

        EXAMPLES: Note that numeration starts with zero::

            sage: o = lattice_polytope.cross_polytope(3)
            sage: o.vertices_pc()
            M( 1,  0,  0),
            M( 0,  1,  0),
            M( 0,  0,  1),
            M(-1,  0,  0),
            M( 0, -1,  0),
            M( 0,  0, -1)
            in 3-d lattice M
            sage: o.vertex(3)
            M(-1, 0, 0)
        """
<<<<<<< HEAD
        return self._vertices[i]
=======
        # The check is added to compensate for a bug in Sage - column works for any numbers
        if i < 0:
            raise ValueError("polytopes don't have negative vertices!")
        elif i > self.nvertices():
            raise ValueError("the polytope does not have %d vertices!" % (i+1))
        else:
            return self._vertices.column(i, from_list=True)
>>>>>>> 136948a8

    def vertices(self):
        r"""
        Return vertices of this polytope as columns of a matrix.

        EXAMPLES: The lattice points of the 3-dimensional octahedron and
        its polar cube::

            sage: o = lattice_polytope.cross_polytope(3)
            sage: o.vertices()
            doctest:1: DeprecationWarning: vertices() output will change,
            please use vertices_pc().column_matrix() instead or
            consider using vertices_pc() directly!
            See http://trac.sagemath.org/15240 for details.
            [ 1  0  0 -1  0  0]
            [ 0  1  0  0 -1  0]
            [ 0  0  1  0  0 -1]
            sage: cube = o.polar()
            sage: cube.vertices()
            [-1  1 -1  1 -1  1 -1  1]
            [-1 -1  1  1 -1 -1  1  1]
            [ 1  1  1  1 -1 -1 -1 -1]
        """
        deprecation(15240, "vertices() output will change, "
            "please use vertices_pc().column_matrix() instead "
            "or consider using vertices_pc() directly!")
        return self._vertices.column_matrix()

    def vertices_pc(self):
        r"""
        Return vertices of ``self``.

        OUTPUT:

        - a :class:`point collection <PointCollection>`.

        EXAMPLES:

        Vertices of the octahedron and its polar cube are in dual lattices::

            sage: o = lattice_polytope.cross_polytope(3)
            sage: o.vertices_pc()
            M( 1,  0,  0),
            M( 0,  1,  0),
            M( 0,  0,  1),
            M(-1,  0,  0),
            M( 0, -1,  0),
            M( 0,  0, -1)
            in 3-d lattice M
            sage: cube = o.polar()
            sage: cube.vertices_pc()
            N(-1, -1,  1),
            N( 1, -1,  1),
            N(-1,  1,  1),
            N( 1,  1,  1),
            N(-1, -1, -1),
            N( 1, -1, -1),
            N(-1,  1, -1),
            N( 1,  1, -1)
            in 3-d lattice N
        """
        return self._vertices


def is_NefPartition(x):
    r"""
    Check if ``x`` is a nef-partition.

    INPUT:

    - ``x`` -- anything.

    OUTPUT:

    - ``True`` if ``x`` is a :class:`nef-partition <NefPartition>` and
      ``False`` otherwise.

    EXAMPLES::

        sage: from sage.geometry.lattice_polytope import is_NefPartition
        sage: is_NefPartition(1)
        False
        sage: o = lattice_polytope.cross_polytope(3)
        sage: np = o.nef_partitions()[0]
        sage: np
        Nef-partition {0, 1, 3} U {2, 4, 5}
        sage: is_NefPartition(np)
        True
    """
    return isinstance(x, NefPartition)


class NefPartition(SageObject,
                   collections.Hashable):
    r"""
    Create a nef-partition.

    INPUT:

    - ``data`` -- a list of integers, the $i$-th element of this list must be
      the part of the $i$-th vertex of ``Delta_polar`` in this nef-partition;

    - ``Delta_polar`` -- a :class:`lattice polytope
      <sage.geometry.lattice_polytope.LatticePolytopeClass>`;

    - ``check`` -- by default the input will be checked for correctness, i.e.
      that ``data`` indeed specify a nef-partition. If you are sure that the
      input is correct, you can speed up construction via ``check=False``
      option.

    OUTPUT:

    - a nef-partition of ``Delta_polar``.

    Let $M$ and $N$ be dual lattices. Let $\Delta \subset M_\RR$ be a reflexive
    polytope with polar $\Delta^\circ \subset N_\RR$. Let $X_\Delta$ be the
    toric variety associated to the normal fan of $\Delta$. A **nef-partition**
    is a decomposition of the vertex set $V$ of $\Delta^\circ$ into a disjoint
    union $V = V_0 \sqcup V_1 \sqcup \dots \sqcup V_{k-1}$ such that divisors
    $E_i = \sum_{v\in V_i} D_v$ are Cartier (here $D_v$ are prime
    torus-invariant Weil divisors corresponding to vertices of $\Delta^\circ$).
    Equivalently, let $\nabla_i \subset N_\RR$ be the convex hull of vertices
    from $V_i$ and the origin. These polytopes form a nef-partition if their
    Minkowski sum $\nabla \subset N_\RR$ is a reflexive polytope.

    The **dual nef-partition** is formed by polytopes $\Delta_i \subset M_\RR$
    of $E_i$, which give a decomposition of the vertex set of $\nabla^\circ
    \subset M_\RR$ and their Minkowski sum is $\Delta$, i.e. the polar duality
    of reflexive polytopes switches convex hull and Minkowski sum for dual
    nef-partitions:

    .. MATH::

        \Delta^\circ
        &=
        \mathrm{Conv} \left(\nabla_0, \nabla_1, \dots, \nabla_{k-1}\right), \\
        \nabla^{\phantom{\circ}}
        &=
        \nabla_0 + \nabla_1 + \dots + \nabla_{k-1}, \\
        &
        \\
        \Delta^{\phantom{\circ}}
        &=
        \Delta_0 + \Delta_1 + \dots + \Delta_{k-1}, \\
        \nabla^\circ
        &=
        \mathrm{Conv} \left(\Delta_0, \Delta_1, \dots, \Delta_{k-1}\right).

    See Section 4.3.1 in [CK99]_ and references therein for further details, or
    [BN08]_ for a purely combinatorial approach.

    REFERENCES:

    ..  [BN08]
        Victor V. Batyrev and Benjamin Nill.
        Combinatorial aspects of mirror symmetry.
        In *Integer points in polyhedra --- geometry, number theory,
        representation theory, algebra, optimization, statistics*,
        volume 452 of *Contemp. Math.*, pages 35--66.
        Amer. Math. Soc., Providence, RI, 2008.
        arXiv:math/0703456v2 [math.CO].

    ..  [CK99]
        David A. Cox and Sheldon Katz.
        *Mirror symmetry and algebraic geometry*,
        volume 68 of *Mathematical Surveys and Monographs*.
        American Mathematical Society, Providence, RI, 1999.

    EXAMPLES:

    It is very easy to create a nef-partition for the octahedron, since for
    this polytope any decomposition of vertices is a nef-partition. We create a
    3-part nef-partition with the 0-th and 1-st vertices belonging to the 0-th
    part (recall that numeration in Sage starts with 0), the 2-nd and 5-th
    vertices belonging to the 1-st part, and 3-rd and 4-th vertices belonging
    to the 2-nd part::

        sage: o = lattice_polytope.cross_polytope(3)
        sage: np = NefPartition([0,0,1,2,2,1], o)
        sage: np
        Nef-partition {0, 1} U {2, 5} U {3, 4}

    The octahedron plays the role of `\Delta^\circ` in the above description::

        sage: np.Delta_polar() is o
        True

    The dual nef-partition (corresponding to the "mirror complete
    intersection") gives decomposition of the vertex set of `\nabla^\circ`::

        sage: np.dual()
        Nef-partition {4, 5, 6} U {1, 3} U {0, 2, 7}
        sage: np.nabla_polar().vertices_pc()
        N( 1,  1,  0),
        N( 0,  0,  1),
        N( 0,  1,  0),
        N( 0,  0, -1),
        N(-1, -1,  0),
        N( 0, -1,  0),
        N(-1,  0,  0),
        N( 1,  0,  0)
        in 3-d lattice N

    Of course, `\nabla^\circ` is `\Delta^\circ` from the point of view of the
    dual nef-partition::

        sage: np.dual().Delta_polar() is np.nabla_polar()
        True
        sage: np.Delta(1).vertices_pc()
        N(0, 0,  1),
        N(0, 0, -1)
        in 3-d lattice N
        sage: np.dual().nabla(1).vertices_pc()
        N(0, 0,  1),
        N(0, 0, -1)
        in 3-d lattice N

    Instead of constructing nef-partitions directly, you can request all 2-part
    nef-partitions of a given reflexive polytope (they will be computed using
    ``nef.x`` program from PALP)::

        sage: o.nef_partitions()
        [
        Nef-partition {0, 1, 3} U {2, 4, 5},
        Nef-partition {0, 1, 3, 4} U {2, 5} (direct product),
        Nef-partition {0, 1, 2} U {3, 4, 5},
        Nef-partition {0, 1, 2, 3} U {4, 5},
        Nef-partition {0, 1, 2, 3, 4} U {5} (projection)
        ]
    """

    def __init__(self, data, Delta_polar, check=True):
        r"""
        See :class:`NefPartition` for documentation.

        TESTS::

            sage: o = lattice_polytope.cross_polytope(3)
            sage: np = o.nef_partitions()[0]
            sage: TestSuite(np).run()
        """
        if check and not Delta_polar.is_reflexive():
            raise ValueError("nef-partitions can be constructed for reflexive "
                             "polytopes ony!")
        self._vertex_to_part = tuple(int(el) for el in data)
        self._nparts = max(self._vertex_to_part) + 1
        self._Delta_polar = Delta_polar
        if check and not self.nabla().is_reflexive():
            raise ValueError("%s do not form a nef-partition!" % str(data))

    def __eq__(self, other):
        r"""
        Compare ``self`` with ``other``.

        INPUT:

        - ``other`` -- anything.

        OUTPUT:

        - ``True`` if ``other`` is a :class:`nef-partition <NefPartition>`
          equal to ``self``, ``False`` otherwise.

        .. NOTE::

            Two nef-partitions are equal if they correspond to equal polytopes
            and their parts are the same, including their order.

        TESTS::

            sage: o = lattice_polytope.cross_polytope(3)
            sage: np = o.nef_partitions()[0]
            sage: np == np
            True
            sage: np == o.nef_partitions()[1]
            False
            sage: np2 = NefPartition(np._vertex_to_part, o)
            sage: np2 is np
            False
            sage: np2 == np
            True
            sage: np == 0
            False
        """
        return (is_NefPartition(other)
                and self._Delta_polar == other._Delta_polar
                and self._vertex_to_part == other._vertex_to_part)

    def __hash__(self):
        r"""
        Return the hash of ``self``.

        OUTPUT:

        - an integer.

        TESTS::

            sage: o = lattice_polytope.cross_polytope(3)
            sage: np = o.nef_partitions()[0]
            sage: hash(np) == hash(np)
            True
        """
        try:
            return self._hash
        except AttributeError:
            self._hash = hash(self._vertex_to_part) + hash(self._Delta_polar)
            return self._hash

    def __ne__(self, other):
        r"""
        Compare ``self`` with ``other``.

        INPUT:

        - ``other`` -- anything.

        OUTPUT:

        - ``False`` if ``other`` is a :class:`nef-partition <NefPartition>`
          equal to ``self``, ``True`` otherwise.

        .. NOTE::

            Two nef-partitions are equal if they correspond to equal polytopes
            and their parts are the same, including their order.

        TESTS::

            sage: o = lattice_polytope.cross_polytope(3)
            sage: np = o.nef_partitions()[0]
            sage: np != np
            False
            sage: np != o.nef_partitions()[1]
            True
            sage: np2 = NefPartition(np._vertex_to_part, o)
            sage: np2 is np
            False
            sage: np2 != np
            False
            sage: np != 0
            True
        """
        return not (self == other)

    def _latex_(self):
        r"""
        Return a LaTeX representation of ``self``.

        OUTPUT:

        - a string.

        TESTS::

            sage: o = lattice_polytope.cross_polytope(3)
            sage: np = o.nef_partitions()[0]
            sage: latex(np) # indirect doctest
            \text{Nef-partition } \{0, 1, 3\} \sqcup \{2, 4, 5\}
        """
        result = r"\text{Nef-partition } "
        for i, part in enumerate(self.parts()):
            if i != 0:
                result += " \sqcup "
            result += r"\{" + ", ".join("%d" % v for v in part) + r"\}"
        try:
            # We may or may not know the type of the partition
            if self._is_product:
                result += r" \text{ (direct product)}"
            if self._is_projection:
                result += r" \text{ (projection)}"
        except AttributeError:
            pass
        return result

    def _repr_(self):
        r"""
        Return a string representation of ``self``.

        OUTPUT:

        - a string.

        TESTS::

            sage: o = lattice_polytope.cross_polytope(3)
            sage: np = o.nef_partitions()[0]
            sage: repr(np)  # indirect doctest
            'Nef-partition {0, 1, 3} U {2, 4, 5}'
        """
        result = "Nef-partition "
        for i, part in enumerate(self.parts()):
            if i != 0:
                result += " U "
            result += "{" + ", ".join("%d" % v for v in part) + "}"
        try:
            # We may or may not know the type of the partition
            if self._is_product:
                result += " (direct product)"
            if self._is_projection:
                result += " (projection)"
        except AttributeError:
            pass
        return result

    def Delta(self, i=None):
        r"""
        Return the polytope $\Delta$ or $\Delta_i$ corresponding to ``self``.

        INPUT:

        - ``i`` -- an integer. If not given, $\Delta$ will be returned.

        OUTPUT:

        - a :class:`lattice polytope <LatticePolytopeClass>`.

        See :class:`nef-partition <NefPartition>` class documentation for
        definitions and notation.

        EXAMPLES::

            sage: o = lattice_polytope.cross_polytope(3)
            sage: np = o.nef_partitions()[0]
            sage: np
            Nef-partition {0, 1, 3} U {2, 4, 5}
            sage: np.Delta().polar() is o
            True
            sage: np.Delta().vertices_pc()
            N(-1, -1,  1),
            N( 1, -1,  1),
            N(-1,  1,  1),
            N( 1,  1,  1),
            N(-1, -1, -1),
            N( 1, -1, -1),
            N(-1,  1, -1),
            N( 1,  1, -1)
            in 3-d lattice N
            sage: np.Delta(0).vertices_pc()
            N( 1, -1, 0),
            N( 1,  0, 0),
            N(-1, -1, 0),
            N(-1,  0, 0)
            in 3-d lattice N
        """
        if i is None:
            return self._Delta_polar.polar()
        else:
            return self.dual().nabla(i)

    def Delta_polar(self):
        r"""
        Return the polytope $\Delta^\circ$ corresponding to ``self``.

        OUTPUT:

        - a :class:`lattice polytope <LatticePolytopeClass>`.

        See :class:`nef-partition <NefPartition>` class documentation for
        definitions and notation.

        EXAMPLE::

            sage: o = lattice_polytope.cross_polytope(3)
            sage: np = o.nef_partitions()[0]
            sage: np
            Nef-partition {0, 1, 3} U {2, 4, 5}
            sage: np.Delta_polar() is o
            True
        """
        return self._Delta_polar

    def Deltas(self):
        r"""
        Return the polytopes $\Delta_i$ corresponding to ``self``.

        OUTPUT:

        - a tuple of :class:`lattice polytopes <LatticePolytopeClass>`.

        See :class:`nef-partition <NefPartition>` class documentation for
        definitions and notation.

        EXAMPLES::

            sage: o = lattice_polytope.cross_polytope(3)
            sage: np = o.nef_partitions()[0]
            sage: np
            Nef-partition {0, 1, 3} U {2, 4, 5}
            sage: np.Delta().vertices_pc()
            N(-1, -1,  1),
            N( 1, -1,  1),
            N(-1,  1,  1),
            N( 1,  1,  1),
            N(-1, -1, -1),
            N( 1, -1, -1),
            N(-1,  1, -1),
            N( 1,  1, -1)
            in 3-d lattice N
            sage: [Delta_i.vertices_pc() for Delta_i in np.Deltas()]
            [N( 1, -1, 0),
            N( 1,  0, 0),
            N(-1, -1, 0),
            N(-1,  0, 0)
            in 3-d lattice N,
            N(0, 1,  1),
            N(0, 0,  1),
            N(0, 0, -1),
            N(0, 1, -1)
            in 3-d lattice N]
            sage: np.nabla_polar().vertices_pc()
            N( 1, -1,  0),
            N( 0,  1,  1),
            N( 1,  0,  0),
            N( 0,  0,  1),
            N( 0,  0, -1),
            N(-1, -1,  0),
            N( 0,  1, -1),
            N(-1,  0,  0)
            in 3-d lattice N
        """
        return self.dual().nablas()

    def dual(self):
        r"""
        Return the dual nef-partition.

        OUTPUT:

        - a :class:`nef-partition <NefPartition>`.

        See the class documentation for the definition.

        ALGORITHM:

        See Proposition 3.19 in [BN08]_.

        EXAMPLES::

            sage: o = lattice_polytope.cross_polytope(3)
            sage: np = o.nef_partitions()[0]
            sage: np
            Nef-partition {0, 1, 3} U {2, 4, 5}
            sage: np.dual()
            Nef-partition {0, 2, 5, 7} U {1, 3, 4, 6}
            sage: np.dual().Delta() is np.nabla()
            True
            sage: np.dual().nabla(0) is np.Delta(0)
            True
        """
        try:
            return self._dual
        except AttributeError:
            # Delta and nabla are interchanged compared to [BN08]_.
            nabla_polar = self.nabla_polar()
            n = nabla_polar.nvertices()
            vertex_to_part = [-1] * n
            for i in range(self._nparts):
                A = nabla_polar.vertices_pc().matrix()*self.nabla(i).vertices_pc()
                for j in range(n):
                    if min(A[j]) == -1:
                        vertex_to_part[j] = i
            self._dual = NefPartition(vertex_to_part, nabla_polar)
            self._dual._dual = self
            self._dual._nabla = self.Delta() # For vertex order consistency
            return self._dual

    def hodge_numbers(self):
        r"""
        Return Hodge numbers corresponding to ``self``.

        OUTPUT:

        - a tuple of integers (produced by ``nef.x`` program from PALP).

        EXAMPLES:

        Currently, you need to request Hodge numbers when you compute
        nef-partitions::

            sage: p = lattice_polytope.cross_polytope(5)
            sage: np = p.nef_partitions()[0]  # long time (4s on sage.math, 2011)
            sage: np.hodge_numbers()  # long time
            Traceback (most recent call last):
            ...
            NotImplementedError: use nef_partitions(hodge_numbers=True)!
            sage: np = p.nef_partitions(hodge_numbers=True)[0]  # long time (13s on sage.math, 2011)
            sage: np.hodge_numbers()  # long time
            (19, 19)
        """
        try:
            return self._hodge_numbers
        except AttributeError:
            self._Delta_polar._compute_hodge_numbers()
            return self._hodge_numbers

    def nabla(self, i=None):
        r"""
        Return the polytope $\nabla$ or $\nabla_i$ corresponding to ``self``.

        INPUT:

        - ``i`` -- an integer. If not given, $\nabla$ will be returned.

        OUTPUT:

        - a :class:`lattice polytope <LatticePolytopeClass>`.

        See :class:`nef-partition <NefPartition>` class documentation for
        definitions and notation.

        EXAMPLES::

            sage: o = lattice_polytope.cross_polytope(3)
            sage: np = o.nef_partitions()[0]
            sage: np
            Nef-partition {0, 1, 3} U {2, 4, 5}
            sage: np.Delta_polar().vertices_pc()
            M( 1,  0,  0),
            M( 0,  1,  0),
            M( 0,  0,  1),
            M(-1,  0,  0),
            M( 0, -1,  0),
            M( 0,  0, -1)
            in 3-d lattice M
            sage: np.nabla(0).vertices_pc()
            M( 1, 0, 0),
            M( 0, 1, 0),
            M(-1, 0, 0)
            in 3-d lattice M
            sage: np.nabla().vertices_pc()
            M( 1,  0,  1),
            M( 1, -1,  0),
            M( 1,  0, -1),
            M( 0,  1,  1),
            M( 0,  1, -1),
            M(-1,  0,  1),
            M(-1, -1,  0),
            M(-1,  0, -1)
            in 3-d lattice M
        """
        if i is None:
            try:
                return self._nabla
            except AttributeError:
                vertices = reduce(minkowski_sum, (nabla._vertices
                                                  for nabla in self.nablas()))
                self._nabla = LatticePolytope(vertices,
                                        lattice=self.Delta_polar().lattice(),
                                        compute_vertices=False)
                return self._nabla
        else:
            return self.nablas()[i]

    def nabla_polar(self):
        r"""
        Return the polytope $\nabla^\circ$ corresponding to ``self``.

        OUTPUT:

        - a :class:`lattice polytope <LatticePolytopeClass>`.

        See :class:`nef-partition <NefPartition>` class documentation for
        definitions and notation.

        EXAMPLES::

            sage: o = lattice_polytope.cross_polytope(3)
            sage: np = o.nef_partitions()[0]
            sage: np
            Nef-partition {0, 1, 3} U {2, 4, 5}
            sage: np.nabla_polar().vertices_pc()
            N( 1, -1,  0),
            N( 0,  1,  1),
            N( 1,  0,  0),
            N( 0,  0,  1),
            N( 0,  0, -1),
            N(-1, -1,  0),
            N( 0,  1, -1),
            N(-1,  0,  0)
            in 3-d lattice N
            sage: np.nabla_polar() is np.dual().Delta_polar()
            True
        """
        return self.nabla().polar()

    def nablas(self):
        r"""
        Return the polytopes $\nabla_i$ corresponding to ``self``.

        OUTPUT:

        - a tuple of :class:`lattice polytopes <LatticePolytopeClass>`.

        See :class:`nef-partition <NefPartition>` class documentation for
        definitions and notation.

        EXAMPLES::

            sage: o = lattice_polytope.cross_polytope(3)
            sage: np = o.nef_partitions()[0]
            sage: np
            Nef-partition {0, 1, 3} U {2, 4, 5}
            sage: np.Delta_polar().vertices_pc()
            M( 1,  0,  0),
            M( 0,  1,  0),
            M( 0,  0,  1),
            M(-1,  0,  0),
            M( 0, -1,  0),
            M( 0,  0, -1)
            in 3-d lattice M
            sage: [nabla_i.vertices_pc() for nabla_i in np.nablas()]
            [M( 1, 0, 0),
            M( 0, 1, 0),
            M(-1, 0, 0)
            in 3-d lattice M,
            M(0,  0,  1),
            M(0, -1,  0),
            M(0,  0, -1)
            in 3-d lattice M]
        """
        try:
            return self._nablas
        except AttributeError:
            Delta_polar = self._Delta_polar
            origin = [[0] * Delta_polar.dim()]
            self._nablas = tuple(LatticePolytope(
                                [Delta_polar.vertex(j) for j in part] + origin,
                                lattice=Delta_polar.lattice())
                                for part in self.parts())
            return self._nablas

    def nparts(self):
        r"""
        Return the number of parts in ``self``.

        OUTPUT:

        - an integer.

        EXAMPLES::

            sage: o = lattice_polytope.cross_polytope(3)
            sage: np = o.nef_partitions()[0]
            sage: np
            Nef-partition {0, 1, 3} U {2, 4, 5}
            sage: np.nparts()
            2
        """
        return self._nparts

    def part(self, i):
        r"""
        Return the ``i``-th part of ``self``.

        INPUT:

        - ``i`` -- an integer.

        OUTPUT:

        - a tuple of integers, indices of vertices of $\Delta^\circ$ belonging
          to $V_i$.

        See :class:`nef-partition <NefPartition>` class documentation for
        definitions and notation.

        EXAMPLES::

            sage: o = lattice_polytope.cross_polytope(3)
            sage: np = o.nef_partitions()[0]
            sage: np
            Nef-partition {0, 1, 3} U {2, 4, 5}
            sage: np.part(0)
            (0, 1, 3)
        """
        return self.parts()[i]

    def parts(self):
        r"""
        Return all parts of ``self``.

        OUTPUT:

        - a tuple of tuples of integers. The $i$-th tuple contains indices of
          vertices of $\Delta^\circ$ belonging to $V_i$.

        See :class:`nef-partition <NefPartition>` class documentation for
        definitions and notation.

        EXAMPLES::

            sage: o = lattice_polytope.cross_polytope(3)
            sage: np = o.nef_partitions()[0]
            sage: np
            Nef-partition {0, 1, 3} U {2, 4, 5}
            sage: np.parts()
            ((0, 1, 3), (2, 4, 5))
        """
        try:
            return self._parts
        except AttributeError:
            parts = []
            for part in range(self._nparts):
                parts.append([])
            for vertex, part in enumerate(self._vertex_to_part):
                parts[part].append(vertex)
            self._parts = tuple(tuple(part) for part in parts)
            return self._parts

    def part_of(self, i):
        r"""
        Return the index of the part containing the ``i``-th vertex.

        INPUT:

        - ``i`` -- an integer.

        OUTPUT:

        - an integer $j$ such that the ``i``-th vertex of $\Delta^\circ$
          belongs to $V_j$.

        See :class:`nef-partition <NefPartition>` class documentation for
        definitions and notation.

        EXAMPLES::

            sage: o = lattice_polytope.cross_polytope(3)
            sage: np = o.nef_partitions()[0]
            sage: np
            Nef-partition {0, 1, 3} U {2, 4, 5}
            sage: np.part_of(3)
            0
            sage: np.part_of(2)
            1
        """
        return self._vertex_to_part[i]

    def part_of_point(self, i):
        r"""
        Return the index of the part containing the ``i``-th point.

        INPUT:

        - ``i`` -- an integer.

        OUTPUT:

        - an integer `j` such that the ``i``-th point of `\Delta^\circ`
          belongs to `\nabla_j`.

        .. NOTE::

            Since a nef-partition induces a partition on the set of boundary
            lattice points of `\Delta^\circ`, the value of `j` is well-defined
            for all `i` but the one that corresponds to the origin, in which
            case this method will raise a ``ValueError`` exception. (The origin
            always belongs to all `\nabla_j`.)

        See :class:`nef-partition <NefPartition>` class documentation for
        definitions and notation.

        EXAMPLES:

        We consider a relatively complicated reflexive polytope #2252 (easily
        accessible in Sage as ``ReflexivePolytope(3, 2252)``, we create it here
        explicitly to avoid loading the whole database)::

            sage: p = LatticePolytope([(1,0,0), (0,1,0), (0,0,1), (0,1,-1),
            ...           (0,-1,1), (-1,1,0), (0,-1,-1), (-1,-1,0), (-1,-1,2)])
            sage: np = p.nef_partitions()[0]
            sage: np
            Nef-partition {1, 2, 5, 7, 8} U {0, 3, 4, 6}
            sage: p.nvertices()
            9
            sage: p.npoints()
            15

        We see that the polytope has 6 more points in addition to vertices. One
        of them is the origin::

            sage: p.origin()
            14
            sage: np.part_of_point(14)
            Traceback (most recent call last):
            ...
            ValueError: the origin belongs to all parts!

        But the remaining 5 are partitioned by ``np``::

            sage: [n for n in range(p.npoints())
            ...      if p.origin() != n and np.part_of_point(n) == 0]
            [1, 2, 5, 7, 8, 9, 11, 13]
            sage: [n for n in range(p.npoints())
            ...      if p.origin() != n and np.part_of_point(n) == 1]
            [0, 3, 4, 6, 10, 12]
        """
        try:
            ptp = self._point_to_part
        except AttributeError:
            ptp = [-1] * self._Delta_polar.npoints()
            for v, part in enumerate(self._vertex_to_part):
                ptp[v] = part
            self._point_to_part = ptp
        if ptp[i] > 0:
            return ptp[i]
        if i == self._Delta_polar.origin():
            raise ValueError("the origin belongs to all parts!")
        point = self._Delta_polar.point(i)
        for part, nabla in enumerate(self.nablas()):
            if min(nabla.distances(point)) >= 0:
                ptp[i] = part
                break
        return ptp[i]


class _PolytopeFace(SageObject):
    r"""
    _PolytopeFace(polytope, vertices, facets)

    Construct a polytope face.

    POLYTOPE FACES SHOULD NOT BE CONSTRUCTED OUTSIDE OF LATTICE
    POLYTOPES!

    INPUT:


    -  ``polytope`` - a polytope whose face is being
       constructed.

    -  ``vertices`` - a sequence of indices of generating
       vertices.

    -  ``facets`` - a sequence of indices of facets
       containing this face.
    """
    def __init__(self, polytope, vertices, facets):
        r"""
        Construct a face.

        TESTS::

            sage: p = lattice_polytope.cross_polytope(2)
            sage: p.faces()
            [
            [[0], [1], [2], [3]],
            [[0, 3], [2, 3], [0, 1], [1, 2]]
            ]
        """
        self._polytope = polytope
        self._vertices = vertices
        self._facets = facets

    def __reduce__(self):
        r"""
        Reduction function. Does not store data that can be relatively fast
        recomputed.

        TESTS::

            sage: p = lattice_polytope.cross_polytope(2)
            sage: f = p.facets()[0]
            sage: fl = loads(f.dumps())
            sage: f.vertices() == fl.vertices()
            True
            sage: f.facets() == fl.facets()
            True
        """
        state = self.__dict__.copy()
        state.pop('_polytope')
        state.pop('_vertices')
        state.pop('_facets')
        if '_points' in state:
            state['_npoints'] = len(state.pop('_points'))
        if '_interior_points' in state:
            state['_ninterior_points'] = len(state.pop('_interior_points'))
            state.pop('_boundary_points')
        # Reference to the polytope is not pickled - the polytope will restore it
        return (_PolytopeFace, (None, self._vertices, self._facets), state)

    def _repr_(self):
        r"""
        Return a string representation of this face.

        TESTS::

            sage: o = lattice_polytope.cross_polytope(3)
            sage: f = o.facets()[0]
            sage: f._repr_()
            '[0, 1, 5]'
        """
        return repr(self._vertices)

    def boundary_points(self):
        r"""
        Return a sequence of indices of boundary lattice points of this
        face.

        EXAMPLES: Boundary lattice points of one of the facets of the
        3-dimensional cube::

            sage: o = lattice_polytope.cross_polytope(3)
            sage: cube = o.polar()
            sage: face = cube.facets()[0]
            sage: face.boundary_points()
            [0, 2, 4, 6, 8, 9, 11, 12]
        """
        try:
            return self._boundary_points
        except AttributeError:
            self._polytope._face_split_points(self)
            return self._boundary_points

    def facets(self):
        r"""
        Return a sequence of indices of facets containing this face.

        EXAMPLES: Facets containing one of the edges of the 3-dimensional
        octahedron::

            sage: o = lattice_polytope.cross_polytope(3)
            sage: edge = o.faces(dim=1)[0]
            sage: edge.facets()
            [0, 1]

        Thus ``edge`` is the intersection of facets 0 and 1::

            sage: edge
            [1, 5]
            sage: o.facets()[0]
            [0, 1, 5]
            sage: o.facets()[1]
            [1, 3, 5]
        """
        return self._facets

    def interior_points(self):
        r"""
        Return a sequence of indices of interior lattice points of this
        face.

        EXAMPLES: Interior lattice points of one of the facets of the
        3-dimensional cube::

            sage: o = lattice_polytope.cross_polytope(3)
            sage: cube = o.polar()
            sage: face = cube.facets()[0]
            sage: face.interior_points()
            [10]
        """
        try:
            return self._interior_points
        except AttributeError:
            self._polytope._face_split_points(self)
            return self._interior_points

    def nboundary_points(self):
        r"""
        Return the number of boundary lattice points of this face.

        EXAMPLES: The number of boundary lattice points of one of the
        facets of the 3-dimensional cube::

            sage: o = lattice_polytope.cross_polytope(3)
            sage: cube = o.polar()
            sage: face = cube.facets()[0]
            sage: face.nboundary_points()
            8
        """
        return self.npoints() - self.ninterior_points()

    def nfacets(self):
        r"""
        Return the number of facets containing this face.

        EXAMPLES: The number of facets containing one of the edges of the
        3-dimensional octahedron::

            sage: o = lattice_polytope.cross_polytope(3)
            sage: edge = o.faces(dim=1)[0]
            sage: edge.nfacets()
            2
        """
        return len(self._facets)

    def ninterior_points(self):
        r"""
        Return the number of interior lattice points of this face.

        EXAMPLES: The number of interior lattice points of one of the
        facets of the 3-dimensional cube::

            sage: o = lattice_polytope.cross_polytope(3)
            sage: cube = o.polar()
            sage: face = cube.facets()[0]
            sage: face.ninterior_points()
            1
        """
        try:
            return self._ninterior_points
        except AttributeError:
            return len(self.interior_points())

    def npoints(self):
        r"""
        Return the number of lattice points of this face.

        EXAMPLES: The number of lattice points of one of the facets of the
        3-dimensional cube::

            sage: o = lattice_polytope.cross_polytope(3)
            sage: cube = o.polar()
            sage: face = cube.facets()[0]
            sage: face.npoints()
            9
        """
        try:
            return self._npoints
        except AttributeError:
            return len(self.points())

    def nvertices(self):
        r"""
        Return the number of vertices generating this face.

        EXAMPLES: The number of vertices generating one of the facets of
        the 3-dimensional cube::

            sage: o = lattice_polytope.cross_polytope(3)
            sage: cube = o.polar()
            sage: face = cube.facets()[0]
            sage: face.nvertices()
            4
        """
        return len(self._vertices)

    def ordered_points(self):
        r"""
        Return the list of indices of lattice points on the edge in their
        geometric order, from one vertex to other.

        Works only for edges, i.e. faces generated by exactly two
        vertices.

        EXAMPLE: We find all points along an edge of the cube::

            sage: o = lattice_polytope.cross_polytope(3)
            sage: c = o.polar()
            sage: e = c.edges()[0]
            sage: e.vertices()
            [0, 1]
            sage: e.ordered_points()
            [0, 15, 1]
        """
        if len(self.vertices()) != 2:
<<<<<<< HEAD
            raise ValueError, "Order of points is defined for edges only!"
        pcol = self._polytope.points_pc()
=======
            raise ValueError("Order of points is defined for edges only!")
        pcol = self._polytope.points().columns(copy=False)
>>>>>>> 136948a8
        start = pcol[self.vertices()[0]]
        end = pcol[self.vertices()[1]]
        primitive = vector(QQ, end - start)
        primitive = primitive * (1/integral_length(primitive.list()))
        result = [self.vertices()[0]]
        start = start + primitive
        while start != end:
            for i in self.points():
                if start == pcol[i]:
                    result.append(i)
                    break
            start = start + primitive
        result.append(self.vertices()[1])
        return result

    def points(self):
        r"""
        Return a sequence of indices of lattice points of this face.

        EXAMPLES: The lattice points of one of the facets of the
        3-dimensional cube::

            sage: o = lattice_polytope.cross_polytope(3)
            sage: cube = o.polar()
            sage: face = cube.facets()[0]
            sage: face.points()
            [0, 2, 4, 6, 8, 9, 10, 11, 12]
        """
        try:
            return self._points
        except AttributeError:
            self._polytope._face_compute_points(self)
            return self._points

    def traverse_boundary(self):
        r"""
        Return a list of indices of vertices of a 2-face in their boundary
        order.

        Needed for plot3d function of polytopes.

        EXAMPLES::

            sage: c = lattice_polytope.cross_polytope(3).polar()
            sage: f = c.facets()[0]
            sage: f.vertices()
            [0, 2, 4, 6]
            sage: f.traverse_boundary()
            [0, 4, 6, 2]
        """
        if self not in self._polytope.faces(dim=2):
            raise ValueError("Boundary can be traversed only for 2-faces!")
        edges = [e for e in self._polytope.edges() if e.vertices()[0] in self.vertices() and
                e.vertices()[1] in self.vertices()]
        start = self.vertices()[0]
        l = [start]
        for e in edges:
            if start in e.vertices():
                next = e.vertices()[0] if e.vertices()[0] != start else e.vertices()[1]
        l.append(next)
        prev = start
        while len(l) < self.nvertices():
            for e in edges:
                if next in e.vertices() and prev not in e.vertices():
                    prev = next
                    next = e.vertices()[0] if e.vertices()[0] != next else e.vertices()[1]
                    l.append(next)
                    break
        return l

    def vertices(self):
        r"""
        Return a sequence of indices of vertices generating this face.

        EXAMPLES: The vertices generating one of the facets of the
        3-dimensional cube::

            sage: o = lattice_polytope.cross_polytope(3)
            sage: cube = o.polar()
            sage: face = cube.facets()[0]
            sage: face.vertices()
            [0, 2, 4, 6]
        """
        return self._vertices


_palp_dimension = None

def _palp(command, polytopes, reduce_dimension=False):
    r"""
    Run ``command`` on vertices of given
    ``polytopes``.

    Returns the name of the file containing the output of
    ``command``. You should delete it after using.

    .. note::

      PALP cannot be called for polytopes that do not span the ambient space.
      If you specify ``reduce_dimension=True`` argument, PALP will be
      called for vertices of this polytope in some basis of the affine space
      it spans.

    TESTS::

        sage: o = lattice_polytope.cross_polytope(3)
        sage: result_name = lattice_polytope._palp("poly.x -f", [o])
        sage: f = open(result_name)
        sage: f.readlines()
        ['M:7 6 N:27 8 Pic:17 Cor:0\n']
        sage: f.close()
        sage: os.remove(result_name)

        sage: p = LatticePolytope([(1,0,0), (0,1,0), (-1,0,0), (0,-1,0)])
        sage: lattice_polytope._palp("poly.x -f", [p])
        Traceback (most recent call last):
        ValueError: Cannot run PALP for a 2-dimensional polytope in a 3-dimensional space!

        sage: result_name = lattice_polytope._palp("poly.x -f", [p], reduce_dimension=True)
        sage: f = open(result_name)
        sage: f.readlines()
        ['M:5 4 F:4\n']
        sage: f.close()
        sage: os.remove(result_name)
    """
    if _palp_dimension is not None:
        dot = command.find(".")
        command = command[:dot] + "-%dd" % _palp_dimension + command[dot:]
    input_file_name = tmp_filename()
    input_file = open(input_file_name, "w")
    for p in polytopes:
        if p.dim() == 0:
            raise ValueError(("Cannot run \"%s\" for the zero-dimensional "
                + "polytope!\nPolytope: %s") % (command, p))
        if p.dim() < p.ambient_dim() and not reduce_dimension:
            raise ValueError(("Cannot run PALP for a %d-dimensional polytope " +
            "in a %d-dimensional space!") % (p.dim(), p.ambient_dim()))
        write_palp_matrix(p._pullback(p._vertices), input_file)
    input_file.close()
    output_file_name = tmp_filename()
    c = "%s <%s >%s" % (command, input_file_name, output_file_name)
    p = subprocess.Popen(c, shell=True, bufsize=2048,
                     stdin=subprocess.PIPE,
                     stdout=subprocess.PIPE,
                     stderr=subprocess.PIPE,
                     close_fds=True)
    stdin, stdout, stderr = (p.stdin, p.stdout, p.stderr)
    err = stderr.read()
    if len(err) > 0:
        raise RuntimeError(("Error executing \"%s\" for a polytope sequence!"
            + "\nOutput:\n%s") % (command, err))
    os.remove(input_file_name)
    try:
        p.terminate()
    except OSError:
        pass
    return output_file_name

def _read_nef_x_partitions(data):
    r"""
    Read all nef-partitions for one polytope from a string or an open
    file.

    ``data`` should be an output of nef.x.

    Returns the sequence of nef-partitions. Each nef-partition is given
    as a sequence of integers.

    If there are no nef-partitions, returns the empty sequence. If the
    string is empty or EOF is reached, raises ValueError.

    TESTS::

        sage: o = lattice_polytope.cross_polytope(3)
        sage: s = o.nef_x("-N -p")
        sage: print s # random
        M:27 8 N:7 6  codim=2 #part=5
         P:0 V:2 4 5       0sec  0cpu
         P:2 V:3 4 5       0sec  0cpu
         P:3 V:4 5       0sec  0cpu
        np=3 d:1 p:1    0sec     0cpu
        sage: lattice_polytope._read_nef_x_partitions(s)
        [[2, 4, 5], [3, 4, 5], [4, 5]]
    """
    if isinstance(data, str):
        f = StringIO.StringIO(data)
        partitions = _read_nef_x_partitions(f)
        f.close()
        return partitions
    line = data.readline()
    if line == "":
        raise ValueError("Empty file!")
    partitions = []
    while len(line) > 0 and line.find("np=") == -1:
        if line.find("V:") == -1:
            line = data.readline()
            continue
        start = line.find("V:") + 2
        end = line.find("  ", start)  # Find DOUBLE space
        partitions.append(Sequence(line[start:end].split(),int))
        line = data.readline()
    # Compare the number of found partitions with np in data.
    start = line.find("np=")
    if start != -1:
        start += 3
        end = line.find(" ", start)
        np = int(line[start:end])
        if False and np != len(partitions):
            raise ValueError("Found %d partitions, expected %d!" %
                                 (len(partitions), np))
    else:
        raise ValueError("Wrong data format, cannot find \"np=\"!")
    return partitions

def _read_poly_x_incidences(data, dim):
    r"""
    Convert incidence data from binary numbers to sequences.

    INPUT:


    -  ``data`` - an opened file with incidence
       information. The first line will be skipped, each consecutive line
       contains incidence information for all faces of one dimension, the
       first word of each line is a comment and is dropped.

    -  ``dim`` - dimension of the polytope.


    OUTPUT: a sequence F, such that F[d][i] is a sequence of vertices
    or facets corresponding to the i-th d-dimensional face.

    TESTS::

        sage: p = lattice_polytope.cross_polytope(2)
        sage: result_name = lattice_polytope._palp("poly.x -fi", [p])
        sage: with open(result_name) as f:
        ....:     print f.read()
        Incidences as binary numbers [F-vector=(4 4)]:
        v[d][i]: sum_j Incidence(i'th dim-d-face, j-th vertex) x 2^j
        v[0]: 1000 0001 0100 0010 
        v[1]: 1001 1100 0011 0110 
        f[d][i]: sum_j Incidence(i'th dim-d-face, j-th facet) x 2^j
        f[0]: 0011 0101 1010 1100 
        f[1]: 0001 0010 0100 1000         
        sage: f = open(result_name)
        sage: l = f.readline()
        sage: lattice_polytope._read_poly_x_incidences(f, 2)
        [[[3], [0], [2], [1]], [[0, 3], [2, 3], [0, 1], [1, 2]]]
        sage: f.close()
        sage: os.remove(result_name)
    """
    data.readline()
    lines = [data.readline().split() for i in range(dim)]
    if len(lines) != dim:
        raise ValueError("Not enough data!")
    n = len(lines[0][1])     # Number of vertices or facets
    result = []
    for line in lines:
        line.pop(0)
        subr = []
        for e in line:
            f = Sequence([j for j in range(n) if e[n-1-j] == '1'], int, check=False)
            f.set_immutable()
            subr.append(f)
        result.append(subr)
    return result

def all_cached_data(polytopes):
    r"""
    Compute all cached data for all given ``polytopes`` and
    their polars.

    This functions does it MUCH faster than member functions of
    ``LatticePolytope`` during the first run. So it is recommended to
    use this functions if you work with big sets of data. None of the
    polytopes in the given sequence should be constructed as the polar
    polytope to another one.

    INPUT: a sequence of lattice polytopes.

    EXAMPLES: This function has no output, it is just a fast way to
    work with long sequences of polytopes. Of course, you can use short
    sequences as well::

        sage: o = lattice_polytope.cross_polytope(3)
        sage: lattice_polytope.all_cached_data([o])
        sage: o.faces()
        [
        [[0], [1], [2], [3], [4], [5]],
        [[1, 5], [0, 5], [0, 1], [3, 5], [1, 3], [4, 5], [0, 4], [3, 4], [1, 2], [0, 2], [2, 3], [2, 4]],
        [[0, 1, 5], [1, 3, 5], [0, 4, 5], [3, 4, 5], [0, 1, 2], [1, 2, 3], [0, 2, 4], [2, 3, 4]]
        ]

    However, you cannot use it for polytopes that are constructed as
    polar polytopes of others::

        sage: lattice_polytope.all_cached_data([o.polar()])
        Traceback (most recent call last):
        ...
        ValueError: Cannot read face structure for a polytope constructed as polar, use _compute_faces!
    """
    all_polars(polytopes)
    all_points(polytopes)
    all_faces(polytopes)
    reflexive = [p for p in polytopes if p.is_reflexive()]
    all_nef_partitions(reflexive)
    polar = [p.polar() for p in reflexive]
    all_points(polar)
    all_nef_partitions(polar)
    for p in polytopes + polar:
        for d_faces in p.faces():
            for face in d_faces:
                face.boundary_points()

def all_faces(polytopes):
    r"""
    Compute faces for all given ``polytopes``.

    This functions does it MUCH faster than member functions of
    ``LatticePolytope`` during the first run. So it is recommended to
    use this functions if you work with big sets of data.

    INPUT: a sequence of lattice polytopes.

    EXAMPLES: This function has no output, it is just a fast way to
    work with long sequences of polytopes. Of course, you can use short
    sequences as well::

        sage: o = lattice_polytope.cross_polytope(3)
        sage: lattice_polytope.all_faces([o])
        sage: o.faces()
        [
        [[0], [1], [2], [3], [4], [5]],
        [[1, 5], [0, 5], [0, 1], [3, 5], [1, 3], [4, 5], [0, 4], [3, 4], [1, 2], [0, 2], [2, 3], [2, 4]],
        [[0, 1, 5], [1, 3, 5], [0, 4, 5], [3, 4, 5], [0, 1, 2], [1, 2, 3], [0, 2, 4], [2, 3, 4]]
        ]

    However, you cannot use it for polytopes that are constructed as
    polar polytopes of others::

        sage: lattice_polytope.all_faces([o.polar()])
        Traceback (most recent call last):
        ...
        ValueError: Cannot read face structure for a polytope constructed as polar, use _compute_faces!
    """
    result_name = _palp("poly.x -fi", polytopes, reduce_dimension=True)
    result = open(result_name)
    for p in polytopes:
        p._read_faces(result)
    result.close()
    os.remove(result_name)

def all_nef_partitions(polytopes, keep_symmetric=False):
    r"""
    Compute nef-partitions for all given ``polytopes``.

    This functions does it MUCH faster than member functions of
    ``LatticePolytope`` during the first run. So it is recommended to
    use this functions if you work with big sets of data.

    Note: member function ``is_reflexive`` will be called
    separately for each polytope. It is strictly recommended to call
    ``all_polars`` on the sequence of
    ``polytopes`` before using this function.

    INPUT: a sequence of lattice polytopes.

    EXAMPLES: This function has no output, it is just a fast way to
    work with long sequences of polytopes. Of course, you can use short
    sequences as well::

        sage: o = lattice_polytope.cross_polytope(3)
        sage: lattice_polytope.all_nef_partitions([o])
        sage: o.nef_partitions()
        [
        Nef-partition {0, 1, 3} U {2, 4, 5},
        Nef-partition {0, 1, 3, 4} U {2, 5} (direct product),
        Nef-partition {0, 1, 2} U {3, 4, 5},
        Nef-partition {0, 1, 2, 3} U {4, 5},
        Nef-partition {0, 1, 2, 3, 4} U {5} (projection)
        ]

    You cannot use this function for non-reflexive polytopes::

        sage: p = LatticePolytope([(1,0,0), (0,1,0), (0,0,2),
        ...                        (-1,0,0), (0,-1,0), (0,0,-1)])
        sage: lattice_polytope.all_nef_partitions([o, p])
        Traceback (most recent call last):
        ...
        ValueError: nef-partitions can be computed for reflexive polytopes only
    """
    keys = "-N -V -D -P -p"
    if keep_symmetric:
        keys += " -s"
    result_name = _palp("nef.x -f " + keys, polytopes)
    result = open(result_name)
    for p in polytopes:
        if not p.is_reflexive():
<<<<<<< HEAD
            raise ValueError("nef-partitions can be computed for reflexive "
                             "polytopes only")
=======
            raise ValueError("The given polytope is not reflexive!\nPolytope: %s" % p)
>>>>>>> 136948a8
        p._read_nef_partitions(result)
        p._nef_partitions_s = keep_symmetric
    result.close()
    os.remove(result_name)

def all_points(polytopes):
    r"""
    Compute lattice points for all given ``polytopes``.

    This functions does it MUCH faster than member functions of
    ``LatticePolytope`` during the first run. So it is recommended to
    use this functions if you work with big sets of data.

    INPUT: a sequence of lattice polytopes.

    EXAMPLES: This function has no output, it is just a fast way to
    work with long sequences of polytopes. Of course, you can use short
    sequences as well::

        sage: o = lattice_polytope.cross_polytope(3)
        sage: lattice_polytope.all_points([o])
        sage: o.points_pc()
        M( 1,  0,  0),
        M( 0,  1,  0),
        M( 0,  0,  1),
        M(-1,  0,  0),
        M( 0, -1,  0),
        M( 0,  0, -1),
        M( 0,  0,  0)
        in 3-d lattice M
    """
    result_name = _palp("poly.x -fp", polytopes, reduce_dimension=True)
    result = open(result_name)
    for p in polytopes:
<<<<<<< HEAD
        points = p._embed(read_palp_matrix(result))
        if points.nrows() == 0:
            raise RuntimeError, ("Cannot read points of a polytope!"
=======
        p._points = p._embed(read_palp_matrix(result))
        if p._points.nrows() == 0:
            raise RuntimeError("Cannot read points of a polytope!"
>>>>>>> 136948a8
                                                        +"\nPolytope: %s" % p)
        M = p.lattice()
        points = map(M, points.columns())
        for point in points:
            point.set_immutable()
        p._points = PointCollection(points, M)
    result.close()
    os.remove(result_name)

def all_polars(polytopes):
    r"""
    Compute polar polytopes for all reflexive and equations of facets
    for all non-reflexive ``polytopes``.

    ``all_facet_equations`` and ``all_polars`` are synonyms.

    This functions does it MUCH faster than member functions of
    ``LatticePolytope`` during the first run. So it is recommended to
    use this functions if you work with big sets of data.

    INPUT: a sequence of lattice polytopes.

    EXAMPLES: This function has no output, it is just a fast way to
    work with long sequences of polytopes. Of course, you can use short
    sequences as well::

        sage: o = lattice_polytope.cross_polytope(3)
        sage: lattice_polytope.all_polars([o])
        sage: o.polar()
        3-d reflexive polytope in 3-d lattice N
    """
    result_name = _palp("poly.x -fe", polytopes)
    result = open(result_name)
    for p in polytopes:
        p._read_equations(result)
    result.close()
    os.remove(result_name)

# Synonym for the above function
all_facet_equations = all_polars


_always_use_files = True


def always_use_files(new_state=None):
    r"""
    Set or get the way of using PALP for lattice polytopes.

    INPUT:

    - ``new_state`` - (default:None) if specified, must be ``True`` or ``False``.

    OUTPUT: The current state of using PALP. If ``True``, files are used
    for all calls to PALP, otherwise pipes are used for single polytopes.
    While the latter may have some advantage in speed, the first method
    is more reliable when working with large outputs. The initial state
    is ``True``.

    EXAMPLES::

        sage: lattice_polytope.always_use_files()
        doctest:1: DeprecationWarning: using PALP via pipes is deprecated and
        will be removed, if you have a use case for this,
        please email Andrey Novoseltsev
        See http://trac.sagemath.org/15240 for details.        
        True
        sage: p = LatticePolytope(([1], [20]))
        sage: p.npoints()
        20

    Now let's use pipes instead of files::

        sage: lattice_polytope.always_use_files(False)
        False
        sage: p = LatticePolytope(([1], [20]))
        sage: p.npoints()
        20
    """
    deprecation(15240, "using PALP via pipes is deprecated and will be removed,"
                       " if you have a use case for this, please email Andrey "
                       "Novoseltsev")    
    global _always_use_files
    if new_state != None:
        _always_use_files = new_state
    return _always_use_files


def convex_hull(points):
    r"""
    Compute the convex hull of the given points.

    .. note::

       ``points`` might not span the space. Also, it fails for large
       numbers of vertices in dimensions 4 or greater

    INPUT:


    -  ``points`` - a list that can be converted into
       vectors of the same dimension over ZZ.


    OUTPUT: list of vertices of the convex hull of the given points (as
    vectors).

    EXAMPLES: Let's compute the convex hull of several points on a line
    in the plane::

        sage: lattice_polytope.convex_hull([[1,2],[3,4],[5,6],[7,8]])
        [(1, 2), (7, 8)]
    """
    if len(points) == 0:
        return []
    vpoints = []
    for p in points:
        v = vector(ZZ,p)
        if not v in vpoints:
            vpoints.append(v)
    p0 = vpoints[0]
    vpoints = [p-p0 for p in vpoints]
    N = ZZ**p0.degree()
    H = N.submodule(vpoints)
    if H.rank() == 0:
        return [p0]
    elif H.rank() == N.rank():
        vpoints = list(LatticePolytope(vpoints, lattice=N).vertices_pc())
    else:
        H_points = [H.coordinates(p) for p in vpoints]
        H_polytope = LatticePolytope(H_points)
        vpoints = (H_polytope.vertices_pc() * H.basis_matrix()).rows(copy=False)
    vpoints = [p+p0 for p in vpoints]
    return vpoints


def cross_polytope(dim):
    r"""
    Return a cross-polytope of the given dimension.
    
    INPUT:
    
    - ``dim`` -- an integer.
    
    OUTPUT:
    
    - a :class:`lattice polytope <LatticePolytopeClass>`.

    EXAMPLES::

        sage: o = lattice_polytope.cross_polytope(3)
        sage: o
        3-d reflexive polytope in 3-d lattice M
        sage: o.vertices_pc()
        M( 1,  0,  0),
        M( 0,  1,  0),
        M( 0,  0,  1),
        M(-1,  0,  0),
        M( 0, -1,  0),
        M( 0,  0, -1)
        in 3-d lattice M
    """
    M = ZZ**dim
    vertices = list(M.gens())
    vertices += [-v for v in vertices]
    return LatticePolytope(vertices, compute_vertices=False)

octahedron = deprecated_function_alias(15240, cross_polytope)


def filter_polytopes(f, polytopes, subseq=None, print_numbers=False):
    r"""
    Use the function ``f`` to filter polytopes in a list.

    INPUT:


    -  ``f`` - filtering function, it must take one
       argument, a lattice polytope, and return True or False.

    -  ``polytopes`` - list of polytopes.

    -  ``subseq`` - (default: None) list of integers. If it
       is specified, only polytopes with these numbers will be
       considered.

    -  ``print_numbers`` - (default: False) if True, the
       number of the current polytope will be printed on the screen before
       calling ``f``.


    OUTPUT: a list of integers -- numbers of polytopes in the given
    list, that satisfy the given condition (i.e. function
    ``f`` returns True) and are elements of subseq, if it
    is given.

    EXAMPLES: Consider a sequence of cross-polytopes::

        sage: polytopes = Sequence([lattice_polytope.cross_polytope(n)
        ....:                       for n in range(2, 7)], cr=True)
        sage: polytopes
        [
        2-d reflexive polytope #3 in 2-d lattice M,
        3-d reflexive polytope in 3-d lattice M,
        4-d reflexive polytope in 4-d lattice M,
        5-d reflexive polytope in 5-d lattice M,
        6-d reflexive polytope in 6-d lattice M
        ]

    This filters polytopes of dimension at least 4::

        sage: lattice_polytope.filter_polytopes(lambda p: p.dim() >= 4, polytopes)
        doctest:1: DeprecationWarning: filter_polytopes is deprecated,
        use standard tools instead
        See http://trac.sagemath.org/15240 for details.
        [2, 3, 4]

    For long tests you can see the current progress::

        sage: lattice_polytope.filter_polytopes(lambda p: p.nvertices() >= 10, polytopes, print_numbers=True)
        0
        1
        2
        3
        4
        [3, 4]

    Here we consider only some of the polytopes::

        sage: lattice_polytope.filter_polytopes(lambda p: p.nvertices() >= 10, polytopes, [2, 3, 4], print_numbers=True)
        2
        3
        4
        [3, 4]
    """
    deprecation(15240, "filter_polytopes is deprecated, "
                       "use standard tools instead")
    if subseq == []:
        return []
    elif subseq == None:
        subseq = range(len(polytopes))
    result = []
    for n in subseq:
        if print_numbers:
            print n
            os.sys.stdout.flush()
        if f(polytopes[n]):
            result.append(n)
    return result


def integral_length(v):
    """
    Compute the integral length of a given rational vector.

    INPUT:

    -  ``v`` - any object which can be converted to a list of rationals

    OUTPUT: Rational number ``r`` such that ``v = r u``, where ``u`` is the
    primitive integral vector in the direction of ``v``.

    EXAMPLES::

        sage: lattice_polytope.integral_length([1, 2, 4])
        1
        sage: lattice_polytope.integral_length([2, 2, 4])
        2
        sage: lattice_polytope.integral_length([2/3, 2, 4])
        2/3
    """
    data = [QQ(e) for e in list(v)]
    ns = [e.numerator() for e in data]
    ds = [e.denominator() for e in data]
    return gcd(ns)/lcm(ds)


def minkowski_sum(points1, points2):
    r"""
    Compute the Minkowski sum of two convex polytopes.

    .. note::

       Polytopes might not be of maximal dimension.

    INPUT:


    -  ``points1, points2`` - lists of objects that can be
       converted into vectors of the same dimension, treated as vertices
       of two polytopes.


    OUTPUT: list of vertices of the Minkowski sum, given as vectors.

    EXAMPLES: Let's compute the Minkowski sum of two line segments::

        sage: lattice_polytope.minkowski_sum([[1,0],[-1,0]],[[0,1],[0,-1]])
        [(1, 1), (1, -1), (-1, 1), (-1, -1)]
    """
    points1 = [vector(p) for p in points1]
    points2 = [vector(p) for p in points2]
    points = []
    for p1 in points1:
        for p2 in points2:
            points.append(p1+p2)
    return convex_hull(points)


def positive_integer_relations(points):
    r"""
    Return relations between given points.

    INPUT:


    -  ``points`` - lattice points given as columns of a
       matrix


    OUTPUT: matrix of relations between given points with non-negative
    integer coefficients

    EXAMPLES: This is a 3-dimensional reflexive polytope::

        sage: p = LatticePolytope([(1,0,0), (0,1,0),
        ...             (-1,-1,0), (0,0,1), (-1,0,-1)])
        sage: p.points_pc()
        M( 1,  0,  0),
        M( 0,  1,  0),
        M(-1, -1,  0),
        M( 0,  0,  1),
        M(-1,  0, -1),
        M( 0,  0,  0)
        in 3-d lattice M

    We can compute linear relations between its points in the following
    way::

        sage: p.points_pc().matrix().kernel().echelonized_basis_matrix()
        [ 1  0  0  1  1  0]
        [ 0  1  1 -1 -1  0]
        [ 0  0  0  0  0  1]

    However, the above relations may contain negative and rational
    numbers. This function transforms them in such a way, that all
    coefficients are non-negative integers::

        sage: lattice_polytope.positive_integer_relations(p.points_pc().column_matrix())
        [1 0 0 1 1 0]
        [1 1 1 0 0 0]
        [0 0 0 0 0 1]
        sage: lattice_polytope.positive_integer_relations(ReflexivePolytope(2,1).vertices_pc().column_matrix())
        [2 1 1]
    """
    points = points.transpose().base_extend(QQ)
    relations = points.kernel().echelonized_basis_matrix()
    nonpivots = relations.nonpivots()
    nonpivot_relations = relations.matrix_from_columns(nonpivots)
    n_nonpivots = len(nonpivots)
    n = nonpivot_relations.nrows()
    a = matrix(QQ,n_nonpivots,n_nonpivots)
    for i in range(n_nonpivots):
        a[i, i] = -1
    a = nonpivot_relations.stack(a).transpose()
    a = sage_matrix_to_maxima(a)
    maxima.load("simplex")

    new_relations = []
    for i in range(n_nonpivots):
        # Find a non-negative linear combination of relations,
        # such that all components are non-negative and the i-th one is 1
        b = [0]*i + [1] + [0]*(n_nonpivots - i - 1)
        c = [0]*(n+i) + [1] + [0]*(n_nonpivots - i - 1)
        x = maxima.linear_program(a, b, c)
        if x.str() == r'?Problem\not\feasible\!':
            raise ValueError("cannot find required relations")
        x = x.sage()[0][:n]
        v = relations.linear_combination_of_rows(x)
        new_relations.append(v)

    relations = relations.stack(matrix(QQ, new_relations))
    # Use the new relation to remove negative entries in non-pivot columns
    for i in range(n_nonpivots):
        for j in range(n):
            coef = relations[j,nonpivots[i]]
            if coef < 0:
                relations.add_multiple_of_row(j, n+i, -coef)
    # Get a new basis
    relations = relations.matrix_from_rows(relations.transpose().pivots())
    # Switch to integers
    for i in range(n):
        relations.rescale_row(i, 1/integral_length(relations[i]))
    return relations.change_ring(ZZ)


def projective_space(dim):
    r"""
    Return a simplex of the given dimension, corresponding to
    `P_{dim}`.

    EXAMPLES: We construct 3- and 4-dimensional simplexes::

        sage: p = lattice_polytope.projective_space(3)
        doctest:1: DeprecationWarning: this function is deprecated,
        perhaps toric_varieties.P(n) is what you are looking for?
        See http://trac.sagemath.org/15240 for details.        
        sage: p
        3-d reflexive polytope in 3-d lattice M
        sage: p.vertices_pc()
        M( 1,  0,  0),
        M( 0,  1,  0),
        M( 0,  0,  1),
        M(-1, -1, -1)
        in 3-d lattice M
        sage: p = lattice_polytope.projective_space(4)
        sage: p
        4-d reflexive polytope in 4-d lattice M
        sage: p.vertices_pc()
        M( 1,  0,  0,  0),
        M( 0,  1,  0,  0),
        M( 0,  0,  1,  0),
        M( 0,  0,  0,  1),
        M(-1, -1, -1, -1)
        in 4-d lattice M
    """
    deprecation(15240, "this function is deprecated, "
                "perhaps toric_varieties.P(n) is what you are looking for?")   
    m = matrix(ZZ, dim, dim+1)
    for i in range(dim):
        m[i,i] = 1
        m[i,dim] = -1
    return LatticePolytope(m.columns(), compute_vertices=False)


def read_all_polytopes(file_name, desc=None):
    r"""
    Read all polytopes from the given file.

    INPUT:

    - ``file_name`` -- a string with the name of a file with VERTICES of
      polytopes.

    OUTPUT:
   
    - a sequence of polytopes.

    EXAMPLES:
   
    We use poly.x to compute two polar polytopes and read them::

        sage: d = lattice_polytope.cross_polytope(2)
        sage: o = lattice_polytope.cross_polytope(3)
        sage: result_name = lattice_polytope._palp("poly.x -fe", [d, o])
        sage: with open(result_name) as f:
        ....:     print f.read()
        4 2  Vertices of P-dual <-> Equations of P
          -1   1
           1   1
          -1  -1
           1  -1
        8 3  Vertices of P-dual <-> Equations of P
          -1  -1   1
           1  -1   1
          -1   1   1
           1   1   1
          -1  -1  -1
           1  -1  -1
          -1   1  -1
           1   1  -1
        sage: lattice_polytope.read_all_polytopes(result_name)
        [
        2-d reflexive polytope #14 in 2-d lattice M,
        3-d reflexive polytope in 3-d lattice M
        ]
        sage: os.remove(result_name)
    """
    if desc is not None:
        deprecation(15240, "custom descriptions for lattice polytopes are "
                           "deprecated and ignored!")
    polytopes = Sequence([], LatticePolytope, cr=True)
    f = open(file_name)
    n = 0
    m = read_palp_matrix(f)
    while m.nrows() != 0:
        polytopes.append(LatticePolytope(m.columns(), compute_vertices=False))
        n += 1
        m = read_palp_matrix(f)
    f.close()
    return polytopes


def read_palp_matrix(data):
    r"""
    Read and return an integer matrix from a string or an opened file.

    First input line must start with two integers m and n, the number
    of rows and columns of the matrix. The rest of the first line is
    ignored. The next m lines must contain n numbers each.

    If m>n, returns the transposed matrix. If the string is empty or EOF
    is reached, returns the empty matrix, constructed by
    ``matrix()``.

    EXAMPLES::

        sage: lattice_polytope.read_palp_matrix("2 3 comment \n 1 2 3 \n 4 5 6")
        [1 2 3]
        [4 5 6]
        sage: lattice_polytope.read_palp_matrix("3 2 Will be transposed \n 1 2 \n 3 4 \n 5 6")
        [1 3 5]
        [2 4 6]
    """
    if isinstance(data,str):
        f = StringIO.StringIO(data)
        mat = read_palp_matrix(f)
        f.close()
        return mat
    # If data is not a string, try to treat it as a file.
    line = data.readline()
    if line == "":
        return matrix()
    line = line.split()
    m = int(line[0])
    n = int(line[1])
    seq = []
    for i in range(m):
        seq.extend(int(el) for el in data.readline().split())
    mat = matrix(ZZ,m,n,seq)
    if m <= n:
        return mat
    else:
        return mat.transpose()


def sage_matrix_to_maxima(m):
    r"""
    Convert a Sage matrix to the string representation of Maxima.

    EXAMPLE::

        sage: m = matrix(ZZ,2)
        sage: lattice_polytope.sage_matrix_to_maxima(m)
        matrix([0,0],[0,0])
    """
    return maxima("matrix("+",".join(str(v.list()) for v in m.rows())+")")


def set_palp_dimension(d):
    r"""
    Set the dimension for PALP calls to ``d``.

    INPUT:

    - ``d`` -- an integer from the list [4,5,6,11] or ``None``.

    OUTPUT:

    - none.

    PALP has many hard-coded limits, which must be specified before
    compilation, one of them is dimension. Sage includes several versions with
    different dimension settings (which may also affect other limits and enable
    certain features of PALP). You can change the version which will be used by
    calling this function. Such a change is not done automatically for each
    polytope based on its dimension, since depending on what you are doing it
    may be necessary to use dimensions higher than that of the input polytope.

    EXAMPLES:

    By default, it is not possible to create the 7-dimensional simplex with
    vertices at the basis of the 8-dimensional space::

        sage: LatticePolytope(identity_matrix(8))
        Traceback (most recent call last):
        ...
        ValueError: Error executing 'poly.x -fv' for the given polytope!
        Output:
        Please increase POLY_Dmax to at least 7

    However, we can work with this polytope by changing PALP dimension to 11::

        sage: lattice_polytope.set_palp_dimension(11)
        sage: LatticePolytope(identity_matrix(8))
        7-d lattice polytope in 8-d lattice M

    Let's go back to default settings::

        sage: lattice_polytope.set_palp_dimension(None)
    """
    global _palp_dimension
    _palp_dimension = d


def skip_palp_matrix(data, n=1):
    r"""
    Skip matrix data in a file.

    INPUT:


    -  ``data`` - opened file with blocks of matrix data in
       the following format: A block consisting of m+1 lines has the
       number m as the first element of its first line.

    -  ``n`` - (default: 1) integer, specifies how many
       blocks should be skipped


    If EOF is reached during the process, raises ValueError exception.

    EXAMPLE: We create a file with vertices of the square and the cube,
    but read only the second set::

        sage: d = lattice_polytope.cross_polytope(2)
        sage: o = lattice_polytope.cross_polytope(3)
        sage: result_name = lattice_polytope._palp("poly.x -fe", [d, o])
        sage: with open(result_name) as f:
        ....:     print f.read()
        4 2  Vertices of P-dual <-> Equations of P
          -1   1
           1   1
          -1  -1
           1  -1
        8 3  Vertices of P-dual <-> Equations of P
          -1  -1   1
           1  -1   1
          -1   1   1
           1   1   1
          -1  -1  -1
           1  -1  -1
          -1   1  -1
           1   1  -1
        sage: f = open(result_name)
        sage: lattice_polytope.skip_palp_matrix(f)
        sage: lattice_polytope.read_palp_matrix(f)
        [-1  1 -1  1 -1  1 -1  1]
        [-1 -1  1  1 -1 -1  1  1]
        [ 1  1  1  1 -1 -1 -1 -1]
        sage: f.close()
        sage: os.remove(result_name)
    """
    for i in range(n):
        line = data.readline()
        if line == "":
            raise ValueError("There are not enough data to skip!")
        for j in range(int(line.split()[0])):
            if data.readline() == "":
                raise ValueError("There are not enough data to skip!")


def write_palp_matrix(m, ofile=None, comment="", format=None):
    r"""
    Write ``m`` into ``ofile`` in PALP format.

    INPUT:

    - ``m`` -- a matrix over integers or a
      :class:`point collection <PointCollection>`.

    - ``ofile`` -- a file opened for writing (default: stdout)

    - ``comment`` -- a string (default: empty) see output description

    - ``format`` -- a format string used to print matrix entries.


    OUTPUT:

    - nothing is returned, output written to ``ofile`` has the format

      * First line: number_of_rows number_of_columns comment
      * Next number_of_rows lines: rows of the matrix.

    EXAMPLES::

        sage: o = lattice_polytope.cross_polytope(3)
        sage: lattice_polytope.write_palp_matrix(o.vertices_pc(), comment="3D Octahedron")
        3 6 3D Octahedron
         1  0  0 -1  0  0
         0  1  0  0 -1  0
         0  0  1  0  0 -1
        sage: lattice_polytope.write_palp_matrix(o.vertices_pc(), format="%4d")
        3 6
           1    0    0   -1    0    0
           0    1    0    0   -1    0
           0    0    1    0    0   -1
    """
    if is_PointCollection(m):
        m = m.column_matrix()
    if format == None:
        n = max(len(str(m[i,j]))
                for i in range(m.nrows()) for j in range(m.ncols()))
        format = "%" + str(n) + "d"
    s = "%d %d %s\n" % (m.nrows(),m.ncols(),comment)
    if ofile is None:
        print s,
    else:
        ofile.write(s)
    for i in range(m.nrows()):
        s = " ".join(format % m[i,j] for j in range(m.ncols()))+"\n"
        if ofile is None:
            print s,
        else:
            ofile.write(s)<|MERGE_RESOLUTION|>--- conflicted
+++ resolved
@@ -496,42 +496,9 @@
             sage: LatticePolytope([(1,2,3), (4,5,6)]) # indirect test
             1-d lattice polytope in 3-d lattice M
         """
-<<<<<<< HEAD
         self._vertices = points
         if compute_vertices:
             self._compute_dim(compute_vertices=True)
-=======
-        if is_Matrix(data):
-            if data.base_ring() != ZZ:
-                try:
-                    data = matrix(ZZ, data)
-                except TypeError:
-                    raise ValueError("Points must be integral!\nGiven:\n%s" %data)
-            if desc == None:
-                self._desc = "A lattice polytope"
-            else:
-                self._desc = desc
-            if compute_vertices:
-                self._vertices = data       # Temporary assignment
-                self._compute_dim(compute_vertices=True)
-            else:
-                if copy_vertices:
-                    self._vertices = data.__copy__()
-                else:
-                    self._vertices = data
-            self._vertices.set_immutable()
-
-        elif isinstance(data, file) or isinstance(data, StringIO.StringIO):
-            m = read_palp_matrix(data)
-            self.__init__(m, desc, compute_vertices, False)
-        elif isinstance(data,str):
-            f = open(data)
-            skip_palp_matrix(f, n)
-            self.__init__(f, desc, compute_vertices)
-            f.close()
-        else:
-            raise TypeError("Cannot make a polytope from given data!\nData:\n%s" % data)
->>>>>>> 136948a8
 
     def __eq__(self, other):
         r"""
@@ -1087,11 +1054,7 @@
             if len(err) > 0:
                 raise RuntimeError(("Error executing \"%s\" for the given polytope!"
                     + "\nPolytope: %s\nVertices:\n%s\nOutput:\n%s") % (command,
-<<<<<<< HEAD
                     self, self.vertices_pc(), err)
-=======
-                    self, self.vertices(), err))
->>>>>>> 136948a8
             result = stdout.read()
             # We program around an issue with subprocess (this so far seems to
             # only be an issue on Cygwin).
@@ -1104,15 +1067,9 @@
             "failed." in result or
             "increase" in result or
             "Unable" in result):
-<<<<<<< HEAD
             lines = ["Error executing '%s' for the given polytope!" % command,
                      "Output:", result]
             raise ValueError("\n".join(lines))
-=======
-            raise ValueError(("Error executing \"%s\" for the given polytope!"
-                + "\nPolytope: %s\nVertices:\n%s\nOutput:\n%s") % (command,
-                self, self.vertices(), result))
->>>>>>> 136948a8
         return result
 
     def _pullback(self, data):
@@ -2135,12 +2092,11 @@
             M(-1,  0)
             in 2-d lattice M
         """
-<<<<<<< HEAD
         if not self.is_reflexive():
-            raise NotImplementedError, "only reflexive polytopes can be indexed!"
+            raise NotImplementedError("only reflexive polytopes can be indexed!")
         dim = self.dim()
         if dim not in [2, 3]:
-            raise NotImplementedError, "only 2- and 3-dimensional polytopes can be indexed!"
+            raise NotImplementedError("only 2- and 3-dimensional polytopes can be indexed!")
         if LatticePolytopeClass._rp_dict[dim] == None:
             rp_dict = dict()
             for n, p in enumerate(ReflexivePolytopes(dim)):
@@ -2149,22 +2105,6 @@
         return LatticePolytopeClass._rp_dict[dim][self.normal_form_pc().matrix()]
 
     @cached_method
-=======
-        if not hasattr(self, "_index"):
-            if not self.is_reflexive():
-                raise NotImplementedError("only reflexive polytopes can be indexed!")
-            dim = self.dim()
-            if dim not in [2, 3]:
-                raise NotImplementedError("only 2- and 3-dimensional polytopes can be indexed!")
-            if LatticePolytopeClass._rp_dict[dim] == None:
-                rp_dict = dict()
-                for n, p in enumerate(ReflexivePolytopes(dim)):
-                    rp_dict[str(p.normal_form())] = n
-                LatticePolytopeClass._rp_dict[dim] = rp_dict
-            self._index = LatticePolytopeClass._rp_dict[dim][str(self.normal_form())]
-        return self._index
-
->>>>>>> 136948a8
     def is_reflexive(self):
         r"""
         Return True if this polytope is reflexive.
@@ -2797,19 +2737,7 @@
             M( 0,  0,  0)
             in 3-d lattice M
         """
-<<<<<<< HEAD
         return self.points_pc()[i]
-=======
-        # Extra checks are made to compensate for a bug in Sage - column accepts any number.
-        if i < 0:
-            raise ValueError("polytopes don't have negative points!")
-        elif i < self.nvertices():
-            return self.vertex(i)
-        elif i < self.npoints():
-            return self.points().column(i, from_list=True)
-        else:
-            raise ValueError("the polytope does not have %d points!" % (i+1))
->>>>>>> 136948a8
 
     def points(self):
         r"""
@@ -3173,17 +3101,7 @@
             sage: o.vertex(3)
             M(-1, 0, 0)
         """
-<<<<<<< HEAD
         return self._vertices[i]
-=======
-        # The check is added to compensate for a bug in Sage - column works for any numbers
-        if i < 0:
-            raise ValueError("polytopes don't have negative vertices!")
-        elif i > self.nvertices():
-            raise ValueError("the polytope does not have %d vertices!" % (i+1))
-        else:
-            return self._vertices.column(i, from_list=True)
->>>>>>> 136948a8
 
     def vertices(self):
         r"""
@@ -4341,13 +4259,8 @@
             [0, 15, 1]
         """
         if len(self.vertices()) != 2:
-<<<<<<< HEAD
-            raise ValueError, "Order of points is defined for edges only!"
+            raise ValueError("Order of points is defined for edges only!")
         pcol = self._polytope.points_pc()
-=======
-            raise ValueError("Order of points is defined for edges only!")
-        pcol = self._polytope.points().columns(copy=False)
->>>>>>> 136948a8
         start = pcol[self.vertices()[0]]
         end = pcol[self.vertices()[1]]
         primitive = vector(QQ, end - start)
@@ -4747,12 +4660,8 @@
     result = open(result_name)
     for p in polytopes:
         if not p.is_reflexive():
-<<<<<<< HEAD
             raise ValueError("nef-partitions can be computed for reflexive "
                              "polytopes only")
-=======
-            raise ValueError("The given polytope is not reflexive!\nPolytope: %s" % p)
->>>>>>> 136948a8
         p._read_nef_partitions(result)
         p._nef_partitions_s = keep_symmetric
     result.close()
@@ -4787,15 +4696,9 @@
     result_name = _palp("poly.x -fp", polytopes, reduce_dimension=True)
     result = open(result_name)
     for p in polytopes:
-<<<<<<< HEAD
         points = p._embed(read_palp_matrix(result))
         if points.nrows() == 0:
-            raise RuntimeError, ("Cannot read points of a polytope!"
-=======
-        p._points = p._embed(read_palp_matrix(result))
-        if p._points.nrows() == 0:
             raise RuntimeError("Cannot read points of a polytope!"
->>>>>>> 136948a8
                                                         +"\nPolytope: %s" % p)
         M = p.lattice()
         points = map(M, points.columns())
