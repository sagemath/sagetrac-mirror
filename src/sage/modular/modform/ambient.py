# -*- coding: utf-8 -*-
r"""
Ambient Spaces of Modular Forms

EXAMPLES:

We compute a basis for the ambient space
`M_2(\Gamma_1(25),\chi)`, where `\chi` is
quadratic.

::

    sage: chi = DirichletGroup(25,QQ).0; chi
    Dirichlet character modulo 25 of conductor 5 mapping 2 |--> -1
    sage: n = ModularForms(chi,2); n
    Modular Forms space of dimension 6, character [-1] and weight 2 over Rational Field
    sage: type(n)
    <class 'sage.modular.modform.ambient_eps.ModularFormsAmbient_eps_with_category'>

Compute a basis::

    sage: n.basis()
    [
    1 + O(q^6),
    q + O(q^6),
    q^2 + O(q^6),
    q^3 + O(q^6),
    q^4 + O(q^6),
    q^5 + O(q^6)
    ]

Compute the same basis but to higher precision::

    sage: n.set_precision(20)
    sage: n.basis()
    [
    1 + 10*q^10 + 20*q^15 + O(q^20),
    q + 5*q^6 + q^9 + 12*q^11 - 3*q^14 + 17*q^16 + 8*q^19 + O(q^20),
    q^2 + 4*q^7 - q^8 + 8*q^12 + 2*q^13 + 10*q^17 - 5*q^18 + O(q^20),
    q^3 + q^7 + 3*q^8 - q^12 + 5*q^13 + 3*q^17 + 6*q^18 + O(q^20),
    q^4 - q^6 + 2*q^9 + 3*q^14 - 2*q^16 + 4*q^19 + O(q^20),
    q^5 + q^10 + 2*q^15 + O(q^20)
    ]

TESTS::

    sage: m = ModularForms(Gamma1(20),2,GF(7))
    sage: loads(dumps(m)) == m
    True

::

    sage: m = ModularForms(GammaH(11,[4]), 2); m
    Modular Forms space of dimension 2 for Congruence Subgroup Gamma_H(11) with H generated by [4] of weight 2 over Rational Field
    sage: type(m)
    <class 'sage.modular.modform.ambient_g1.ModularFormsAmbient_gH_Q_with_category'>
    sage: m == loads(dumps(m))
    True
"""
from __future__ import absolute_import

#########################################################################
#       Copyright (C) 2006 William Stein <wstein@gmail.com>
#
#  Distributed under the terms of the GNU General Public License (GPL)
#
#                  http://www.gnu.org/licenses/
#########################################################################

# system packages

# Sage packages
import sage.rings.all as rings
import sage.modular.arithgroup.all as arithgroup
import sage.modular.dirichlet as dirichlet
import sage.modular.hecke.all as hecke
import sage.modular.modsym.all as modsym
import sage.modules.free_module as free_module
import sage.rings.all as rings

from sage.structure.sequence import Sequence


from . import cuspidal_submodule
from . import defaults
from . import eisenstein_submodule
from . import eis_series
from . import space
from . import submodule


class ModularFormsAmbient(space.ModularFormsSpace,
                          hecke.AmbientHeckeModule):
    """
    An ambient space of modular forms.
    """
    def __init__(self, group, weight, base_ring, character=None):
        """
        Create an ambient space of modular forms.

        EXAMPLES::

            sage: m = ModularForms(Gamma1(20),20); m
            Modular Forms space of dimension 238 for Congruence Subgroup Gamma1(20) of weight 20 over Rational Field
            sage: m.is_ambient()
            True
        """
        if not arithgroup.is_CongruenceSubgroup(group):
            raise TypeError('group (=%s) must be a congruence subgroup'%group)
        weight = rings.Integer(weight)

        if character is None and arithgroup.is_Gamma0(group):
            character = dirichlet.TrivialCharacter(group.level(), base_ring)

        space.ModularFormsSpace.__init__(self, group, weight, character, base_ring)
        try:
            d = self.dimension()
        except NotImplementedError:
            d = None
        hecke.AmbientHeckeModule.__init__(self, base_ring, d, group.level(), weight)

    def _repr_(self):
        """
        Return string representation of self.

        EXAMPLES::

            sage: m = ModularForms(Gamma1(20),100); m._repr_()
            'Modular Forms space of dimension 1198 for Congruence Subgroup Gamma1(20) of weight 100 over Rational Field'

        The output of _repr_ is not affected by renaming the space::

            sage: m.rename('A big modform space')
            sage: m
            A big modform space
            sage: m._repr_()
            'Modular Forms space of dimension 1198 for Congruence Subgroup Gamma1(20) of weight 100 over Rational Field'
        """
        try:
            d = self.dimension()
        except NotImplementedError:
            d = "(unknown)"
        return "Modular Forms space of dimension %s for %s of weight %s over %s"%(
                d, self.group(), self.weight(), self.base_ring())

    def _submodule_class(self):
        """
        Return the Python class of submodules of this modular forms space.

        EXAMPLES::

            sage: m = ModularForms(Gamma0(20),2)
            sage: m._submodule_class()
            <class 'sage.modular.modform.submodule.ModularFormsSubmodule'>
        """
        return submodule.ModularFormsSubmodule

    def change_ring(self, base_ring):
        """
        Change the base ring of this space of modular forms.

        INPUT:


        -  ``R`` - ring


        EXAMPLES::

            sage: M = ModularForms(Gamma0(37),2)
            sage: M.basis()
            [
            q + q^3 - 2*q^4 + O(q^6),
            q^2 + 2*q^3 - 2*q^4 + q^5 + O(q^6),
            1 + 2/3*q + 2*q^2 + 8/3*q^3 + 14/3*q^4 + 4*q^5 + O(q^6)
            ]

        The basis after changing the base ring is the reduction modulo
        `3` of an integral basis.

        ::

            sage: M3 = M.change_ring(GF(3))
            sage: M3.basis()
            [
            1 + q^3 + q^4 + 2*q^5 + O(q^6),
            q + q^3 + q^4 + O(q^6),
            q^2 + 2*q^3 + q^4 + q^5 + O(q^6)
            ]
        """
        from . import constructor
        M = constructor.ModularForms(self.group(), self.weight(), base_ring, prec=self.prec())
        return M

    def dimension(self):
        """
        Return the dimension of this ambient space of modular forms,
        computed using a dimension formula (so it should be reasonably
        fast).

        EXAMPLES::

            sage: m = ModularForms(Gamma1(20),20)
            sage: m.dimension()
            238
        """
        try:
            return self.__dimension
        except AttributeError:
            self.__dimension = self._dim_eisenstein() + self._dim_cuspidal()
            return self.__dimension

    def hecke_module_of_level(self, N):
        r"""
        Return the Hecke module of level N corresponding to self, which is the
        domain or codomain of a degeneracy map from self. Here N must be either
        a divisor or a multiple of the level of self.

        EXAMPLES::

            sage: ModularForms(25, 6).hecke_module_of_level(5)
            Modular Forms space of dimension 3 for Congruence Subgroup Gamma0(5) of weight 6 over Rational Field
            sage: ModularForms(Gamma1(4), 3).hecke_module_of_level(8)
            Modular Forms space of dimension 7 for Congruence Subgroup Gamma1(8) of weight 3 over Rational Field
            sage: ModularForms(Gamma1(4), 3).hecke_module_of_level(9)
            Traceback (most recent call last):
            ...
            ValueError: N (=9) must be a divisor or a multiple of the level of self (=4)
        """
        if not (N % self.level() == 0 or self.level() % N == 0):
<<<<<<< HEAD
            raise ValueError, "N (=%s) must be a divisor or a multiple of the level of self (=%s)" % (N, self.level())
        from . import constructor
=======
            raise ValueError("N (=%s) must be a divisor or a multiple of the level of self (=%s)" % (N, self.level()))
        import constructor
>>>>>>> 3279bdc8
        return constructor.ModularForms(self.group()._new_group_from_level(N), self.weight(), self.base_ring(), prec=self.prec())

    def _degeneracy_raising_matrix(self, M, t):
        r"""
        Calculate the matrix of the degeneracy map from self to M corresponding
        to `f(q) \mapsto f(q^t)`. Here the level of M should be a multiple of
        the level of self, and t should divide the quotient.

        EXAMPLE::

            sage: ModularForms(22, 2)._degeneracy_raising_matrix(ModularForms(44, 2), 1)
            [  1   0  -1  -2   0   0   0   0   0]
            [  0   1   0  -2   0   0   0   0   0]
            [  0   0   0   0   1   0   0   0  24]
            [  0   0   0   0   0   1   0  -2  21]
            [  0   0   0   0   0   0   1   3 -10]
            sage: ModularForms(22, 2)._degeneracy_raising_matrix(ModularForms(44, 2), 2)
            [0 1 0 0 0 0 0 0 0]
            [0 0 0 1 0 0 0 0 0]
            [0 0 0 0 1 0 0 0 0]
            [0 0 0 0 0 0 1 0 0]
            [0 0 0 0 0 0 0 1 0]
        """
        from sage.matrix.matrix_space import MatrixSpace
        A = MatrixSpace(self.base_ring(), self.dimension(), M.dimension())
        d = M.sturm_bound() + 1
        q = self.an_element().qexp(d).parent().gen()
        im_gens = []
        for x in self.basis():
            fq = x.qexp(d)
            fqt = fq(q**t).add_bigoh(d) # silly workaround for #5367
            im_gens.append(M(fqt))
        return A([M.coordinate_vector(u) for u in im_gens])

    def rank(self):
        r"""
        This is a synonym for ``self.dimension()``.

        EXAMPLES::

            sage: m = ModularForms(Gamma0(20),4)
            sage: m.rank()
            12
            sage: m.dimension()
            12
        """
        return self.dimension()

    def ambient_space(self):
        """
        Return the ambient space that contains this ambient space. This is,
        of course, just this space again.

        EXAMPLES::

            sage: m = ModularForms(Gamma0(3),30)
            sage: m.ambient_space() is m
            True
        """
        return self

    def is_ambient(self):
        """
        Return True if this an ambient space of modular forms.

        This is an ambient space, so this function always returns True.

        EXAMPLES::

            sage: ModularForms(11).is_ambient()
            True
            sage: CuspForms(11).is_ambient()
            False
        """
        return True

    def modular_symbols(self, sign=0):
        """
        Return the corresponding space of modular symbols with the given
        sign.

        EXAMPLES::

            sage: S = ModularForms(11,2)
            sage: S.modular_symbols()
            Modular Symbols space of dimension 3 for Gamma_0(11) of weight 2 with sign 0 over Rational Field
            sage: S.modular_symbols(sign=1)
            Modular Symbols space of dimension 2 for Gamma_0(11) of weight 2 with sign 1 over Rational Field
            sage: S.modular_symbols(sign=-1)
            Modular Symbols space of dimension 1 for Gamma_0(11) of weight 2 with sign -1 over Rational Field

        ::

            sage: ModularForms(1,12).modular_symbols()
            Modular Symbols space of dimension 3 for Gamma_0(1) of weight 12 with sign 0 over Rational Field
        """
        sign = rings.Integer(sign)
        try:
            return self.__modular_symbols[sign]
        except AttributeError:
            self.__modular_symbols = {}
        except KeyError:
            pass
        M = modsym.ModularSymbols(group = self.group(),
                                  weight = self.weight(),
                                  sign = sign,
                                  base_ring = self.base_ring())
        self.__modular_symbols[sign] = M
        return M

    def module(self):
        """
        Return the underlying free module corresponding to this space
        of modular forms.

        If the dimension of self can be computed reasonably quickly,
        then this function returns a free module (viewed as a tuple
        space) of the same dimension as self over the same base ring.
        Otherwise, the dimension of self.module() may be smaller.  For
        example, in the case of weight 1 forms, in some cases the
        dimension can't easily be computed so self.module() is of
        smaller dimension.

        EXAMPLES::

            sage: m = ModularForms(Gamma1(13),10)
            sage: m.free_module()
            Vector space of dimension 69 over Rational Field
            sage: ModularForms(Gamma1(13),4, GF(49,'b')).free_module()
            Vector space of dimension 27 over Finite Field in b of size 7^2

        Note that in the following example the dimension can't be
        (quickly) computed, so M.module() returns a space of different
        dimension than M::

            sage: M = ModularForms(Gamma1(57), 1); M
            Modular Forms space of dimension (unknown) for Congruence ...
            sage: M.module()
            Vector space of dimension 36 over Rational Field
            sage: M.basis()
            Traceback (most recent call last):
            ...
            NotImplementedError: Computation of dimensions of weight 1 cusp forms spaces not implemented in general
        """
        if hasattr(self, "__module"): return self.__module
        try:
            d = self.dimension()
        except NotImplementedError:

            # This only comes up for weight 1 forms, where we want to be able
            # to embed Eisenstein forms (which we know how to calculate) into
            # some suitable ambient space. Because we can't even calculate the
            # dimension of the weight 1 cusp forms in general, we just map
            # Eisenstein series onto basis vectors, and then make it clear by
            # raising errors in appropriate places that some cusp forms might
            # exist but we don't know how to compute them.

            d = self._dim_eisenstein()
        self.__module = free_module.VectorSpace(self.base_ring(), d)
        return self.__module

    # free_module -- stupid thing: there are functions in classes
    # ModularFormsSpace and HeckeModule that both do much the same
    # thing, and one has to override both of them!
    def free_module(self):
        """
        Return the free module underlying this space of modular forms.

        EXAMPLES::

            sage: ModularForms(37).free_module()
            Vector space of dimension 3 over Rational Field
        """
        return self.module()

    def prec(self, new_prec=None):
        """
        Set or get default initial precision for printing modular forms.

        INPUT:


        -  ``new_prec`` - positive integer (default: None)


        OUTPUT: if new_prec is None, returns the current precision.

        EXAMPLES::

            sage: M = ModularForms(1,12, prec=3)
            sage: M.prec()
            3

        ::

            sage: M.basis()
            [
            q - 24*q^2 + O(q^3),
            1 + 65520/691*q + 134250480/691*q^2 + O(q^3)
            ]

        ::

            sage: M.prec(5)
            5
            sage: M.basis()
            [
            q - 24*q^2 + 252*q^3 - 1472*q^4 + O(q^5),
            1 + 65520/691*q + 134250480/691*q^2 + 11606736960/691*q^3 + 274945048560/691*q^4 + O(q^5)
            ]
        """
        if new_prec:
            self.__prec = new_prec
        try:
            return self.__prec
        except AttributeError:
            self.__prec = defaults.DEFAULT_PRECISION
        return self.__prec

    def set_precision(self, n):
        """
        Set the default precision for displaying elements of this space.

        EXAMPLES::

            sage: m = ModularForms(Gamma1(5),2)
            sage: m.set_precision(10)
            sage: m.basis()
            [
            1 + 60*q^3 - 120*q^4 + 240*q^5 - 300*q^6 + 300*q^7 - 180*q^9 + O(q^10),
            q + 6*q^3 - 9*q^4 + 27*q^5 - 28*q^6 + 30*q^7 - 11*q^9 + O(q^10),
            q^2 - 4*q^3 + 12*q^4 - 22*q^5 + 30*q^6 - 24*q^7 + 5*q^8 + 18*q^9 + O(q^10)
            ]
            sage: m.set_precision(5)
            sage: m.basis()
            [
            1 + 60*q^3 - 120*q^4 + O(q^5),
            q + 6*q^3 - 9*q^4 + O(q^5),
            q^2 - 4*q^3 + 12*q^4 + O(q^5)
            ]
        """
        if n < 0:
            raise ValueError("n (=%s) must be >= 0"%n)
        self.__prec = rings.Integer(n)

    ####################################################################
    # Computation of Special Submodules
    ####################################################################
    def cuspidal_submodule(self):
        """
        Return the cuspidal submodule of this ambient module.

        EXAMPLES::

            sage: ModularForms(Gamma1(13)).cuspidal_submodule()
            Cuspidal subspace of dimension 2 of Modular Forms space of dimension 13 for
            Congruence Subgroup Gamma1(13) of weight 2 over Rational Field
        """
        try:
            return self.__cuspidal_submodule
        except AttributeError:
            self.__cuspidal_submodule = cuspidal_submodule.CuspidalSubmodule(self)
        return self.__cuspidal_submodule

    def eisenstein_submodule(self):
        """
        Return the Eisenstein submodule of this ambient module.

        EXAMPLES::

            sage: m = ModularForms(Gamma1(13),2); m
            Modular Forms space of dimension 13 for Congruence Subgroup Gamma1(13) of weight 2 over Rational Field
            sage: m.eisenstein_submodule()
            Eisenstein subspace of dimension 11 of Modular Forms space of dimension 13 for Congruence Subgroup Gamma1(13) of weight 2 over Rational Field
        """
        try:
            return self.__eisenstein_submodule
        except AttributeError:
            self.__eisenstein_submodule = eisenstein_submodule.EisensteinSubmodule(self)
        return self.__eisenstein_submodule

    def new_submodule(self, p=None):
        """
        Return the new or `p`-new submodule of this ambient
        module.

        INPUT:


        -  ``p`` - (default: None), if specified return only
           the `p`-new submodule.


        EXAMPLES::

            sage: m = ModularForms(Gamma0(33),2); m
            Modular Forms space of dimension 6 for Congruence Subgroup Gamma0(33) of weight 2 over Rational Field
            sage: m.new_submodule()
            Modular Forms subspace of dimension 1 of Modular Forms space of dimension 6 for Congruence Subgroup Gamma0(33) of weight 2 over Rational Field

        Another example::

            sage: M = ModularForms(17,4)
            sage: N = M.new_subspace(); N
            Modular Forms subspace of dimension 4 of Modular Forms space of dimension 6 for Congruence Subgroup Gamma0(17) of weight 4 over Rational Field
            sage: N.basis()
            [
            q + 2*q^5 + O(q^6),
            q^2 - 3/2*q^5 + O(q^6),
            q^3 + O(q^6),
            q^4 - 1/2*q^5 + O(q^6)
            ]

        ::

            sage: ModularForms(12,4).new_submodule()
            Modular Forms subspace of dimension 1 of Modular Forms space of dimension 9 for Congruence Subgroup Gamma0(12) of weight 4 over Rational Field

        Unfortunately (TODO) - `p`-new submodules aren't yet
        implemented::

            sage: m.new_submodule(3)            # not implemented
            Traceback (most recent call last):
            ...
            NotImplementedError
            sage: m.new_submodule(11)           # not implemented
            Traceback (most recent call last):
            ...
            NotImplementedError
        """
        try:
            return self.__new_submodule[p]
        except AttributeError:
           self.__new_submodule = {}
        except KeyError:
           pass
        if not p is None:
            p = rings.Integer(p)
            if not p.is_prime():
               raise ValueError("p (=%s) must be a prime or None."%p)
        M = self.cuspidal_submodule().new_submodule(p) + self.eisenstein_submodule().new_submodule(p)
        self.__new_submodule[p] = M
        return M

    def _q_expansion(self, element, prec):
        r"""
        Return the q-expansion of a particular element of this space of
        modular forms, where the element should be a vector, list, or tuple
        (not a ModularFormElement). Here element should have length =
        self.dimension(). If element = [ a_i ] and self.basis() = [ v_i
        ], then we return `\sum a_i v_i`.

        INPUT:


        -  ``element`` - vector, list or tuple

        -  ``prec`` - desired precision of q-expansion


        EXAMPLES::

            sage: m = ModularForms(Gamma0(23),2); m
            Modular Forms space of dimension 3 for Congruence Subgroup Gamma0(23) of weight 2 over Rational Field
            sage: m.basis()
            [
            q - q^3 - q^4 + O(q^6),
            q^2 - 2*q^3 - q^4 + 2*q^5 + O(q^6),
            1 + 12/11*q + 36/11*q^2 + 48/11*q^3 + 84/11*q^4 + 72/11*q^5 + O(q^6)
            ]
            sage: m._q_expansion([1,2,0], 5)
            q + 2*q^2 - 5*q^3 - 3*q^4 + O(q^5)
        """
        B = self.q_expansion_basis(prec)
        f = self._q_expansion_zero()
        for i in range(len(element)):
            if element[i]:
                f += element[i] * B[i]
        return f


    ####################################################################
    # Computations of Dimensions
    ####################################################################
    def _dim_cuspidal(self):
        """
        Return the dimension of the cuspidal subspace of this ambient
        modular forms space, computed using a dimension formula.

        EXAMPLES::

            sage: m = ModularForms(GammaH(11,[4]), 2); m
            Modular Forms space of dimension 2 for Congruence Subgroup Gamma_H(11) with H generated by [4] of weight 2 over Rational Field
            sage: m._dim_cuspidal()
            1
        """
        try:
            return self.__the_dim_cuspidal
        except AttributeError:
            if arithgroup.is_Gamma1(self.group()) and self.character() is not None:
               self.__the_dim_cuspidal = self.group().dimension_cusp_forms(self.weight(), self.character())
            else:
               self.__the_dim_cuspidal = self.group().dimension_cusp_forms(self.weight())
        return self.__the_dim_cuspidal

    def _dim_eisenstein(self):
        """
        Return the dimension of the Eisenstein subspace of this modular
        symbols space, computed using a dimension formula.

        EXAMPLES::

            sage: m = ModularForms(GammaH(13,[4]), 2); m
            Modular Forms space of dimension 3 for Congruence Subgroup Gamma_H(13) with H generated by [4] of weight 2 over Rational Field
            sage: m._dim_eisenstein()
            3
        """
        try:
            return self.__the_dim_eisenstein
        except AttributeError:
            if self.weight() == 1:
                self.__the_dim_eisenstein = len(self.eisenstein_params())
            else:
                if arithgroup.is_Gamma1(self.group()) and self.character() is not None:
                    self.__the_dim_eisenstein = self.group().dimension_eis(self.weight(), self.character())
                else:
                    self.__the_dim_eisenstein = self.group().dimension_eis(self.weight())
        return self.__the_dim_eisenstein

    def _dim_new_cuspidal(self):
        """
        Return the dimension of the new cuspidal subspace, computed using
        dimension formulas.

        EXAMPLES::

            sage: m = ModularForms(GammaH(11,[2]), 2); m._dim_new_cuspidal()
            1
        """
        try:
            return self.__the_dim_new_cuspidal
        except AttributeError:
            if arithgroup.is_Gamma1(self.group()) and self.character() is not None:
                self.__the_dim_new_cuspidal = self.group().dimension_new_cusp_forms(self.weight(), self.character())
            else:
                self.__the_dim_new_cuspidal = self.group().dimension_new_cusp_forms(self.weight())
        return self.__the_dim_new_cuspidal

    def _dim_new_eisenstein(self):
        """
        Compute the dimension of the Eisenstein submodule.

        EXAMPLES::

            sage: m = ModularForms(Gamma0(11), 4)
            sage: m._dim_new_eisenstein()
            0
            sage: m = ModularForms(Gamma0(11), 2)
            sage: m._dim_new_eisenstein()
            1
        """
        try:
            return self.__the_dim_new_eisenstein
        except AttributeError:
            if arithgroup.is_Gamma0(self.group()) and self.weight() == 2:
                if rings.is_prime(self.level()):
                    d = 1
                else:
                    d = 0
            else:
                E = self.eisenstein_series()
                d = len([g for g in E if g.new_level() == self.level()])
            self.__the_dim_new_eisenstein = d
        return self.__the_dim_new_eisenstein


    ####################################################################
    # Computations of all Eisenstein series in self
    ####################################################################

    def eisenstein_params(self):
        """
        Return parameters that define all Eisenstein series in self.

        OUTPUT: an immutable Sequence

        EXAMPLES::

            sage: m = ModularForms(Gamma0(22), 2)
            sage: v = m.eisenstein_params(); v
            [(Dirichlet character modulo 22 of conductor 1 mapping 13 |--> 1, Dirichlet character modulo 22 of conductor 1 mapping 13 |--> 1, 2), (Dirichlet character modulo 22 of conductor 1 mapping 13 |--> 1, Dirichlet character modulo 22 of conductor 1 mapping 13 |--> 1, 11), (Dirichlet character modulo 22 of conductor 1 mapping 13 |--> 1, Dirichlet character modulo 22 of conductor 1 mapping 13 |--> 1, 22)]
            sage: type(v)
            <class 'sage.structure.sequence.Sequence_generic'>
        """
        try:
            return self.__eisenstein_params
        except AttributeError:
            eps = self.character()
            if eps == None:
                if arithgroup.is_Gamma1(self.group()):
                    eps = self.level()
                else:
                    raise NotImplementedError
            params = eis_series.compute_eisenstein_params(eps, self.weight())
            self.__eisenstein_params = Sequence(params, immutable=True)
        return self.__eisenstein_params

    def eisenstein_series(self):
        """
        Return all Eisenstein series associated to this space.

        ::

            sage: ModularForms(27,2).eisenstein_series()
            [
            q^3 + O(q^6),
            q - 3*q^2 + 7*q^4 - 6*q^5 + O(q^6),
            1/12 + q + 3*q^2 + q^3 + 7*q^4 + 6*q^5 + O(q^6),
            1/3 + q + 3*q^2 + 4*q^3 + 7*q^4 + 6*q^5 + O(q^6),
            13/12 + q + 3*q^2 + 4*q^3 + 7*q^4 + 6*q^5 + O(q^6)
            ]

        ::

            sage: ModularForms(Gamma1(5),3).eisenstein_series()
            [
            -1/5*zeta4 - 2/5 + q + (4*zeta4 + 1)*q^2 + (-9*zeta4 + 1)*q^3 + (4*zeta4 - 15)*q^4 + q^5 + O(q^6),
            q + (zeta4 + 4)*q^2 + (-zeta4 + 9)*q^3 + (4*zeta4 + 15)*q^4 + 25*q^5 + O(q^6),
            1/5*zeta4 - 2/5 + q + (-4*zeta4 + 1)*q^2 + (9*zeta4 + 1)*q^3 + (-4*zeta4 - 15)*q^4 + q^5 + O(q^6),
            q + (-zeta4 + 4)*q^2 + (zeta4 + 9)*q^3 + (-4*zeta4 + 15)*q^4 + 25*q^5 + O(q^6)
            ]

        ::

            sage: eps = DirichletGroup(13).0^2
            sage: ModularForms(eps,2).eisenstein_series()
            [
            -7/13*zeta6 - 11/13 + q + (2*zeta6 + 1)*q^2 + (-3*zeta6 + 1)*q^3 + (6*zeta6 - 3)*q^4 - 4*q^5 + O(q^6),
            q + (zeta6 + 2)*q^2 + (-zeta6 + 3)*q^3 + (3*zeta6 + 3)*q^4 + 4*q^5 + O(q^6)
            ]
        """
        return self.eisenstein_submodule().eisenstein_series()

    def _compute_q_expansion_basis(self, prec):
        """
        EXAMPLES::

            sage: m = ModularForms(11,4)
            sage: m._compute_q_expansion_basis(5)
            [q + 3*q^3 - 6*q^4 + O(q^5), q^2 - 4*q^3 + 2*q^4 + O(q^5), 1 + O(q^5), q + 9*q^2 + 28*q^3 + 73*q^4 + O(q^5)]
        """
        S = self.cuspidal_submodule()
        E = self.eisenstein_submodule()
        B_S = S._compute_q_expansion_basis(prec)
        B_E = E._compute_q_expansion_basis(prec)
        return B_S + B_E

    def _compute_hecke_matrix(self, n):
        """
        Compute the matrix of the Hecke operator T_n acting on self.

        NOTE:

        If self is a level 1 space, the much faster Victor Miller basis
        is used for this computation.

        EXAMPLES::

            sage: M = ModularForms(11, 2)
            sage: M._compute_hecke_matrix(6)
            [ 2  0]
            [ 0 12]

        TESTS:

        The following Hecke matrix is 43x43 with very large integer entries.
        We test it indirectly by computing the product and the sum of its
        eigenvalues, and reducing these two integers modulo all the primes
        less than 100::

            sage: M = ModularForms(1, 512)
            sage: t = M._compute_hecke_matrix(5)     # long time (2s)
            sage: f = t.charpoly()                   # long time (4s)
            sage: [f[0]%p for p in prime_range(100)] # long time (0s, depends on above)
            [0, 0, 0, 0, 1, 9, 2, 7, 0, 0, 0, 0, 1, 12, 9, 16, 37, 0, 21, 11, 70, 22, 0, 58, 76]
            sage: [f[42]%p for p in prime_range(100)] # long time (0s, depends on above)
            [0, 0, 4, 0, 10, 4, 4, 8, 12, 1, 23, 13, 10, 27, 20, 13, 16, 59, 53, 41, 11, 13, 12, 6, 82]
        """
        if self.level() == 1:
            k = self.weight()
            d = self.dimension()
            from sage.modular.all import victor_miller_basis, hecke_operator_on_basis
            vmb = victor_miller_basis(k, prec=d*n+1)
            return hecke_operator_on_basis(vmb, n, k)
        else:
            return space.ModularFormsSpace._compute_hecke_matrix(self, n)

    def _compute_hecke_matrix_prime_power(self, p, r):
        r"""
        Compute the Hecke matrix `T_{p^r}`, where `p` is prime and `r \ge 2`.

        This is an internal method.  End users are encouraged to use the
        method hecke_matrix() instead.

        TESTS:

            sage: M = ModularForms(1, 12)
            sage: M._compute_hecke_matrix_prime_power(5, 3)
            [  116415324211120654296876 11038396588040733750558720]
            [                         0              -359001100500]
            sage: delta_qexp(126)[125]
            -359001100500
            sage: eisenstein_series_qexp(12, 126)[125]
            116415324211120654296876
        """
        if self.level() == 1:
            return self._compute_hecke_matrix(p**r)
        else:
            return space.ModularFormsSpace._compute_hecke_matrix_prime_power(self, p, r)
<|MERGE_RESOLUTION|>--- conflicted
+++ resolved
@@ -228,13 +228,8 @@
             ValueError: N (=9) must be a divisor or a multiple of the level of self (=4)
         """
         if not (N % self.level() == 0 or self.level() % N == 0):
-<<<<<<< HEAD
-            raise ValueError, "N (=%s) must be a divisor or a multiple of the level of self (=%s)" % (N, self.level())
+            raise ValueError("N (=%s) must be a divisor or a multiple of the level of self (=%s)" % (N, self.level()))
         from . import constructor
-=======
-            raise ValueError("N (=%s) must be a divisor or a multiple of the level of self (=%s)" % (N, self.level()))
-        import constructor
->>>>>>> 3279bdc8
         return constructor.ModularForms(self.group()._new_group_from_level(N), self.weight(), self.base_ring(), prec=self.prec())
 
     def _degeneracy_raising_matrix(self, M, t):
