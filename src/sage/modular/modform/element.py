--- conflicted
+++ resolved
@@ -1179,7 +1179,6 @@
         k = self.weight()
         return (ZZ(k - 1).factorial() / 2**(2*k - 1) / pi**(k+1)) * L(k).real_part()
 
-<<<<<<< HEAD
     def _q_expansion_bound(self, eps):
         r"""
         This function takes as input a modular form, ``self`` and a
@@ -1341,8 +1340,7 @@
         """
         if not self.has_cm(): raise ValueError("Not a CM form")
         return -self.__cm_char.conductor()
-=======
->>>>>>> 2374ede9
+
 
 class Newform(ModularForm_abstract):
     def __init__(self, parent, component, names, check=True):
