--- conflicted
+++ resolved
@@ -37,10 +37,6 @@
 
 from .btquotients.all import *
 
-<<<<<<< HEAD
 from .pollack_stevens.all import *
-=======
-from pollack_stevens.all import *
 
-from jacobi.all import *
->>>>>>> 215a637b
+from .jacobi.all import *