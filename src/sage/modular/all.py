--- conflicted
+++ resolved
@@ -37,10 +37,6 @@
 
 from .btquotients.all import *
 
-<<<<<<< HEAD
 from .pollack_stevens.all import *
-=======
-from pollack_stevens.all import *
 
-from siegel.all import *
->>>>>>> 31b115db
+from .siegel.all import *