--- conflicted
+++ resolved
@@ -146,16 +146,11 @@
         """
         # Do not override this function! Derived classes should override
         # _contains_sl2.
-<<<<<<< HEAD
         if isinstance(x, list) and len(x) == 4:
-            if not (x[0] in ZZ and x[1] in ZZ and x[2] in ZZ and x[3] in ZZ):
-=======
-        if isinstance(x, type([])) and len(x) == 4:
             if not all(cf in ZZ for cf in x):
                 return False
             a, b, c, d = map(ZZ, x)
             if a * d - b * c != 1:
->>>>>>> b9fa50a9
                 return False
             return self._contains_sl2(a, b, c, d)
         else:
@@ -502,7 +497,7 @@
 
     def is_abelian(self):
         r"""
-        Return True if this arithmetic subgroup is abelian.
+        Return ``True`` if this arithmetic subgroup is abelian.
 
         Since arithmetic subgroups are always nonabelian, this always
         returns False.
