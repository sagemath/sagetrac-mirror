--- conflicted
+++ resolved
@@ -16,25 +16,12 @@
 #                  https://www.gnu.org/licenses/
 # ****************************************************************************
 
-<<<<<<< HEAD
-from sage.rings.integer_ring import ZZ
-from sage.rings.rational_field import QQ
-from sage.rings.infinity import infinity
-from sage.rings.all import AA, AlgebraicField, I, PolynomialRing, NumberField
-from sage.misc.lazy_import import lazy_import
-lazy_import("sage.functions.all", "cos", "exp, sec")
-lazy_import("sage.functions.gamma", "psi1")
-lazy_import("sage.symbolic.all", "pi")
-=======
 from sage.arith.misc import divisors
-from sage.functions.gamma import psi1
-from sage.functions.log import exp
-from sage.functions.trig import cos, sec
 from sage.groups.matrix_gps.finitely_generated import FinitelyGeneratedMatrixGroup_generic
->>>>>>> 4541564c
 from sage.matrix.constructor import matrix
 from sage.misc.cachefunc import cached_method
 from sage.misc.latex import latex
+from sage.misc.lazy_import import lazy_import
 from sage.misc.misc_c import prod
 from sage.rings.imaginary_unit import I
 from sage.rings.infinity import infinity
@@ -46,7 +33,12 @@
 from sage.structure.unique_representation import UniqueRepresentation
 from sage.symbolic.constants import pi
 
+lazy_import("sage.functions.log", "exp")
+lazy_import("sage.functions.gamma", "psi1")
+lazy_import("sage.functions.trig", ["cos", "sec"])
+
 from .hecke_triangle_group_element import HeckeTriangleGroupElement, cyclic_representative, coerce_AA
+
 
 class HeckeTriangleGroup(FinitelyGeneratedMatrixGroup_generic,
                          UniqueRepresentation):
