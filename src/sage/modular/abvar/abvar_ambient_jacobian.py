"""
Ambient Jacobian Abelian Variety

TESTS::

    sage: loads(dumps(J0(37))) == J0(37)
    True
    sage: loads(dumps(J1(13))) == J1(13)
    True
"""
from __future__ import absolute_import

import weakref
from sage.structure.sequence import Sequence

from .abvar             import (ModularAbelianVariety_modsym_abstract, ModularAbelianVariety,
                               simple_factorization_of_modsym_space, modsym_lattices,
                               ModularAbelianVariety_modsym)
from sage.rings.all    import QQ, Integer

from sage.modular.modsym.modsym import ModularSymbols
from sage.modular.modform.constructor import Newforms
from sage.modular.arithgroup.all import is_Gamma0, is_Gamma1
from . import morphism


_cache = {}

def ModAbVar_ambient_jacobian(group):
    """
    Return the ambient Jacobian attached to a given congruence
    subgroup.

    The result is cached using a weakref. This function is called
    internally by modular abelian variety constructors.

    INPUT:


    -  ``group`` - a congruence subgroup.


    OUTPUT: a modular abelian variety attached

    EXAMPLES::

        sage: import sage.modular.abvar.abvar_ambient_jacobian as abvar_ambient_jacobian
        sage: A = abvar_ambient_jacobian.ModAbVar_ambient_jacobian(Gamma0(11))
        sage: A
        Abelian variety J0(11) of dimension 1
        sage: B = abvar_ambient_jacobian.ModAbVar_ambient_jacobian(Gamma0(11))
        sage: A is B
        True

    You can get access to and/or clear the cache as follows::

        sage: abvar_ambient_jacobian._cache = {}
        sage: B = abvar_ambient_jacobian.ModAbVar_ambient_jacobian(Gamma0(11))
        sage: A is B
        False
    """
    try:
        X = _cache[group]()
        if not X is None:
            return X
    except KeyError:
        pass
    X = ModAbVar_ambient_jacobian_class(group)
    _cache[group] = weakref.ref(X)
    return X

class ModAbVar_ambient_jacobian_class(ModularAbelianVariety_modsym_abstract):
    """
    An ambient Jacobian modular abelian variety attached to a
    congruence subgroup.
    """
    def __init__(self, group):
        """
        Create an ambient Jacobian modular abelian variety.

        EXAMPLES::

            sage: A = J0(37); A
            Abelian variety J0(37) of dimension 2
            sage: type(A)
            <class 'sage.modular.abvar.abvar_ambient_jacobian.ModAbVar_ambient_jacobian_class_with_category'>
            sage: A.group()
            Congruence Subgroup Gamma0(37)
        """
        ModularAbelianVariety_modsym_abstract.__init__(self, (group,), QQ)
        self.__group = group
        self._is_hecke_stable = True

    def _modular_symbols(self):
        """
        Return the modular symbols space associated to this ambient
        Jacobian.

        OUTPUT: modular symbols space

        EXAMPLES::

            sage: M = J0(33)._modular_symbols(); M
            Modular Symbols subspace of dimension 6 of Modular Symbols space of dimension 9 for Gamma_0(33) of weight 2 with sign 0 over Rational Field
            sage: J0(33)._modular_symbols() is M
            True
        """
        try:
            return self.__modsym
        except AttributeError:
            self.__modsym = ModularSymbols(self.__group, weight=2).cuspidal_submodule()
            return self.__modsym

    def _repr_(self):
        """
        Return string representation of this Jacobian modular abelian
        variety.

        EXAMPLES::

            sage: A = J0(11); A
            Abelian variety J0(11) of dimension 1
            sage: A._repr_()
            'Abelian variety J0(11) of dimension 1'
            sage: A.rename("J_0(11)")
            sage: A
            J_0(11)

        We now clear the cache to get rid of our renamed
        `J_0(11)`.

        ::

            sage: import sage.modular.abvar.abvar_ambient_jacobian as abvar_ambient_jacobian
            sage: abvar_ambient_jacobian._cache = {}
        """
        return 'Abelian variety %s of dimension %s%s'%(self._ambient_repr(), self.dimension(),
                                    '' if self.base_field() == QQ else ' over %s'%self.base_field())

    def _latex_(self):
        """
        Return Latex representation of self.

        EXAMPLES::

            sage: latex(J0(37))
            J_0(37)
            sage: J1(13)._latex_()
            'J_1(13)'
            sage: latex(JH(389,[16]))
            J_H(389,[16])
        """
        return self._ambient_latex_repr()

    def ambient_variety(self):
        """
        Return the ambient modular abelian variety that contains self.
        Since self is a Jacobian modular abelian variety, this is just
        self.

        OUTPUT: abelian variety

        EXAMPLES::

            sage: A = J0(17)
            sage: A.ambient_variety()
            Abelian variety J0(17) of dimension 1
            sage: A is A.ambient_variety()
            True
        """
        return self

    def group(self):
        """
        Return the group that this Jacobian modular abelian variety is
        attached to.

        EXAMPLES::

            sage: J1(37).group()
            Congruence Subgroup Gamma1(37)
            sage: J0(5077).group()
            Congruence Subgroup Gamma0(5077)
            sage: J = GammaH(11,[3]).modular_abelian_variety(); J
            Abelian variety JH(11,[3]) of dimension 1
            sage: J.group()
            Congruence Subgroup Gamma_H(11) with H generated by [3]
        """
        return self.__group

    def groups(self):
        """
        Return the tuple of congruence subgroups attached to this ambient
        Jacobian. This is always a tuple of length 1.

        OUTPUT: tuple

        EXAMPLES::

            sage: J0(37).groups()
            (Congruence Subgroup Gamma0(37),)
        """
        return (self.__group,)

    def _calculate_endomorphism_generators(self):
        """
        Calculate generators for the endomorphism ring of self.

        EXAMPLES::

            sage: J0(11)._calculate_endomorphism_generators()
            [Abelian variety endomorphism of Abelian variety J0(11) of dimension 1]
            sage: ls = J0(46)._calculate_endomorphism_generators() ; ls
            [Abelian variety endomorphism of Abelian variety J0(46) of dimension 5,
             Abelian variety endomorphism of Abelian variety J0(46) of dimension 5,
             Abelian variety endomorphism of Abelian variety J0(46) of dimension 5,
             Abelian variety endomorphism of Abelian variety J0(46) of dimension 5,
             Abelian variety endomorphism of Abelian variety J0(46) of dimension 5]
            sage: len(ls) == J0(46).dimension()
            True
        """
        D = self.decomposition()
        phi = self._isogeny_to_product_of_simples()
        psi = phi.complementary_isogeny()

        m1 = phi.matrix()
        m2 = psi.matrix()

        H = self.Hom(self)
        M = H.matrix_space()

        ls = []
        ind = 0
        for d in D:
            to_newform = d._isogeny_to_newform_abelian_variety()
            n1 = to_newform.matrix()
            n2 = to_newform.complementary_isogeny().matrix()
            f_gens = to_newform.codomain()._calculate_endomorphism_generators()
            small_space = to_newform.parent().matrix_space()
            f_gens = [ small_space(x.list()) for x in f_gens ]
            for m in f_gens:
                mat = H.matrix_space()(0)
                mat.set_block(ind, ind, n1 * m * n2 )
                ls.append((m1 * mat * m2).list())
            ind += 2*d.dimension()

        return [ H( morphism.Morphism(H, M(x)) ) for x in ls ]

    def degeneracy_map(self, level, t=1, check=True):
        """
        Return the t-th degeneracy map from self to J(level). Here t must
        be a divisor of either level/self.level() or self.level()/level.

        INPUT:


        -  ``level`` - integer (multiple or divisor of level of
           self)

        -  ``t`` - divisor of quotient of level of self and
           level

        -  ``check`` - bool (default: True); if True do some
           checks on the input


        OUTPUT: a morphism

        EXAMPLES::

            sage: J0(11).degeneracy_map(33)
            Degeneracy map from Abelian variety J0(11) of dimension 1 to Abelian variety J0(33) of dimension 3 defined by [1]
            sage: J0(11).degeneracy_map(33).matrix()
            [ 0 -3  2  1 -2  0]
            [ 1 -2  0  1  0 -1]
            sage: J0(11).degeneracy_map(33,3).matrix()
            [-1  0  0  0  1 -2]
            [-1 -1  1 -1  1  0]
            sage: J0(33).degeneracy_map(11,1).matrix()
            [ 0  1]
            [ 0 -1]
            [ 1 -1]
            [ 0  1]
            [-1  1]
            [ 0  0]
            sage: J0(11).degeneracy_map(33,1).matrix() * J0(33).degeneracy_map(11,1).matrix()
            [4 0]
            [0 4]
        """
        if check:
            if (level % self.level()) and (self.level() % level):
                raise ValueError("level must be divisible by level of self")
            if (max(level,self.level()) // min(self.level(),level)) % t:
                raise ValueError("t must divide the quotient of the two levels")

        Mself = self.modular_symbols()
        #Jdest = Mself.ambient_module().modular_symbols_of_level(level).cuspidal_subspace().abelian_variety()
        Jdest = (type(Mself.group()))(level).modular_abelian_variety()
        Mdest = Jdest.modular_symbols()

        symbol_map = Mself.degeneracy_map(level, t).restrict_codomain(Mdest)
        H = self.Hom(Jdest)

        return H(morphism.DegeneracyMap(H, symbol_map.matrix(), [t]))

    def dimension(self):
        """
        Return the dimension of this modular abelian variety.

        EXAMPLES::

            sage: J0(2007).dimension()
            221
            sage: J1(13).dimension()
            2
            sage: J1(997).dimension()
            40920
            sage: J0(389).dimension()
            32
            sage: JH(389,[4]).dimension()
            64
            sage: J1(389).dimension()
            6112
        """
        try:
            return self._dimension
        except AttributeError:
            d = self.group().genus()
            self._dimension = d
            return d

    def decomposition(self, simple=True, bound=None):
        """
        Decompose this ambient Jacobian as a product of abelian
        subvarieties, up to isogeny.

        EXAMPLES::

            sage: J0(33).decomposition(simple=False)
            [
            Abelian subvariety of dimension 2 of J0(33),
            Abelian subvariety of dimension 1 of J0(33)
            ]
            sage: J0(33).decomposition(simple=False)[1].is_simple()
            True
            sage: J0(33).decomposition(simple=False)[0].is_simple()
            False
            sage: J0(33).decomposition(simple=False)
            [
            Abelian subvariety of dimension 2 of J0(33),
            Simple abelian subvariety 33a(None,33) of dimension 1 of J0(33)
            ]
            sage: J0(33).decomposition(simple=True)
            [
            Simple abelian subvariety 11a(1,33) of dimension 1 of J0(33),
            Simple abelian subvariety 11a(3,33) of dimension 1 of J0(33),
            Simple abelian subvariety 33a(1,33) of dimension 1 of J0(33)
            ]
        """
        try:
            return self.__decomposition[simple]
        except KeyError:
            pass
        except AttributeError:
            self.__decomposition = {}

        M = self.modular_symbols().ambient_module()
        level = M.level()
        group = M.group()
        factors = simple_factorization_of_modsym_space(M, simple=simple)
        factors = modsym_lattices(M, factors)

        D = []
        for newform_level, isogeny_number, number, modsym, lattice in factors:
            if simple:
                is_simple = True
            else:
                is_simple = None
            A = ModularAbelianVariety_modsym(modsym, lattice=lattice,
                               newform_level = (newform_level, group), is_simple=is_simple,
                               isogeny_number=isogeny_number, number=(number, level), check=False)
            D.append(A)

            # This line below could be safely deleted.  It basically creates a circular
            # reference so that say J0(389)[0] + J0(389)[1] doesn't do two separate
            # decompositions.  Memory will be freed though, at least if you do
            # import gc; gc.collect().
            A._ambient = self


        D.sort()
        D = Sequence(D, immutable=True, cr=True, universe=self.category())
        self.__decomposition[simple] = D
        return D

    def newform_decomposition(self, names=None):
        """
        Return the newforms of the simple subvarieties in the decomposition of
        self as a product of simple subvarieties, up to isogeny.

        OUTPUT:

<<<<<<< HEAD
        - an array of newforms
=======
            - a list of newforms
>>>>>>> cc5f4d33

        EXAMPLES::

            sage: J0(81).newform_decomposition('a')
            [q - 2*q^4 + O(q^6), q - 2*q^4 + O(q^6), q + a0*q^2 + q^4 - a0*q^5 + O(q^6)]

            sage: J1(19).newform_decomposition('a')
            [q - 2*q^3 - 2*q^4 + 3*q^5 + O(q^6),
             q + a1*q^2 + (-1/9*a1^5 - 1/3*a1^4 - 1/3*a1^3 + 1/3*a1^2 - a1 - 1)*q^3 + (4/9*a1^5 + 2*a1^4 + 14/3*a1^3 + 17/3*a1^2 + 6*a1 + 2)*q^4 + (-2/3*a1^5 - 11/3*a1^4 - 10*a1^3 - 14*a1^2 - 15*a1 - 9)*q^5 + O(q^6)]
        """
        if self.dimension() == 0:
            return []
        G = self.group()
        if not (is_Gamma0(G) or is_Gamma1(G)):
            return [S.newform(names=names) for S in self.decomposition()]
        Gtype = G.parent()
        N = G.level()
        preans = [Newforms(Gtype(d), names=names) *
                  len(Integer(N/d).divisors()) for d in N.divisors()]
        ans = [newform for l in preans for newform in l]
        return ans<|MERGE_RESOLUTION|>--- conflicted
+++ resolved
@@ -400,11 +400,7 @@
 
         OUTPUT:
 
-<<<<<<< HEAD
-        - an array of newforms
-=======
-            - a list of newforms
->>>>>>> cc5f4d33
+        - a list of newforms
 
         EXAMPLES::
 
