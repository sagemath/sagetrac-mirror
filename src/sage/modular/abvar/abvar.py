--- conflicted
+++ resolved
@@ -34,17 +34,10 @@
 from sage.categories.all        import ModularAbelianVarieties
 from sage.structure.sequence    import Sequence, Sequence_generic
 from sage.structure.parent_base import ParentWithBase
-<<<<<<< HEAD
 from .morphism                   import HeckeOperator, Morphism, DegeneracyMap
 from .torsion_subgroup           import RationalTorsionSubgroup, QQbarTorsionSubgroup
 from .finite_subgroup            import (FiniteSubgroup_lattice, FiniteSubgroup, TorsionPoint)
-from .cuspidal_subgroup          import CuspidalSubgroup, RationalCuspidalSubgroup, RationalCuspSubgroup
-=======
-from morphism                   import HeckeOperator, Morphism, DegeneracyMap
-from torsion_subgroup           import RationalTorsionSubgroup, QQbarTorsionSubgroup
-from finite_subgroup            import (FiniteSubgroup_lattice, FiniteSubgroup, TorsionPoint)
-from cuspidal_subgroup          import CuspidalSubgroup, RationalCuspidalSubgroup, RationalCuspSubgroup, RationalCuspidalSubgroupLigozat
->>>>>>> aada719c
+from .cuspidal_subgroup          import CuspidalSubgroup, RationalCuspidalSubgroup, RationalCuspSubgroup, RationalCuspidalSubgroupLigozat
 from sage.rings.all import ZZ, QQ, QQbar, Integer
 from sage.arith.all import LCM, divisors, prime_range, next_prime
 from sage.rings.ring import is_Ring
