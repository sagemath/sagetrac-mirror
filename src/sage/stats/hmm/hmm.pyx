--- conflicted
+++ resolved
@@ -28,13 +28,8 @@
 # it under the terms of the GNU General Public License as published by
 # the Free Software Foundation, either version 2 of the License, or
 # (at your option) any later version.
-<<<<<<< HEAD
-#                  http://www.gnu.org/licenses/
-#*****************************************************************************
-=======
 #                  https://www.gnu.org/licenses/
 # ****************************************************************************
->>>>>>> 9299f894
 
 from libc.math cimport log
 from cysignals.signals cimport sig_on, sig_off
