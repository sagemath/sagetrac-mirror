--- conflicted
+++ resolved
@@ -2863,11 +2863,7 @@
     TESTS::
 
         sage: Set(QQ).category()
-<<<<<<< HEAD
-        Category of facade infinite sets
-=======
         Category of infinite sets
->>>>>>> cae9ee51
 
     """
     def object(self):
