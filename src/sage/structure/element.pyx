r"""
Elements

AUTHORS:

- David Harvey (2006-10-16): changed CommutativeAlgebraElement to
  derive from CommutativeRingElement instead of AlgebraElement

- David Harvey (2006-10-29): implementation and documentation of new
  arithmetic architecture

- William Stein (2006-11): arithmetic architecture -- pushing it
  through to completion.

- Gonzalo Tornaria (2007-06): recursive base extend for coercion --
  lots of tests

- Robert Bradshaw (2007-2010): arithmetic operators and coercion

- Maarten Derickx (2010-07): added architecture for is_square and sqrt

The Abstract Element Class Hierarchy
------------------------------------

This is the abstract class hierarchy, i.e., these are all
abstract base classes.

::

    SageObject
        Element
            ModuleElement
                RingElement
                    CommutativeRingElement
                        IntegralDomainElement
                            DedekindDomainElement
                                PrincipalIdealDomainElement
                                    EuclideanDomainElement
                        FieldElement
                            FiniteFieldElement
                        CommutativeAlgebraElement
                    AlgebraElement   (note -- can't derive from module, since no multiple inheritance)
                        CommutativeAlgebra ??? (should be removed from element.pxd)
                        Matrix
                    InfinityElement
                        PlusInfinityElement
                        MinusInfinityElement
                AdditiveGroupElement
                Vector

            MonoidElement
                MultiplicativeGroupElement
        ElementWithCachedMethod


How to Define a New Element Class
---------------------------------

Elements typically define a method ``_new_c``, e.g.,

::

    cdef _new_c(self, defining data):
        cdef FreeModuleElement_generic_dense x
        x = FreeModuleElement_generic_dense.__new__(FreeModuleElement_generic_dense)
        x._parent = self._parent
        x._entries = v

that creates a new sibling very quickly from defining data
with assumed properties.

Sage has a special system in place for handling arithmetic operations
for all Element subclasses. There are various rules that must be
followed by both arithmetic implementers and callers.

A quick summary for the impatient:

- To implement addition for any Element class, override ``def _add_()``.
- If you want to add ``x`` and ``y``, whose parents you know are **identical**,
  you may call ``_add_(x, y)``. This will be the fastest way to guarantee
  that the correct implementation gets called. Of course you can still
  always use ``x + y``.

Now in more detail. The aims of this system are to provide (1) an efficient
calling protocol from both Python and Cython, (2) uniform coercion semantics
across Sage, (3) ease of use, (4) readability of code.

We will take addition of RingElements as an example; all other
operators and classes are similar. There are three relevant functions,
with subtly differing names (``add`` vs.  ``iadd``, single vs. double
underscores).

-  **def RingElement.__add__**

   This function is called by Python or Cython when the binary "+" operator
   is encountered. It **assumes** that at least one of its arguments is a
   RingElement; only a really twisted programmer would violate this
   condition. It has a fast pathway to deal with the most common case
   where the arguments have the same parent. Otherwise, it uses the coercion
   module to work out how to make them have the same parent. After any
   necessary coercions have been performed, it calls ``_add_`` to dispatch to
   the correct underlying addition implementation.

   Note that although this function is declared as ``def``, it doesn't have the
   usual overheads associated with Python functions (either for the caller or
   for ``__add__`` itself). This is because Python has optimised calling
   protocols for such special functions.

-  **def RingElement._add_**

   This is the function you should override to implement addition in a
   subclass of ``RingElement``.

   The two arguments to this function are guaranteed to have the **same
   parent**. Its return value **must** have the **same parent** as its
   arguments.

   If you want to add two objects and you know that their parents are
   the same object, you are encouraged to call this function directly,
   instead of using ``x + y``.

   When implementing ``_add_`` in a Cython extension class, use
   ``cpdef _add_`` instead of ``def _add_``.
"""

##################################################################
# Generic element, so all this functionality must be defined
# by any element.  Derived class must call __init__
##################################################################

from libc.limits cimport LONG_MAX, LONG_MIN

include "sage/ext/python.pxi"
from sage.ext.stdsage cimport *

from cpython.ref cimport PyObject
from cpython.number cimport PyNumber_TrueDivide

import types
cdef add, sub, mul, div, truediv, floordiv
cdef iadd, isub, imul, idiv, itruediv, ifloordiv
from operator import (add, sub, mul, div, truediv, floordiv,
        iadd, isub, imul, idiv, itruediv, ifloordiv)
cdef dict _coerce_op_symbols = dict(
        add='+', sub='-', mul='*', div='/', truediv='/', floordiv='//',
        iadd='+', isub='-', imul='*', idiv='/', itruediv='/', ifloordiv='//')

cdef MethodType
from types import MethodType

from sage.structure.sage_object cimport rich_to_bool
from sage.structure.coerce cimport py_scalar_to_element
from sage.structure.parent cimport Parent
from sage.structure.misc import is_extension_type, getattr_from_other_class
from sage.misc.lazy_format import LazyFormat
from sage.misc import sageinspect
from sage.misc.classcall_metaclass cimport ClasscallMetaclass

# Create a dummy attribute error, using some kind of lazy error message,
# so that neither the error itself not the message need to be created
# repeatedly, which would cost time.
from sage.structure.misc cimport AttributeErrorMessage
cdef AttributeErrorMessage dummy_error_message = AttributeErrorMessage(None, '')
dummy_attribute_error = AttributeError(dummy_error_message)


def make_element(_class, _dict, parent):
    """
    This function is only here to support old pickles.

    Pickling functionality is moved to Element.{__getstate__,__setstate__}
    functions.
    """
    from sage.misc.pickle_old import make_element_old
    return make_element_old(_class, _dict, parent)


def parent(x):
    """
    Return the parent of the element ``x``.

    Usually, this means the mathematical object of which ``x`` is an
    element.

    INPUT:

    - ``x`` -- an element

    OUTPUT:

    - if ``x`` is a Sage :class:`Element`, return ``x.parent()``.

    - if ``x`` has a ``parent`` method and ``x`` does not have an
      ``__int__`` or ``__float__`` method, return ``x.parent()``.

    - otherwise, return ``type(x)``.

    .. SEEALSO::

        `Parents, Conversion and Coercion <http://www.sagemath.org/doc/tutorial/tour_coercion.html>`_
            Section in the Sage Tutorial

    EXAMPLES::

        sage: a = 42
        sage: parent(a)
        Integer Ring
        sage: b = 42/1
        sage: parent(b)
        Rational Field
        sage: c = 42.0
        sage: parent(c)
        Real Field with 53 bits of precision

    Some more complicated examples::

        sage: x = Partition([3,2,1,1,1])
        sage: parent(x)
        Partitions
        sage: v = vector(RDF, [1,2,3])
        sage: parent(v)
        Vector space of dimension 3 over Real Double Field

    The following are not considered to be elements, so the type is
    returned::

        sage: d = int(42)  # Python int
        sage: parent(d)
        <type 'int'>
        sage: L = range(10)
        sage: parent(L)
        <type 'list'>
    """
    return parent_c(x)

def have_same_parent(left, right):
    """
    Return ``True`` if and only if ``left`` and ``right`` have the
    same parent.

    .. WARNING::

        This function assumes that at least one of the arguments is a
        Sage :class:`Element`. When in doubt, use the slower
        ``parent(left) is parent(right)`` instead.

    EXAMPLES::

        sage: from sage.structure.element import have_same_parent
        sage: have_same_parent(1, 3)
        True
        sage: have_same_parent(1, 1/2)
        False
        sage: have_same_parent(gap(1), gap(1/2))
        True

    These have different types but the same parent::

        sage: a = RLF(2)
        sage: b = exp(a)
        sage: type(a)
        <type 'sage.rings.real_lazy.LazyWrapper'>
        sage: type(b)
        <type 'sage.rings.real_lazy.LazyNamedUnop'>
        sage: have_same_parent(a, b)
        True
    """
    return have_same_parent_c(left, right)


cdef str arith_error_message(x, y, op):
    name = op.__name__
    try:
        name = _coerce_op_symbols[name]
    except KeyError:
        pass
    return "unsupported operand parent(s) for '%s': '%s' and '%s'"%(name, parent_c(x), parent_c(y))


def is_Element(x):
    """
    Return ``True`` if x is of type Element.

    EXAMPLES::

        sage: from sage.structure.element import is_Element
        sage: is_Element(2/3)
        True
        sage: is_Element(QQ^3)
        False
    """
    return isinstance(x, Element)


cdef class Element(SageObject):
    """
    Generic element of a structure. All other types of elements
    (RingElement, ModuleElement, etc) derive from this type.

    Subtypes must either call ``__init__()`` to set ``_parent``, or may
    set ``_parent`` themselves if that would be more efficient.

    .. automethod:: _cmp_
    .. automethod:: _richcmp_
    """
    def __getmetaclass__(_):
        from sage.misc.inherit_comparison import InheritComparisonMetaclass
        return InheritComparisonMetaclass

    def __init__(self, parent):
        r"""
        INPUT:

        - ``parent`` - a SageObject
        """
        self._parent = parent

    def _set_parent(self, parent):
        r"""
        INPUT:

        - ``parent`` - a SageObject
        """
        self._parent = parent

    cdef _set_parent_c(self, Parent parent):
        self._parent = parent

    def _make_new_with_parent_c(self, Parent parent):
        self._parent = parent
        return self


    def __getattr__(self, str name):
        """
        Lookup a method or attribute from the category abstract classes.

        Let ``P`` be a parent in a category ``C``. Usually the methods
        of ``C.element_class`` are made directly available to elements
        of ``P`` via standard class inheritance. This is not the case
        any more if the elements of ``P`` are instances of an
        extension type. See :class:`Category`. for details.

        The purpose of this method is to emulate this inheritance: for
        ``e`` and element of ``P``, if an attribute or method
        ``e.foo`` is not found in the super classes of ``e``, it's
        looked up manually in ``C.element_class`` and bound to ``e``.

        .. NOTES::

            - Attributes beginning with two underscores but not ending
              with an unnderscore are considered private and are thus
              exempted from the lookup in ``cat.element_class``.

            - The attribute or method is actually looked up in
              ``P._abstract_element_class``. In most cases this is
              just an alias for ``C.element_class``, but some parents,
              notably homsets, customizes this to let elements also
              inherit from other abstract classes. See
              :meth:`Parent._abstract_element_class` and
              :meth:`Homset._abstract_element_class` for details.

            - This mechanism may also enter into action when the
              category of `P` is refined on the fly, leaving
              previously constructed elements in an outdated element
              class.

              See :class:`~sage.rings.polynomial.polynomial_quotient_ring.PolynomialQuotientRing_generic`
              for an example.

        EXAMPLES:

        We test that ``1`` (an instance of the extension type
        ``Integer``) inherits the methods from the categories of
        ``ZZ``, that is from ``CommutativeRings().element_class``::

            sage: 1.is_idempotent(), 2.is_idempotent()
            (True, False)

        This method is actually provided by the ``Magmas()`` super
        category of ``CommutativeRings()``::

            sage: 1.is_idempotent
            <bound method JoinCategory.element_class.is_idempotent of 1>
            sage: 1.is_idempotent.__module__
            'sage.categories.magmas'

        TESTS::

            sage: 1.blah_blah
            Traceback (most recent call last):
            ...
            AttributeError: 'sage.rings.integer.Integer' object has no attribute 'blah_blah'
            sage: Semigroups().example().an_element().is_idempotent
            <bound method LeftZeroSemigroup_with_category.element_class.is_idempotent of 42>
            sage: Semigroups().example().an_element().blah_blah
            Traceback (most recent call last):
            ...
            AttributeError: 'LeftZeroSemigroup_with_category.element_class' object has no attribute 'blah_blah'

        We test that "private" attributes are not requested from the element class
        of the category (:trac:`10467`)::

            sage: C = EuclideanDomains()
            sage: P.<x> = QQ[]
            sage: C.element_class.__foo = 'bar'
            sage: x.parent() in C
            True
            sage: x.__foo
            Traceback (most recent call last):
            ...
            AttributeError: 'sage.rings.polynomial.polynomial_rational_flint.Polynomial_rational_flint' object has no attribute '__foo'
        """
        if (name.startswith('__') and not name.endswith('_')):
            dummy_error_message.cls = type(self)
            dummy_error_message.name = name
            raise dummy_attribute_error
        cdef Parent P = self._parent or self.parent()
        if P is None or P._category is None:
            dummy_error_message.cls = type(self)
            dummy_error_message.name = name
            raise dummy_attribute_error
        return getattr_from_other_class(self, P._abstract_element_class, name)

    def __dir__(self):
        """
        Let cat be the category of the parent of ``self``. This method
        emulates ``self`` being an instance of both ``Element`` and
        ``cat.element_class``, in that order, for attribute directory.

        EXAMPLES::

            sage: dir(1/2)
            ['N', ..., 'is_idempotent', 'is_integer', 'is_integral', ...]

        Caveat: dir on Integer's and some other extension types seem to ignore __dir__::

            sage: 1.__dir__()
            ['N', ..., 'is_idempotent', 'is_integer', 'is_integral', ...]
            sage: dir(1)         # todo: not implemented
            ['N', ..., 'is_idempotent', 'is_integer', 'is_integral', ...]
        """
        from sage.structure.parent import dir_with_other_class
        return dir_with_other_class(self, self.parent().category().element_class)

    def _repr_(self):
        return "Generic element of a structure"

    def __getstate__(self):
        """
        Return a tuple describing the state of your object.

        This should return all information that will be required to unpickle
        the object. The functionality for unpickling is implemented in
        __setstate__().

        TESTS::

            sage: R.<x,y> = QQ[]
            sage: i = ideal(x^2 - y^2 + 1)
            sage: i.__getstate__()
            (Monoid of ideals of Multivariate Polynomial Ring in x, y over Rational Field,
             {'_Ideal_generic__gens': (x^2 - y^2 + 1,),
              '_Ideal_generic__ring': Multivariate Polynomial Ring in x, y over Rational Field,
              '_gb_by_ordering': {}})
        """
        return (self._parent, self.__dict__)

    def __setstate__(self, state):
        """
        Initializes the state of the object from data saved in a pickle.

        During unpickling __init__ methods of classes are not called, the saved
        data is passed to the class via this function instead.

        TESTS::

            sage: R.<x,y> = QQ[]
            sage: i = ideal(x); i
            Ideal (x) of Multivariate Polynomial Ring in x, y over Rational Field
            sage: S.<x,y,z> = ZZ[]
            sage: i.__setstate__((R,{'_Ideal_generic__ring':S,'_Ideal_generic__gens': (S(x^2 - y^2 + 1),)}))
            sage: i
            Ideal (x^2 - y^2 + 1) of Multivariate Polynomial Ring in x, y, z over Integer Ring
        """
        self._set_parent(state[0])
        self.__dict__ = state[1]

    def __copy__(self):
        """
        Return a copy of ``self``.

        OUTPUT:

          - a new object which is a copy of ``self``.

        This implementation ensures that ``self.__dict__`` is properly copied
        when it exists (typically for instances of classes deriving from
        :class:`Element`).

        TESTS::

            sage: from sage.structure.element import Element
            sage: el = Element(parent = ZZ)
            sage: el1 = copy(el)
            sage: el1 is el
            False

            sage: class Demo(Element): pass
            sage: el = Demo(parent = ZZ)
            sage: el.x = [1,2,3]
            sage: el1 = copy(el)
            sage: el1 is el
            False
            sage: el1.__dict__ is el.__dict__
            False
        """
        cls = self.__class__
        cdef Element res = cls.__new__(cls)
        res._parent = self._parent
        try:
            D = self.__dict__
        except AttributeError:
            return res
        for k,v in D.iteritems():
            try:
                setattr(res, k, v)
            except AttributeError:
                pass
        return res

    def _im_gens_(self, codomain, im_gens):
        """
        Return the image of ``self`` in codomain under the map that sends
        the images of the generators of the parent of ``self`` to the
        tuple of elements of im_gens.
        """
        raise NotImplementedError

    cpdef base_extend(self, R):
        cdef Parent V
        V = self._parent.base_extend(R)
        return V.coerce(self)

    def base_ring(self):
        """
        Return the base ring of this element's parent (if that makes sense).

        TESTS::

            sage: QQ.base_ring()
            Rational Field
            sage: identity_matrix(3).base_ring()
            Integer Ring
        """
        return self._parent.base_ring()

    def category(self):
        from sage.categories.all import Elements
        return Elements(self._parent)


    def _test_category(self, **options):
        """
        Run generic tests on the method :meth:`.category`.

        See also: :class:`TestSuite`.

        EXAMPLES::

            sage: 3._test_category()

        Let us now write a broken :meth:`.category` method::

            sage: from sage.categories.examples.sets_cat import PrimeNumbers
            sage: class CCls(PrimeNumbers):
            ....:     def an_element(self):
            ....:         return 18
            sage: CC = CCls()
            sage: CC._test_an_element()
            Traceback (most recent call last):
            ...
            AssertionError: self.an_element() is not in self
        """
        from sage.categories.objects    import Objects
        tester = self._tester(**options)
        SageObject._test_category(self, tester = tester)
        category = self.category()
        # Tests that self inherits methods from the categories
        if not is_extension_type(self.__class__):
            # For usual Python classes, that should be done with
            # standard inheritance
            tester.assert_(isinstance(self, self.parent().category().element_class))
        else:
            # For extension types we just check that inheritance
            # occurs on a dummy attribute of Sets().ElementMethods
            tester.assert_(hasattr(self, "_dummy_attribute"))

    def _test_eq(self, **options):
        """
        Test that ``self`` is equal to ``self`` and different to ``None``.

        See also: :class:`TestSuite`.

        TESTS::

            sage: from sage.structure.element import Element
            sage: O = Element(Parent())
            sage: O._test_eq()

        Let us now write a broken class method::

            sage: class CCls(Element):
            ....:     def __eq__(self, other):
            ....:         return True
            sage: CCls(Parent())._test_eq()
            Traceback (most recent call last):
            ...
            AssertionError: broken equality: Generic element of a structure == None

        Let us now break inequality::

            sage: class CCls(Element):
            ....:     def __ne__(self, other):
            ....:         return True
            sage: CCls(Parent())._test_eq()
            Traceback (most recent call last):
            ...
            AssertionError: broken non-equality: Generic element of a structure != itself
        """
        tester = self._tester(**options)
        # We don't use assertEqual / assertNonEqual in order to be
        # 100% sure we indeed call the operators == and !=, whatever
        # the version of Python is (see #11236)
        tester.assertTrue(self == self,
                   LazyFormat("broken equality: %s == itself is False")%self)
        tester.assertFalse(self == None,
                   LazyFormat("broken equality: %s == None")%self)
        tester.assertFalse(self != self,
                           LazyFormat("broken non-equality: %s != itself")%self)
        tester.assertTrue(self != None,
                          LazyFormat("broken non-equality: %s is not != None")%self)

    def parent(self, x=None):
        """
        Return the parent of this element; or, if the optional argument x is
        supplied, the result of coercing x into the parent of this element.
        """
        if x is None:
            return self._parent
        else:
            return self._parent(x)


    def subs(self, in_dict=None, **kwds):
        """
        Substitutes given generators with given values while not touching
        other generators. This is a generic wrapper around ``__call__``.
        The syntax is meant to be compatible with the corresponding method
        for symbolic expressions.

        INPUT:

        - ``in_dict`` - (optional) dictionary of inputs

        - ``**kwds`` - named parameters

        OUTPUT:

        - new object if substitution is possible, otherwise self.

        EXAMPLES::

            sage: x, y = PolynomialRing(ZZ,2,'xy').gens()
            sage: f = x^2 + y + x^2*y^2 + 5
            sage: f((5,y))
            25*y^2 + y + 30
            sage: f.subs({x:5})
            25*y^2 + y + 30
            sage: f.subs(x=5)
            25*y^2 + y + 30
            sage: (1/f).subs(x=5)
            1/(25*y^2 + y + 30)
            sage: Integer(5).subs(x=4)
            5
        """
        if not hasattr(self, '__call__'):
            return self
        parent = self._parent
        try:
            ngens = parent.ngens()
        except (AttributeError, NotImplementedError, TypeError):
            return self
        variables=[]
        # use "gen" instead of "gens" as a ParentWithGens is not
        # required to have the latter
        for i in xrange(0,ngens):
            gen=parent.gen(i)
            if str(gen) in kwds:
                variables.append(kwds[str(gen)])
            elif in_dict and gen in in_dict:
                variables.append(in_dict[gen])
            else:
                variables.append(gen)
        return self(*variables)

    def numerical_approx(self, prec=None, digits=None, algorithm=None):
        """
        Return a numerical approximation of x with at least prec bits of
        precision.

        EXAMPLES::

            sage: (2/3).n()
            0.666666666666667
            sage: pi.n(digits=10)  # indirect doctest
            3.141592654
            sage: pi.n(prec=20)   # indirect doctest
            3.1416

        TESTS:

        Check that :trac:`14778` is fixed::

            sage: (0).n(algorithm='foo')
            0.000000000000000
        """
        from sage.misc.functional import numerical_approx
        return numerical_approx(self, prec=prec, digits=digits,
                                algorithm=algorithm)
    n = numerical_approx
    N = n

    def _mpmath_(self, prec=53, rounding=None):
        """
        Evaluates numerically and returns an mpmath number.
        Used as fallback for conversion by mpmath.mpmathify().

        .. NOTE::

            Currently, the rounding mode is ignored.

        EXAMPLES::

            sage: from sage.libs.mpmath.all import mp, mpmathify
            sage: mp.dps = 30
            sage: 25._mpmath_(53)
            mpf('25.0')
            sage: mpmathify(3+4*I)
            mpc(real='3.0', imag='4.0')
            sage: mpmathify(1+pi)
            mpf('4.14159265358979323846264338327933')
            sage: (1+pi)._mpmath_(10)
            mpf('4.140625')
            sage: (1+pi)._mpmath_(mp.prec)
            mpf('4.14159265358979323846264338327933')
        """
        return self.n(prec)._mpmath_(prec=prec)

    def substitute(self,in_dict=None,**kwds):
        """
        This is an alias for self.subs().

        INPUT:

        - ``in_dict`` - (optional) dictionary of inputs

        - ``**kwds``  - named parameters

        OUTPUT:

        - new object if substitution is possible, otherwise self.

        EXAMPLES::

            sage: x, y = PolynomialRing(ZZ,2,'xy').gens()
            sage: f = x^2 + y + x^2*y^2 + 5
            sage: f((5,y))
            25*y^2 + y + 30
            sage: f.substitute({x:5})
            25*y^2 + y + 30
            sage: f.substitute(x=5)
            25*y^2 + y + 30
            sage: (1/f).substitute(x=5)
            1/(25*y^2 + y + 30)
            sage: Integer(5).substitute(x=4)
            5
         """
        return self.subs(in_dict,**kwds)

    cpdef _act_on_(self, x, bint self_on_left):
        """
        Use this method to implement ``self`` acting on ``x``.

        Return None or raise a CoercionException if no
        such action is defined here.
        """
        return None

    cpdef _acted_upon_(self, x, bint self_on_left):
        """
        Use this method to implement ``self`` acted on by x.

        Return None or raise a CoercionException if no
        such action is defined here.
        """
        return None


    def __xor__(self, right):
        raise RuntimeError("Use ** for exponentiation, not '^', which means xor\n"+\
              "in Python, and has the wrong precedence.")

    def __pos__(self):
        return self

    def _coeff_repr(self, no_space=True):
        if self._is_atomic():
            s = repr(self)
        else:
            s = "(%s)"%repr(self)
        if no_space:
            return s.replace(' ','')
        return s

    def _latex_coeff_repr(self):
        try:
            s = self._latex_()
        except AttributeError:
            s = str(self)
        if self._is_atomic():
            return s
        else:
            return "\\left(%s\\right)"%s

    def _is_atomic(self):
        """
        Return ``True`` if and only if parenthesis are not required when
        *printing* out any of `x - s`, `x + s`, `x^s` and `x/s`.

        EXAMPLES::

            sage: n = 5; n._is_atomic()
            True
            sage: n = x+1; n._is_atomic()
            False
        """
        if self._parent._repr_option('element_is_atomic'):
            return True
        s = str(self)
        return s.find("+") == -1 and s.find("-") == -1 and s.find(" ") == -1

    def __nonzero__(self):
        r"""
        Return ``True`` if ``self`` does not equal self.parent()(0).

        Note that this is automatically called when converting to
        boolean, as in the conditional of an if or while statement.

        TESTS:
        Verify that :trac:`5185` is fixed.

        ::

            sage: v = vector({1: 1, 3: -1})
            sage: w = vector({1: -1, 3: 1})
            sage: v + w
            (0, 0, 0, 0)
            sage: (v+w).is_zero()
            True
            sage: bool(v+w)
            False
            sage: (v+w).__nonzero__()
            False
        """
        return self != self._parent.zero()

    def is_zero(self):
        """
        Return ``True`` if ``self`` equals ``self.parent()(0)``.

        The default implementation is to fall back to ``not
        self.__nonzero__``.

        .. WARNING::

            Do not re-implement this method in your subclass but
            implement ``__nonzero__`` instead.
        """
        return not self

    def __cmp__(self, other):
        """
        Compare ``left`` and ``right`` using the coercion framework.

        ``self`` and ``other`` are coerced to a common parent and then
        ``_cmp_`` and ``_richcmp_`` are tried.

        EXAMPLES:

        We create an ``Element`` class where we define ``_richcmp_``
        and check that comparison works::

            sage: cython('''
            ....: from sage.structure.sage_object cimport rich_to_bool
            ....: from sage.structure.element cimport Element
            ....: cdef class FloatCmp(Element):
            ....:     cdef float x
            ....:     def __init__(self, float v):
            ....:         self.x = v
            ....:     cpdef _richcmp_(self, Element other, int op):
            ....:         cdef float x1 = (<FloatCmp>self).x
            ....:         cdef float x2 = (<FloatCmp>other).x
            ....:         return rich_to_bool(op, (x1 > x2) - (x1 < x2) )
            ....: ''')
            sage: a = FloatCmp(1)
            sage: b = FloatCmp(2)
            sage: cmp(a, b)
            -1
            sage: b.__cmp__(a)
            1
            sage: a <= b, b <= a
            (True, False)

        This works despite ``_cmp_`` not being implemented::

            sage: a._cmp_(b)
            Traceback (most recent call last):
            ...
            NotImplementedError: comparison not implemented for <type '...FloatCmp'>
        """
        if have_same_parent_c(self, other):
            left = self
            right = other
        else:
            try:
                left, right = coercion_model.canonical_coercion(self, other)
            except TypeError:
                # Compare by id()
                if (<unsigned long><PyObject*>self) >= (<unsigned long><PyObject*>other):
                    # It cannot happen that self is other, since they don't
                    # have the same parent.
                    return 1
                else:
                    return -1

            if not isinstance(left, Element):
                assert type(left) is type(right)
                return cmp(left, right)

        # Now we have two Sage Elements with the same parent
        try:
            # First attempt: use _cmp_()
            return (<Element>left)._cmp_(<Element>right)
        except NotImplementedError:
            # Second attempt: use _richcmp_()
            if (<Element>left)._richcmp_(<Element>right, Py_EQ):
                return 0
            if (<Element>left)._richcmp_(<Element>right, Py_LT):
                return -1
            if (<Element>left)._richcmp_(<Element>right, Py_GT):
                return 1
            raise

    def _cache_key(self):
        """
        Provide a hashable key for an element if it is not hashable
        
        EXAMPLES::
        
            sage: a=sage.structure.element.Element(ZZ)
            sage: a._cache_key()
            (Integer Ring, 'Generic element of a structure')
        """
        return(self.parent(),str(self))

    ####################################################################
    # In a Cython or a Python class, you must define either _cmp_
    # (if your subclass is totally ordered), _richcmp_ (if your subclass
    # is partially ordered), or both (if your class has both a total order
    # and a partial order, or if that gives better performance).
    #
    # Rich comparisons (like a < b) will default to using _richcmp_,
    # three-way comparisons (like cmp(a,b)) will default to using
    # _cmp_. But if you define just one of _richcmp_ and _cmp_, it will
    # be used for all kinds of comparisons.
    #
    # In the _cmp_ and _richcmp_ methods, you can assume that both
    # arguments have identical parents.
    ####################################################################
    def __richcmp__(self, other, int op):
        """
        Compare ``self`` and ``other`` using the coercion framework,
        comparing according to the comparison operator ``op``.

        Normally, a class will not redefine ``__richcmp__`` but rely on
        this ``Element.__richcmp__`` method which uses coercion if
        needed to compare elements. After coercion (or if no coercion
        is needed), ``_richcmp_`` is called.

        If a class wants to implement rich comparison without coercion,
        then ``__richcmp__`` should be defined.
        See :class:`sage.numerical.linear_functions.LinearConstraint`
        for such an example.

        For efficiency reasons, a class can do certain "manual"
        coercions directly in ``__richcmp__``, using
        ``coercion_model.richcmp()`` for the remaining cases.
        This is done for example in :class:`Integer`.
        """
        if have_same_parent_c(self, other):
            # Same parents, in particular self and other must both be
            # an instance of Element. The explicit casts below make
            # Cython generate optimized code for this call.
            return (<Element>self)._richcmp_(<Element>other, op)
        else:
            return coercion_model.richcmp(self, other, op)

    cpdef _richcmp_(left, Element right, int op):
        r"""
        Default implementation of rich comparisons for elements with
        equal parents.

        It tries to see if ``_cmp_`` is implemented. Otherwise it does a
        comparison by id for ``==`` and ``!=``. Calling this default method
        with ``<``, ``<=``, ``>`` or ``>=`` will raise a
        ``NotImplementedError``.

        EXAMPLES::

            sage: from sage.structure.parent import Parent
            sage: from sage.structure.element import Element
            sage: P = Parent()
            sage: e1 = Element(P); e2 = Element(P)
            sage: e1 == e1    # indirect doctest
            True
            sage: e1 == e2    # indirect doctest
            False
            sage: e1 < e2     # indirect doctest
            Traceback (most recent call last):
            ...
            NotImplementedError: comparison not implemented for <type 'sage.structure.element.Element'>
        """
        # Obvious case
        if left is right:
            return rich_to_bool(op, 0)

        cdef int c
        try:
            c = left._cmp_(right)
        except NotImplementedError:
            # Check equality by id(), knowing that left is not right
            if op == Py_EQ: return False
            if op == Py_NE: return True
            raise
        assert -1 <= c <= 1
        return rich_to_bool(op, c)

    cpdef int _cmp_(left, Element right) except -2:
        """
        Default three-way comparison method which only checks for a
        Python class defining ``__cmp__``.
        """
        left_cmp = left.__cmp__
        if isinstance(left_cmp, MethodType):
            return left_cmp(right)
        msg = LazyFormat("comparison not implemented for %r")%type(left)
        raise NotImplementedError(msg)


def is_ModuleElement(x):
    """
    Return ``True`` if x is of type ModuleElement.

    This is even faster than using isinstance inline.

    EXAMPLES::

        sage: from sage.structure.element import is_ModuleElement
        sage: is_ModuleElement(2/3)
        True
        sage: is_ModuleElement((QQ^3).0)
        True
        sage: is_ModuleElement('a')
        False
    """
    return isinstance(x, ModuleElement)

cdef class ElementWithCachedMethod(Element):
    r"""
    An element class that fully supports cached methods.

    NOTE:

    The :class:`~sage.misc.cachefunc.cached_method` decorator provides
    a convenient way to automatically cache the result of a computation.
    Since :trac:`11115`, the cached method decorator applied to a
    method without optional arguments is faster than a hand-written cache
    in Python, and a cached method without any arguments (except ``self``)
    is actually faster than a Python method that does nothing more but
    to return ``1``. A cached method can also be inherited from the parent
    or element class of a category.

    However, this holds true only if attribute assignment is supported.
    If you write an extension class in Cython that does not accept attribute
    assignment then a cached method inherited from the category will be
    slower (for :class:`~sage.structure.parent.Parent`) or the cache would
    even break (for :class:`Element`).

    This class should be used if you write an element class, can not provide
    it with attribute assignment, but want that it inherits a cached method
    from the category. Under these conditions, your class should inherit
    from this class rather than :class:`Element`. Then, the cache will work,
    but certainly slower than with attribute assignment. Lazy attributes
    work as well.

    EXAMPLE:

    We define three element extension classes. The first inherits from
    :class:`Element`, the second from this class, and the third simply
    is a Python class. We also define a parent class and, in Python, a
    category whose element and parent classes define cached methods.
    ::

        sage: cython_code = ["from sage.structure.element cimport Element, ElementWithCachedMethod",
        ....:     "cdef class MyBrokenElement(Element):",
        ....:     "    cdef public object x",
        ....:     "    def __init__(self,P,x):",
        ....:     "        self.x=x",
        ....:     "        Element.__init__(self,P)",
        ....:     "    def __neg__(self):",
        ....:     "        return MyBrokenElement(self.parent(),-self.x)",
        ....:     "    def _repr_(self):",
        ....:     "        return '<%s>'%self.x",
        ....:     "    def __hash__(self):",
        ....:     "        return hash(self.x)",
        ....:     "    cpdef int _cmp_(left, Element right) except -2:",
        ....:     "        return cmp(left.x,right.x)",
        ....:     "    def raw_test(self):",
        ....:     "        return -self",
        ....:     "cdef class MyElement(ElementWithCachedMethod):",
        ....:     "    cdef public object x",
        ....:     "    def __init__(self,P,x):",
        ....:     "        self.x=x",
        ....:     "        Element.__init__(self,P)",
        ....:     "    def __neg__(self):",
        ....:     "        return MyElement(self.parent(),-self.x)",
        ....:     "    def _repr_(self):",
        ....:     "        return '<%s>'%self.x",
        ....:     "    def __hash__(self):",
        ....:     "        return hash(self.x)",
        ....:     "    cpdef int _cmp_(left, Element right) except -2:",
        ....:     "        return cmp(left.x,right.x)",
        ....:     "    def raw_test(self):",
        ....:     "        return -self",
        ....:     "class MyPythonElement(MyBrokenElement): pass",
        ....:     "from sage.structure.parent cimport Parent",
        ....:     "cdef class MyParent(Parent):",
        ....:     "    Element = MyElement"]
        sage: cython('\n'.join(cython_code))
        sage: cython_code = ["from sage.all import cached_method, cached_in_parent_method, Category, Objects",
        ....:     "class MyCategory(Category):",
        ....:     "    @cached_method",
        ....:     "    def super_categories(self):",
        ....:     "        return [Objects()]",
        ....:     "    class ElementMethods:",
        ....:     "        @cached_method",
        ....:     "        def element_cache_test(self):",
        ....:     "            return -self",
        ....:     "        @cached_in_parent_method",
        ....:     "        def element_via_parent_test(self):",
        ....:     "            return -self",
        ....:     "    class ParentMethods:",
        ....:     "        @cached_method",
        ....:     "        def one(self):",
        ....:     "            return self.element_class(self,1)",
        ....:     "        @cached_method",
        ....:     "        def invert(self, x):",
        ....:     "            return -x"]
        sage: cython('\n'.join(cython_code))
        sage: C = MyCategory()
        sage: P = MyParent(category=C)
        sage: ebroken = MyBrokenElement(P,5)
        sage: e = MyElement(P,5)

    The cached methods inherited by ``MyElement`` works::

        sage: e.element_cache_test()
        <-5>
        sage: e.element_cache_test() is e.element_cache_test()
        True
        sage: e.element_via_parent_test()
        <-5>
        sage: e.element_via_parent_test() is e.element_via_parent_test()
        True

    The other element class can only inherit a
    ``cached_in_parent_method``, since the cache is stored in the
    parent. In fact, equal elements share the cache, even if they are
    of different types::

        sage: e == ebroken
        True
        sage: type(e) == type(ebroken)
        False
        sage: ebroken.element_via_parent_test() is e.element_via_parent_test()
        True

    However, the cache of the other inherited method breaks, although the method
    as such works::

        sage: ebroken.element_cache_test()
        <-5>
        sage: ebroken.element_cache_test() is ebroken.element_cache_test()
        False

    Since ``e`` and ``ebroken`` share the cache, when we empty it for one element
    it is empty for the other as well::

        sage: b = ebroken.element_via_parent_test()
        sage: e.element_via_parent_test.clear_cache()
        sage: b is ebroken.element_via_parent_test()
        False

    Note that the cache only breaks for elements that do no allow attribute assignment.
    A Python version of ``MyBrokenElement`` therefore allows for cached methods::

        sage: epython = MyPythonElement(P,5)
        sage: epython.element_cache_test()
        <-5>
        sage: epython.element_cache_test() is epython.element_cache_test()
        True

    """
    def __getattr__(self, name):
        """
        This getattr method ensures that cached methods and lazy attributes
        can be inherited from the element class of a category.

        .. NOTE::

            The use of cached methods is demonstrated in the main doc
            string of this class. Here, we demonstrate lazy
            attributes.

        EXAMPLE::

            sage: cython_code = ["from sage.structure.element cimport ElementWithCachedMethod",
            ... "cdef class MyElement(ElementWithCachedMethod):",
            ... "    cdef public object x",
            ... "    def __init__(self,P,x):",
            ... "        self.x=x",
            ... "        ElementWithCachedMethod.__init__(self,P)",
            ... "    def _repr_(self):",
            ... "        return '<%s>'%self.x",
            ... "from sage.structure.parent cimport Parent",
            ... "cdef class MyParent(Parent):",
            ... "    Element = MyElement",
            ... "from sage.all import cached_method, lazy_attribute, Category, Objects",
            ... "class MyCategory(Category):",
            ... "    @cached_method",
            ... "    def super_categories(self):",
            ... "        return [Objects()]",
            ... "    class ElementMethods:",
            ... "        @lazy_attribute",
            ... "        def my_lazy_attr(self):",
            ... "            return 'lazy attribute of <%d>'%self.x"]
            sage: cython('\n'.join(cython_code))
            sage: C = MyCategory()
            sage: P = MyParent(category=C)
            sage: e = MyElement(P,5)
            sage: e.my_lazy_attr
            'lazy attribute of <5>'
            sage: e.my_lazy_attr is e.my_lazy_attr
            True

        """
        if name.startswith('__') and not name.endswith('_'):
            dummy_error_message.cls = type(self)
            dummy_error_message.name = name
            raise dummy_attribute_error
        try:
            return self.__cached_methods[name]
        except KeyError:
            attr = getattr_from_other_class(self,
                                        self._parent.category().element_class,
                                        name)
            self.__cached_methods[name] = attr
            return attr
        except TypeError:
            attr = getattr_from_other_class(self,
                                        self._parent.category().element_class,
                                        name)
            self.__cached_methods = {name : attr}
            return attr

cdef class ModuleElement(Element):
    """
    Generic element of a module.
    """

    ##################################################
    # Addition
    ##################################################
    def __add__(left, right):
        """
        Top-level addition operator for ModuleElements.

        See extensive documentation at the top of element.pyx.
        """
        # Try fast pathway if they are both ModuleElements and the parents
        # match.

        # (We know at least one of the arguments is a ModuleElement. So if
        # their types are *equal* (fast to check) then they are both
        # ModuleElements. Otherwise use the slower test via isinstance.)
        if have_same_parent_c(left, right):
            return (<ModuleElement>left)._add_(<ModuleElement>right)
        return coercion_model.bin_op(left, right, add)

    cpdef ModuleElement _add_(left, ModuleElement right):
        raise TypeError(arith_error_message(left, right, add))

    def __iadd__(ModuleElement self, right):
        if have_same_parent_c(self, right):
            return self._add_(<ModuleElement>right)
        return coercion_model.bin_op(self, right, iadd)

    ##################################################
    # Subtraction
    ##################################################

    def __sub__(left, right):
        """
        Top-level subtraction operator for ModuleElements.
        See extensive documentation at the top of element.pyx.
        """
        if have_same_parent_c(left, right):
            return (<ModuleElement>left)._sub_(<ModuleElement>right)
        return coercion_model.bin_op(left, right, sub)

    cpdef ModuleElement _sub_(left, ModuleElement right):
        # default implementation is to use the negation and addition
        # dispatchers:
        return left._add_(-right)

    def __isub__(ModuleElement self, right):
        if have_same_parent_c(self, right):
            return self._sub_(<ModuleElement>right)
        return coercion_model.bin_op(self, right, isub)

    ##################################################
    # Negation
    ##################################################

    def __neg__(self):
        """
        Top-level negation operator for ModuleElements, which
        may choose to implement _neg_ rather than __neg__ for
        consistency.
        """
        return self._neg_()

    cpdef ModuleElement _neg_(self):
        # default implementation is to try multiplying by -1.
        if self._parent._base is None:
            return coercion_model.bin_op(-1, self, mul)
        else:
            return coercion_model.bin_op(self._parent._base(-1), self, mul)

    ##################################################
    # Module element multiplication (scalars, etc.)
    ##################################################
    def __mul__(left, right):
        if PyInt_CheckExact(right):
            return (<ModuleElement>left)._mul_long(PyInt_AS_LONG(right))
        if PyInt_CheckExact(left):
            return (<ModuleElement>right)._mul_long(PyInt_AS_LONG(left))
        if have_same_parent_c(left, right):
            raise TypeError(arith_error_message(left, right, mul))
        return coercion_model.bin_op(left, right, mul)

    def __imul__(left, right):
        if have_same_parent_c(left, right):
             raise TypeError
        return coercion_model.bin_op(left, right, imul)

    # rmul -- left * self
    cpdef ModuleElement _rmul_(self, RingElement left):
        """
        Default module left scalar multiplication, which is to try to
        canonically coerce the scalar to the integers and do that
        multiplication, which is always defined.

        Returning None indicates that this action is not implemented here.
        """
        return None

    # lmul -- self * right

    cpdef ModuleElement _lmul_(self, RingElement right):
        """
        Default module left scalar multiplication, which is to try to
        canonically coerce the scalar to the integers and do that
        multiplication, which is always defined.

        Returning None indicates that this action is not implemented here.
        """
        return None

    cdef ModuleElement _mul_long(self, long n):
        """
        Generic path for multiplying by a C long, assumed to commute.
        """
        return coercion_model.bin_op(self, n, mul)

    cdef RingElement coerce_to_base_ring(self, x):
        if isinstance(x, Element) and (<Element>x)._parent is self._parent._base:
            return x
        try:
            return self._parent._base._coerce_c(x)
        except AttributeError:
            return self._parent._base(x)

    ##################################################
    # Other properties
    ##################################################
    def order(self):              ### DO NOT OVERRIDE THIS!!! Instead, override additive_order.
        """
        Return the additive order of self.
        """
        return self.additive_order()

    def additive_order(self):
        """
        Return the additive order of self.
        """
        raise NotImplementedError

########################################################################
# Monoid
########################################################################

def is_MonoidElement(x):
    """
    Return ``True`` if x is of type MonoidElement.
    """
    return isinstance(x, MonoidElement)

cdef class MonoidElement(Element):
    """
    Generic element of a monoid.
    """

    #############################################################
    # Multiplication
    #############################################################
    def __mul__(left, right):
        """
        Top-level multiplication operator for monoid elements.
        See extensive documentation at the top of element.pyx.
        """
        if have_same_parent_c(left, right):
            return (<MonoidElement>left)._mul_(<MonoidElement>right)
        try:
            return coercion_model.bin_op(left, right, mul)
        except TypeError as msg:
            if isinstance(left, (int, long)) and left==1:
                return right
            elif isinstance(right, (int, long)) and right==1:
                return left
            raise


    cpdef MonoidElement _mul_(left, MonoidElement right):
        """
        Cython classes should override this function to implement multiplication.
        See extensive documentation at the top of element.pyx.
        """
        raise TypeError

    #############################################################
    # Other generic functions that should be available to
    # any monoid element.
    #############################################################
    def order(self):
        """
        Return the multiplicative order of self.
        """
        return self.multiplicative_order()

    def multiplicative_order(self):
        """
        Return the multiplicative order of self.
        """
        raise NotImplementedError

    def __pow__(self, n, dummy):
        """
        Return the (integral) power of self.
        """
        if dummy is not None:
            raise RuntimeError("__pow__ dummy argument not used")
        return generic_power_c(self,n,None)

    def powers(self, n):
        r"""
        Return the list `[x^0, x^1, \ldots, x^{n-1}]`.

        EXAMPLES::

            sage: G = SymmetricGroup(4)
            sage: g = G([2, 3, 4, 1])
            sage: g.powers(4)
            [(), (1,2,3,4), (1,3)(2,4), (1,4,3,2)]
        """
        if n < 0:
            raise ValueError("negative number of powers requested")
        elif n == 0:
            return []
        x = self._parent.one()
        l = [x]
        for i in xrange(n - 1):
            x = x * self
            l.append(x)
        return l

    def __nonzero__(self):
        return True

def is_AdditiveGroupElement(x):
    """
    Return ``True`` if x is of type AdditiveGroupElement.
    """
    return isinstance(x, AdditiveGroupElement)

cdef class AdditiveGroupElement(ModuleElement):
    """
    Generic element of an additive group.
    """
    def order(self):
        """
        Return additive order of element
        """
        return self.additive_order()

    def __invert__(self):
        raise NotImplementedError("multiplicative inverse not defined for additive group elements")

    cpdef ModuleElement _rmul_(self, RingElement left):
        return self._lmul_(left)

    cpdef ModuleElement _lmul_(self, RingElement right):
        """
        Default module left scalar multiplication, which is to try to
        canonically coerce the scalar to the integers and do that
        multiplication, which is always defined.

        Returning None indicates this action is not implemented.
        """
        return None

def is_MultiplicativeGroupElement(x):
    """
    Return ``True`` if x is of type MultiplicativeGroupElement.
    """
    return isinstance(x, MultiplicativeGroupElement)

cdef class MultiplicativeGroupElement(MonoidElement):
    """
    Generic element of a multiplicative group.
    """
    def order(self):
        """
        Return the multiplicative order of self.
        """
        return self.multiplicative_order()

    def _add_(self, x):
        raise ArithmeticError("addition not defined in a multiplicative group")

    def __truediv__(left, right):
        """
        Top-level true division operator for multiplicative group
        elements. See extensive documentation at the top of
        element.pyx.

        If two elements have the same parent, we just call ``_div_``
        because all divisions of Sage elements are really true
        divisions.

        EXAMPLES::

            sage: K.<i> = NumberField(x^2+1)
            sage: operator.truediv(2, K.ideal(i+1))
            Fractional ideal (-i + 1)
        """
        if have_same_parent_c(left, right):
            return (<MultiplicativeGroupElement>left)._div_(<MultiplicativeGroupElement>right)
        return coercion_model.bin_op(left, right, truediv)

    def __div__(left, right):
        """
        Top-level division operator for multiplicative group elements.
        See extensive documentation at the top of element.pyx.
        """
        if have_same_parent_c(left, right):
            return (<MultiplicativeGroupElement>left)._div_(<MultiplicativeGroupElement>right)
        return coercion_model.bin_op(left, right, div)

    cpdef MultiplicativeGroupElement _div_(self, MultiplicativeGroupElement right):
        """
        Cython classes should override this function to implement division.
        See extensive documentation at the top of element.pyx.
        """
        return self * ~right

    def __invert__(self):
        r"""
        Return the inverse of ``self``.
        """
        if self.is_one():
            return self
        return self.parent().one()/self


def is_RingElement(x):
    """
    Return ``True`` if x is of type RingElement.
    """
    return isinstance(x, RingElement)

cdef class RingElement(ModuleElement):
    ##################################################
    def is_one(self):
        return self == self._parent.one()

    ##################################
    # Fast long add/sub path.
    ##################################

    def __add__(left, right):
        """
        Top-level addition operator for RingElements.

        See extensive documentation at the top of element.pyx.
        """
        if have_same_parent_c(left, right):
            return (<ModuleElement>left)._add_(<ModuleElement>right)
        if PyInt_CheckExact(right):
            return (<RingElement>left)._add_long(PyInt_AS_LONG(right))
        elif PyInt_CheckExact(left):
            return (<RingElement>right)._add_long(PyInt_AS_LONG(left))
        return coercion_model.bin_op(left, right, add)

    cdef RingElement _add_long(self, long n):
        """
        Generic path for adding a C long, assumed to commute.
        """
        return coercion_model.bin_op(self, n, add)

    def __sub__(left, right):
        """
        Top-level subtraction operator for RingElements.

        See extensive documentation at the top of element.pyx.
        """
        cdef long n
        if have_same_parent_c(left, right):
            return (<ModuleElement>left)._sub_(<ModuleElement>right)
        if PyInt_CheckExact(right):
            n = PyInt_AS_LONG(right)
            # See UNARY_NEG_WOULD_OVERFLOW in Python's intobject.c
            if (n == 0) | (<unsigned long>n != 0 - <unsigned long>n):
                return (<RingElement>left)._add_long(-n)
        return coercion_model.bin_op(left, right, sub)

    ##################################
    # Multiplication
    ##################################

    cpdef ModuleElement _lmul_(self, RingElement right):
        # We return None to invoke the default action of coercing into self
        return None

    cpdef ModuleElement _rmul_(self, RingElement left):
        # We return None to invoke the default action of coercing into self
        return None

    def __mul__(left, right):
        """
        Top-level multiplication operator for ring elements.
        See extensive documentation at the top of element.pyx.

        AUTHOR:

        - Gonzalo Tornaria (2007-06-25) - write base-extending test cases and fix them

        TESTS:

        Here we test (scalar * vector) multiplication::

            sage: parent(ZZ(1)*vector(ZZ,[1,2]))
            Ambient free module of rank 2 over the principal ideal domain Integer Ring
            sage: parent(QQ(1)*vector(ZZ,[1,2]))
            Vector space of dimension 2 over Rational Field
            sage: parent(ZZ(1)*vector(QQ,[1,2]))
            Vector space of dimension 2 over Rational Field
            sage: parent(QQ(1)*vector(QQ,[1,2]))
            Vector space of dimension 2 over Rational Field

            sage: parent(QQ(1)*vector(ZZ['x'],[1,2]))
            Ambient free module of rank 2 over the principal ideal domain Univariate Polynomial Ring in x over Rational Field
            sage: parent(ZZ['x'](1)*vector(QQ,[1,2]))
            Ambient free module of rank 2 over the principal ideal domain Univariate Polynomial Ring in x over Rational Field

            sage: parent(QQ(1)*vector(ZZ['x']['y'],[1,2]))
            Ambient free module of rank 2 over the integral domain Univariate Polynomial Ring in y over Univariate Polynomial Ring in x over Rational Field
            sage: parent(ZZ['x']['y'](1)*vector(QQ,[1,2]))
            Ambient free module of rank 2 over the integral domain Univariate Polynomial Ring in y over Univariate Polynomial Ring in x over Rational Field

            sage: parent(QQ['x'](1)*vector(ZZ['x']['y'],[1,2]))
            Ambient free module of rank 2 over the integral domain Univariate Polynomial Ring in y over Univariate Polynomial Ring in x over Rational Field
            sage: parent(ZZ['x']['y'](1)*vector(QQ['x'],[1,2]))
            Ambient free module of rank 2 over the integral domain Univariate Polynomial Ring in y over Univariate Polynomial Ring in x over Rational Field

            sage: parent(QQ['y'](1)*vector(ZZ['x']['y'],[1,2]))
            Ambient free module of rank 2 over the integral domain Univariate Polynomial Ring in y over Univariate Polynomial Ring in x over Rational Field
            sage: parent(ZZ['x']['y'](1)*vector(QQ['y'],[1,2]))
            Ambient free module of rank 2 over the integral domain Univariate Polynomial Ring in y over Univariate Polynomial Ring in x over Rational Field

            sage: parent(ZZ['x'](1)*vector(ZZ['y'],[1,2]))
            Traceback (most recent call last):
            ...
            TypeError: unsupported operand parent(s) for '*': 'Univariate Polynomial Ring in x over Integer Ring' and 'Ambient free module of rank 2 over the integral domain Univariate Polynomial Ring in y over Integer Ring'
            sage: parent(ZZ['x'](1)*vector(QQ['y'],[1,2]))
            Traceback (most recent call last):
            ...
            TypeError: unsupported operand parent(s) for '*': 'Univariate Polynomial Ring in x over Integer Ring' and 'Ambient free module of rank 2 over the principal ideal domain Univariate Polynomial Ring in y over Rational Field'
            sage: parent(QQ['x'](1)*vector(ZZ['y'],[1,2]))
            Traceback (most recent call last):
            ...
            TypeError: unsupported operand parent(s) for '*': 'Univariate Polynomial Ring in x over Rational Field' and 'Ambient free module of rank 2 over the integral domain Univariate Polynomial Ring in y over Integer Ring'
            sage: parent(QQ['x'](1)*vector(QQ['y'],[1,2]))
            Traceback (most recent call last):
            ...
            TypeError: unsupported operand parent(s) for '*': 'Univariate Polynomial Ring in x over Rational Field' and 'Ambient free module of rank 2 over the principal ideal domain Univariate Polynomial Ring in y over Rational Field'

        Here we test (scalar * matrix) multiplication::

            sage: parent(ZZ(1)*matrix(ZZ,2,2,[1,2,3,4]))
            Full MatrixSpace of 2 by 2 dense matrices over Integer Ring
            sage: parent(QQ(1)*matrix(ZZ,2,2,[1,2,3,4]))
            Full MatrixSpace of 2 by 2 dense matrices over Rational Field
            sage: parent(ZZ(1)*matrix(QQ,2,2,[1,2,3,4]))
            Full MatrixSpace of 2 by 2 dense matrices over Rational Field
            sage: parent(QQ(1)*matrix(QQ,2,2,[1,2,3,4]))
            Full MatrixSpace of 2 by 2 dense matrices over Rational Field

            sage: parent(QQ(1)*matrix(ZZ['x'],2,2,[1,2,3,4]))
            Full MatrixSpace of 2 by 2 dense matrices over Univariate Polynomial Ring in x over Rational Field
            sage: parent(ZZ['x'](1)*matrix(QQ,2,2,[1,2,3,4]))
            Full MatrixSpace of 2 by 2 dense matrices over Univariate Polynomial Ring in x over Rational Field

            sage: parent(QQ(1)*matrix(ZZ['x']['y'],2,2,[1,2,3,4]))
            Full MatrixSpace of 2 by 2 dense matrices over Univariate Polynomial Ring in y over Univariate Polynomial Ring in x over Rational Field
            sage: parent(ZZ['x']['y'](1)*matrix(QQ,2,2,[1,2,3,4]))
            Full MatrixSpace of 2 by 2 dense matrices over Univariate Polynomial Ring in y over Univariate Polynomial Ring in x over Rational Field

            sage: parent(QQ['x'](1)*matrix(ZZ['x']['y'],2,2,[1,2,3,4]))
            Full MatrixSpace of 2 by 2 dense matrices over Univariate Polynomial Ring in y over Univariate Polynomial Ring in x over Rational Field
            sage: parent(ZZ['x']['y'](1)*matrix(QQ['x'],2,2,[1,2,3,4]))
            Full MatrixSpace of 2 by 2 dense matrices over Univariate Polynomial Ring in y over Univariate Polynomial Ring in x over Rational Field

            sage: parent(QQ['y'](1)*matrix(ZZ['x']['y'],2,2,[1,2,3,4]))
            Full MatrixSpace of 2 by 2 dense matrices over Univariate Polynomial Ring in y over Univariate Polynomial Ring in x over Rational Field
            sage: parent(ZZ['x']['y'](1)*matrix(QQ['y'],2,2,[1,2,3,4]))
            Full MatrixSpace of 2 by 2 dense matrices over Univariate Polynomial Ring in y over Univariate Polynomial Ring in x over Rational Field

            sage: parent(ZZ['x'](1)*matrix(ZZ['y'],2,2,[1,2,3,4]))
            Traceback (most recent call last):
            ...
            TypeError: unsupported operand parent(s) for '*': 'Univariate Polynomial Ring in x over Integer Ring' and 'Full MatrixSpace of 2 by 2 dense matrices over Univariate Polynomial Ring in y over Integer Ring'
            sage: parent(ZZ['x'](1)*matrix(QQ['y'],2,2,[1,2,3,4]))
            Traceback (most recent call last):
            ...
            TypeError: unsupported operand parent(s) for '*': 'Univariate Polynomial Ring in x over Integer Ring' and 'Full MatrixSpace of 2 by 2 dense matrices over Univariate Polynomial Ring in y over Rational Field'
            sage: parent(QQ['x'](1)*matrix(ZZ['y'],2,2,[1,2,3,4]))
            Traceback (most recent call last):
            ...
            TypeError: unsupported operand parent(s) for '*': 'Univariate Polynomial Ring in x over Rational Field' and 'Full MatrixSpace of 2 by 2 dense matrices over Univariate Polynomial Ring in y over Integer Ring'
            sage: parent(QQ['x'](1)*matrix(QQ['y'],2,2,[1,2,3,4]))
            Traceback (most recent call last):
            ...
            TypeError: unsupported operand parent(s) for '*': 'Univariate Polynomial Ring in x over Rational Field' and 'Full MatrixSpace of 2 by 2 dense matrices over Univariate Polynomial Ring in y over Rational Field'

        """
        # Try fast pathway if they are both RingElements and the parents match.
        # (We know at least one of the arguments is a RingElement. So if their
        # types are *equal* (fast to check) then they are both RingElements.
        # Otherwise use the slower test via isinstance.)
        if have_same_parent_c(left, right):
            return (<RingElement>left)._mul_(<RingElement>right)
        if PyInt_CheckExact(right):
            return (<ModuleElement>left)._mul_long(PyInt_AS_LONG(right))
        elif PyInt_CheckExact(left):
            return (<ModuleElement>right)._mul_long(PyInt_AS_LONG(left))
        return coercion_model.bin_op(left, right, mul)

    cpdef RingElement _mul_(self, RingElement right):
        """
        Cython classes should override this function to implement multiplication.
        See extensive documentation at the top of element.pyx.
        """
        raise TypeError(arith_error_message(self, right, mul))

    def __imul__(left, right):
        if have_same_parent_c(left, right):
            return (<RingElement>left)._mul_(<RingElement>right)
        return coercion_model.bin_op(left, right, imul)

    def __pow__(self, n, dummy):
        """
        Return the (integral) power of self.

        EXAMPLE::

            sage: a = Integers(389)['x']['y'](37)
            sage: p = sage.structure.element.RingElement.__pow__
            sage: p(a,2)
            202
            sage: p(a,2,1)
            Traceback (most recent call last):
            ...
            RuntimeError: __pow__ dummy argument not used
            sage: p(a,388)
            1
            sage: p(a,2^120)
            81
            sage: p(a,0)
            1
            sage: p(a,1) == a
            True
            sage: p(a,2) * p(a,3) == p(a,5)
            True
            sage: p(a,3)^2 == p(a,6)
            True
            sage: p(a,57) * p(a,43) == p(a,100)
            True
            sage: p(a,-1) == 1/a
            True
            sage: p(a,200) * p(a,-64) == p(a,136)
            True
            sage: p(2, 1/2)
            Traceback (most recent call last):
            ...
            NotImplementedError: non-integral exponents not supported

        TESTS::

        These aren't testing this code, but they are probably good to have around.

            sage: 2r**(SR(2)-1-1r)
            1
            sage: 2r^(1/2)
            sqrt(2)

        Exponent overflow should throw an OverflowError (:trac:`2956`)::

            sage: K.<x,y> = AA[]
            sage: x^(2^64 + 12345)
            Traceback (most recent call last):
            ...
            OverflowError: Exponent overflow (2147483648).

        Another example from :trac:`2956`; this should overflow on x32
        and succeed on x64::

            sage: K.<x,y> = ZZ[]
            sage: (x^12345)^54321
            x^670592745                                   # 64-bit
            Traceback (most recent call last):            # 32-bit
            ...                                           # 32-bit
            OverflowError: Exponent overflow (670592745). # 32-bit

        """
        if dummy is not None:
            raise RuntimeError("__pow__ dummy argument not used")
        return generic_power_c(self,n,None)

    def powers(self, n):
        r"""
        Return the list `[x^0, x^1, \ldots, x^{n-1}]`.

        EXAMPLES::

            sage: 5.powers(3)
            [1, 5, 25]
        """
        if n < 0:
            raise ValueError("negative number of powers requested")
        elif n == 0:
            return []
        x = self._parent.one()
        l = [x]
        for i in xrange(n - 1):
            x = x * self
            l.append(x)
        return l

    ##################################
    # Division
    ##################################

    def __truediv__(self, right):
        """
        Top-level true division operator for ring elements.
        See extensive documentation at the top of element.pyx.

        If two elements have the same parent, we just call ``_div_``
        because all divisions of Sage elements are really true
        divisions.

        EXAMPLES::

            sage: operator.truediv(2, 3)
            2/3
            sage: operator.truediv(pi, 3)
            1/3*pi
        """
        if have_same_parent_c(self, right):
            return (<RingElement>self)._div_(<RingElement>right)
        return coercion_model.bin_op(self, right, truediv)

    def __itruediv__(self, right):
        """
        Top-level in-place true division operator for ring elements.
        See extensive documentation at the top of element.pyx.

        If two elements have the same parent, we just call ``_div_``
        because all divisions of Sage elements are really true
        divisions.

        EXAMPLES::

            sage: operator.itruediv(2, 3)
            2/3
            sage: operator.itruediv(pi, 3)
            1/3*pi
        """
        if have_same_parent_c(self, right):
            return (<RingElement>self)._div_(<RingElement>right)
        return coercion_model.bin_op(self, right, itruediv)

    def __div__(self, right):
        """
        Top-level division operator for ring elements.
        See extensive documentation at the top of element.pyx.
        """
        if have_same_parent_c(self, right):
            return (<RingElement>self)._div_(<RingElement>right)
        return coercion_model.bin_op(self, right, div)

    cpdef RingElement _div_(self, RingElement right):
        """
        Cython classes should override this function to implement division.
        See extensive documentation at the top of element.pyx.
        """
        try:
            return self._parent.fraction_field()(self, right)
        except AttributeError:
            if not right:
                raise ZeroDivisionError("Cannot divide by zero")
            else:
                raise TypeError(arith_error_message(self, right, div))

    def __idiv__(self, right):
        """
        Top-level division operator for ring elements.
        See extensive documentation at the top of element.pyx.
        """
        if have_same_parent_c(self, right):
            return (<RingElement>self)._div_(<RingElement>right)
        return coercion_model.bin_op(self, right, idiv)

    def __floordiv__(self, right):
        """
        Top-level floor division operator for ring elements.
        See extensive documentation at the top of element.pyx.

        EXAMPLES::

            sage: 7 // 3
            2
            sage: 7 // int(3)
            2
            sage: int(7) // 3
            2
            sage: p = Parent()
            sage: e = RingElement(p)
            sage: e // e
            Traceback (most recent call last):
            ...
            TypeError: unsupported operand parent(s) for '//': '<type 'sage.structure.parent.Parent'>' and '<type 'sage.structure.parent.Parent'>'
        """
        if have_same_parent_c(self, right):
            return (<RingElement>self)._floordiv_(<RingElement>right)
        return coercion_model.bin_op(self, right, floordiv)

    cpdef RingElement _floordiv_(self, RingElement right):
        """
        Cython classes should override this function to implement floor
        division. See extensive documentation at the top of element.pyx.

        EXAMPLES::

            sage: 23._floordiv_(5)
            4
        """
        raise TypeError(arith_error_message(self, right, floordiv))

    def __ifloordiv__(self, right):
        """
        Top-level in-place floor division operator for ring elements.
        See extensive documentation at the top of element.pyx.

        EXAMPLES::

            sage: x = 23
            sage: x //= 7
            sage: x
            3
        """
        if have_same_parent_c(self, right):
            return (<RingElement>self)._floordiv_(<RingElement>right)
        return coercion_model.bin_op(self, right, ifloordiv)

    def __invert__(self):
        if self.is_one():
            return self
        return 1/self

    def additive_order(self):
        """
        Return the additive order of ``self``.
        """
        raise NotImplementedError

    def multiplicative_order(self):
        r"""
        Return the multiplicative order of ``self``, if ``self`` is a unit,
        or raise ``ArithmeticError`` otherwise.
        """
        if not self.is_unit():
            raise ArithmeticError("self (=%s) must be a unit to have a multiplicative order.")
        raise NotImplementedError

    def is_nilpotent(self):
        """
        Return ``True`` if ``self`` is nilpotent, i.e., some power of ``self``
        is 0.

        TESTS::

            sage: a = QQ(2)
            sage: a.is_nilpotent()
            False
            sage: a = QQ(0)
            sage: a.is_nilpotent()
            True
            sage: m = matrix(QQ,3,[[3,2,3],[9,0,3],[-9,0,-3]])
            sage: m.is_nilpotent()
            Traceback (most recent call last):
            ...
            AttributeError: ... object has no attribute 'is_nilpotent'
        """
        if self.is_unit():
            return False
        if self.is_zero():
            return True
        raise NotImplementedError

    def abs(self):
        """
        Return the absolute value of ``self``.  (This just calls the ``__abs__``
        method, so it is equivalent to the ``abs()`` built-in function.)

        EXAMPLES::

            sage: RR(-1).abs()
            1.00000000000000
            sage: ZZ(-1).abs()
            1
            sage: CC(I).abs()
            1.00000000000000
            sage: Mod(-15, 37).abs()
            Traceback (most recent call last):
            ...
            ArithmeticError: absolute valued not defined on integers modulo n.
        """
        return abs(self)

    def is_prime(self):
        """
        Is ``self`` a prime element?

        A *prime* element is a non-zero, non-unit element `p` such that,
        whenever `p` divides `ab` for some `a` and `b`, then `p`
        divides `a` or `p` divides `b`.

        EXAMPLES:

        For polynomial rings, prime is the same as irreducible::

            sage: R.<x,y> = QQ[]
            sage: x.is_prime()
            True
            sage: (x^2 + y^3).is_prime()
            True
            sage: (x^2 - y^2).is_prime()
            False
            sage: R(0).is_prime()
            False
            sage: R(2).is_prime()
            False

        For the Gaussian integers::

            sage: K.<i> = QuadraticField(-1)
            sage: ZI = K.ring_of_integers()
            sage: ZI(3).is_prime()
            True
            sage: ZI(5).is_prime()
            False
            sage: ZI(2+i).is_prime()
            True
            sage: ZI(0).is_prime()
            False
            sage: ZI(1).is_prime()
            False

        In fields, an element is never prime::

            sage: RR(0).is_prime()
            False
            sage: RR(2).is_prime()
            False

        For integers, prime numbers are redefined to be positive::

            sage: RingElement.is_prime(-2)
            True
            sage: Integer.is_prime(-2)
            False
        """
        if not self:  # We exclude the 0 element
            return False
        return self._parent.ideal(self).is_prime()


def is_CommutativeRingElement(x):
    """
    Return ``True`` if x is of type CommutativeRingElement.

    TESTS::

        sage: from sage.structure.element import is_CommutativeRingElement
        sage: is_CommutativeRingElement(oo)
        False

        sage: is_CommutativeRingElement(1)
        True
    """
    return isinstance(x, CommutativeRingElement)

cdef class CommutativeRingElement(RingElement):
    """
    Base class for elements of commutative rings.
    """
    def inverse_mod(self, I):
        r"""
        Return an inverse of ``self`` modulo the ideal `I`, if defined,
        i.e., if `I` and ``self`` together generate the unit ideal.
        """
        raise NotImplementedError

    def divides(self, x):
        """
        Return ``True`` if ``self`` divides x.

        EXAMPLES::

            sage: P.<x> = PolynomialRing(QQ)
            sage: x.divides(x^2)
            True
            sage: x.divides(x^2+2)
            False
            sage: (x^2+2).divides(x)
            False
            sage: P.<x> = PolynomialRing(ZZ)
            sage: x.divides(x^2)
            True
            sage: x.divides(x^2+2)
            False
            sage: (x^2+2).divides(x)
            False

        :trac:`5347` has been fixed::

            sage: K = GF(7)
            sage: K(3).divides(1)
            True
            sage: K(3).divides(K(1))
            True

        ::

            sage: R = Integers(128)
            sage: R(0).divides(1)
            False
            sage: R(0).divides(0)
            True
            sage: R(0).divides(R(0))
            True
            sage: R(1).divides(0)
            True
            sage: R(121).divides(R(120))
            True
            sage: R(120).divides(R(121))
            Traceback (most recent call last):
            ...
            ZeroDivisionError: reduction modulo right not defined.

        If ``x`` has different parent than ``self``, they are first coerced to a
        common parent if possible. If this coercion fails, it returns a
        TypeError. This fixes :trac:`5759`. ::

            sage: Zmod(2)(0).divides(Zmod(2)(0))
            True
            sage: Zmod(2)(0).divides(Zmod(2)(1))
            False
            sage: Zmod(5)(1).divides(Zmod(2)(1))
            Traceback (most recent call last):
            ...
            TypeError: no common canonical parent for objects with parents: 'Ring of integers modulo 5' and 'Ring of integers modulo 2'
            sage: Zmod(35)(4).divides(Zmod(7)(1))
            True
            sage: Zmod(35)(7).divides(Zmod(7)(1))
            False
        """
        #Check if the parents are the same:

        if have_same_parent_c(self, x):
            # First we test some generic conditions:
            try:
                if x.is_zero():
                    return True # everything divides 0
            except (AttributeError, NotImplementedError):
                pass

            try:
                if self.is_zero():
                    return False # 0 divides nothing else
            except (AttributeError, NotImplementedError):
                pass

            try:
                if self.is_unit():
                    return True # units divide everything
            except (AttributeError, NotImplementedError):
                pass

            try:
                if self.is_one():
                    return True # 1 divides everything
                                # (is_unit() may not be implemented)
            except (AttributeError, NotImplementedError):
                pass

            return (x % self) == 0

        else:
            #Different parents, use coercion
            a, b = coercion_model.canonical_coercion(self, x)
            return a.divides(b)

    def mod(self, I):
        r"""
        Return a representative for ``self`` modulo the ideal I (or the ideal
        generated by the elements of I if I is not an ideal.)

        EXAMPLE:  Integers
        Reduction of 5 modulo an ideal::

            sage: n = 5
            sage: n.mod(3*ZZ)
            2

        Reduction of 5 modulo the ideal generated by 3::

            sage: n.mod(3)
            2

        Reduction of 5 modulo the ideal generated by 15 and 6, which is `(3)`.

        ::

            sage: n.mod([15,6])
            2


        EXAMPLE: Univariate polynomials

        ::

            sage: R.<x> = PolynomialRing(QQ)
            sage: f = x^3 + x + 1
            sage: f.mod(x + 1)
            -1

        Reduction for `\ZZ[x]`::

            sage: R.<x> = PolynomialRing(ZZ)
            sage: f = x^3 + x + 1
            sage: f.mod(x + 1)
            -1

        When little is implemented about a given ring, then mod may
        return simply return `f`.

        EXAMPLE: Multivariate polynomials
        We reduce a polynomial in two variables modulo a polynomial
        and an ideal::

            sage: R.<x,y,z> = PolynomialRing(QQ, 3)
            sage: (x^2 + y^2 + z^2).mod(x+y+z)
            2*y^2 + 2*y*z + 2*z^2

        Notice above that `x` is eliminated.  In the next example,
        both `y` and `z` are eliminated::

            sage: (x^2 + y^2 + z^2).mod( (x - y, y - z) )
            3*z^2
            sage: f = (x^2 + y^2 + z^2)^2; f
            x^4 + 2*x^2*y^2 + y^4 + 2*x^2*z^2 + 2*y^2*z^2 + z^4
            sage: f.mod( (x - y, y - z) )
            9*z^4

        In this example `y` is eliminated::

            sage: (x^2 + y^2 + z^2).mod( (x^3, y - z) )
            x^2 + 2*z^2
        """
        from sage.rings.ideal import is_Ideal
        if not is_Ideal(I) or not I.ring() is self._parent:
            I = self._parent.ideal(I)
            #raise TypeError, "I = %s must be an ideal in %s"%(I, self.parent())
        return I.reduce(self)

    ##################################################
    # square roots
    ##################################################

    def is_square(self, root=False):
        """
        Return whether or not the ring element ``self`` is a square.

        If the optional argument root is ``True``, then also return
        the square root (or ``None``, if it is not a square).

        INPUT:

        - ``root`` - whether or not to also return a square
          root (default: ``False``)

        OUTPUT:

        - ``bool`` -- whether or not a square

        - ``object`` -- (optional) an actual square root if
          found, and ``None`` otherwise.

        EXAMPLES::

            sage: R.<x> = PolynomialRing(QQ)
            sage: f = 12*(x+1)^2 * (x+3)^2
            sage: f.is_square()
            False
            sage: f.is_square(root=True)
            (False, None)
            sage: h = f/3
            sage: h.is_square()
            True
            sage: h.is_square(root=True)
            (True, 2*x^2 + 8*x + 6)

        .. NOTE::

            This is the is_square implementation for general
            commutative ring elements. It's implementation is to raise
            a NotImplementedError. The function definition is here to
            show what functionality is expected and provide a general
            framework.
        """
        raise NotImplementedError("is_square() not implemented for elements of %s" % self.parent())

    def sqrt(self, extend=True, all=False, name=None):
        """
        It computes the square root.

        INPUT:

        -  ``extend`` - Whether to make a ring extension containing a square root if ``self`` is not a square (default: ``True``)

        -  ``all`` - Whether to return a list of all square roots or just a square root (default: False)

        -  ``name`` - Required when ``extend=True`` and ``self`` is not a square. This will be the name of the generator extension.

        OUTPUT:

        - if ``all=False`` it returns a square root. (throws an error if ``extend=False`` and ``self`` is not a square)

        - if ``all=True`` it returns a list of all the square roots (could be empty if ``extend=False`` and ``self`` is not a square)

        ALGORITHM:

        It uses ``is_square(root=true)`` for the hard part of the work, the rest is just wrapper code.

        EXAMPLES::

                sage: R.<x> = ZZ[]
                sage: (x^2).sqrt()
                x
                sage: f=x^2-4*x+4; f.sqrt(all=True)
                [x - 2, -x + 2]
                sage: sqrtx=x.sqrt(name="y"); sqrtx
                y
                sage: sqrtx^2
                x
                sage: x.sqrt(all=true,name="y")
                [y, -y]
                sage: x.sqrt(extend=False,all=True)
                []
                sage: x.sqrt()
                Traceback (most recent call last):
                ...
                TypeError: Polynomial is not a square. You must specify the name of the square root when using the default extend = True
                sage: x.sqrt(extend=False)
                Traceback (most recent call last):
                ...
                ValueError: trying to take square root of non-square x with extend = False

        TESTS::

                sage: f = (x+3)^2; f.sqrt()
                x + 3
                sage: f = (x+3)^2; f.sqrt(all=True)
                [x + 3, -x - 3]
                sage: f = (x^2 - x + 3)^2; f.sqrt()
                x^2 - x + 3
                sage: f = (x^2 - x + 3)^6; f.sqrt()
                x^6 - 3*x^5 + 12*x^4 - 19*x^3 + 36*x^2 - 27*x + 27
                sage: g = (R.random_element(15))^2
                sage: g.sqrt()^2 == g
                True

                sage: R.<x> = GF(250037)[]
                sage: f = x^2/(x+1)^2; f.sqrt()
                x/(x + 1)
                sage: f = 9 * x^4 / (x+1)^2; f.sqrt()
                3*x^2/(x + 1)
                sage: f = 9 * x^4 / (x+1)^2; f.sqrt(all=True)
                [3*x^2/(x + 1), 250034*x^2/(x + 1)]

                sage: R.<x> = QQ[]
                sage: a = 2*(x+1)^2 / (2*(x-1)^2); a.sqrt()
                (2*x + 2)/(2*x - 2)
                sage: sqrtx=(1/x).sqrt(name="y"); sqrtx
                y
                sage: sqrtx^2
                1/x
                sage: (1/x).sqrt(all=true,name="y")
                [y, -y]
                sage: (1/x).sqrt(extend=False,all=True)
                []
                sage: (1/(x^2-1)).sqrt()
                Traceback (most recent call last):
                ...
                TypeError: Polynomial is not a square. You must specify the name of the square root when using the default extend = True
                sage: (1/(x^2-3)).sqrt(extend=False)
                Traceback (most recent call last):
                ...
                ValueError: trying to take square root of non-square 1/(x^2 - 3) with extend = False

        """
        #This code is very general, it works for all integral domains that have the
        #is_square(root = True) option

        from sage.rings.integral_domain import is_IntegralDomain
        P=self._parent
        is_sqr, sq_rt = self.is_square( root = True )
        if is_sqr:
            if all:
                if not is_IntegralDomain(P):
                    raise NotImplementedError('sqrt() with all=True is only implemented for integral domains, not for %s' % P)
                if P.characteristic()==2 or sq_rt==0:
                    #0 has only one square root, and in charasteristic 2 everything also has only 1 root
                    return [ sq_rt ]
                return [ sq_rt, -sq_rt ]
            return sq_rt
        #from now on we know that self is not a square
        if not is_IntegralDomain(P):
            raise NotImplementedError('sqrt() of non squares is only implemented for integral domains, not for %s' % P)
        if not extend:
            #all square roots of a non-square should be an empty list
            if all:
                return []
            raise ValueError('trying to take square root of non-square %s with extend = False' % self)

        if name == None:
            raise TypeError("Polynomial is not a square. You must specify the name of the square root when using the default extend = True")
        from sage.rings.polynomial.polynomial_ring_constructor import PolynomialRing
        PY = PolynomialRing(P,'y')
        y = PY.gen()
        sq_rt = PY.quotient(y**2-self, names = name)(y)
        if all:
            if P.characteristic() == 2:
                return [ sq_rt ]
            return [ sq_rt, -sq_rt ]
        return sq_rt

    ##############################################

cdef class Vector(ModuleElement):
    cdef bint is_sparse_c(self):
        raise NotImplementedError

    cdef bint is_dense_c(self):
        raise NotImplementedError

    def __imul__(left, right):
        if have_same_parent_c(left, right):
            return (<Vector>left)._dot_product_(<Vector>right)
        return coercion_model.bin_op(left, right, imul)

    def __mul__(left, right):
        """
        Multiplication of vector by vector, matrix, or scalar

        AUTHOR:

        - Gonzalo Tornaria (2007-06-21) - write test cases and fix them

        .. NOTE::

            scalar * vector is implemented (and tested) in class RingElement
            matrix * vector is implemented (and tested) in class Matrix

        TESTS:

        Here we test (vector * vector) multiplication::

            sage: parent(vector(ZZ,[1,2])*vector(ZZ,[1,2]))
            Integer Ring
            sage: parent(vector(ZZ,[1,2])*vector(QQ,[1,2]))
            Rational Field
            sage: parent(vector(QQ,[1,2])*vector(ZZ,[1,2]))
            Rational Field
            sage: parent(vector(QQ,[1,2])*vector(QQ,[1,2]))
            Rational Field

            sage: parent(vector(QQ,[1,2,3,4])*vector(ZZ['x'],[1,2,3,4]))
            Univariate Polynomial Ring in x over Rational Field
            sage: parent(vector(ZZ['x'],[1,2,3,4])*vector(QQ,[1,2,3,4]))
            Univariate Polynomial Ring in x over Rational Field

            sage: parent(vector(QQ,[1,2,3,4])*vector(ZZ['x']['y'],[1,2,3,4]))
            Univariate Polynomial Ring in y over Univariate Polynomial Ring in x over Rational Field
            sage: parent(vector(ZZ['x']['y'],[1,2,3,4])*vector(QQ,[1,2,3,4]))
            Univariate Polynomial Ring in y over Univariate Polynomial Ring in x over Rational Field

            sage: parent(vector(QQ['x'],[1,2,3,4])*vector(ZZ['x']['y'],[1,2,3,4]))
            Univariate Polynomial Ring in y over Univariate Polynomial Ring in x over Rational Field
            sage: parent(vector(ZZ['x']['y'],[1,2,3,4])*vector(QQ['x'],[1,2,3,4]))
            Univariate Polynomial Ring in y over Univariate Polynomial Ring in x over Rational Field

            sage: parent(vector(QQ['y'],[1,2,3,4])*vector(ZZ['x']['y'],[1,2,3,4]))
            Univariate Polynomial Ring in y over Univariate Polynomial Ring in x over Rational Field
            sage: parent(vector(ZZ['x']['y'],[1,2,3,4])*vector(QQ['y'],[1,2,3,4]))
            Univariate Polynomial Ring in y over Univariate Polynomial Ring in x over Rational Field

            sage: parent(vector(ZZ['x'],[1,2,3,4])*vector(ZZ['y'],[1,2,3,4]))
            Traceback (most recent call last):
            ...
            TypeError: unsupported operand parent(s) for '*': 'Ambient free module of rank 4 over the integral domain Univariate Polynomial Ring in x over Integer Ring' and 'Ambient free module of rank 4 over the integral domain Univariate Polynomial Ring in y over Integer Ring'
            sage: parent(vector(ZZ['x'],[1,2,3,4])*vector(QQ['y'],[1,2,3,4]))
            Traceback (most recent call last):
            ...
            TypeError: unsupported operand parent(s) for '*': 'Ambient free module of rank 4 over the integral domain Univariate Polynomial Ring in x over Integer Ring' and 'Ambient free module of rank 4 over the principal ideal domain Univariate Polynomial Ring in y over Rational Field'
            sage: parent(vector(QQ['x'],[1,2,3,4])*vector(ZZ['y'],[1,2,3,4]))
            Traceback (most recent call last):
            ...
            TypeError: unsupported operand parent(s) for '*': 'Ambient free module of rank 4 over the principal ideal domain Univariate Polynomial Ring in x over Rational Field' and 'Ambient free module of rank 4 over the integral domain Univariate Polynomial Ring in y over Integer Ring'
            sage: parent(vector(QQ['x'],[1,2,3,4])*vector(QQ['y'],[1,2,3,4]))
            Traceback (most recent call last):
            ...
            TypeError: unsupported operand parent(s) for '*': 'Ambient free module of rank 4 over the principal ideal domain Univariate Polynomial Ring in x over Rational Field' and 'Ambient free module of rank 4 over the principal ideal domain Univariate Polynomial Ring in y over Rational Field'

        Here we test (vector * matrix) multiplication::

            sage: parent(vector(ZZ,[1,2])*matrix(ZZ,2,2,[1,2,3,4]))
            Ambient free module of rank 2 over the principal ideal domain Integer Ring
            sage: parent(vector(QQ,[1,2])*matrix(ZZ,2,2,[1,2,3,4]))
            Vector space of dimension 2 over Rational Field
            sage: parent(vector(ZZ,[1,2])*matrix(QQ,2,2,[1,2,3,4]))
            Vector space of dimension 2 over Rational Field
            sage: parent(vector(QQ,[1,2])*matrix(QQ,2,2,[1,2,3,4]))
            Vector space of dimension 2 over Rational Field

            sage: parent(vector(QQ,[1,2])*matrix(ZZ['x'],2,2,[1,2,3,4]))
            Ambient free module of rank 2 over the principal ideal domain Univariate Polynomial Ring in x over Rational Field
            sage: parent(vector(ZZ['x'],[1,2])*matrix(QQ,2,2,[1,2,3,4]))
            Ambient free module of rank 2 over the principal ideal domain Univariate Polynomial Ring in x over Rational Field

            sage: parent(vector(QQ,[1,2])*matrix(ZZ['x']['y'],2,2,[1,2,3,4]))
            Ambient free module of rank 2 over the integral domain Univariate Polynomial Ring in y over Univariate Polynomial Ring in x over Rational Field
            sage: parent(vector(ZZ['x']['y'],[1,2])*matrix(QQ,2,2,[1,2,3,4]))
            Ambient free module of rank 2 over the integral domain Univariate Polynomial Ring in y over Univariate Polynomial Ring in x over Rational Field

            sage: parent(vector(QQ['x'],[1,2])*matrix(ZZ['x']['y'],2,2,[1,2,3,4]))
            Ambient free module of rank 2 over the integral domain Univariate Polynomial Ring in y over Univariate Polynomial Ring in x over Rational Field
            sage: parent(vector(ZZ['x']['y'],[1,2])*matrix(QQ['x'],2,2,[1,2,3,4]))
            Ambient free module of rank 2 over the integral domain Univariate Polynomial Ring in y over Univariate Polynomial Ring in x over Rational Field

            sage: parent(vector(QQ['y'],[1,2])*matrix(ZZ['x']['y'],2,2,[1,2,3,4]))
            Ambient free module of rank 2 over the integral domain Univariate Polynomial Ring in y over Univariate Polynomial Ring in x over Rational Field
            sage: parent(vector(ZZ['x']['y'],[1,2])*matrix(QQ['y'],2,2,[1,2,3,4]))
            Ambient free module of rank 2 over the integral domain Univariate Polynomial Ring in y over Univariate Polynomial Ring in x over Rational Field

            sage: parent(vector(ZZ['x'],[1,2])*matrix(ZZ['y'],2,2,[1,2,3,4]))
            Traceback (most recent call last):
            ...
            TypeError: unsupported operand parent(s) for '*': 'Ambient free module of rank 2 over the integral domain Univariate Polynomial Ring in x over Integer Ring' and 'Full MatrixSpace of 2 by 2 dense matrices over Univariate Polynomial Ring in y over Integer Ring'
            sage: parent(vector(ZZ['x'],[1,2])*matrix(QQ['y'],2,2,[1,2,3,4]))
            Traceback (most recent call last):
            ...
            TypeError: unsupported operand parent(s) for '*': 'Ambient free module of rank 2 over the integral domain Univariate Polynomial Ring in x over Integer Ring' and 'Full MatrixSpace of 2 by 2 dense matrices over Univariate Polynomial Ring in y over Rational Field'
            sage: parent(vector(QQ['x'],[1,2])*matrix(ZZ['y'],2,2,[1,2,3,4]))
            Traceback (most recent call last):
            ...
            TypeError: unsupported operand parent(s) for '*': 'Ambient free module of rank 2 over the principal ideal domain Univariate Polynomial Ring in x over Rational Field' and 'Full MatrixSpace of 2 by 2 dense matrices over Univariate Polynomial Ring in y over Integer Ring'
            sage: parent(vector(QQ['x'],[1,2])*matrix(QQ['y'],2,2,[1,2,3,4]))
            Traceback (most recent call last):
            ...
            TypeError: unsupported operand parent(s) for '*': 'Ambient free module of rank 2 over the principal ideal domain Univariate Polynomial Ring in x over Rational Field' and 'Full MatrixSpace of 2 by 2 dense matrices over Univariate Polynomial Ring in y over Rational Field'

        Here we test (vector * scalar) multiplication::

            sage: parent(vector(ZZ,[1,2])*ZZ(1))
            Ambient free module of rank 2 over the principal ideal domain Integer Ring
            sage: parent(vector(QQ,[1,2])*ZZ(1))
            Vector space of dimension 2 over Rational Field
            sage: parent(vector(ZZ,[1,2])*QQ(1))
            Vector space of dimension 2 over Rational Field
            sage: parent(vector(QQ,[1,2])*QQ(1))
            Vector space of dimension 2 over Rational Field

            sage: parent(vector(QQ,[1,2])*ZZ['x'](1))
            Ambient free module of rank 2 over the principal ideal domain Univariate Polynomial Ring in x over Rational Field
            sage: parent(vector(ZZ['x'],[1,2])*QQ(1))
            Ambient free module of rank 2 over the principal ideal domain Univariate Polynomial Ring in x over Rational Field

            sage: parent(vector(QQ,[1,2])*ZZ['x']['y'](1))
            Ambient free module of rank 2 over the integral domain Univariate Polynomial Ring in y over Univariate Polynomial Ring in x over Rational Field
            sage: parent(vector(ZZ['x']['y'],[1,2])*QQ(1))
            Ambient free module of rank 2 over the integral domain Univariate Polynomial Ring in y over Univariate Polynomial Ring in x over Rational Field

            sage: parent(vector(QQ['x'],[1,2])*ZZ['x']['y'](1))
            Ambient free module of rank 2 over the integral domain Univariate Polynomial Ring in y over Univariate Polynomial Ring in x over Rational Field
            sage: parent(vector(ZZ['x']['y'],[1,2])*QQ['x'](1))
            Ambient free module of rank 2 over the integral domain Univariate Polynomial Ring in y over Univariate Polynomial Ring in x over Rational Field

            sage: parent(vector(QQ['y'],[1,2])*ZZ['x']['y'](1))
            Ambient free module of rank 2 over the integral domain Univariate Polynomial Ring in y over Univariate Polynomial Ring in x over Rational Field
            sage: parent(vector(ZZ['x']['y'],[1,2])*QQ['y'](1))
            Ambient free module of rank 2 over the integral domain Univariate Polynomial Ring in y over Univariate Polynomial Ring in x over Rational Field

            sage: parent(vector(ZZ['x'],[1,2])*ZZ['y'](1))
            Traceback (most recent call last):
            ...
            TypeError: unsupported operand parent(s) for '*': 'Ambient free module of rank 2 over the integral domain Univariate Polynomial Ring in x over Integer Ring' and 'Univariate Polynomial Ring in y over Integer Ring'
            sage: parent(vector(ZZ['x'],[1,2])*QQ['y'](1))
            Traceback (most recent call last):
            ...
            TypeError: unsupported operand parent(s) for '*': 'Ambient free module of rank 2 over the integral domain Univariate Polynomial Ring in x over Integer Ring' and 'Univariate Polynomial Ring in y over Rational Field'
            sage: parent(vector(QQ['x'],[1,2])*ZZ['y'](1))
            Traceback (most recent call last):
            ...
            TypeError: unsupported operand parent(s) for '*': 'Ambient free module of rank 2 over the principal ideal domain Univariate Polynomial Ring in x over Rational Field' and 'Univariate Polynomial Ring in y over Integer Ring'
            sage: parent(vector(QQ['x'],[1,2])*QQ['y'](1))
            Traceback (most recent call last):
            ...
            TypeError: unsupported operand parent(s) for '*': 'Ambient free module of rank 2 over the principal ideal domain Univariate Polynomial Ring in x over Rational Field' and 'Univariate Polynomial Ring in y over Rational Field'

        """
        if have_same_parent_c(left, right):
            return (<Vector>left)._dot_product_(<Vector>right)
        return coercion_model.bin_op(left, right, mul)

    cpdef Element _dot_product_(Vector left, Vector right):
        return left._dot_product_coerce_(right)

    cpdef Element _dot_product_coerce_(Vector left, Vector right):
        raise TypeError(arith_error_message(left, right, mul))

    cpdef Vector _pairwise_product_(Vector left, Vector right):
        raise TypeError("unsupported operation for '%s' and '%s'"%(parent_c(left), parent_c(right)))

    def __truediv__(self, right):
        right = py_scalar_to_element(right)
        if isinstance(right, RingElement):
            # Let __mul__ do the job
            return self * ~right
        if isinstance(right, Vector):
            try:
                W = (<Vector>right)._parent.submodule([right])
                return W.coordinates(self)[0] / W.coordinates(right)[0]
            except ArithmeticError:
                if right.is_zero():
                    raise ZeroDivisionError("division by zero vector")
                else:
                    raise ArithmeticError("vector is not in free module")
        raise TypeError(arith_error_message(self, right, div))

    def __div__(self, right):
        return PyNumber_TrueDivide(self, right)

    def _magma_init_(self, magma):
        """
        Return string that evaluates in Magma to something equivalent
        to this vector.

        EXAMPLES::

            sage: v = vector([1,2,3])
            sage: v._magma_init_(magma)                 # optional - magma
            '_sage_[...]![1,2,3]'
            sage: mv = magma(v); mv                     # optional - magma
            (1 2 3)
            sage: mv.Type()                             # optional - magma
            ModTupRngElt
            sage: mv.Parent()                           # optional - magma
            Full RSpace of degree 3 over Integer Ring

            sage: v = vector(QQ, [1/2, 3/4, 5/6])
            sage: mv = magma(v); mv                     # optional - magma
            (1/2 3/4 5/6)
            sage: mv.Type()                             # optional - magma
            ModTupFldElt
            sage: mv.Parent()                           # optional - magma
            Full Vector space of degree 3 over Rational Field

        A more demanding example::

            sage: R.<x,y,z> = QQ[]
            sage: v = vector([x^3, y, 2/3*z + x/y])
            sage: magma(v)                              # optional - magma
            (            x^3               y (2/3*y*z + x)/y)
            sage: magma(v).Parent()                     # optional - magma
            Full Vector space of degree 3 over Multivariate rational function field of rank 3 over Rational Field
        """
        V = magma(self._parent)
        v = [x._magma_init_(magma) for x in self.list()]
        return '%s![%s]'%(V.name(), ','.join(v))

def is_Vector(x):
    return isinstance(x, Vector)

cdef class Matrix(ModuleElement):

    cdef bint is_sparse_c(self):
        raise NotImplementedError

    cdef bint is_dense_c(self):
        raise NotImplementedError

    def __imul__(left, right):
        if have_same_parent_c(left, right):
            return (<Matrix>left)._matrix_times_matrix_(<Matrix>right)
        return coercion_model.bin_op(left, right, imul)

    def __mul__(left, right):
        """
        Multiplication of matrix by matrix, vector, or scalar

        AUTHOR:

        - Gonzalo Tornaria (2007-06-25) - write test cases and fix them

        .. NOTE::

            scalar * matrix is implemented (and tested) in class RingElement
            vector * matrix is implemented (and tested) in class Vector

        TESTS:

        Here we test (matrix * matrix) multiplication::

            sage: parent(matrix(ZZ,2,2,[1,2,3,4])*matrix(ZZ,2,2,[1,2,3,4]))
            Full MatrixSpace of 2 by 2 dense matrices over Integer Ring
            sage: parent(matrix(QQ,2,2,[1,2,3,4])*matrix(ZZ,2,2,[1,2,3,4]))
            Full MatrixSpace of 2 by 2 dense matrices over Rational Field
            sage: parent(matrix(ZZ,2,2,[1,2,3,4])*matrix(QQ,2,2,[1,2,3,4]))
            Full MatrixSpace of 2 by 2 dense matrices over Rational Field
            sage: parent(matrix(QQ,2,2,[1,2,3,4])*matrix(QQ,2,2,[1,2,3,4]))
            Full MatrixSpace of 2 by 2 dense matrices over Rational Field

            sage: parent(matrix(QQ,2,2,[1,2,3,4])*matrix(ZZ['x'],2,2,[1,2,3,4]))
            Full MatrixSpace of 2 by 2 dense matrices over Univariate Polynomial Ring in x over Rational Field
            sage: parent(matrix(ZZ['x'],2,2,[1,2,3,4])*matrix(QQ,2,2,[1,2,3,4]))
            Full MatrixSpace of 2 by 2 dense matrices over Univariate Polynomial Ring in x over Rational Field

            sage: parent(matrix(QQ,2,2,[1,2,3,4])*matrix(ZZ['x']['y'],2,2,[1,2,3,4]))
            Full MatrixSpace of 2 by 2 dense matrices over Univariate Polynomial Ring in y over Univariate Polynomial Ring in x over Rational Field
            sage: parent(matrix(ZZ['x']['y'],2,2,[1,2,3,4])*matrix(QQ,2,2,[1,2,3,4]))
            Full MatrixSpace of 2 by 2 dense matrices over Univariate Polynomial Ring in y over Univariate Polynomial Ring in x over Rational Field

            sage: parent(matrix(QQ['x'],2,2,[1,2,3,4])*matrix(ZZ['x']['y'],2,2,[1,2,3,4]))
            Full MatrixSpace of 2 by 2 dense matrices over Univariate Polynomial Ring in y over Univariate Polynomial Ring in x over Rational Field
            sage: parent(matrix(ZZ['x']['y'],2,2,[1,2,3,4])*matrix(QQ['x'],2,2,[1,2,3,4]))
            Full MatrixSpace of 2 by 2 dense matrices over Univariate Polynomial Ring in y over Univariate Polynomial Ring in x over Rational Field

            sage: parent(matrix(QQ['y'],2,2,[1,2,3,4])*matrix(ZZ['x']['y'],2,2,[1,2,3,4]))
            Full MatrixSpace of 2 by 2 dense matrices over Univariate Polynomial Ring in y over Univariate Polynomial Ring in x over Rational Field
            sage: parent(matrix(ZZ['x']['y'],2,2,[1,2,3,4])*matrix(QQ['y'],2,2,[1,2,3,4]))
            Full MatrixSpace of 2 by 2 dense matrices over Univariate Polynomial Ring in y over Univariate Polynomial Ring in x over Rational Field

            sage: parent(matrix(ZZ['x'],2,2,[1,2,3,4])*matrix(ZZ['y'],2,2,[1,2,3,4]))
            Traceback (most recent call last):
            ...
            TypeError: unsupported operand parent(s) for '*': 'Full MatrixSpace of 2 by 2 dense matrices over Univariate Polynomial Ring in x over Integer Ring' and 'Full MatrixSpace of 2 by 2 dense matrices over Univariate Polynomial Ring in y over Integer Ring'
            sage: parent(matrix(ZZ['x'],2,2,[1,2,3,4])*matrix(QQ['y'],2,2,[1,2,3,4]))
            Traceback (most recent call last):
            ...
            TypeError: unsupported operand parent(s) for '*': 'Full MatrixSpace of 2 by 2 dense matrices over Univariate Polynomial Ring in x over Integer Ring' and 'Full MatrixSpace of 2 by 2 dense matrices over Univariate Polynomial Ring in y over Rational Field'
            sage: parent(matrix(QQ['x'],2,2,[1,2,3,4])*matrix(ZZ['y'],2,2,[1,2,3,4]))
            Traceback (most recent call last):
            ...
            TypeError: unsupported operand parent(s) for '*': 'Full MatrixSpace of 2 by 2 dense matrices over Univariate Polynomial Ring in x over Rational Field' and 'Full MatrixSpace of 2 by 2 dense matrices over Univariate Polynomial Ring in y over Integer Ring'
            sage: parent(matrix(QQ['x'],2,2,[1,2,3,4])*matrix(QQ['y'],2,2,[1,2,3,4]))
            Traceback (most recent call last):
            ...
            TypeError: unsupported operand parent(s) for '*': 'Full MatrixSpace of 2 by 2 dense matrices over Univariate Polynomial Ring in x over Rational Field' and 'Full MatrixSpace of 2 by 2 dense matrices over Univariate Polynomial Ring in y over Rational Field'

        Here we test (matrix * vector) multiplication::

            sage: parent(matrix(ZZ,2,2,[1,2,3,4])*vector(ZZ,[1,2]))
            Ambient free module of rank 2 over the principal ideal domain Integer Ring
            sage: parent(matrix(QQ,2,2,[1,2,3,4])*vector(ZZ,[1,2]))
            Vector space of dimension 2 over Rational Field
            sage: parent(matrix(ZZ,2,2,[1,2,3,4])*vector(QQ,[1,2]))
            Vector space of dimension 2 over Rational Field
            sage: parent(matrix(QQ,2,2,[1,2,3,4])*vector(QQ,[1,2]))
            Vector space of dimension 2 over Rational Field

            sage: parent(matrix(QQ,2,2,[1,2,3,4])*vector(ZZ['x'],[1,2]))
            Ambient free module of rank 2 over the principal ideal domain Univariate Polynomial Ring in x over Rational Field
            sage: parent(matrix(ZZ['x'],2,2,[1,2,3,4])*vector(QQ,[1,2]))
            Ambient free module of rank 2 over the principal ideal domain Univariate Polynomial Ring in x over Rational Field

            sage: parent(matrix(QQ,2,2,[1,2,3,4])*vector(ZZ['x']['y'],[1,2]))
            Ambient free module of rank 2 over the integral domain Univariate Polynomial Ring in y over Univariate Polynomial Ring in x over Rational Field
            sage: parent(matrix(ZZ['x']['y'],2,2,[1,2,3,4])*vector(QQ,[1,2]))
            Ambient free module of rank 2 over the integral domain Univariate Polynomial Ring in y over Univariate Polynomial Ring in x over Rational Field

            sage: parent(matrix(QQ['x'],2,2,[1,2,3,4])*vector(ZZ['x']['y'],[1,2]))
            Ambient free module of rank 2 over the integral domain Univariate Polynomial Ring in y over Univariate Polynomial Ring in x over Rational Field
            sage: parent(matrix(ZZ['x']['y'],2,2,[1,2,3,4])*vector(QQ['x'],[1,2]))
            Ambient free module of rank 2 over the integral domain Univariate Polynomial Ring in y over Univariate Polynomial Ring in x over Rational Field

            sage: parent(matrix(QQ['y'],2,2,[1,2,3,4])*vector(ZZ['x']['y'],[1,2]))
            Ambient free module of rank 2 over the integral domain Univariate Polynomial Ring in y over Univariate Polynomial Ring in x over Rational Field
            sage: parent(matrix(ZZ['x']['y'],2,2,[1,2,3,4])*vector(QQ['y'],[1,2]))
            Ambient free module of rank 2 over the integral domain Univariate Polynomial Ring in y over Univariate Polynomial Ring in x over Rational Field

            sage: parent(matrix(ZZ['x'],2,2,[1,2,3,4])*vector(ZZ['y'],[1,2]))
            Traceback (most recent call last):
            ...
            TypeError: unsupported operand parent(s) for '*': 'Full MatrixSpace of 2 by 2 dense matrices over Univariate Polynomial Ring in x over Integer Ring' and 'Ambient free module of rank 2 over the integral domain Univariate Polynomial Ring in y over Integer Ring'
            sage: parent(matrix(ZZ['x'],2,2,[1,2,3,4])*vector(QQ['y'],[1,2]))
            Traceback (most recent call last):
            ...
            TypeError: unsupported operand parent(s) for '*': 'Full MatrixSpace of 2 by 2 dense matrices over Univariate Polynomial Ring in x over Integer Ring' and 'Ambient free module of rank 2 over the principal ideal domain Univariate Polynomial Ring in y over Rational Field'
            sage: parent(matrix(QQ['x'],2,2,[1,2,3,4])*vector(ZZ['y'],[1,2]))
            Traceback (most recent call last):
            ...
            TypeError: unsupported operand parent(s) for '*': 'Full MatrixSpace of 2 by 2 dense matrices over Univariate Polynomial Ring in x over Rational Field' and 'Ambient free module of rank 2 over the integral domain Univariate Polynomial Ring in y over Integer Ring'
            sage: parent(matrix(QQ['x'],2,2,[1,2,3,4])*vector(QQ['y'],[1,2]))
            Traceback (most recent call last):
            ...
            TypeError: unsupported operand parent(s) for '*': 'Full MatrixSpace of 2 by 2 dense matrices over Univariate Polynomial Ring in x over Rational Field' and 'Ambient free module of rank 2 over the principal ideal domain Univariate Polynomial Ring in y over Rational Field'

        Here we test (matrix * scalar) multiplication::

            sage: parent(matrix(ZZ,2,2,[1,2,3,4])*ZZ(1))
            Full MatrixSpace of 2 by 2 dense matrices over Integer Ring
            sage: parent(matrix(QQ,2,2,[1,2,3,4])*ZZ(1))
            Full MatrixSpace of 2 by 2 dense matrices over Rational Field
            sage: parent(matrix(ZZ,2,2,[1,2,3,4])*QQ(1))
            Full MatrixSpace of 2 by 2 dense matrices over Rational Field
            sage: parent(matrix(QQ,2,2,[1,2,3,4])*QQ(1))
            Full MatrixSpace of 2 by 2 dense matrices over Rational Field

            sage: parent(matrix(QQ,2,2,[1,2,3,4])*ZZ['x'](1))
            Full MatrixSpace of 2 by 2 dense matrices over Univariate Polynomial Ring in x over Rational Field
            sage: parent(matrix(ZZ['x'],2,2,[1,2,3,4])*QQ(1))
            Full MatrixSpace of 2 by 2 dense matrices over Univariate Polynomial Ring in x over Rational Field

            sage: parent(matrix(QQ,2,2,[1,2,3,4])*ZZ['x']['y'](1))
            Full MatrixSpace of 2 by 2 dense matrices over Univariate Polynomial Ring in y over Univariate Polynomial Ring in x over Rational Field
            sage: parent(matrix(ZZ['x']['y'],2,2,[1,2,3,4])*QQ(1))
            Full MatrixSpace of 2 by 2 dense matrices over Univariate Polynomial Ring in y over Univariate Polynomial Ring in x over Rational Field

            sage: parent(matrix(QQ['x'],2,2,[1,2,3,4])*ZZ['x']['y'](1))
            Full MatrixSpace of 2 by 2 dense matrices over Univariate Polynomial Ring in y over Univariate Polynomial Ring in x over Rational Field
            sage: parent(matrix(ZZ['x']['y'],2,2,[1,2,3,4])*QQ['x'](1))
            Full MatrixSpace of 2 by 2 dense matrices over Univariate Polynomial Ring in y over Univariate Polynomial Ring in x over Rational Field

            sage: parent(matrix(QQ['y'],2,2,[1,2,3,4])*ZZ['x']['y'](1))
            Full MatrixSpace of 2 by 2 dense matrices over Univariate Polynomial Ring in y over Univariate Polynomial Ring in x over Rational Field
            sage: parent(matrix(ZZ['x']['y'],2,2,[1,2,3,4])*QQ['y'](1))
            Full MatrixSpace of 2 by 2 dense matrices over Univariate Polynomial Ring in y over Univariate Polynomial Ring in x over Rational Field

            sage: parent(matrix(ZZ['x'],2,2,[1,2,3,4])*ZZ['y'](1))
            Traceback (most recent call last):
            ...
            TypeError: unsupported operand parent(s) for '*': 'Full MatrixSpace of 2 by 2 dense matrices over Univariate Polynomial Ring in x over Integer Ring' and 'Univariate Polynomial Ring in y over Integer Ring'
            sage: parent(matrix(ZZ['x'],2,2,[1,2,3,4])*QQ['y'](1))
            Traceback (most recent call last):
            ...
            TypeError: unsupported operand parent(s) for '*': 'Full MatrixSpace of 2 by 2 dense matrices over Univariate Polynomial Ring in x over Integer Ring' and 'Univariate Polynomial Ring in y over Rational Field'
            sage: parent(matrix(QQ['x'],2,2,[1,2,3,4])*ZZ['y'](1))
            Traceback (most recent call last):
            ...
            TypeError: unsupported operand parent(s) for '*': 'Full MatrixSpace of 2 by 2 dense matrices over Univariate Polynomial Ring in x over Rational Field' and 'Univariate Polynomial Ring in y over Integer Ring'
            sage: parent(matrix(QQ['x'],2,2,[1,2,3,4])*QQ['y'](1))
            Traceback (most recent call last):
            ...
            TypeError: unsupported operand parent(s) for '*': 'Full MatrixSpace of 2 by 2 dense matrices over Univariate Polynomial Ring in x over Rational Field' and 'Univariate Polynomial Ring in y over Rational Field'

        Examples with matrices having matrix coefficients::

            sage: m = matrix
            sage: a = m([[m([[1,2],[3,4]]),m([[5,6],[7,8]])],[m([[9,10],[11,12]]),m([[13,14],[15,16]])]])
            sage: 3*a
            [[ 3  6]
            [ 9 12] [15 18]
            [21 24]]
            [[27 30]
            [33 36] [39 42]
            [45 48]]

            sage: m = matrix
            sage: a = m([[m([[1,2],[3,4]]),m([[5,6],[7,8]])],[m([[9,10],[11,12]]),m([[13,14],[15,16]])]])
            sage: a*3
            [[ 3  6]
            [ 9 12] [15 18]
            [21 24]]
            [[27 30]
            [33 36] [39 42]
            [45 48]]
        """
        if have_same_parent_c(left, right):
            return (<Matrix>left)._matrix_times_matrix_(<Matrix>right)
        return coercion_model.bin_op(left, right, mul)

    def __truediv__(left, right):
        """
        Division of the matrix ``left`` by the matrix or scalar
        ``right``.

        EXAMPLES::

            sage: a = matrix(ZZ, 2, range(4))
            sage: operator.truediv(a, 5)
            [ 0 1/5]
            [2/5 3/5]
            sage: a = matrix(ZZ, 2, range(4))
            sage: b = matrix(ZZ, 2, [1,1,0,5])
            sage: operator.truediv(a, b)
            [  0 1/5]
            [  2 1/5]
            sage: c = matrix(QQ, 2, [3,2,5,7])
            sage: operator.truediv(c, a)
            [-5/2  3/2]
            [-1/2  5/2]
        """
        if have_same_parent_c(left, right):
            return left * ~right
        return coercion_model.bin_op(left, right, truediv)

    def __div__(left, right):
        """
        Division of the matrix ``left`` by the matrix or scalar ``right``.

        EXAMPLES::

            sage: a = matrix(ZZ, 2, range(4))
            sage: a / 5
            [ 0 1/5]
            [2/5 3/5]
            sage: a = matrix(ZZ, 2, range(4))
            sage: b = matrix(ZZ, 2, [1,1,0,5])
            sage: a / b
            [  0 1/5]
            [  2 1/5]
            sage: c = matrix(QQ, 2, [3,2,5,7])
            sage: c / a
            [-5/2  3/2]
            [-1/2  5/2]
            sage: a / c
            [-5/11  3/11]
            [-1/11  5/11]
            sage: a / 7
            [  0 1/7]
            [2/7 3/7]

        Other rings work just as well::

            sage: a = matrix(GF(3),2,2,[0,1,2,0])
            sage: b = matrix(ZZ,2,2,[4,6,1,2])
            sage: a / b
            [1 2]
            [2 0]
            sage: c = matrix(GF(3),2,2,[1,2,1,1])
            sage: a / c
            [1 2]
            [1 1]
            sage: a = matrix(RDF,2,2,[.1,-.4,1.2,-.6])
            sage: b = matrix(RDF,2,2,[.3,.1,-.5,1.3])
            sage: a / b # rel tol 1e-10
            [-0.15909090909090906 -0.29545454545454547]
            [   2.863636363636364  -0.6818181818181817]
            sage: R.<t> = ZZ['t']
            sage: a = matrix(R,2,2,[t^2,t+1,-t,t+2])
            sage: b = matrix(R,2,2,[t^3-1,t,-t+3,t^2])
            sage: a / b
            [      (t^4 + t^2 - 2*t - 3)/(t^5 - 3*t)               (t^4 - t - 1)/(t^5 - 3*t)]
            [       (-t^3 + t^2 - t - 6)/(t^5 - 3*t) (t^4 + 2*t^3 + t^2 - t - 2)/(t^5 - 3*t)]
        """
        if have_same_parent_c(left, right):
            return left * ~right
        return coercion_model.bin_op(left, right, div)

    cdef Vector _vector_times_matrix_(matrix_right, Vector vector_left):
        raise TypeError

    cdef Vector _matrix_times_vector_(matrix_left, Vector vector_right):
        raise TypeError

    cdef Matrix _matrix_times_matrix_(left, Matrix right):
        raise TypeError



def is_Matrix(x):
    return isinstance(x, Matrix)

def is_IntegralDomainElement(x):
    """
    Return ``True`` if x is of type IntegralDomainElement.
    """
    return isinstance(x, IntegralDomainElement)

cdef class IntegralDomainElement(CommutativeRingElement):
    def is_nilpotent(self):
        return self.is_zero()


def is_DedekindDomainElement(x):
    """
    Return ``True`` if x is of type DedekindDomainElement.
    """
    return isinstance(x, DedekindDomainElement)

cdef class DedekindDomainElement(IntegralDomainElement):
    pass

def is_PrincipalIdealDomainElement(x):
    """
    Return ``True`` if x is of type PrincipalIdealDomainElement.
    """
    return isinstance(x, PrincipalIdealDomainElement)

cdef class PrincipalIdealDomainElement(DedekindDomainElement):
    def lcm(self, right):
        """
        Return the least common multiple of ``self`` and ``right``.
        """
        if not isinstance(right, Element) or not ((<Element>right)._parent is self._parent):
            from sage.rings.arith import lcm
            return coercion_model.bin_op(self, right, lcm)
        return self._lcm(right)


# This is pretty nasty low level stuff. The idea is to speed up construction
# of EuclideanDomainElements (in particular Integers) by skipping some tp_new
# calls up the inheritance tree.
PY_SET_TP_NEW(EuclideanDomainElement, Element)

def is_EuclideanDomainElement(x):
    """
    Return ``True`` if x is of type EuclideanDomainElement.
    """
    return isinstance(x, EuclideanDomainElement)

cdef class EuclideanDomainElement(PrincipalIdealDomainElement):

    def degree(self):
        raise NotImplementedError

    def leading_coefficient(self):
        raise NotImplementedError

    def quo_rem(self, other):
        raise NotImplementedError

    def __divmod__(self, other):
        """
        Return the quotient and remainder of ``self`` divided by ``other``.

        EXAMPLES::

            sage: divmod(5,3)
            (1, 2)
            sage: divmod(25r,12)
            (2, 1)
            sage: divmod(25,12r)
            (2, 1)

        """
        if isinstance(self, Element):
            return self.quo_rem(other)
        else:
            x, y = canonical_coercion(self, other)
            return x.quo_rem(y)

    cpdef RingElement _floordiv_(self, RingElement right):
        """
        Quotient of division of ``self`` by other.  This is denoted //.

        This default implementation assumes that ``quo_rem`` has been
        implemented.

        EXAMPLES::

            sage: cython('''
            ....: from sage.structure.element cimport EuclideanDomainElement
            ....: cdef class MyElt(EuclideanDomainElement):
            ....:     def quo_rem(self, other):
            ....:         return self._parent.var('quo,rem')
            ....: ''')
            sage: e = MyElt(SR)
            sage: e // e
            quo
        """
        Q, _ = self.quo_rem(right)
        return Q

    def __mod__(self, other):
        """
        Remainder of division of ``self`` by other.

        This default implementation assumes that ``quo_rem`` has been
        implemented.

        EXAMPLES::

            sage: R.<x> = ZZ[]
            sage: x % (x+1)
            -1
            sage: (x^3 + x - 1) % (x^2 - 1)
            2*x - 1

        ::

            sage: cython('''
            ....: from sage.structure.element cimport EuclideanDomainElement
            ....: cdef class MyElt(EuclideanDomainElement):
            ....:     def quo_rem(self, other):
            ....:         return self._parent.var('quo,rem')
            ....: ''')
            sage: e = MyElt(SR)
            sage: e % e
            rem
        """
        _, R = self.quo_rem(other)
        return R

def is_FieldElement(x):
    """
    Return ``True`` if x is of type FieldElement.
    """
    return isinstance(x, FieldElement)


cdef class FieldElement(CommutativeRingElement):
    cpdef RingElement _floordiv_(self, RingElement right):
        """
        Return the quotient of self and other. Since these are field
        elements, the floor division is exactly the same as usual division.

<<<<<<< HEAD
        EXAMPLES::
=======
    def __floordiv__(self, other):
        r"""
        Return the quotient of the division of ``self`` by ``other``
        (without taking the floor).

        EXAMPLES::

            sage: R.<x> = PolynomialRing(QQ)
            sage: (5*x/(x+1))//x
            5/(x + 1)
            
        TESTS:

        Make sure that :trac:`15260` is fixed::

            sage: (1/2)//2
            0
        """
        return self / other
>>>>>>> 43eee88a

            sage: K.<b> = NumberField(x^4 + x^2 + 2/3)
            sage: c = (1+b) // (1-b); c
            3/4*b^3 + 3/4*b^2 + 3/2*b + 1/2
            sage: (1+b) / (1-b) == c
            True
            sage: c * (1-b)
            b + 1
        """
        return self._div_(right)

    def is_unit(self):
        r"""
        Return ``True`` if ``self`` is a unit in its parent ring.

        EXAMPLES::

            sage: a = 2/3; a.is_unit()
            True

        On the other hand, 2 is not a unit, since its parent is `\ZZ`.

        ::

            sage: a = 2; a.is_unit()
            False
            sage: parent(a)
            Integer Ring

        However, a is a unit when viewed as an element of QQ::

            sage: a = QQ(2); a.is_unit()
            True
        """
        return not not self

    def _lcm(self, FieldElement other):
        """
        Return the least common multiple of ``self`` and other.
        """
        if self.is_zero() and other.is_zero():
            return self
        else:
            return self._parent(1)

    def quo_rem(self, right):
        r"""
        Return the quotient and remainder obtained by dividing ``self`` by
        ``right``. Since this element lives in a field, the remainder is always
        zero and the quotient is ``self/right``.

        TESTS:

        Test if :trac:`8671` is fixed::

            sage: R.<x,y> = QQ[]
            sage: S.<a,b> = R.quo(y^2 + 1)
            sage: S.is_field = lambda : False
            sage: F = Frac(S); u = F.one()
            sage: u.quo_rem(u)
            (1, 0)
        """
        if not isinstance(right, FieldElement) or not (parent(right) is self._parent):
            right = self.parent()(right)
        return self/right, 0

    def divides(self, FieldElement other):
        r"""
        Check whether ``self`` divides other, for field elements.

        Since this is a field, all values divide all other values,
        except that zero does not divide any non-zero values.

        EXAMPLES::

            sage: K.<rt3> = QQ[sqrt(3)]
            sage: K(0).divides(rt3)
            False
            sage: rt3.divides(K(17))
            True
            sage: K(0).divides(K(0))
            True
            sage: rt3.divides(K(0))
            True
        """
        if not (other._parent is self._parent):
            other = self.parent()(other)
        return bool(self) or other.is_zero()

def is_AlgebraElement(x):
    """
    Return ``True`` if x is of type AlgebraElement.

    TESTS::

        sage: from sage.structure.element import is_AlgebraElement
        sage: R.<x,y> = FreeAlgebra(QQ,2)
        sage: is_AlgebraElement(x*y)
        True

        sage: is_AlgebraElement(1)
        False
    """
    return isinstance(x, AlgebraElement)

cdef class AlgebraElement(RingElement):
    pass

def is_CommutativeAlgebraElement(x):
    """
    Return ``True`` if x is of type CommutativeAlgebraElement.
    """
    return isinstance(x, CommutativeAlgebraElement)

cdef class CommutativeAlgebraElement(CommutativeRingElement):
    pass

def is_InfinityElement(x):
    """
    Return ``True`` if x is of type InfinityElement.

    TESTS::

        sage: from sage.structure.element import is_InfinityElement
        sage: is_InfinityElement(1)
        False

        sage: is_InfinityElement(oo)
        True
    """
    return isinstance(x, InfinityElement)

cdef class InfinityElement(RingElement):
    def __invert__(self):
        from sage.rings.all import ZZ
        return ZZ(0)

cdef class PlusInfinityElement(InfinityElement):
    def __hash__(self):
        r"""
        TESTS::

            sage: hash(+infinity)
            9223372036854775807 # 64-bit
            2147483647          # 32-bit
        """
        return LONG_MAX

cdef class MinusInfinityElement(InfinityElement):
    def __hash__(self):
        r"""
        TESTS::

            sage: hash(-infinity)
            -9223372036854775808 # 64-bit
            -2147483648          # 32-bit
        """
        return LONG_MIN


#################################################################################
#
#  Coercion of elements
#
#################################################################################

cpdef canonical_coercion(x, y):
    """
    ``canonical_coercion(x,y)`` is what is called before doing an
    arithmetic operation between ``x`` and ``y``.  It returns a pair ``(z,w)``
    such that ``z`` is got from ``x`` and ``w`` from ``y`` via canonical coercion and
    the parents of ``z`` and ``w`` are identical.

    EXAMPLES::

        sage: A = Matrix([[0, 1], [1, 0]])
        sage: canonical_coercion(A, 1)
        (
        [0 1]  [1 0]
        [1 0], [0 1]
        )
    """
    return coercion_model.canonical_coercion(x,y)

cpdef bin_op(x, y, op):
    return coercion_model.bin_op(x,y,op)


def coerce(Parent p, x):
    try:
        return p._coerce_c(x)
    except AttributeError:
        return p(x)

def coerce_cmp(x,y):
    from sage.misc.superseded import deprecation
    deprecation(18322, 'the global coerce_cmp() function is deprecated')
    cdef int c
    try:
        x, y = coercion_model.canonical_coercion(x, y)
        return cmp(x,y)
    except TypeError:
        c = cmp(type(x), type(y))
        if c == 0: c = -1
        return c


# We define this base class here to avoid circular cimports.
cdef class CoercionModel:
    """
    Most basic coercion scheme. If it doesn't already match, throw an error.
    """
    cpdef canonical_coercion(self, x, y):
        if parent_c(x) is parent_c(y):
            return x,y
        raise TypeError("no common canonical parent for objects with parents: '%s' and '%s'"%(parent_c(x), parent_c(y)))

    cpdef bin_op(self, x, y, op):
        if parent_c(x) is parent_c(y):
            return op(x,y)
        raise TypeError(arith_error_message(x,y,op))

    cpdef richcmp(self, x, y, int op):
        x, y = self.canonical_coercion(x, y)
        return PyObject_RichCompare(x, y, op)


import coerce
cdef CoercionModel coercion_model = coerce.CoercionModel_cache_maps()


def get_coercion_model():
    """
    Return the global coercion model.

    EXAMPLES::

       sage: import sage.structure.element as e
       sage: cm = e.get_coercion_model()
       sage: cm
       <sage.structure.coerce.CoercionModel_cache_maps object at ...>
    """
    return coercion_model

def set_coercion_model(cm):
    global coercion_model
    coercion_model = cm

def coercion_traceback(dump=True):
    r"""
    This function is very helpful in debugging coercion errors. It prints
    the tracebacks of all the errors caught in the coercion detection. Note
    that failure is cached, so some errors may be omitted the second time
    around (as it remembers not to retry failed paths for speed reasons.

    For performance and caching reasons, exception recording must be
    explicitly enabled before using this function.

    EXAMPLES::

        sage: cm = sage.structure.element.get_coercion_model()
        sage: cm.record_exceptions()
        sage: 1 + 1/5
        6/5
        sage: coercion_traceback()  # Should be empty, as all went well.
        sage: 1/5 + GF(5).gen()
        Traceback (most recent call last):
        ...
        TypeError: unsupported operand parent(s) for '+': 'Rational Field' and 'Finite Field of size 5'
        sage: coercion_traceback()
        Traceback (most recent call last):
        ...
        TypeError: no common canonical parent for objects with parents: 'Rational Field' and 'Finite Field of size 5'
    """
    if dump:
        for traceback in coercion_model.exception_stack():
            print traceback
    else:
        return coercion_model.exception_stack()


cdef class NamedBinopMethod:
    """
    A decorator to be used on binary operation methods that should operate
    on elements of the same parent. If the parents of the arguments differ,
    coercion is performed, then the method is re-looked up by name on the
    first argument.

    In short, using the ``NamedBinopMethod`` (alias ``coerce_binop``) decorator
    on a method gives it the exact same semantics of the basic arithmetic
    operations like ``_add_``, ``_sub_``, etc. in that both operands are
    guaranteed to have exactly the same parent.
    """
    cdef _self
    cdef _func
    cdef _name

    def __init__(self, func, name=None, obj=None):
        """
        TESTS::

            sage: from sage.structure.element import NamedBinopMethod
            sage: NamedBinopMethod(gcd)(12, 15)
            3
        """
        self._func = func
        if name is None:
            if isinstance(func, types.FunctionType):
                name = func.__name__
            if isinstance(func, types.UnboundMethodType):
                name = func.__func__.__name__
            else:
                name = func.__name__
        self._name = name
        self._self = obj

    def __call__(self, x, y=None, **kwds):
        """
        TESTS::

            sage: from sage.structure.element import NamedBinopMethod
            sage: test_func = NamedBinopMethod(lambda x, y, **kwds: (x, y, kwds), '_add_')
            sage: class test_class(Rational):
            ....:     def __init__(self,value):
            ....:         self.v = value
            ....:     @NamedBinopMethod
            ....:     def test_add(self, other, keyword='z'):
            ....:         return (self.v, other, keyword)

        Calls func directly if the two arguments have the same parent::

            sage: test_func(1, 2)
            (1, 2, {})
            sage: x = test_class(1)
            sage: x.test_add(1/2)
            (1, 1/2, 'z')
            sage: x.test_add(1/2, keyword=3)
            (1, 1/2, 3)

        Passes through coercion and does a method lookup if the
        left operand is not the same::

            sage: test_func(0.5, 1)
            (0.500000000000000, 1.00000000000000, {})
            sage: test_func(1, 2, algorithm='fast')
            (1, 2, {'algorithm': 'fast'})
            sage: test_func(1, 1/2)
            3/2
            sage: x.test_add(2)
            (1, 2, 'z')
            sage: x.test_add(2, keyword=3)
            (1, 2, 3)

        A real example::

            sage: R1=QQ['x,y']
            sage: R2=QQ['x,y,z']
            sage: f=R1(1)
            sage: g=R1(2)
            sage: h=R2(1)
            sage: f.gcd(g)
            1
            sage: f.gcd(g,algorithm='modular')
            1
            sage: f.gcd(h)
            1
            sage: f.gcd(h,algorithm='modular')
            1
            sage: h.gcd(f)
            1
            sage: h.gcd(f,algorithm='modular')
            1
        """
        if y is None:
            if self._self is None:
                self._func(x, **kwds)
            else:
                x, y = self._self, x
        if not have_same_parent_c(x, y):
            old_x = x
            x,y = coercion_model.canonical_coercion(x, y)
            if old_x is x:
                return self._func(x,y, **kwds)
            else:
                return getattr(x, self._name)(y, **kwds)
        else:
            return self._func(x,y, **kwds)

    def __get__(self, obj, objtype):
        """
        Used to transform from an unbound to a bound method.

        TESTS::
            sage: from sage.structure.element import NamedBinopMethod
            sage: R.<x> = ZZ[]
            sage: isinstance(x.quo_rem, NamedBinopMethod)
            True
            sage: x.quo_rem(x)
            (1, 0)
            sage: type(x).quo_rem(x,x)
            (1, 0)
        """
        return NamedBinopMethod(self._func, self._name, obj)

    def _sage_doc_(self):
        """
        Return the docstring of the wrapped object for introspection.

        EXAMPLES::

            sage: from sage.structure.element import NamedBinopMethod
            sage: g = NamedBinopMethod(gcd)
            sage: from sage.misc.sageinspect import sage_getdoc
            sage: sage_getdoc(g) == sage_getdoc(gcd)
            True
        """
        return sageinspect._sage_getdoc_unformatted(self._func)

    def _sage_src_(self):
        """
        Return the source of the wrapped object for introspection.

        EXAMPLES::

            sage: from sage.structure.element import NamedBinopMethod
            sage: g = NamedBinopMethod(gcd)
            sage: 'def gcd(' in g._sage_src_()
            True
        """
        return sageinspect.sage_getsource(self._func)

    def _sage_argspec_(self):
        """
        Return the argspec of the wrapped object for introspection.

        EXAMPLES::

            sage: from sage.structure.element import NamedBinopMethod
            sage: g = NamedBinopMethod(gcd)
            sage: g._sage_argspec_()
            ArgSpec(args=['a', 'b'], varargs=None, keywords='kwargs', defaults=(None,))
        """
        return sageinspect.sage_getargspec(self._func)

coerce_binop = NamedBinopMethod

###############################################################################

from sage.misc.lazy_import import lazy_import
lazy_import('sage.rings.arith', ['gcd', 'xgcd', 'lcm'], deprecation=10779)


######################

def generic_power(a, n, one=None):
    """
    Computes `a^n`, where `n` is an integer, and `a` is an object which
    supports multiplication.  Optionally an additional argument,
    which is used in the case that ``n == 0``:

    - ``one`` - the "unit" element, returned directly (can be anything)

    If this is not supplied, ``int(1)`` is returned.

    EXAMPLES::

        sage: from sage.structure.element import generic_power
        sage: generic_power(int(12),int(0))
        1
        sage: generic_power(int(0),int(100))
        0
        sage: generic_power(Integer(10),Integer(0))
        1
        sage: generic_power(Integer(0),Integer(23))
        0
        sage: sum([generic_power(2,i) for i in range(17)]) #test all 4-bit combinations
        131071
        sage: F = Zmod(5)
        sage: a = generic_power(F(2), 5); a
        2
        sage: a.parent() is F
        True
        sage: a = generic_power(F(1), 2)
        sage: a.parent() is F
        True

        sage: generic_power(int(5), 0)
        1
    """

    return generic_power_c(a,n,one)

cdef generic_power_c(a, nn, one):
    try:
        n = PyNumber_Index(nn)
    except TypeError:
        try:
            # Try harder, since many things coerce to Integer.
            from sage.rings.integer import Integer
            n = int(Integer(nn))
        except TypeError:
            raise NotImplementedError("non-integral exponents not supported")

    if not n:
        if one is None:
            if isinstance(a, Element):
                return (<Element>a)._parent.one()
            try:
                try:
                    return a.parent().one()
                except AttributeError:
                    return type(a)(1)
            except Exception:
                return 1 #oops, the one sucks
        else:
            return one
    elif n < 0:
        # I don't think raising division by zero is really my job. It should
        # be the one of ~a. Moreover, this does not handle the case of monoids
        # with partially defined division (e.g. the multiplicative monoid of a
        # ring such as ZZ/12ZZ)
        #        if not a:
        #            raise ZeroDivisionError
        a = ~a
        n = -n

    if n < 4:
        # These cases will probably be called often
        # and don't benefit from the code below
        if n == 1:
            return a
        elif n == 2:
            return a*a
        elif n == 3:
            return a*a*a

    # check for idempotence, and store the result otherwise
    aa = a*a
    if aa == a:
        return a

    # since we've computed a^2, let's start squaring there
    # so, let's keep the least-significant bit around, just
    # in case.
    m = n & 1
    n = n >> 1

    # One multiplication can be saved by starting with
    # the second-smallest power needed rather than with 1
    # we've already squared a, so let's start there.
    apow = aa
    while n&1 == 0:
        apow = apow*apow
        n = n >> 1
    power = apow
    n = n >> 1

    # now multiply that least-significant bit in...
    if m:
        power = power * a

    # and this is straight from the book.
    while n != 0:
        apow = apow*apow
        if n&1 != 0:
            power = power*apow
        n = n >> 1

    return power<|MERGE_RESOLUTION|>--- conflicted
+++ resolved
@@ -3210,30 +3210,8 @@
         Return the quotient of self and other. Since these are field
         elements, the floor division is exactly the same as usual division.
 
-<<<<<<< HEAD
         EXAMPLES::
-=======
-    def __floordiv__(self, other):
-        r"""
-        Return the quotient of the division of ``self`` by ``other``
-        (without taking the floor).
-
-        EXAMPLES::
-
-            sage: R.<x> = PolynomialRing(QQ)
-            sage: (5*x/(x+1))//x
-            5/(x + 1)
             
-        TESTS:
-
-        Make sure that :trac:`15260` is fixed::
-
-            sage: (1/2)//2
-            0
-        """
-        return self / other
->>>>>>> 43eee88a
-
             sage: K.<b> = NumberField(x^4 + x^2 + 2/3)
             sage: c = (1+b) // (1-b); c
             3/4*b^3 + 3/4*b^2 + 3/2*b + 1/2
