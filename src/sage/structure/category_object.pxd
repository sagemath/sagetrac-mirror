--- conflicted
+++ resolved
@@ -14,10 +14,6 @@
 
 cdef class CategoryObject(SageObject):
     cdef public dict __cached_methods
-<<<<<<< HEAD
-    cdef _generators
-=======
->>>>>>> 5597cb7f
     cdef _category
     cdef public _base
     cdef public _names
