--- conflicted
+++ resolved
@@ -275,15 +275,9 @@
         Check that elements of equal-but-not-identical parents compare
         properly (see :trac:`19488`)::
 
-<<<<<<< HEAD
-            sage: from sage.misc.nested_class_test import _TestParent4
+            sage: from sage.misc.test_nested_class import _TestParent4
             sage: P = _TestParent4()
             sage: Q = _TestParent4()
-=======
-            sage: from sage.misc.test_nested_class import TestParent4
-            sage: P = TestParent4()
-            sage: Q = TestParent4()
->>>>>>> 43474c96
             sage: P == Q
             True
             sage: P is Q
