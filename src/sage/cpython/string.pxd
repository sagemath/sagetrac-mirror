--- conflicted
+++ resolved
@@ -15,17 +15,9 @@
 from cpython.bytes cimport PyBytes_AS_STRING, PyBytes_FromString
 from cpython.unicode cimport PyUnicode_Decode, PyUnicode_AsEncodedString
 
-<<<<<<< HEAD
-
 cdef extern from "Python.h":
     # Missing from cpython.unicode in Cython 0.27.3
     char* PyUnicode_AsUTF8(object s)
-=======
-IF PY_MAJOR_VERSION >= 3:
-    cdef extern from "Python.h":
-        # Missing from cpython.unicode in Cython 0.27.3
-        char* PyUnicode_AsUTF8(object s)
->>>>>>> 1338ba4d
 
 
 cdef inline str char_to_str(const char* c, encoding=None, errors=None):
@@ -41,13 +33,9 @@
             err = PyUnicode_AsUTF8(errors)
 
         if encoding is None:
-<<<<<<< HEAD
             enc = NULL  # default to utf-8
         else:
             enc = PyUnicode_AsUTF8(encoding)
-=======
-            encoding = 'utf-8'
->>>>>>> 1338ba4d
 
         return PyUnicode_Decode(c, strlen(c), enc, err)
 
@@ -92,19 +80,9 @@
     On Python 3 this encodes the given ``str`` to a Python 3 ``bytes``
     using the specified encoding.
 
-<<<<<<< HEAD
     On Python 2 this is a no-op on ``str`` input since ``str is bytes``.
     However, this function also accepts Python 2 ``unicode`` objects and
     treats them the same as Python 3 unicode ``str`` objects.
-=======
-    On Python 3 this encodes the given ``str`` to a Python 3 ``bytes`` using
-    the specified encoding.
-
-
-    On Python 2 this is a no-op on ``str`` input since ``str is bytes``.
-    However, this function also accepts Python 2 ``unicode`` objects and treats
-    them the same as Python 3 unicode ``str`` objects.
->>>>>>> 1338ba4d
 
     EXAMPLES::
 
@@ -121,24 +99,14 @@
         ...
         TypeError: expected str ... list found
     """
-<<<<<<< HEAD
     cdef const char* err
     cdef const char* enc
-=======
-
-    cdef char* err
-    cdef char* enc
->>>>>>> 1338ba4d
 
     IF PY_MAJOR_VERSION <= 2:
         # Make this check explicit to avoid obscure error message below
         if isinstance(s, str):
             # On Python 2 str is already bytes so this should be a no-op
-<<<<<<< HEAD
             return <bytes>s
-=======
-            return s
->>>>>>> 1338ba4d
         elif not isinstance(s, unicode):
             raise TypeError(
                     f"expected str or unicode, {type(s).__name__} found")
@@ -162,16 +130,8 @@
             err = PyUnicode_AsUTF8(errors)
 
         if encoding is None:
-<<<<<<< HEAD
             enc = NULL  # default to utf-8
         else:
             enc = PyUnicode_AsUTF8(encoding)
 
-    return <bytes>PyUnicode_AsEncodedString(s, enc, err)
-=======
-            enc = 'utf-8'
-        else:
-            enc = PyUnicode_AsUTF8(encoding)
-
-    return PyUnicode_AsEncodedString(s, enc, err)
->>>>>>> 1338ba4d
+    return <bytes>PyUnicode_AsEncodedString(s, enc, err)