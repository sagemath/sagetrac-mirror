"""
All imports for the Sage (IPython) command line

This is all.py (load all sage functions) plus set-up for the Sage commandline.
"""

#*****************************************************************************
#       Copyright (C) 2007 William Stein <wstein@gmail.com>
#
# This program is free software: you can redistribute it and/or modify
# it under the terms of the GNU General Public License as published by
# the Free Software Foundation, either version 2 of the License, or
# (at your option) any later version.
#                  http://www.gnu.org/licenses/
#*****************************************************************************

# Future statements which apply to this module. We delete the
# future globals because we do not want these to appear in the sage.all
# namespace. This deleting does not affect the parsing of this module.
from __future__ import absolute_import, division, print_function
del absolute_import, division, print_function


sage_mode = 'cmdline'

import sage.misc.startup_guard as startup_guard

<<<<<<< HEAD
with startup_guard.startup():
    from sage.all import *
    from sage.calculus.predefined import x
    sage.misc.session.init()
=======
sage.misc.session.init()
>>>>>>> d4d94a8d
<|MERGE_RESOLUTION|>--- conflicted
+++ resolved
@@ -23,13 +23,7 @@
 
 sage_mode = 'cmdline'
 
-import sage.misc.startup_guard as startup_guard
+from sage.all import *
+from sage.calculus.predefined import x
 
-<<<<<<< HEAD
-with startup_guard.startup():
-    from sage.all import *
-    from sage.calculus.predefined import x
-    sage.misc.session.init()
-=======
-sage.misc.session.init()
->>>>>>> d4d94a8d
+sage.misc.session.init()