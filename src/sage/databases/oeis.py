# -*- coding: utf-8 -*-
r"""
The On-Line Encyclopedia of Integer Sequences (OEIS)

You can query the OEIS (Online Database of Integer Sequences) through Sage in
order to:

    - identify a sequence from its first terms.
    - obtain more terms, formulae, references, etc. for a given sequence.


AUTHORS:

- Thierry Monteil (2012-02-10 -- 2013-06-21): initial version.

- Vincent Delecroix (2014): modifies continued fractions because of :trac:`14567`

- Moritz Firsching (2016): modifies handling of dead sequence, see :trac:`17330`

EXAMPLES::

        sage: oeis
        The On-Line Encyclopedia of Integer Sequences (http://oeis.org/)

What about a sequence starting with `3, 7, 15, 1` ?

::

    sage: search = oeis([3, 7, 15, 1], max_results=4) ; search  # optional -- internet
    0: A001203: Simple continued fraction expansion of Pi.
    1: A240698: Partial sums of divisors of n, cf. A027750.
    2: A082495: a(n) = (2^n - 1) mod n.
    3: A165416: Irregular array read by rows: The n-th row contains those distinct positive integers that each, when written in binary, occurs as a substring in binary n.

    sage: [u.id() for u in search]                      # optional -- internet
    ['A001203', 'A240698', 'A082495', 'A165416']
    sage: c = search[0] ; c                             # optional -- internet
    A001203: Simple continued fraction expansion of Pi.

::

    sage: c.first_terms(15)                             # optional -- internet
    (3, 7, 15, 1, 292, 1, 1, 1, 2, 1, 3, 1, 14, 2, 1)

    sage: c.examples()                                  # optional -- internet
    0: Pi = 3.1415926535897932384...
    1:    = 3 + 1/(7 + 1/(15 + 1/(1 + 1/(292 + ...))))
    2:    = [a_0; a_1, a_2, a_3, ...] = [3; 7, 15, 1, 292, ...]

    sage: c.comments()                                  # optional -- internet
    0: The first 5,821,569,425 terms were computed by _Eric W. Weisstein_ on Sep 18 2011.
    1: The first 10,672,905,501 terms were computed by _Eric W. Weisstein_ on Jul 17 2013.
    2: The first 15,000,000,000 terms were computed by _Eric W. Weisstein_ on Jul 27 2013.

::

    sage: x = c.natural_object() ; type(x)              # optional -- internet
    <class 'sage.rings.continued_fraction.ContinuedFraction_periodic'>

    sage: x.convergents()[:7]                           # optional -- internet
    [3, 22/7, 333/106, 355/113, 103993/33102, 104348/33215, 208341/66317]

    sage: RR(x.value())                                 # optional -- internet
    3.14159265358979
    sage: RR(x.value()) == RR(pi)                       # optional -- internet
    True

What about posets ? Are they hard to count ? To which other structures are they
related ?

::

    sage: [Posets(i).cardinality() for i in range(10)]
    [1, 1, 2, 5, 16, 63, 318, 2045, 16999, 183231]
    sage: oeis(_)                                       # optional -- internet
    0: A000112: Number of partially ordered sets ("posets") with n unlabeled elements.
    sage: p = _[0]                                      # optional -- internet

::

    sage: 'hard' in p.keywords()                        # optional -- internet
    True
    sage: len(p.formulas())                             # optional -- internet
    0
    sage: len(p.first_terms())                          # optional -- internet
    17

::

    sage: p.cross_references(fetch=True)                # optional -- internet
    0: A000798: Number of different quasi-orders (or topologies, or transitive digraphs) with n labeled elements.
    1: A001035: Number of partially ordered sets ("posets") with n labeled elements (or labeled acyclic transitive digraphs).
    2: A001930: Number of topologies, or transitive digraphs with n unlabeled nodes.
    3: A006057: Number of topologies on n labeled points satisfying axioms T_0-T_4.
    4: A079263: Number of constrained mixed models with n factors.
    5: A079265: Number of antisymmetric transitive binary relations on n unlabeled points.
    6: A263859: Triangle read by rows: T(n,k) (n>=1, k>=0) is the number of posets with n elements and rank k (or depth k+1).


What does the Taylor expansion of the `e^(e^x-1)`` function have to do with
primes ?

::

    sage: x = var('x') ; f(x) = e^(e^x - 1)
    sage: L = [a*factorial(b) for a,b in taylor(f(x), x, 0, 20).coefficients()] ; L
    [1, 1, 2, 5, 15, 52, 203, 877, 4140, 21147, 115975, 678570, 4213597,
    27644437, 190899322, 1382958545, 10480142147, 82864869804, 682076806159,
    5832742205057, 51724158235372]

    sage: oeis(L)                                       # optional -- internet
    0: A000110: Bell or exponential numbers: number of ways to partition a set of n labeled elements.
    1: A292935: E.g.f.: exp(exp(-x) - 1).

    sage: b = _[0]                                      # optional -- internet

    sage: b.formulas()[0]                               # optional -- internet
    'E.g.f.: exp(exp(x) - 1).'

    sage: [i for i in b.comments() if 'prime' in i][-1]     # optional -- internet
    'Number n is prime if mod(a(n)-2,n) = 0. -_Dmitry Kruchinin_, Feb 14 2012'

    sage: [n for n in range(2, 20) if (b(n)-2) % n == 0]    # optional -- internet
    [2, 3, 5, 7, 11, 13, 17, 19]


.. SEEALSO::

    - If you plan to do a lot of automatic searches for subsequences, you
      should consider installing :mod:`SloaneEncyclopedia
      <sage.databases.sloane>`, a local partial copy of the OEIS.
    - Some infinite OEIS sequences are implemented in Sage, via the
      :mod:`sloane_functions <sage.combinat.sloane_functions>` module.

.. TODO::

    - in case of flood, suggest the user to install the off-line database instead.
    - interface with the off-line database (or reimplement it).

Classes and methods
-------------------
"""

#*****************************************************************************
#       Copyright (C) 2012 Thierry Monteil <sage!lma.metelu.net>
#
#  Distributed under the terms of the GNU General Public License (GPL)
#  as published by the Free Software Foundation; either version 2 of
#  the License, or (at your option) any later version.
#                  http://www.gnu.org/licenses/
#*****************************************************************************
from __future__ import print_function
from six.moves.urllib.request import urlopen
from six.moves.urllib.parse import urlencode

from sage.structure.sage_object import SageObject
from sage.rings.integer import Integer
from sage.misc.misc import verbose
from sage.misc.cachefunc import cached_method
from sage.misc.flatten import flatten
from sage.misc.unknown import Unknown
from sage.misc.misc import embedded
from sage.misc.html import HtmlFragment
from collections import defaultdict
import re

oeis_url = 'http://oeis.org/'


def _fetch(url):
    r"""
    Fetch the given ``url``.

    INPUT:

    - ``url`` - a string corresponding to the URL to be fetched.

    OUTPUT:

    - a string representing the fetched web page.

    TESTS::

        sage: from sage.databases.oeis import _fetch, oeis_url
        sage: _fetch(oeis_url + 'hints.html')[-8:-1]            # optional -- internet
        '</html>'
    """
    try:
        verbose("Fetching URL %s ..." % url, caller_name='OEIS')
        f = urlopen(url)
        result = f.read()
        f.close()
        return result
    except IOError as msg:
        raise IOError("%s\nError fetching %s." % (msg, url))


def _urls(html_string):
    r"""
    Return the list of URLs contained in ``html_string``.

    Only URLs provided by HTML hyperlinks (``href`` attribute of ``<a>`` tags)
    in are returned, not text strings starting with ``http://``.

    INPUT:

    - ``html_string`` - a string representing some HTML code.

    OUTPUT:

    - a list of (string) URLs contained in ``html_string``.

    EXAMPLES::

        sage: from sage.databases.oeis import _urls
        sage: html = 'http://example.com is not a link, but <a href="http://sagemath.org/">sagemath</a> is'
        sage: _urls(html)
        ['http://sagemath.org/']

    """
    urls = []
    from html.parser import HTMLParser

    class MyHTMLParser(HTMLParser):
        def handle_starttag(self, tag, attrs):
            if tag == 'a':
                for attr in attrs:
                    if attr[0] == 'href':
                        urls.append(attr[1])
    MyHTMLParser().feed(html_string)
    return urls


to_tuple = lambda string: tuple(Integer(x) for x in string.split(",") if x)


class OEIS:
    r"""
    The On-Line Encyclopedia of Integer Sequences.

    ``OEIS`` is a class representing the On-Line Encyclopedia of Integer
    Sequences. You can query it using its methods, but ``OEIS`` can also be
    called directly with three arguments:

    - ``query`` - it can be:

      - a string representing an OEIS ID (e.g. 'A000045').
      - an integer representing an OEIS ID (e.g. 45).
      - a list representing a sequence of integers.
      - a string, representing a text search.

    - ``max_results`` - (integer, default: 30) the maximum number of
      results to return, they are sorted according to their relevance. In
      any cases, the OEIS website will never provide more than 100 results.

    - ``first_result`` - (integer, default: 0) allow to skip the
      ``first_result`` first results in the search, to go further.
      This is useful if you are looking for a sequence that may appear
      after the 100 first found sequences.

    OUTPUT:

    - if ``query`` is an integer or an OEIS ID (e.g. 'A000045'), returns
      the associated OEIS sequence.

    - if ``query`` is a string, returns a tuple of OEIS sequences whose
      description corresponds to the query. Those sequences can be used
      without the need to fetch the database again.

    - if ``query`` is a list of integers, returns a tuple of OEIS sequences
      containing it as a subsequence. Those sequences can be used without
      the need to fetch the database again.

    EXAMPLES::

        sage: oeis
        The On-Line Encyclopedia of Integer Sequences (http://oeis.org/)

    A particular sequence can be called by its A-number or number::

        sage: oeis('A000040')                           # optional -- internet
        A000040: The prime numbers.

        sage: oeis(45)                                  # optional -- internet
        A000045: Fibonacci numbers: F(n) = F(n-1) + F(n-2) with F(0) = 0 and F(1) = 1.

    The database can be searched by subsequence::

        sage: search = oeis([1,2,3,5,8,13]) ; search    # optional -- internet
        0: A000045: Fibonacci numbers: F(n) = F(n-1) + F(n-2) with F(0) = 0 and F(1) = 1.
        1: A027926: Triangular array T read by rows: T(n,0) = T(n,2n) = 1 for n >= 0; T(n,1) = 1 for n >= 1; T(n,k) = T(n-1,k-2) + T(n-1,k-1) for k = 2..2n-1, n >= 2.
        2: A001129: Iccanobif numbers: reverse digits of two previous terms and add.

        sage: fibo = search[0]                         # optional -- internet

        sage: fibo.name()                               # optional -- internet
        'Fibonacci numbers: F(n) = F(n-1) + F(n-2) with F(0) = 0 and F(1) = 1.'

        sage: print(fibo.first_terms())                 # optional -- internet
        (0, 1, 1, 2, 3, 5, 8, 13, 21, 34, 55, 89, 144, 233, 377, 610, 987, 1597,
        2584, 4181, 6765, 10946, 17711, 28657, 46368, 75025, 121393, 196418,
        317811, 514229, 832040, 1346269, 2178309, 3524578, 5702887, 9227465,
        14930352, 24157817, 39088169, 63245986, 102334155)

        sage: fibo.cross_references()[0]                # optional -- internet
        'A039834'

        sage: fibo == oeis(45)                          # optional -- internet
        True

        sage: sfibo = oeis('A039834')                   # optional -- internet
        sage: sfibo.first_terms()                       # optional -- internet
        (1, 1, 0, 1, -1, 2, -3, 5, -8, 13, -21, 34, -55, 89, -144, 233,
        -377, 610, -987, 1597, -2584, 4181, -6765, 10946, -17711, 28657,
        -46368, 75025, -121393, 196418, -317811, 514229, -832040, 1346269,
        -2178309, 3524578, -5702887, 9227465, -14930352, 24157817)

        sage: tuple(abs(i) for i in sfibo.first_terms())[2:20] == fibo.first_terms()[:18]   # optional -- internet
        True

        sage: fibo.formulas()[4]                        # optional -- internet
        'F(n) = F(n-1) + F(n-2) = -(-1)^n F(-n).'

        sage: fibo.comments()[1]                        # optional -- internet
        "F(n+2) = number of binary sequences of length n that have no
        consecutive 0's."

        sage: fibo.links()[0]                           # optional -- internet
        'http://oeis.org/A000045/b000045.txt'

    The database can be searched by description::

        sage: oeis('prime gap factorization', max_results=4)                # optional -- internet
        0: A073491: Numbers having no prime gaps in their factorization.
        1: A073490: Number of prime gaps in factorization of n.
        2: A073485: Product of any number of consecutive primes; squarefree numbers with no gaps in their prime factorization.
        3: A073492: Numbers having at least one prime gap in their factorization.

    .. WARNING::

        The following will fetch the OEIS database twice (once for searching the
        database, and once again for creating the sequence ``fibo``)::

            sage: oeis([1,2,3,5,8,13])                  # optional -- internet
            0: A000045: Fibonacci numbers: F(n) = F(n-1) + F(n-2) with F(0) = 0 and F(1) = 1.
            1: A027926: Triangular array T read by rows: T(n,0) = T(n,2n) = 1 for n >= 0; T(n,1) = 1 for n >= 1; T(n,k) = T(n-1,k-2) + T(n-1,k-1) for k = 2..2n-1, n >= 2.
            2: A001129: Iccanobif numbers: reverse digits of two previous terms and add.

            sage: fibo = oeis('A000045')                # optional -- internet

        Do not do this, it is slow, it costs bandwidth and server resources !
        Instead, do the following, to reuse the result of the search to create
        the sequence::

            sage: oeis([1,2,3,5,8,13])                  # optional -- internet
            0: A000045: Fibonacci numbers: F(n) = F(n-1) + F(n-2) with F(0) = 0 and F(1) = 1.
            1: A027926: Triangular array T read by rows: T(n,0) = T(n,2n) = 1 for n >= 0; T(n,1) = 1 for n >= 1; T(n,k) = T(n-1,k-2) + T(n-1,k-1) for k = 2..2n-1, n >= 2.
            2: A001129: Iccanobif numbers: reverse digits of two previous terms and add.

            sage: fibo = _[0]                           # optional -- internet
    """

    def __call__(self, query, max_results=3, first_result=0):
        r"""
        See the documentation of :class:`OEIS`.

        TESTS::

            sage: oeis()
            Traceback (most recent call last):
            ...
            TypeError: __call__() ...
        """
        if isinstance(query, str):
            if re.match('^A[0-9]{6}$', query):
                return self.find_by_id(query)
            else:
                return self.find_by_description(query, max_results, first_result)
        elif isinstance(query, (int, Integer)):
            return self.find_by_id(query)
        elif isinstance(query, (list, tuple)):
            return self.find_by_subsequence(query, max_results, first_result)

    def __repr__(self):
        r"""
        Return the representation of ``self``.

        TESTS::

            sage: oeis
            The On-Line Encyclopedia of Integer Sequences (http://oeis.org/)
        """
        return "The On-Line Encyclopedia of Integer Sequences (%s)" % oeis_url

    def find_by_id(self, ident):
        r"""

        INPUT:

        - ``ident`` - a string representing the A-number of the sequence
          or an integer representing its number.

        OUTPUT:

        - The OEIS sequence whose A-number or number corresponds to
          ``ident``.

        EXAMPLES::

            sage: oeis.find_by_id('A000040')            # optional -- internet
            A000040: The prime numbers.

            sage: oeis.find_by_id(40)                   # optional -- internet
            A000040: The prime numbers.
        """
        if not isinstance(ident, str):
            ident = str(ident)
            ident = 'A000000'[:-len(ident)] + ident
        options = {'q': ident, 'n': '1', 'fmt': 'text'}
        url = oeis_url + "search?" + urlencode(options)
        sequence = _fetch(url).split('\n\n')[2]
        return OEISSequence(sequence)

    def find_by_description(self, description, max_results=3, first_result=0):
        r"""
        Search for OEIS sequences corresponding to the description.

        INPUT:

        - ``description`` - (string) the description the searched sequences.

        - ``max_results`` - (integer, default: 3) the maximum number of results
          we want. In any case, the on-line encyclopedia will not return more
          than 100 results.

        - ``first_result`` - (integer, default: 0) allow to skip the
          ``first_result`` first results in the search, to go further.
          This is useful if you are looking for a sequence that may appear
          after the 100 first found sequences.

        OUTPUT:

        - a tuple (with fancy formatting) of at most ``max_results`` OEIS
          sequences. Those sequences can be used without the need to fetch the
          database again.

        EXAMPLES::

            sage: oeis.find_by_description('prime gap factorization')       # optional -- internet
            0: A073491: Numbers having no prime gaps in their factorization.
            1: A073490: Number of prime gaps in factorization of n.
            2: A073485: Product of any number of consecutive primes; squarefree numbers with no gaps in their prime factorization.

            sage: prime_gaps = _[1] ; prime_gaps        # optional -- internet
            A073490: Number of prime gaps in factorization of n.

        ::

            sage: oeis('beaver')                        # optional -- internet
            0: A028444: Busy Beaver sequence, or Rado's sigma function: ...
            1: A060843: Busy Beaver problem: a(n) = maximal number of steps ...
            2: A131956: Busy Beaver variation: maximum number of steps for ...

            sage: oeis('beaver', max_results=4, first_result=2)     # optional -- internet
            0: A131956: Busy Beaver variation: maximum number of steps for ...
            1: A141475: Number of Turing machines with n states following ...
            2: A131957: Busy Beaver sigma variation: maximum number of 1's ...
            3: A052200: Number of n-state, 2-symbol, d+ in {LEFT, RIGHT}, ...
        """
        options = {'q': description,
                   'n': str(max_results),
                   'fmt': 'text',
                   'start': str(first_result)}
        url = oeis_url + "search?" + urlencode(options)
        sequence_list = _fetch(url).split('\n\n')[2:-1]
        return FancyTuple([OEISSequence(_) for _ in sequence_list])

    def find_by_subsequence(self, subsequence, max_results=3, first_result=0):
        r"""
        Search for OEIS sequences containing the given subsequence.

        INPUT:

        - ``subsequence`` - a list of integers.

        - ``max_results`` - (integer, default: 3), the maximum of results requested.

        - ``first_result`` - (integer, default: 0) allow to skip the
          ``first_result`` first results in the search, to go further.
          This is useful if you are looking for a sequence that may appear
          after the 100 first found sequences.

        OUTPUT:

        - a tuple (with fancy formatting) of at most ``max_results`` OEIS
          sequences. Those sequences can be used without the need to fetch the
          database again.

        EXAMPLES::

            sage: oeis.find_by_subsequence([2, 3, 5, 8, 13, 21, 34, 55, 89, 144, 233, 377]) # optional -- internet
            0: A000045: Fibonacci numbers: F(n) = F(n-1) + F(n-2) with F(0) = 0 and F(1) = 1.
            1: A212804: Expansion of (1-x)/(1-x-x^2).
            2: A177194: Fibonacci numbers whose decimal expansion does not contain any digit 0.

            sage: fibo = _[0] ; fibo                    # optional -- internet
            A000045: Fibonacci numbers: F(n) = F(n-1) + F(n-2) with F(0) = 0 and F(1) = 1.
        """
        subsequence = str(subsequence)[1:-1]
        return self.find_by_description(subsequence, max_results, first_result)

    def browse(self):
        r"""
        Open the OEIS web page in a browser.

        EXAMPLES::

            sage: oeis.browse()                         # optional -- webbrowser
        """
        import webbrowser
        webbrowser.open(oeis_url)

    def _imaginary_entry(self, keywords=''):
        r"""
        This is an imaginary entry of an OEIS sequence for offline tests.

        INPUT:

        - ``keywords`` - a string corresponding to the keyword field of the
          sequence.

        OUTPUT:

        - a string representing the entry of the sequence.

        TESTS::

            sage: oeis._imaginary_entry().split('\n')[0]
            '%I A999999 M9999 N9999'

            sage: from sage.databases.oeis import OEISSequence
            sage: keywords = 'simon,cussonet'
            sage: s = OEISSequence(oeis._imaginary_entry(keywords))
            sage: ','.join(s.keywords()) == keywords
            True

        """
        return ('%I A999999 M9999 N9999\n'
                '%S A999999 1,1,1,1,2,1,1,1,\n'
                '%T A999999 1,1,1,1,1,1,1,1,1,\n'
                '%U A999999 1,1,1,1,1,1,1,1,1\n'
                '%N A999999 The characteristic sequence of 42 plus one, starting from 38.\n'
                '%D A999999 Lewis Carroll, Alice\'s Adventures in Wonderland.\n'
                '%D A999999 Lewis Carroll, The Hunting of the Snark.\n'
                '%D A999999 Deep Thought, The Answer to the Ultimate Question of Life, The Universe, and Everything.\n'
                '%H A999999 Wikipedia, <a href="https://en.wikipedia.org/wiki/42_(number)">42 (number)</a>\n'
                '%H A999999 See. also <a href="https://trac.sagemath.org/sage_trac/ticket/42">trac ticket #42</a>\n'
                '%H A999999 Do not confuse with the sequence <a href="/A000042">A000042</a> or the sequence <a href="/A000024">A000024</a>\n'
                '%H A999999 The string http://42.com is not a link.\n'
                '%F A999999 For n big enough, s(n+1) - s(n) = 0.\n'
                '%Y A999999 Related sequences are A000042 and its friend A000024.\n'
                '%A A999999 Anonymous.\n'
                '%O A999999 38,4\n'
                '%E A999999 This sequence does not contain errors.\n'
                '%e A999999 s(42) + s(43) = 0.\n'
                '%p A999999 Do not even try, Maple is not able to produce such a sequence.\n'
                '%t A999999 Mathematica neither.\n'
                '%o A999999 (Python)\n'
                '%o A999999 def A999999(n):\n'
                '%o A999999     assert(isinstance(n, (int, Integer))), "n must be an integer."\n'
                '%o A999999     if n < 38:\n'
                '%o A999999         raise ValueError("The value %s is not accepted." %str(n)))\n'
                '%o A999999     elif n == 42:\n'
                '%o A999999         return 2\n'
                '%o A999999     else:\n'
                '%o A999999         return 1\n'
                '%K A999999 ' + keywords + '\n'
                '%C A999999 42 is the product of the first 4 prime numbers, except 5 and perhaps 1.\n'
                '%C A999999 Apart from that, i have no comment.')

    def _imaginary_sequence(self, keywords='sign,easy'):
        r"""
        This is the OEIS sequence corresponding to the imaginary entry.
        Its main purpose is to allow offline doctesting.

        INPUT:

        - ``keywords`` - string (default: 'sign,easy'), a list of words
          separated by commas.

        OUTPUT:

        - OEIS sequence.

        TESTS::

            sage: s = oeis._imaginary_sequence()
            sage: s
            A999999: The characteristic sequence of 42 plus one, starting from 38.
            sage: s[4]
            2
            sage: s(42)
            2
        """
        return OEISSequence(self._imaginary_entry(keywords))


class OEISSequence(SageObject):
    r"""
    The class of OEIS sequences.

    This class implements OEIS sequences. Such sequences are produced from a
    string in the OEIS format. They are usually produced by calls to the
    On-Line Encyclopedia of Integer Sequences, represented by the class
    :class:`OEIS`.

    .. NOTE::

        Since some sequences do not start with index 0, there is a difference
        between calling and getting item, see :meth:`__call__` for more details
        ::

            sage: sfibo = oeis('A039834')               # optional -- internet
            sage: sfibo.first_terms()[:10]              # optional -- internet
            (1, 1, 0, 1, -1, 2, -3, 5, -8, 13)

            sage: sfibo(-2)                             # optional -- internet
            1
            sage: sfibo(3)                              # optional -- internet
            2
            sage: sfibo.offsets()                       # optional -- internet
            (-2, 6)

            sage: sfibo[0]                              # optional -- internet
            1
            sage: sfibo[6]                              # optional -- internet
            -3

    .. automethod:: __call__
    """

    def __init__(self, entry):
        r"""
        Initializes an OEIS sequence.

        TESTS::

            sage: sfibo = oeis('A039834')               # optional -- internet

        Handle dead sequences: see  :trac:`17330` ::

            sage: oeis(17)                              # optional -- internet
            doctest:warning
            ...
            RuntimeWarning: This sequence is dead: "A000017: Erroneous version of A032522."
            A000017: Erroneous version of A032522.

            sage: s = oeis._imaginary_sequence()
        """
        self._raw = entry
        self._id = entry[3:10]
        self._fields = defaultdict(list)
        for line in entry.splitlines():
            self._fields[line[1]].append(line[11:])
<<<<<<< HEAD
        if 'dead' in self.keywords(): 
=======
        if 'dead' in self.keywords():
>>>>>>> 97eb7821
            from warnings import warn
            warn('This sequence is dead: "{}: {}"'.format(self.id(), self.name()), RuntimeWarning)


    def id(self, format='A'):
        r"""
        The ID of the sequence ``self`` is the A-number that identifies
        ``self``.

        INPUT:

        - ``format`` - (string, default: 'A').

        OUTPUT:

        - if ``format`` is set to 'A', returns a string of the form 'A000123'.
        - if ``format`` is set to 'int' returns an integer of the form 123.

        EXAMPLES::

            sage: f = oeis(45) ; f                      # optional -- internet
            A000045: Fibonacci numbers: F(n) = F(n-1) + F(n-2) with F(0) = 0 and F(1) = 1.

            sage: f.id()                                # optional -- internet
            'A000045'

            sage: f.id(format='int')                    # optional -- internet
            45

        TESTS::

            sage: s = oeis._imaginary_sequence()
            sage: s.id()
            'A999999'
            sage: s.id(format='int')
            999999
        """
        if format == 'A':
            return self._id
        elif format == 'int':
            return Integer(self._id[1:].lstrip("0"))

    def raw_entry(self):
        r"""
        Return the raw entry of the sequence ``self``, in the OEIS format.

        OUTPUT:

        - string.

        EXAMPLES::

            sage: f = oeis(45) ; f                      # optional -- internet
            A000045: Fibonacci numbers: F(n) = F(n-1) + F(n-2) with F(0) = 0 and F(1) = 1.

            sage: print(f.raw_entry())                  # optional -- internet
            %I A000045 M0692 N0256
            %S A000045 0,1,1,2,3,5,8,13,21,34,55,89,144,...
            %T A000045 10946,17711,28657,46368,...
            ...

        TESTS::

            sage: s = oeis._imaginary_sequence()
            sage: s.raw_entry() == oeis._imaginary_entry('sign,easy')
            True
        """
        return self._raw

    def name(self):
        r"""
        Return the name of the sequence ``self``.

        OUTPUT:

        - string.

        EXAMPLES::

            sage: f = oeis(45) ; f                      # optional -- internet
            A000045: Fibonacci numbers: F(n) = F(n-1) + F(n-2) with F(0) = 0 and F(1) = 1.

            sage: f.name()                              # optional -- internet
            'Fibonacci numbers: F(n) = F(n-1) + F(n-2) with F(0) = 0 and F(1) = 1.'

        TESTS::

            sage: s = oeis._imaginary_sequence()
            sage: s.name()
            'The characteristic sequence of 42 plus one, starting from 38.'
        """
        return self._fields['N'][0]

    def old_IDs(self):
        r"""
        Returns the IDs of the sequence ``self`` corresponding to ancestors of OEIS.

        OUTPUT:

        - a tuple of at most two strings. When the string starts with `M`, it
          corresponds to the ID of "The Encyclopedia of Integer Sequences" of
          1995. When the string starts with `N`, it corresponds to the ID of
          the "Handbook of Integer Sequences" of 1973.

        EXAMPLES::

            sage: f = oeis(45) ; f                      # optional -- internet
            A000045: Fibonacci numbers: F(n) = F(n-1) + F(n-2) with F(0) = 0 and F(1) = 1.

            sage: f.old_IDs()                           # optional -- internet
            ('M0692', 'N0256')

        TESTS::

            sage: s = oeis._imaginary_sequence()
            sage: s.old_IDs()
            ('M9999', 'N9999')
        """
        return tuple(self._fields['I'][0].split(' '))

    def offsets(self):
        r"""
        Return the offsets of the sequence ``self``.

        The first offset is the subscript of the first term in the sequence
        ``self``. When, the sequence represents the decimal expansion of a real
        number, it corresponds to the number of digits of its integer part.

        The second offset is the first term in the sequence ``self`` (starting
        from 1) whose absolute value is greater than 1. This is set to 1 if all
        the terms are 0 or +-1.

        OUTPUT:

        - tuple of two elements.

        EXAMPLES::

            sage: f = oeis(45) ; f                      # optional -- internet
            A000045: Fibonacci numbers: F(n) = F(n-1) + F(n-2) with F(0) = 0 and F(1) = 1.

            sage: f.offsets()                           # optional -- internet
            (0, 4)

            sage: f.first_terms()[:4]                   # optional -- internet
            (0, 1, 1, 2)

        TESTS::

            sage: s = oeis._imaginary_sequence()
            sage: s.offsets()
            (38, 4)
        """
        return to_tuple(self._fields['O'][0])

    def author(self):
        r"""
        Returns the author of the sequence in the encyclopedia.

        OUTPUT:

        - string.

        EXAMPLES::

            sage: f = oeis(45) ; f                      # optional -- internet
            A000045: Fibonacci numbers: F(n) = F(n-1) + F(n-2) with F(0) = 0 and F(1) = 1.

            sage: f.author()                            # optional -- internet
            '_N. J. A. Sloane_, 1964'

        TESTS::

            sage: s = oeis._imaginary_sequence()
            sage: s.author()
            'Anonymous.'
        """
        return self._fields['A'][0]

    def keywords(self):
        r"""
        Return the keywords associated to the sequence ``self``.

        OUTPUT:

        - tuple of strings.

        EXAMPLES::

            sage: f = oeis(53) ; f                      # optional -- internet
            A000053: Local stops on New York City Broadway line (IRT #1) subway.

            sage: f.keywords()                          # optional -- internet
            ('nonn', 'fini', 'full')

        TESTS::

            sage: s = oeis._imaginary_sequence()
            sage: s.keywords()
            ('sign', 'easy')

            sage: s = oeis._imaginary_sequence(keywords='nonn,hard')
            sage: s.keywords()
            ('nonn', 'hard')
        """
        return tuple(self._fields['K'][0].split(','))

    def natural_object(self):
        r"""
        Return the natural object associated to the sequence ``self``.

        OUTPUT:

        - If the sequence ``self`` corresponds to the digits of a real
              number, returns the associated real number (as an element of
              RealLazyField()).

        - If the sequence ``self`` corresponds to the convergents of a
              continued fraction, returns the associated continued fraction.

        .. WARNING::

            This method forgets the fact that the returned sequence may not be
            complete.

        .. TODO::

            - ask OEIS to add a keyword telling whether the sequence comes from
              a power series, e.g. for http://oeis.org/A000182
            - discover other possible conversions.

        EXAMPLES::

            sage: g = oeis("A002852") ; g               # optional -- internet
            A002852: Continued fraction for Euler's constant (or Euler-Mascheroni constant) gamma.

            sage: x = g.natural_object() ; type(x)      # optional -- internet
            <class 'sage.rings.continued_fraction.ContinuedFraction_periodic'>

            sage: RDF(x) == RDF(euler_gamma)            # optional -- internet
            True

            sage: cfg = continued_fraction(euler_gamma)
            sage: x[:90] == cfg[:90]                    # optional -- internet
            True

        ::

            sage: ee = oeis('A001113') ; ee             # optional -- internet
            A001113: Decimal expansion of e.

            sage: x = ee.natural_object() ; x           # optional -- internet
            2.718281828459046?

            sage: x.parent()                            # optional -- internet
            Real Lazy Field

            sage: x == RR(e)                            # optional -- internet
            True

        ::

            sage: av = oeis('A087778') ; av             # optional -- internet
            A087778: Decimal expansion of Avogadro's constant.

            sage: av.natural_object()                   # optional -- internet
            6.022141000000000?e23

        ::

            sage: fib = oeis('A000045') ; fib           # optional -- internet
            A000045: Fibonacci numbers: F(n) = F(n-1) + F(n-2) with F(0) = 0 and F(1) = 1.

            sage: x = fib.natural_object() ; x.universe()         # optional -- internet
            Non negative integer semiring

        ::

            sage: sfib = oeis('A039834') ; sfib         # optional -- internet
            A039834: a(n+2) = -a(n+1) + a(n) (signed Fibonacci numbers) with a(-2) = a(-1) = 1; or Fibonacci numbers (A000045) extended to negative indices.

            sage: x = sfib.natural_object() ; x.universe()    # optional -- internet
            Integer Ring

        TESTS::

            sage: s = oeis._imaginary_sequence('nonn,cofr')
            sage: type(s.natural_object())
            <class 'sage.rings.continued_fraction.ContinuedFraction_periodic'>

            sage: s = oeis._imaginary_sequence('nonn')
            sage: s.natural_object().universe()
            Non negative integer semiring

            sage: s = oeis._imaginary_sequence()
            sage: s.natural_object().universe()
            Integer Ring
        """
        if 'cofr' in self.keywords() and not 'frac' in self.keywords():
            from sage.rings.continued_fraction import continued_fraction
            return continued_fraction(self.first_terms())
        elif 'cons' in self.keywords():
            offset = self.offsets()[0]
            terms = self.first_terms() + tuple([0] * abs(offset))
            from sage.rings.real_lazy import RealLazyField
            return RealLazyField()('0' + ''.join(map(str, terms[:offset])) + '.' + ''.join(map(str, terms[offset:])))
        elif 'nonn' in self.keywords():
            from sage.structure.sequence import Sequence
            from sage.rings.semirings.non_negative_integer_semiring import NN
            return Sequence(self.first_terms(), NN)
        else:
            from sage.structure.sequence import Sequence
            from sage.rings.integer_ring import ZZ
            return Sequence(self.first_terms(), ZZ)

    def is_finite(self):
        r"""
        Tells whether the sequence is finite.

        Currently, OEIS only provides a keyword when the sequence is known to
        be finite. So, when this keyword is not there, we do not know whether
        it is infinite or not.

        OUTPUT:

        - Returns ``True`` when the sequence is known to be finite.
        - Returns ``Unknown`` otherwise.

        .. TODO::

            Ask OEIS for a keyword ensuring that a sequence is infinite.

        EXAMPLES::

            sage: s = oeis('A114288') ; s               # optional -- internet
            A114288: Lexicographically earliest solution of any 9 X 9 sudoku, read by rows.

            sage: s.is_finite()                         # optional -- internet
            True

        ::

            sage: f = oeis(45) ; f                      # optional -- internet
            A000045: Fibonacci numbers: F(n) = F(n-1) + F(n-2) with F(0) = 0 and F(1) = 1.

            sage: f.is_finite()                         # optional -- internet
            Unknown

        TESTS::

            sage: s = oeis._imaginary_sequence()
            sage: s.is_finite()
            Unknown

            sage: s = oeis._imaginary_sequence('nonn,finit')
            sage: s.is_finite()
            True

        """
        if 'finit' in self.keywords() or 'full' in self.keywords():
            return True
        else:
            return Unknown

    def is_full(self):
        r"""
        Tells whether the sequence ``self`` is full, that is, if all its
        elements are listed in ``self.first_terms()``.

        Currently, OEIS only provides a keyword when the sequence is known to
        be full. So, when this keyword is not there, we do not know whether
        some elements are missing or not.

        OUTPUT:

        - Returns ``True`` when the sequence is known to be full.
        - Returns ``Unknown`` otherwise.

        EXAMPLES::

            sage: s = oeis('A114288') ; s               # optional -- internet
            A114288: Lexicographically earliest solution of any 9 X 9 sudoku, read by rows.

            sage: s.is_full()                           # optional -- internet
            True

        ::

            sage: f = oeis(45) ; f                      # optional -- internet
            A000045: Fibonacci numbers: F(n) = F(n-1) + F(n-2) with F(0) = 0 and F(1) = 1.

            sage: f.is_full()                           # optional -- internet
            Unknown

        TESTS::

            sage: s = oeis._imaginary_sequence()
            sage: s.is_full()
            Unknown

            sage: s = oeis._imaginary_sequence('nonn,full,finit')
            sage: s.is_full()
            True
        """
        if 'full' in self.keywords():
            return True
        else:
            return Unknown

    @cached_method
    def first_terms(self, number=None):
        r"""

        INPUT:

        - ``number`` - (integer or ``None``, default: ``None``) the number of
          terms returned (if less than the number of available terms). When set
          to None, returns all the known terms.

        OUTPUT:

        - tuple of integers.

        EXAMPLES::

            sage: f = oeis(45) ; f                      # optional -- internet
            A000045: Fibonacci numbers: F(n) = F(n-1) + F(n-2) with F(0) = 0 and F(1) = 1.

            sage: f.first_terms()[:10]                  # optional -- internet
            (0, 1, 1, 2, 3, 5, 8, 13, 21, 34)

        Handle dead sequences: see  :trac:`17330` ::

            sage: oeis(5000).first_terms(12)              # optional -- internet
            doctest:warning
            ...
            RuntimeWarning: This sequence is dead: "A005000: Erroneous version of A006505."
            (1, 0, 0, 1, 1, 1, 11, 36, 92, 491, 2537)

        TESTS::

            sage: s = oeis._imaginary_sequence()
            sage: s.first_terms()
            (1, 1, 1, 1, 2, 1, 1, 1, 1, 1, 1, 1, 1, 1, 1, 1, 1, 1, 1, 1, 1, 1, 1, 1, 1, 1)
            sage: s.first_terms(5)
            (1, 1, 1, 1, 2)
        """
        fields = ['S', 'T', 'U']
        return to_tuple(" ".join(flatten([self._fields[a] for a in fields])))[:number]

    def _repr_(self):
        r"""
        Prints the sequence number and a short summary of this sequence.

        OUTPUT:

        - string.

        EXAMPLES::

            sage: f = oeis(45)                          # optional -- internet
            sage: f                                     # optional -- internet
            A000045: Fibonacci numbers: F(n) = F(n-1) + F(n-2) with F(0) = 0 and F(1) = 1.

        TESTS::

            sage: s = oeis._imaginary_sequence()
            sage: s
            A999999: The characteristic sequence of 42 plus one, starting from 38.
        """
        return "%s: %s" % (self.id(), self.name())

    def __call__(self, k):
        r"""
        Return the element of the sequence ``self`` with index ``k``.

        INPUT:

        - ``k`` - integer.

        OUTPUT:

        - integer.

        .. NOTE::

            The first index of the sequence ``self`` is not necessarily zero,
            it depends on the first offset of ``self``. If the sequence
            represents the decimal expansion of a real number, the index 0
            corresponds to the digit right after the decimal point.

        EXAMPLES::

            sage: f = oeis(45)                          # optional -- internet
            sage: f.first_terms()[:10]                  # optional -- internet
            (0, 1, 1, 2, 3, 5, 8, 13, 21, 34)

            sage: f(4)                                  # optional -- internet
            3

        ::

            sage: sfibo = oeis('A039834')               # optional -- internet
            sage: sfibo.first_terms()[:10]              # optional -- internet
            (1, 1, 0, 1, -1, 2, -3, 5, -8, 13)

            sage: sfibo(-2)                             # optional -- internet
            1
            sage: sfibo(4)                              # optional -- internet
            -3
            sage: sfibo.offsets()                       # optional -- internet
            (-2, 6)

        TESTS::

            sage: s = oeis._imaginary_sequence()
            sage: s(38)
            1
            sage: s(42)
            2
            sage: s(2)
            Traceback (most recent call last):
            ...
            ValueError: Sequence A999999 is not defined (or known) for index 2
        """
        offset = self.offsets()[0]
        if 'cons' in self.keywords():
            offset = - offset
        n = k - offset
        if not 0 <= n < len(self.first_terms()):
            raise ValueError("Sequence %s is not defined (or known) for index %s" % (self.id(), k))
        return self.first_terms()[n]

    def __getitem__(self, i):
        r"""
        Return the ``i``th element of sequence ``self``, viewed as a tuple.

        The first element appearing in the sequence ``self``corresponds to
        ``self[0]``. Do not confuse with calling ``self(k)``.

        INPUT:

        - ``i`` - integer.

        OUTPUT:

        - integer.

        EXAMPLES::

            sage: sfibo = oeis('A039834')               # optional -- internet
            sage: sfibo[8]                              # optional -- internet
            -8
            sage: sfibo(8)                              # optional -- internet
            -21

        TESTS::

            sage: s = oeis._imaginary_sequence()
            sage: s[2]
            1
            sage: s[4]
            2
            sage: s[38]
            Traceback (most recent call last):
            ...
            IndexError: tuple index out of range
        """
        return self.first_terms()[i]

    def __iter__(self):
        r"""
        Iterates over the first terms of ``self``, and raises an error if
        those first terms are exhausted and the real associated sequence
        still have terms to produce.

        OUTPUT:

        - integer.

        EXAMPLES::

            sage: p = oeis('A085823') ; p               # optional -- internet
            A085823: Numbers in which all substrings are primes.

            sage: for i in p:                           # optional -- internet
            ....:     print(i)
            2
            3
            5
            7
            23
            37
            53
            73
            373

        ::

            sage: w = oeis(7540) ; w                    # optional -- internet
            A007540: Wilson primes: primes p such that (p-1)! == -1 (mod p^2).

            sage: i = w.__iter__()                      # optional -- internet
            sage: next(i)                               # optional -- internet
            5
            sage: next(i)                               # optional -- internet
            13
            sage: next(i)                               # optional -- internet
            563
            sage: next(i)                               # optional -- internet
            Traceback (most recent call last):
            ...
            LookupError: Future values not provided by OEIS.

        ::

            sage: f = oeis(45) ; f                      # optional -- internet
            A000045: Fibonacci numbers: F(n) = F(n-1) + F(n-2) with F(0) = 0 and F(1) = 1.

            sage: for i in f:                           # optional -- internet
            ....:     print(i)
            Traceback (most recent call last):
            ...
            LookupError: Future values not provided by OEIS.

        TESTS::

            sage: s = oeis._imaginary_sequence()
            sage: for i in s:
            ....:     pass
            Traceback (most recent call last):
            ...
            LookupError: Future values not provided by OEIS.

            sage: for i in s:
            ....:     if i == 2:
            ....:         print(i)
            ....:         break
            2

            sage: s = oeis._imaginary_sequence(keywords='sign,full')
            sage: for i in s: pass
        """
        for x in self.first_terms():
            yield x
        if not self.is_full():
            raise LookupError("Future values not provided by OEIS.")

    def __eq__(self, other):
        r"""
        Returns ``True`` if ``self`` is equal to ``other`` and ``False``
        otherwise.  Two integer sequences are considered equal if they have the
        same OEIS ID.

        INPUT:

        - ``other`` - an oeis sequence.

        OUTPUT:

        - boolean.

        EXAMPLES::

            sage: oeis([1,2,3,5,8,13])[0] == oeis(45)   # optional -- internet
            True

        TESTS::

            sage: s = oeis._imaginary_sequence()
            sage: s == oeis._imaginary_sequence()
            True

        """
        return self.id() == other.id()

    def __ne__(self, other):
        r"""
        Returns ``True`` if ``self`` has a different OEIS ID than ``other`` and
        ``False`` otherwise.

        INPUT:

        - ``other`` - an oeis sequence.

        OUTPUT:

        - boolean.

        EXAMPLES::

            sage: oeis([1,2,3,5,8,13])[0] != oeis(40)   # optional -- internet
            True

        TESTS::

            sage: s = oeis._imaginary_sequence()
            sage: s != oeis._imaginary_sequence()
            False
        """
        return not self == other

    def references(self):
        r"""
        Return a tuple of references associated to the sequence ``self``.

        OUTPUT:

        - tuple of strings (with fancy formatting).

        EXAMPLES::

            sage: w = oeis(7540) ; w                    # optional -- internet
            A007540: Wilson primes: primes p such that (p-1)! == -1 (mod p^2).

            sage: w.references()                        # optional -- internet
            0: A. H. Beiler, Recreations in the Theory of Numbers, Dover, NY, 1964, p. 52.
            1: C. Clawson, Mathematical Mysteries, Plenum Press, 1996, p. 180.
            2: R. Crandall and C. Pomerance, Prime Numbers: A Computational Perspective, Springer, NY, 2001; see p. 29.
            3: G. H. Hardy and E. M. Wright, An Introduction to the Theory of Numbers, 5th ed., Oxford Univ. Press, 1979, th. 80.
            ...

            sage: _[0]                                  # optional -- internet
            'A. H. Beiler, Recreations in the Theory of Numbers, Dover, NY, 1964, p. 52.'

        TESTS::

            sage: s = oeis._imaginary_sequence()
            sage: s.references()[1]
            'Lewis Carroll, The Hunting of the Snark.'
        """
        return FancyTuple(self._fields['D'])

    def links(self, browse=None, format='guess'):
        r"""
        Return, display or browse links associated to the sequence ``self``.

        INPUT:

        - ``browse`` - an integer, a list of integers, or the word 'all'
          (default: ``None``) : which links to open in a web browser.

        - ``format`` - string (default: 'guess') : how to display the links.

        OUTPUT:

        - tuple of strings (with fancy formatting):
            - if ``format`` is ``url``, returns a tuple of absolute links without description.
            - if ``format`` is ``html``, returns nothing but prints a tuple of clickable absolute links in their context.
            - if ``format`` is ``guess``, adapts the output to the context (command line or notebook).
            - if ``format`` is ``raw``, the links as they appear in the database, relative links are not made absolute.

        EXAMPLES::

            sage: f = oeis(45) ; f                      # optional -- internet
            A000045: Fibonacci numbers: F(n) = F(n-1) + F(n-2) with F(0) = 0 and F(1) = 1.

            sage: f.links(format='url')                             # optional -- internet
            0: http://oeis.org/A000045/b000045.txt
            1: http://library.thinkquest.org/27890/theSeries.html
            ...

            sage: f.links(format='raw')                 # optional -- internet
            0: N. J. A. Sloane, <a href="/A000045/b000045.txt">The first 2000 Fibonacci numbers: Table of n, F(n) for n = 0..2000</a>
            1: Matt Anderson, Jeffrey Frazier and Kris Popendorf, <a href="http://library.thinkquest.org/27890/theSeries.html">The Fibonacci series: the section index</a> [broken link]
            ...

        TESTS::

            sage: s = oeis._imaginary_sequence()
            sage: s.links(format='raw')[2]
            'Do not confuse with the sequence <a href="/A000042">A000042</a> or the sequence <a href="/A000024">A000024</a>'

            sage: s.links(format='url')[3]
            'http://oeis.org/A000024'

            sage: HTML = s.links(format="html");  HTML
            0: Wikipedia, <a href="https://en.wikipedia.org/wiki/42_(number)">42 (number)</a>
            1: See. also <a href="https://trac.sagemath.org/sage_trac/ticket/42">trac ticket #42</a>
            ...
            sage: type(HTML)
            <class 'sage.misc.html.HtmlFragment'>
        """
        url_absolute = lambda s: re.sub(r'\"\/', '\"' + oeis_url, s)
        if browse is None:
            if format == 'guess':
                if embedded():
                    return self.links(format='html')
                else:
                    return self.links(format='url')
            elif format == 'raw':
                return FancyTuple(self._fields['H'])
            elif format == 'html':
                return HtmlFragment(FancyTuple([url_absolute(_) for _ in self._fields['H']]))
            elif format == 'url':
                url_list = flatten([_urls(url_absolute(string)) for string in self._fields['H']])
                return FancyTuple(url_list)
        else:
            import webbrowser
            url_list = flatten([_urls(url_absolute(string)) for string in self._fields['H']])
            if isinstance(browse, (int, Integer)):
                webbrowser.open(url_list[browse])
            elif isinstance(browse, (list, tuple)):
                for url_number in browse:
                    webbrowser.open(url_list[url_number])
            elif browse == 'all':
                for url in url_list:
                    webbrowser.open(url)

    def formulas(self):
        r"""
        Return a tuple of formulas associated to the sequence ``self``.

        OUTPUT:

        - tuple of strings (with fancy formatting).

        EXAMPLES::

            sage: f = oeis(45) ; f                      # optional -- internet
            A000045: Fibonacci numbers: F(n) = F(n-1) + F(n-2) with F(0) = 0 and F(1) = 1.

            sage: f.formulas()[2]                       # optional -- internet
            'F(n) = ((1+sqrt(5))^n - (1-sqrt(5))^n)/(2^n*sqrt(5)).'

        TESTS::

            sage: s = oeis._imaginary_sequence()
            sage: s.formulas()
            0: For n big enough, s(n+1) - s(n) = 0.

        """
        return FancyTuple(self._fields['F'])

    def cross_references(self, fetch=False):
        r"""
        Return a tuple of cross references associated to the sequence
        ``self``.

        INPUT:

        - ``fetch`` - boolean (default: ``False``).

        OUTPUT:

        - if ``fetch`` is ``False``, return a list of OEIS IDs (strings).
        - if ``fetch`` if ``True``, return a tuple of OEIS sequences.

        EXAMPLES::

            sage: nbalanced = oeis("A005598") ; nbalanced   # optional -- internet
            A005598: a(n) = 1 + Sum_{i=1..n} (n-i+1)*phi(i).

            sage: nbalanced.cross_references()              # optional -- internet
            ('A049703', 'A049695', 'A103116', 'A000010')

            sage: nbalanced.cross_references(fetch=True)    # optional -- internet
            0: A049703: a(0) = 0; for n>0, a(n) = A005598(n)/2.
            1: A049695: Array T read by diagonals; T(i,j)=number of nonnegative slopes of lines determined by 2 lattice points in [ 0,i ] X [ 0,j ] if i>0; T(0,j)=1 if j>0; T(0,0)=0.
            2: A103116: a(n) = A005598(n) - 1.
            3: A000010: Euler totient function phi(n): count numbers <= n and prime to n.

            sage: phi = _[3]                                # optional -- internet

        TESTS::

            sage: s = oeis._imaginary_sequence()
            sage: s.cross_references()
            ('A000042', 'A000024')
        """
        ref_list = re.findall('A[0-9]{6}', " ".join(self._fields['Y']))
        if fetch:
            return FancyTuple([oeis.find_by_id(_) for _ in ref_list])
        else:
            return tuple(ref_list)

    def extensions_or_errors(self):
        r"""
        Return a tuple of extensions or errors associated to the
        sequence ``self``.

        OUTPUT:

        - tuple of strings (with fancy formatting).

        EXAMPLES::

            sage: sfibo = oeis('A039834') ; sfibo       # optional -- internet
            A039834: a(n+2) = -a(n+1) + a(n) (signed Fibonacci numbers) with a(-2) = a(-1) = 1; or Fibonacci numbers (A000045) extended to negative indices.

            sage: sfibo.extensions_or_errors()[0]       # optional -- internet
            'Signs corrected by _Len Smiley_ and _N. J. A. Sloane_'

        TESTS::

            sage: s = oeis._imaginary_sequence()
            sage: s.extensions_or_errors()
            0: This sequence does not contain errors.

        """
        return FancyTuple(self._fields['E'])

    def examples(self):
        r"""
        Return a tuple of examples associated to the sequence ``self``.

        OUTPUT:

        - tuple of strings (with fancy formatting).

        EXAMPLES::

            sage: c = oeis(1203) ; c                    # optional -- internet
            A001203: Simple continued fraction expansion of Pi.

            sage: c.examples()                          # optional -- internet
            0: Pi = 3.1415926535897932384...
            1:    = 3 + 1/(7 + 1/(15 + 1/(1 + 1/(292 + ...))))
            2:    = [a_0; a_1, a_2, a_3, ...] = [3; 7, 15, 1, 292, ...]

        TESTS::

            sage: s = oeis._imaginary_sequence()
            sage: s.examples()
            0: s(42) + s(43) = 0.
        """
        return FancyTuple(self._fields['e'])

    def comments(self):
        r"""
        Return a tuple of comments associated to the sequence ``self``.

        OUTPUT:

        - tuple of strings (with fancy formatting).

        EXAMPLES::

            sage: f = oeis(45) ; f                      # optional -- internet
            A000045: Fibonacci numbers: F(n) = F(n-1) + F(n-2) with F(0) = 0 and F(1) = 1.

            sage: f.comments()[:3]                      # optional -- internet
            0: Also sometimes called Lamé's sequence.
            1: F(n+2) = number of binary sequences of length n that have no consecutive 0's.
            2: F(n+2) = number of subsets of {1,2,...,n} that contain no consecutive integers.

        TESTS::

            sage: s = oeis._imaginary_sequence()
            sage: s.comments()
            0: 42 is the product of the first 4 prime numbers, except 5 and perhaps 1.
            1: Apart from that, i have no comment.
        """
        return FancyTuple(self._fields['C'])

    def url(self):
        r"""
        Return the URL of the page associated to the sequence ``self``.

        OUTPUT:

        - string.

        EXAMPLES::

            sage: f = oeis(45) ; f                      # optional -- internet
            A000045: Fibonacci numbers: F(n) = F(n-1) + F(n-2) with F(0) = 0 and F(1) = 1.

            sage: f.url()                               # optional -- internet
            'http://oeis.org/A000045'

        TESTS::

            sage: s = oeis._imaginary_sequence()
            sage: s.url()
            'http://oeis.org/A999999'
        """
        return oeis_url + self.id()

    def browse(self):
        r"""
        Open the OEIS web page associated to the sequence ``self`` in a browser.

        EXAMPLES::

            sage: f = oeis(45) ; f                      # optional -- internet webbrowser
            A000045: Fibonacci numbers: F(n) = F(n-1) + F(n-2) with F(0) = 0 and F(1) = 1.

            sage: f.browse()                            # optional -- internet webbrowser

        TESTS::

            sage: s = oeis._imaginary_sequence()        # optional -- webbrowser
            sage: s.browse()                            # optional -- webbrowser
        """
        import webbrowser
        webbrowser.open(self.url())

    def show(self):
        r"""
        Display most available informations about the sequence ``self``.

        EXAMPLES::

            sage: s = oeis(12345)                       # optional -- internet
            sage: s.show()                              # optional -- internet
            ID
            A012345
            <BLANKLINE>
            NAME
            Coefficients in the expansion sinh(arcsin(x)*arcsin(x)) = 2*x^2/2!+8*x^4/4!+248*x^6/6!+11328*x^8/8!+...
            <BLANKLINE>
            FIRST TERMS
            (2, 8, 248, 11328, 849312, 94857600, 14819214720, 3091936512000, 831657655349760, 280473756197529600, 115967597965430077440, 57712257892456911912960, 34039765801079493369569280)
            <BLANKLINE>
            LINKS
            0: http://oeis.org/A012345/b012345.txt
            <BLANKLINE>
            FORMULAS
            ...
            OFFSETS
            (0, 1)
            <BLANKLINE>
            URL
            http://oeis.org/A012345
            <BLANKLINE>
            AUTHOR
            Patrick Demichel (patrick.demichel(AT)hp.com)
            <BLANKLINE>

        TESTS::

            sage: s = oeis._imaginary_sequence()
            sage: s.show()
            ID
            A999999
            <BLANKLINE>
            NAME
            The characteristic sequence of 42 plus ...
            FIRST TERMS
            (1, 1, 1, 1, 2, 1, 1, 1, 1, 1, 1, 1, 1, 1, 1, 1, 1, 1, 1, 1, ...
            <BLANKLINE>
            COMMENTS
            0: 42 is the product of the first 4 prime numbers, except ...
            1: Apart from that, i have no comment.
            ...
        """
        for s in ['id', 'name', 'first_terms', 'comments', 'references',
                  'links', 'formulas', 'examples', 'cross_references',
                  'programs', 'keywords', 'offsets', 'url', 'old_IDs',
                  'author', 'extensions_or_errors']:
            if embedded() and s == 'links':
                print(re.sub('_', ' ', s).upper())
                getattr(self, s)()
                print('\n')
            else:
                result = getattr(self, s)()
                if result != '' and result != ('',) and result != ():
                    print(re.sub('_', ' ', s).upper())
                    print(str(result) + '\n')

    def programs(self, language='other'):
        r"""
        Returns programs implementing the sequence ``self`` in the given ``language``.

        INPUT:

        - ``language`` - string (default: 'other') - the language of the
          program. Current values are: 'maple', 'mathematica' and 'other'.

        OUTPUT:

        - tuple of strings (with fancy formatting).

        .. TODO:: ask OEIS to add a "Sage program" field in the database ;)

        EXAMPLES::

            sage: ee = oeis('A001113') ; ee             # optional -- internet
            A001113: Decimal expansion of e.

            sage: ee.programs()[0]                      # optional -- internet
            '(PARI) { default(realprecision, 50080); x=exp(1); for (n=1, 50000, d=floor(x); x=(x-d)*10; write("b001113.txt", n, " ", d)); } \\\\ _Harry J. Smith_, Apr 15 2009'

        TESTS::

            sage: s = oeis._imaginary_sequence()
            sage: s.programs()
            0: (Python)
            1: def A999999(n):
            2:     assert(isinstance(n, (int, Integer))), "n must be an integer."
            3:     if n < 38:
            4:         raise ValueError("The value %s is not accepted." %str(n)))
            5:     elif n == 42:
            6:         return 2
            7:     else:
            8:         return 1

            sage: s.programs('maple')
            0: Do not even try, Maple is not able to produce such a sequence.

            sage: s.programs('mathematica')
            0: Mathematica neither.
        """
        if language == "maple":
            return FancyTuple(self._fields['p'])
        elif language == "mathematica":
            return FancyTuple(self._fields['t'])
        else:
            return FancyTuple(self._fields['o'])


class FancyTuple(tuple):
    r"""
    This class inherits from ``tuple``, it allows to nicely print tuples whose
    elements have a one line representation.

    EXAMPLES::

        sage: from sage.databases.oeis import FancyTuple
        sage: t = FancyTuple(['zero', 'one', 'two', 'three', 4]) ; t
        0: zero
        1: one
        2: two
        3: three
        4: 4

        sage: t[2]
        'two'
    """
    def __repr__(self):
        r"""
        Print the tuple with one value per line, where each line
        begins with the index of the value in ``self``.

        EXAMPLES::

            sage: from sage.databases.oeis import FancyTuple
            sage: t = FancyTuple(['zero', 'one', 'two', 'three', 4]) ; t
            0: zero
            1: one
            2: two
            3: three
            4: 4
        """
        length = len(str(len(self) - 1))
        return '\n'.join((('{0:>%d}' % length).format(str(i)) + ': ' + str(self[i]) for i in range(len(self))))

    def __getslice__(self, i, j):
        r"""
        The slice of a FancyTuple remains a FancyTuple.

        EXAMPLES::

            sage: from sage.databases.oeis import FancyTuple
            sage: t = FancyTuple(['zero', 'one', 'two', 'three', 4])
            sage: t[-2:]
            0: three
            1: 4

        TESTS::

            sage: t = ('é', 'è', 'à', 'ç')
            sage: t
            ('\xc3\xa9', '\xc3\xa8', '\xc3\xa0', '\xc3\xa7')
            sage: FancyTuple(t)[2:4]
            0: à
            1: ç
        """
        return FancyTuple(tuple(self).__getslice__(i, j))


oeis = OEIS()<|MERGE_RESOLUTION|>--- conflicted
+++ resolved
@@ -662,11 +662,7 @@
         self._fields = defaultdict(list)
         for line in entry.splitlines():
             self._fields[line[1]].append(line[11:])
-<<<<<<< HEAD
-        if 'dead' in self.keywords(): 
-=======
         if 'dead' in self.keywords():
->>>>>>> 97eb7821
             from warnings import warn
             warn('This sequence is dead: "{}: {}"'.format(self.id(), self.name()), RuntimeWarning)
 
