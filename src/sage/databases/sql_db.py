"""
Relational (sqlite) Databases Module

INFO:

    This module implements classes (SQLDatabase and SQLQuery (pythonic
    implementation for the user with little or no knowledge of sqlite))
    that wrap the basic functionality of sqlite.

    Databases are constructed via a triple indexed dictionary called a
    skeleton. A skeleton should be constructed to fit the following format::

        | - skeleton -- a triple-indexed dictionary
        |     - outer key -- table name
        |         - inner key -- column name
        |             - inner inner key -- one of the following:
        |                 - ``primary_key`` -- boolean, whether column has been set as
                            primary key
        |                 - ``index`` -- boolean, whether column has been set as index
        |                 - ``unique`` -- boolean, whether column has been set as unique
        |                 - ``sql`` -- one of ``'TEXT'``, ``'BOOLEAN'``, ``'INTEGER'``,
                            ``'REAL'``, or other user defined type

    An example skeleton of a database with one table, that table with one
    column::

        {'table1':{'col1':{'primary_key':False, 'index':True, 'sql':'REAL'}}}

    SQLDatabases can also be constructed via the add, drop, and commit
    functions. The vacuum function is also useful for restoring hard disk space
    after a database has shrunk in size.

    A SQLQuery can be constructed by providing a query_dict, which is a
    dictionary with the following sample format::

        {'table_name': 'tblname', 'display_cols': ['col1', 'col2', 'col3'], 'expression':[col, operator, value]}

    Finally a SQLQuery also allows the user to directly input the query
    string for a database, and also supports the '?' syntax by allowing an
    argument for a tuple of parameters to query.

    For full details, please see the tutorial. sage.graphs.graph_database.py
    is an example of implementing a database class in Sage using this
    interface.

AUTHORS:

- R. Andrew Ohana (2011-07-16):  refactored and rewrote most of the code;
  merged the Generic classes into the non-Generic versions; changed the
  skeleton format to include a boolean indicating whether the column stores
  unique keys; changed the index names so as to avoid potential ambiguity
- Emily A. Kirkman (2008-09-20): added functionality to generate plots and
  reformat output in show
- Emily A. Kirkman and Robert L. Miller (2007-06-17): initial version

"""
# FUTURE TODOs (Ignore for now):
#    - order by clause in query strings
#    - delete from query containing joins
#    - add data by column
#    - wrap sqlalchemy
#    - create query interface (with interact)
#    - allow kwds arguments to SQLQuery (like GraphQuery)

#*****************************************************************************
#       Copyright (C) 2011 R. Andrew Ohana <andrew.ohana@gmail.com>
#       Copyright (C) 2007 Emily A. Kirkman
#                          Robert L. Miller
#
#  Distributed under the terms of the GNU General Public License (GPL)
#  as published by the Free Software Foundation; either version 2 of
#  the License, or (at your option) any later version.
#                  http://www.gnu.org/licenses/
#*****************************************************************************
from __future__ import print_function

import sqlite3 as sqlite
import os
import re
from sage.misc.all import tmp_filename
from sage.structure.sage_object import SageObject

sqlite_keywords = ['ABORT','ACTION','ADD','AFTER','ALL','ALTER','ANALYZE',
    'AND','AS','ASC','ATTACH','AUTOINCREMENT','BEFORE','BEGIN','BETWEEN','BY',
    'CASCADE','CASE','CAST','CHECK','COLLATE','COLUMN','COMMIT','CONFLICT',
    'CONSTRAINT','CREATE','CROSS','CURRENT_DATE','CURRENT_TIME',
    'CURRENT_TIMESTAMP','DATABASE','DEFAULT','DEFERRABLE','DEFERRED','DELETE',
    'DESC','DETACH','DISTINCT','DROP','EACH','ELSE','END','ESCAPE','EXCEPT',
    'EXCLUSIVE','EXISTS','EXPLAIN','FAIL','FOR','FOREIGN','FROM','FULL',
    'GLOB','GROUP','HAVING','IF','IGNORE','IMMEDIATE','IN','INDEX','INDEXED',
    'INITIALLY','INNER','INSERT','INSTEAD','INTERSECT','INTO','IS','ISNULL',
    'JOIN','KEY','LEFT','LIKE','LIMIT','MATCH','NATURAL','NO','NOT','NOTNULL',
    'NULL','OF','OFFSET','ON','OR','ORDER','OUTER','PLAN','PRAGMA','PRIMARY',
    'QUERY','RAISE','REFERENCES','REGEXP','REINDEX','RELEASE','RENAME',
    'REPLACE','RESTRICT','RIGHT','ROLLBACK','ROW','SAVEPOINT','SELECT','SET',
    'TABLE','TEMP','TEMPORARY','THEN','TO','TRANSACTION','TRIGGER','UNION',
    'UNIQUE','UPDATE','USING','VACUUM','VALUES','VIEW','VIRTUAL','WHEN',
    'WHERE']

def regexp(expr, item):
    """
    Function to define regular expressions in pysqlite.
    Returns ``True`` if parameter ``item`` matches the regular expression
    parameter ``expr``.
    Returns ``False`` otherwise (i.e.: no match).

    REFERENCES:

    .. [GH2005] Gerhard Haring. [Online] Available:
        http://lists.initd.org/pipermail/pysqlite/2005-November/000253.html

    EXAMPLES::

        sage: from sage.databases.sql_db import regexp
        sage: regexp('.s.*','cs')
        True
        sage: regexp('.s.*','ccs')
        False
        sage: regexp('.s.*','cscccc')
        True
    """
    r = re.compile(expr)
    return r.match(item) is not None

def verify_type(type):
    """
    Verify that the specified ``type`` is one of the allowed strings.

    EXAMPLES::

        sage: from sage.databases.sql_db import verify_type
        sage: verify_type('INT')
        True
        sage: verify_type('int')
        True
        sage: verify_type('float')
        Traceback (most recent call last):
        ...
        TypeError: float is not a legal type.

    """
    types = ['INTEGER','INT','BOOLEAN','REAL','TEXT','BOOL','BLOB','NOTYPE']
    if type.upper() not in types:
        raise TypeError('%s is not a legal type.'%type)
    return True

def verify_column(col_dict):
    """
    Verify that ``col_dict`` is in proper format, and return a dict with
    default values filled in. Proper format::

        {'primary_key':False, 'index':False, 'unique': False, 'sql':'REAL'}

    EXAMPLES::

        sage: from sage.databases.sql_db import verify_column
        sage: col = {'sql':'BOOLEAN'}
        sage: verify_column(col)
        {'index': False, 'primary_key': False, 'sql': 'BOOLEAN', 'unique': False}
        sage: col = {'primary_key':True, 'sql':'INTEGER'}
        sage: verify_column(col)
        {'index': True, 'primary_key': True, 'sql': 'INTEGER', 'unique': True}
        sage: verify_column({})
        Traceback (most recent call last):
        ...
        ValueError: SQL type must be declared, e.g. {'sql':'REAL'}.
    """
    d = {}
    d['primary_key'] = col_dict.get('primary_key', False)
    d['index'] = col_dict.get('index', False) or d['primary_key']
    d['unique'] = col_dict.get('unique', False) or d['primary_key']
    if 'sql' not in col_dict:
        raise ValueError("SQL type must be declared, e.g. {'sql':'REAL'}.")
    if verify_type(col_dict['sql']):
        d['sql'] = col_dict['sql']
    return d

def verify_operator(operator):
    """
    Checks that ``operator`` is one of the allowed strings.
    Legal operators include the following strings:

    - '='
    - '<='
    - '>='
    - '<'
    - '>'
    - '<>'
    - 'like'
    - 'regexp'
    - 'is null'
    - 'is not null'

    EXAMPLES::

        sage: from sage.databases.sql_db import verify_operator
        sage: verify_operator('<=')
        True
        sage: verify_operator('regexp')
        True
        sage: verify_operator('is null')
        True
        sage: verify_operator('not_an_operator')
        Traceback (most recent call last):
        ...
        TypeError: not_an_operator is not a legal operator.
    """
    binaries = ['=','<=','>=','like','<','>','<>','regexp']
    unaries = ['is null','is not null']
    if operator not in binaries and operator not in unaries:
        raise TypeError('%s is not a legal operator.'%operator)
    return True

def construct_skeleton(database):
    """
    Constructs a database skeleton from the sql data.  The skeleton data
    structure is a triple indexed dictionary of the following format::

        | - skeleton -- a triple-indexed dictionary
        |   - outer key -- table name
        |     - inner key -- column name
        |       - inner inner key -- one of the following:
        |         - ``primary_key`` -- boolean, whether column has been set as
                    primary key
        |         - ``index`` -- boolean, whether column has been set as index
        |         - ``unique`` -- boolean, whether column has been set as unique
        |         - ``sql`` -- one of ``'TEXT'``, ``'BOOLEAN'``, ``'INTEGER'``,
                    ``'REAL'``, or other user defined type

    An example skeleton of a database with one table, that table with one
    column::

        {'table1':{'col1':{'primary_key':False, 'unique': True, 'index':True, 'sql':'REAL'}}}

    EXAMPLES::

        sage: G = SQLDatabase(GraphDatabase().__dblocation__, False)
        sage: from sage.databases.sql_db import construct_skeleton
        sage: construct_skeleton(G).keys()
        [u'aut_grp', u'degrees', u'spectrum', u'misc', u'graph_data']
    """
    skeleton = {}
    cur = database.__connection__.cursor()
    exe = cur.execute("SELECT name FROM sqlite_master WHERE TYPE='table'")
<<<<<<< HEAD
    from sage.misc.misc import GRAPHS_DATA_DIR
=======
    from sage.env import SAGE_SHARE
>>>>>>> e22bbb45
    for table in exe.fetchall():
        skeleton[table[0]] = {}
        exe1 = cur.execute("PRAGMA table_info(%s)"%table[0])
        for col in exe1.fetchall():
            if not col[2]:
                typ = u'NOTYPE'
            else:
                typ = col[2]
            skeleton[table[0]][col[1]] = {'sql':typ, \
                'primary_key':(col[5]!=0), 'index':(col[5]!=0), 'unique': False}
        exe2 = cur.execute("PRAGMA index_list(%s)"%table[0])
        for col in exe2.fetchall():
            if col[1].find('sqlite') == -1:
                if database.__dblocation__ == \
                        os.path.join(GRAPHS_DATA_DIR,'graphs.db'):
                    name = col[1]
                else:
                    name = col[1][len(table[0])+3:]
                skeleton[table[0]][name]['index'] = True
                skeleton[table[0]][name]['unique'] = bool(col[2])
            else:
                name = cur.execute("PRAGMA index_info(%s)"%col[1])
                name = name.fetchone()[2]
                skeleton[table[0]][name]['unique'] = bool(col[2])
    return skeleton

p = 0
def _create_print_table(cur, col_titles, **kwds):
    """
    Creates a nice printable table from the cursor given with the given
    column titles.

    KEYWORDS:

    - ``max_field_size`` -- how wide each field can be
    - ``format_cols`` -- a dictionary that allows the user to specify the
      format of a column's output by supplying a function. The format of
      the dictionary is::

          {'column_name':(lambda x: format_function(x))}

    - ``plot_cols`` -- a dictionary that allows the user to specify that a
      plot should be drawn by the object generated by a data slice. Note
      that plot kwds are permitted. The dictionary format is::

          {'column_name':((lambda x: plot_function(x)),**kwds)}

    - ``relabel_cols`` -- a dictionary to specify a relabeling of column
      headers. The dictionary format is::

          {'table_name':{'old_col_name':'new_col_name'}}

    - ``id_col`` -- reference to a column that can be used as an object
      identifier for each row

    - ``html_table`` -- boolean that if True creates an html table instead of
      a print table. Always set to True in the notebook.

    EXAMPLES::

        sage: DB = SQLDatabase()
        sage: DB.create_table('simon',{'a1':{'sql':'bool', 'primary_key':False}, 'b2':{'sql':'int'}})
        sage: DB.add_data('simon',[(0,0),(1,1),(1,2)])
        sage: r = SQLQuery(DB, {'table_name':'simon', 'display_cols':['a1'], 'expression':['b2','<=', 6]})
        sage: from sage.databases.sql_db import _create_print_table
        sage: cur = r.__database__.__connection__.cursor()
        sage: exe = cur.execute(r.__query_string__, r.__param_tuple__)
        sage: _create_print_table(cur, [des[0] for des in cur.description])
        'a1                  \n--------------------\n0                  \n1                  \n1                  '
    """
    fcol_index = []
    pcol_index = []

    if 'format_cols' in kwds:
        fcol_map = []
        for col in kwds['format_cols']:
            fcol_map.append(kwds['format_cols'][col])
            fcol_index.append(col_titles.index(col))
    if 'plot_cols' in kwds:
        pcol_map = []
        for col in kwds['plot_cols']:
            pcol_map.append(kwds['plot_cols'][col])
            pcol_index.append(col_titles.index(col))

    max_field_size = kwds['max_field_size'] if 'max_field_size' in kwds \
                    else 20
    id_col_index = col_titles.index(kwds['id_col']) if 'id_col' in kwds \
                   else None

    if 'relabel_cols' in kwds:
        relabel_cols = kwds['relabel_cols']
        for i in range(len(col_titles)):
            try:
                col_titles[i] = relabel_cols[col_titles[i]]
            except KeyError:
                continue
    global p
    p = 0
    def row_str(row, html):
        f = 0
        global p
        cur_str = []
        for index in range(len(col_titles)):
            if index in pcol_index:
                if html:
                    plot = pcol_map[p%len(pcol_map)](row[index])
                    plot.save('%d.png'%p, figsize=[1,1])
                    field_val = '     <td bgcolor=white align=center> ' \
                        + '%s <br> <img src="cell://%d.png"> '%(row[index],p) \
                        + '</td>\n'
                    p += 1
                else:
                    raise NotImplementedError('Cannot display plot on ' \
                        + 'command line.')
            else:
                if index in fcol_index:
                    if id_col_index is None:
                        field_val = fcol_map[f](row[index])
                    else:
                        field_val = fcol_map[f](row[index], row[id_col_index])
                    f += 1
                else:
                    field_val = row[index]
                if html:
                    field_val = '     <td bgcolor=white align=center> ' \
                        + str(field_val) + ' </td>\n'
                else:
                    field_val = str(field_val).ljust(max_field_size)
            cur_str.append(field_val)
        return ' '.join(cur_str)

    from sage.server.support import EMBEDDED_MODE
    if EMBEDDED_MODE or ('html_table' in kwds and kwds['html_table']):
        # Notebook Version
        ret = '<html><!--notruncate-->\n'
        ret += '  <table bgcolor=lightgrey cellpadding=0>\n'
        ret += '    <tr>\n      <td bgcolor=white align=center> '
        ret += (' </td>\n      <td bgcolor=white ' \
               + 'align=center> ').join(col_titles)
        ret += ' </td>\n    </tr>\n'
        ret += '\n'.join(['    <tr>\n ' + row_str(row, True) + '    </tr>' \
               for row in cur])
        ret += '\n  </table>\n</html>'
    else:
        # Command Prompt Version
        ret = ' '.join([col.ljust(max_field_size) for col in col_titles])
        ret += '\n' + '-' * max_field_size * len(col_titles) + '\n'
        ret += '\n'.join([row_str(row, False) for row in cur])
    return ret

class SQLQuery(SageObject):
    def __init__(self, database, *args, **kwds):
        """
        A query for a SQLite database.

        INPUT:

        - ``database`` -- a SQLDatabase object
        - ``query_dict`` -- a dictionary specifying the query itself. The
          format is::

              {'table_name':'tblname', 'display_cols':['col1', 'col2','col3'], 'expression': [col, operator, value]}

        NOTE:
            Every SQL type we are using is ultimately represented as a string,
            so if you wish to save actual strings to a database, you actually
            need to do something like: '"value"'.

        See the documentation of ``SQLDatabase`` for an introduction to using
        SQLite in Sage.

        EXAMPLES::

            sage: D = SQLDatabase()
            sage: D.create_table('simon',{'a1':{'sql':'bool', 'primary_key':False}, 'b2':{'sql':'int'}})
            sage: D.add_data('simon',[(0,0),(1,2),(2,4)])
            sage: r = SQLQuery(D, {'table_name':'simon', 'display_cols':['a1'], 'expression':['b2','<=', 3]})
            sage: r.show()
            a1
            --------------------
            0
            1
        """
        if not isinstance(database, SQLDatabase):
            raise TypeError('%s is not a valid SQLDatabase'%database)
        self.__database__ = database
        total_args = len(args) + len(kwds)
        if total_args == 0:
            self.__query_string__ = ''
            self.__param_tuple__ = tuple()
            self.__query_dict__ = {}
            return
        for x in args:
            if isinstance(x,dict):
                if 'query_dict' not in kwds:
                    kwds['query_dict'] = x
            elif isinstance(x, str):
                if 'query_string' not in kwds:
                    kwds['query_string'] = x
            elif isinstance(x, tuple):
                if 'param_tuple' not in kwds:
                    kwds['param_tuple'] = x
        if total_args > 2 or not ('query_dict' in kwds or \
              'query_string' in kwds) or ('query_dict' in kwds and\
              ('param_tuple' in kwds or 'query_string' in kwds)):
            raise ValueError('Query must be constructed with either a ' \
                + 'dictionary or a string and tuple')

        if 'query_dict' in kwds:
              query_dict = kwds['query_dict']
        else:
              self.__query_string__ = kwds['query_string']
              if 'param_tuple' in kwds:
                  self.__param_tuple__ = tuple((str(x) for x in kwds['param_tuple']))
              else:
                  self.__param_tuple__ = tuple()
              return

        if query_dict:
            skel = database.__skeleton__
            if query_dict['table_name'] not in skel:
                raise ValueError("Database has no table" \
                    + str(query_dict['table_name']) + ".")
            table_name = query_dict['table_name']
            if query_dict['display_cols'] is not None:
                for column in query_dict['display_cols']:
                    if column not in skel[table_name]:
                        raise ValueError("Table has no column %s."%column)
            if query_dict['expression'][0] not in skel[table_name]:
                raise ValueError("Table has no column " \
                    + str(query_dict['expression'][0]) + ".")

            self.__query_dict__ = query_dict
            self.__param_tuple__ = (str(query_dict['expression'][2]),)
            verify_operator(query_dict['expression'][1])
            if query_dict['display_cols'] is None:
                self.__query_string__ = 'SELECT , FROM %s WHERE '%table_name \
                    + '%s.%s '%(table_name, query_dict['expression'][0]) \
                    + '%s ?'%query_dict['expression'][1]
            else:
                query_dict['display_cols'] = ['%s.%s'%(table_name, x) \
                    for x in query_dict['display_cols']]
                self.__query_string__ = 'SELECT ' \
                    + ', '.join(query_dict['display_cols']) + ' FROM ' \
                    + '%s WHERE %s.'%(table_name, table_name) \
                    + '%s '%query_dict['expression'][0] \
                    + '%s ?'%query_dict['expression'][1]
        else:
            self.__query_dict__ = {}
            self.__param_tuple__ = tuple()
            self.__query_string__ = ''

    def __repr__(self):
        """
        Overrides the print output to display useful info regarding the
        query.

        EXAMPLES::

            sage: G = GraphDatabase()
            sage: q = 'SELECT graph_id,graph6,num_vertices,num_edges FROM graph_data WHERE graph_id<=(?) AND num_vertices=(?)'
            sage: param = (22,5)
            sage: SQLQuery(G,q,param)
            Query for sql database: ...graphs.db
            Query string: SELECT graph_id,graph6,num_vertices,num_edges FROM
                graph_data WHERE graph_id<=(?) AND num_vertices=(?)
            Parameter tuple: ('22', '5')
            sage: r = 'SELECT graph6 FROM graph_data WHERE num_vertices<=3'
            sage: SQLQuery(G,r)
            Query for sql database: ...graphs.db
            Query string: SELECT graph6 FROM graph_data WHERE num_vertices<=3
        """
        if not self.__query_string__:
            return 'Empty query on %s.'%self.__database__.__dblocation__
        return "Query for sql database: %s"%self.__database__.__dblocation__ \
            + "\nQuery string: %s"%self.__query_string__ \
            + ("\nParameter tuple: %s"%str(self.__param_tuple__) if \
            self.__param_tuple__ else "")

    def get_query_string(self):
        """
        Returns a copy of the query string.

        EXAMPLES::

            sage: G = GraphDatabase()
            sage: q = 'SELECT graph_id,graph6,num_vertices,num_edges FROM graph_data WHERE graph_id<=(?) AND num_vertices=(?)'
            sage: param = (22,5)
            sage: SQLQuery(G,q,param).get_query_string()
            'SELECT graph_id,graph6,num_vertices,num_edges FROM graph_data
            WHERE graph_id<=(?) AND num_vertices=(?)'
            sage: r = 'SELECT graph6 FROM graph_data WHERE num_vertices<=3'
            sage: SQLQuery(G,r).get_query_string()
            'SELECT graph6 FROM graph_data WHERE num_vertices<=3'
        """
        from copy import copy
        return copy(self.__query_string__)

    def __iter__(self):
        """
        Returns an iterator over the results of the query.

        EXAMPLES::

            sage: G = GraphDatabase()
            sage: q = 'SELECT graph_id,graph6 FROM graph_data WHERE num_vertices=(?)'
            sage: param = (5,)
            sage: Q = SQLQuery(G,q,param)
            sage: it = Q.__iter__()
            sage: next(it)
            (18, u'D??')
            sage: next(it)
            (19, u'D?C')
            sage: skip = [next(it) for _ in range(15)]
            sage: next(it)
            (35, u'DBk')
        """
        try:
            cur = self.__database__.__connection__.cursor()
            return cur.execute(self.__query_string__, self.__param_tuple__)
        except sqlite.OperationalError:
            raise RuntimeError('Failure to fetch query.')

    def query_results(self):
        """
        Runs the query by executing the ``__query_string__``. Returns the
        results of the query in a list.

        EXAMPLES::

            sage: G = GraphDatabase()
            sage: q = 'SELECT graph_id,graph6,num_vertices,num_edges FROM graph_data WHERE graph_id<=(?) AND num_vertices=(?)'
            sage: param = (22,5)
            sage: Q = SQLQuery(G,q,param)
            sage: Q.query_results()
            [(18, u'D??', 5, 0), (19, u'D?C', 5, 1), (20, u'D?K', 5, 2),
             (21, u'D@O', 5, 2), (22, u'D?[', 5, 3)]
            sage: R = SQLQuery(G,{'table_name':'graph_data', 'display_cols':['graph6'], 'expression':['num_vertices','=',4]})
            sage: R.query_results()
            [(u'C?',), (u'C@',), (u'CB',), (u'CK',), (u'CF',), (u'CJ',),
             (u'CL',), (u'CN',), (u'C]',), (u'C^',), (u'C~',)]
        """
        return list(self)

    def show(self, **kwds):
        """
        Displays the result of the query in table format.

        KEYWORDS:

        - ``max_field_size`` -- how wide each field can be
        - ``format_cols`` -- a dictionary that allows the user to specify the
          format of a column's output by supplying a function. The format of
          the dictionary is::

              {'column_name':(lambda x: format_function(x))}

        - ``plot_cols`` -- a dictionary that allows the user to specify that a
          plot should be drawn by the object generated by a data slice. Note
          that plot kwds are permitted. The dictionary format is::

              {'column_name':((lambda x: plot_function(x)),**kwds)}

        - ``relabel_cols`` -- a dictionary to specify a relabeling of column
          headers. The dictionary format is::

              {'table_name':{'old_col_name':'new_col_name'}}

        - ``id_col`` -- reference to a column that can be used as an object
          identifier for each row

        EXAMPLES::

            sage: DB = SQLDatabase()
            sage: DB.create_table('simon',{'a1':{'sql':'bool', 'primary_key':False}, 'b2':{'sql':'int'}})
            sage: DB.add_data('simon',[(0,0),(1,1),(1,2)])
            sage: r = SQLQuery(DB, {'table_name':'simon', 'display_cols':['a1'], 'expression':['b2','<=', 6]})
            sage: r.show()
            a1
            --------------------
            0
            1
            1
            sage: D = GraphDatabase()
            sage: from sage.graphs.graph_database import valid_kwds, data_to_degseq
            sage: relabel = {}
            sage: for col in valid_kwds:
            ...       relabel[col] = ' '.join([word.capitalize() for word in col.split('_')])
            sage: q = GraphQuery(display_cols=['graph6','degree_sequence'], num_vertices=4)
            sage: SQLQuery.show(q, format_cols={'degree_sequence':(lambda x,y: data_to_degseq(x,y))}, relabel_cols=relabel, id_col='graph6')
            Graph6               Degree Sequence
            ----------------------------------------
            C?                   [0, 0, 0, 0]
            C@                   [0, 0, 1, 1]
            CB                   [0, 1, 1, 2]
            CF                   [1, 1, 1, 3]
            CJ                   [0, 2, 2, 2]
            CK                   [1, 1, 1, 1]
            CL                   [1, 1, 2, 2]
            CN                   [1, 2, 2, 3]
            C]                   [2, 2, 2, 2]
            C^                   [2, 2, 3, 3]
            C~                   [3, 3, 3, 3]
        """
        if not self.__query_string__: return self.__database__.show()

        try:
            cur = self.__database__.__connection__.cursor()
            cur.execute(self.__query_string__, self.__param_tuple__)
        except Exception:
            raise RuntimeError('Failure to fetch query.')

        print(_create_print_table(cur, [des[0] for des in cur.description], \
                                  **kwds))

    def __copy__(self):
        """
        Returns a copy of itself.

        EXAMPLES::

            sage: G = GraphDatabase()
            sage: Q = SQLQuery(G, {'table_name':'graph_data', 'display_cols':['graph_id','graph6','num_vertices'], 'expression':['num_edges','<',3]})
            sage: R = copy(Q)
            sage: R.__query_string__ = ''
            sage: Q.__query_string__ == ''
            False
        """
        d = SQLQuery(self.__database__)
        d.__query_dict__ = self.__query_dict__
        d.__query_string__ = self.__query_string__
        d.__param_tuple__ = self.__param_tuple__
        return d

    def intersect(self, other, join_table=None, join_dict=None, \
                  in_place=False):
        """
        Returns a new ``SQLQuery`` that is the intersection of ``self`` and
        ``other``. ``join_table`` and ``join_dict`` can be ``None`` iff the
        two queries only search one table in the database. All display columns
        will be concatenated in order: self display cols + other display cols.

        INPUT:

        - ``other`` -- the ``SQLQuery`` to intersect with
        - ``join_table`` -- base table to join on (This table should have at
          least one column in each table to join on).
        - ``join_dict`` -- a dictionary that represents the join structure for
          the new query. (Must include a mapping for all tables, including
          those previously joined in either query). Structure is given by::

              {'join_table1':('corr_base_col1', 'col1'), 'join_table2':('corr_base_col2', 'col2')}

          where ``join_table1`` is to be joined with ``join_table`` on
          ``join_table.corr_base_col1 = join_table1.col1``

        EXAMPLES::

            sage: DB = SQLDatabase()
            sage: DB.create_table('simon',{'a1':{'sql':'bool'}, 'b2':{'sql':'int'}})
            sage: DB.create_table('lucy',{'a1':{'sql':'bool'}, 'b2':{'sql':'int'}})
            sage: DB.add_data('simon', [(0,5),(1,4)])
            sage: DB.add_data('lucy', [(1,1),(1,4)])
            sage: q = SQLQuery(DB, {'table_name':'lucy', 'display_cols':['b2'], 'expression':['a1','=',1]})
            sage: r = SQLQuery(DB, {'table_name':'simon', 'display_cols':['a1'], 'expression':['b2','<=', 6]})
            sage: s = q.intersect(r, 'simon', {'lucy':('a1','a1')})
            sage: s.get_query_string()
            'SELECT lucy.b2,simon.a1 FROM simon INNER JOIN lucy ON
            simon.a1=lucy.a1 WHERE ( lucy.a1 = ? ) AND ( simon.b2 <= ? )'
            sage: s.query_results()
            [(1, 1), (4, 1)]
            sage: s = q.intersect(r)
            Traceback (most recent call last):
            ...
            ValueError: Input queries query different tables but join
                parameters are NoneType
            sage: s.__query_string__ == q.__query_string__
            False
            sage: q.intersect(r, 'simon', {'lucy':('a1','a1')}, True)
            sage: q.__query_string__ == s.__query_string__
            True
        """
        if self.__query_dict__ is None or other.__query_dict__ is None:
            raise RuntimeError('Queries must be constructed using a ' \
                + 'dictionary in order to be intersected.')
        if self.__database__ != other.__database__:
            raise TypeError('Queries %s and %s must be '%(self, other) \
                + 'attached to the same database.')

        if in_place:
            if not self.__query_string__:
                self.__query_string__ = other.__query_string__
                self.__param_tuple__ = other.__param_tuple__
            elif not other.__query_string__: return
            else:
                self._merge_queries(other, self, join_table, join_dict, 'AND')
        else:
            from copy import copy
            if not self.__query_string__: return copy(other)
            if not other.__query_string__: return copy(self)
            return self._merge_queries(other, copy(self), join_table, \
                join_dict, 'AND')

    def _merge_queries(self, other, ret, join_table, join_dict, operator):
        """
        The query ``ret`` is set to a new ``SQLQuery`` that is combines self
        and other through ``operator``. The other arguments are the same as
        ``intersect`` and ``union``.

        EXAMPLES::

            sage: DB = SQLDatabase()
            sage: DB.create_table('simon',{'a1':{'sql':'bool'}, 'b2':{'sql':'int'}})
            sage: DB.create_table('lucy',{'a1':{'sql':'bool'}, 'b2':{'sql':'int'}})
            sage: DB.add_data('simon', [(0,5),(1,4)])
            sage: DB.add_data('lucy', [(1,1),(1,4)])
            sage: q = SQLQuery(DB, {'table_name':'lucy', 'display_cols':['b2'], 'expression':['a1','=',1]})
            sage: r = SQLQuery(DB, {'table_name':'simon', 'display_cols':['a1'], 'expression':['b2','<=', 6]})
            sage: s = q._merge_queries(r, copy(q), 'simon', {'lucy':('a1','a1')}, 'OR')
            sage: s.get_query_string()
            'SELECT lucy.b2,simon.a1 FROM simon INNER JOIN lucy ON
            simon.a1=lucy.a1 WHERE ( lucy.a1 = ? ) OR ( simon.b2 <= ? )'
            sage: s.query_results()
            [(1, 1), (4, 1)]
        """
        if join_table is None or join_dict is None:
            pattern = ' JOIN '
            if re.search(pattern, self.__query_string__) \
              or re.search(pattern, other.__query_string__):
                raise TypeError('Input queries have joins but join ' \
                    + 'paramaters are NoneType')
            s = ((self.__query_string__).upper()).split('FROM ')
            o = ((other.__query_string__).upper()).split('FROM ')
            s = s[1].split(' WHERE ')
            o = o[1].split(' WHERE ')
            if s[0] != o[0]:
                raise ValueError('Input queries query different tables but ' \
                    + 'join parameters are NoneType')

        # inner join clause
        if join_dict is not None:
            joins = join_table
            for table in join_dict:
                joins += ' INNER JOIN %s ON %s.'%(table, join_table) \
                    + '%s=%s.'%(join_dict[table][0], table) \
                    + '%s '%join_dict[table][1]
            ret.__query_string__ = re.sub(' FROM .* WHERE ', ' FROM ' + joins \
                + 'WHERE ', self.__query_string__)

        # concatenate display cols
        disp1 = ret.__query_string__.split(' FROM')
        disp2 = other.__query_string__.split(' FROM')
        disp1.insert(1, ',%s FROM'%disp2[0].split('SELECT ')[1])
        new_query = ''.join(disp1)

        # concatenate where clause
        new_query = re.sub(' WHERE ',' WHERE ( ', new_query)
        new_query += re.sub('^.* WHERE ',' ) %s ( '%operator, \
            other.__query_string__)
        ret.__query_string__ = new_query + ' )'

        ret.__param_tuple__ = self.__param_tuple__ + other.__param_tuple__

        return ret

    def union(self, other, join_table=None, join_dict=None, in_place=False):
        """
        Returns a new ``SQLQuery`` that is the union of self and other.
        ``join_table`` and ``join_dict`` can be ``None`` iff the two queries
        only search one table in the database. All display columns will be
        concatenated in order: self display cols + other display cols.

        INPUT:

        - ``other`` -- the ``SQLQuery`` to union with
        - ``join_table`` -- base table to join on (This table should have at
          least one column in each table to join on).
        - ``join_dict`` -- a dictionary that represents the join structure for
          the new query. (Must include a mapping for all tables, including
          those previously joined in either query). Structure is given by::

              {'join_table1':('corr_base_col1', 'col1'), 'join_table2':('corr_base_col2', 'col2')}

          where ``join_table1` is to be joined with ``join_table`` on
          ``join_table.corr_base_col1=join_table1.col1``

        EXAMPLES::

            sage: DB = SQLDatabase()
            sage: DB.create_table('simon',{'a1':{'sql':'bool'}, 'b2':{'sql':'int'}})
            sage: DB.create_table('lucy',{'a1':{'sql':'bool'}, 'b2':{'sql':'int'}})
            sage: DB.add_data('simon', [(0,5),(1,4)])
            sage: DB.add_data('lucy', [(1,1),(1,4)])
            sage: q = SQLQuery(DB, {'table_name':'lucy', 'display_cols':['b2'], 'expression':['a1','=',1]})
            sage: r = SQLQuery(DB, {'table_name':'simon', 'display_cols':['a1'], 'expression':['b2','<=', 6]})
            sage: s = q.union(r, 'simon', {'lucy':('a1','a1')})
            sage: s.get_query_string()
            'SELECT lucy.b2,simon.a1 FROM simon INNER JOIN lucy ON
            simon.a1=lucy.a1 WHERE ( lucy.a1 = ? ) OR ( simon.b2 <= ? )'
            sage: s.query_results()
            [(1, 1), (4, 1)]
        """
        if self.__query_dict__ is None or other.__query_dict__ is None:
            raise RuntimeError('Queries must be constructed using a ' \
                + 'dictionary in order to be unioned.')
        if self.__database__ != other.__database__:
            raise TypeError('Queries %s and %s must be '%(self, other) \
                + 'attached to the same database.')

        if in_place:
            if self.__query_string__ and other.__query_string__:
                self._merge_queries(other, self, join_table, join_dict, 'OR')
        else:
            from copy import copy
            if not self.__query_string__: return copy(self)
            if not other.__query_string__: return copy(other)
            return self._merge_queries(other, copy(self), join_table, \
                join_dict, 'OR')

class SQLDatabase(SageObject):
    def __init__(self, filename=None, read_only=None, skeleton=None):
        r"""
        A SQL Database object corresponding to a database file.

        INPUT:

        - ``filename`` -- a string
        - ``skeleton`` -- a triple-indexed dictionary::

            | - outer key -- table name
            |   - inner key -- column name
            |     - inner inner key -- one of the following:
            |       - ``primary_key`` -- boolean, whether column has been set
                      as primary key
            |       - ``index`` -- boolean, whether column has been set as
                      index
            |       - ``unique`` -- boolean, whether column has been set as
                      unique
            |       - ``sql`` -- one of ``'TEXT'``, ``'BOOLEAN'``,
                      ``'INTEGER'``, ``'REAL'``, or other user defined type

        TUTORIAL:

        The ``SQLDatabase`` class is for interactively building databases
        intended for queries. This may sound redundant, but it is important. If
        you want a database intended for quick lookup of entries in very large
        tables, much like a hash table (such as a Python dictionary), a
        ``SQLDatabase`` may not be what you are looking for. The strength of
        ``SQLDatabases`` is in queries, searches through the database with
        complicated criteria.

        For example, we create a new database for storing isomorphism classes
        of simple graphs::

            sage: D = SQLDatabase()

        In order to generate representatives for the classes, we will import a
        function which generates all labeled graphs (noting that this is not
        the optimal way)::

            sage: from sage.groups.perm_gps.partn_ref.refinement_graphs import all_labeled_graphs

        We will need a table in the database in which to store the graphs, and
        we specify its structure with a Python dictionary, each of whose keys
        is the name of a column::

            sage: table_skeleton = {
            ... 'graph6':{'sql':'TEXT', 'index':True, 'primary_key':True},
            ... 'vertices':{'sql':'INTEGER'},
            ... 'edges':{'sql':'INTEGER'}
            ... }

        Then we create the table::

            sage: D.create_table('simon', table_skeleton)
            sage: D.show('simon')
            edges                graph6               vertices
            ------------------------------------------------------------

        Now that we have the table, we will begin to populate the table with
        rows. First, add the graph on zero vertices.::

            sage: G = Graph()
            sage: D.add_row('simon',(0, G.graph6_string(), 0))
            sage: D.show('simon')
            edges                graph6               vertices
            ------------------------------------------------------------
            0                    ?                    0

        Next, add the graph on one vertex.::

            sage: G.add_vertex()
            0
            sage: D.add_row('simon',(0, G.graph6_string(), 1))
            sage: D.show('simon')
            edges                graph6               vertices
            ------------------------------------------------------------
            0                    ?                    0
            0                    @                    1

        Say we want a database of graphs on four or less vertices::

            sage: labels = {}
            sage: for i in range(2, 5):
            ...       labels[i] = []
            ...       for g in all_labeled_graphs(i):
            ...           g = g.canonical_label()
            ...           if g not in labels[i]:
            ...               labels[i].append(g)
            ...               D.add_row('simon', (g.size(), g.graph6_string(), g.order()))
            sage: D.show('simon') # random
            edges                graph6               vertices
            ------------------------------------------------------------
            0                    ?                    0
            0                    @                    1
            0                    A?                   2
            1                    A_                   2
            0                    B?                   3
            1                    BG                   3
            2                    BW                   3
            3                    Bw                   3
            0                    C?                   4
            1                    C@                   4
            2                    CB                   4
            3                    CF                   4
            3                    CJ                   4
            2                    CK                   4
            3                    CL                   4
            4                    CN                   4
            4                    C]                   4
            5                    C^                   4
            6                    C~                   4

        We can then query the database -- let's ask for all the graphs on four
        vertices with three edges. We do so by creating two queries and asking
        for rows that satisfy them both::

            sage: Q = SQLQuery(D, {'table_name':'simon', 'display_cols':['graph6'], 'expression':['vertices','=',4]})
            sage: Q2 = SQLQuery(D, {'table_name':'simon', 'display_cols':['graph6'], 'expression':['edges','=',3]})
            sage: Q = Q.intersect(Q2)
            sage: len(Q.query_results())
            3
            sage: Q.query_results() # random
            [(u'CF', u'CF'), (u'CJ', u'CJ'), (u'CL', u'CL')]

        NOTE: The values of ``display_cols`` are always concatenated in
        intersections and unions.

        Of course, we can save the database to file::

            sage: replace_with_your_own_filepath = tmp_dir()
            sage: D.save(replace_with_your_own_filepath + 'simon.db')

        Now the database's hard link is to this file, and not the temporary db
        file. For example, let's say we open the same file with another class
        instance. We can load the file as an immutable database::

            sage: E = SQLDatabase(replace_with_your_own_filepath + 'simon.db')
            sage: E.show('simon') # random
            edges                graph6               vertices
            ------------------------------------------------------------
            0                    ?                    0
            0                    @                    1
            0                    A?                   2
            1                    A_                   2
            0                    B?                   3
            1                    BG                   3
            2                    BW                   3
            3                    Bw                   3
            0                    C?                   4
            1                    C@                   4
            2                    CB                   4
            3                    CF                   4
            3                    CJ                   4
            2                    CK                   4
            3                    CL                   4
            4                    CN                   4
            4                    C]                   4
            5                    C^                   4
            6                    C~                   4
            sage: E.drop_table('simon')
            Traceback (most recent call last):
            ...
            RuntimeError: Cannot drop tables from a read only database.
        """
        if filename is None:
            if read_only is None:
                read_only = False
            filename = tmp_filename() + '.db'
        elif (filename[-3:] != '.db'):
            raise ValueError('Please enter a valid database path (file name ' \
                + '%s does not end in .db).'%filename)
        if read_only is None:
            read_only = True

        self.__read_only__ = read_only
        self.ignore_warnings = False
        self.__dblocation__ = filename
        self.__connection__ = sqlite.connect(self.__dblocation__, \
            check_same_thread=False)
        # this is to avoid the multiple thread problem with dsage:
        # pysqlite does not trust multiple threads for the same connection
        self.__connection__.create_function("regexp", 2, regexp)

        # construct skeleton (from provided database)
        self.__skeleton__ = construct_skeleton(self)

        # add bones from new skeleton to database,
        # without changing existing structure
        if skeleton is not None and not read_only:
            for table in skeleton:
                if table not in self.__skeleton__:
                    self.create_table(table, skeleton[table])
                else:
                    for column in skeleton[table]:
                        if column not in self.__skeleton__[table]:
                            self.add_column(table, column, \
                                skeleton[table][column])
                        else:
                            print('Column attributes were ignored for ' \
                                'table {}, column {} -- column is ' \
                                'already in table.'.format(table, column))
        elif skeleton is not None:
            raise RuntimeError('Cannot update skeleton of a read only ' \
                + 'database.')

    def __repr__(self):
        """
        Overrides the print output to display useful info regarding the
        database.

        EXAMPLES::

            sage: replace_with_filepath = tmp_dir() + 'test.db'
            sage: SD = SQLDatabase(replace_with_filepath, False)
            sage: SD.create_table('simon', {'n':{'sql':'INTEGER', 'index':True}})
            sage: print(SD)
            table simon:
                column n: index: True; unique: False; primary_key: False;
                    sql: INTEGER;
        """
        s = ''
        for table in self.__skeleton__:
            s += 'table ' + table + ':\n'
            for column in self.__skeleton__[table]:
                s += '    column ' + column + ': '
                for data in self.__skeleton__[table][column]:
                    s += data + ': ' \
                        + str(self.__skeleton__[table][column][data]) + '; '
                s += '\n'
        return s

    def __copy__(self):
        """
        Returns an instance of ``SQLDatabase`` that points to a copy database,
        and allows modification.

        EXAMPLES::

            sage: DB = SQLDatabase()
            sage: DB.create_table('lucy',{'id':{'sql':'INTEGER', 'primary_key':True, 'index':True}, 'a1':{'sql':'bool'}, 'b2':{'sql':'int', 'primary_key':False}})
            sage: DB.add_rows('lucy', [(0,1,1),(1,1,4),(2,0,7),(3,1,384), (4,1,978932)],['id','a1','b2'])
            sage: d = copy(DB)
            sage: d == DB
            False
            sage: d.show('lucy')
            a1                   id                   b2
            ------------------------------------------------------------
            1                    0                    1
            1                    1                    4
            0                    2                    7
            1                    3                    384
            1                    4                    978932
            sage: DB.show('lucy')
            a1                   id                   b2
            ------------------------------------------------------------
            1                    0                    1
            1                    1                    4
            0                    2                    7
            1                    3                    384
            1                    4                    978932
        """
        # copy .db file
        new_loc = tmp_filename() + '.db'
        if not self.__read_only__:
            self.commit()
        os.system('cp '+ self.__dblocation__ + ' ' + new_loc)
        D = SQLDatabase(filename=new_loc, read_only=False)
        return D

    def save(self, filename):
        """
        Save the database to the specified location.

        EXAMPLES::

            sage: MonicPolys = SQLDatabase()
            sage: MonicPolys.create_table('simon', {'n':{'sql':'INTEGER', 'index':True}})
            sage: for n in range(20): MonicPolys.add_row('simon', (n,))
            sage: tmp = tmp_dir() # replace with your own file path
            sage: MonicPolys.save(tmp+'sage.db')
            sage: N = SQLDatabase(tmp+'sage.db')
            sage: N.show('simon')
            n
            --------------------
            0
            1
            2
            3
            4
            5
            6
            7
            8
            9
            10
            11
            12
            13
            14
            15
            16
            17
            18
            19
        """
        if not self.__read_only__:
            self.commit()
        os.system('cp ' + self.__dblocation__ + ' ' + filename)

    def get_skeleton(self, check=False):
        """
        Returns a dictionary representing the hierarchical structure of the
        database, in the following format::

            | - skeleton -- a triple-indexed dictionary
            |   - outer key -- table name
            |     - inner key -- column name
            |       - inner inner key -- one of the following:
            |         - ``primary_key`` -- boolean, whether column has been set as
                        primary key
            |         - ``index`` -- boolean, whether column has been set as index
            |         - ``unique`` -- boolean, whether column has been set as unique
            |         - ``sql`` -- one of ``'TEXT'``, ``'BOOLEAN'``, ``'INTEGER'``,
                        ``'REAL'``, or other user defined type

        For example::

            {'table1':{'col1':{'primary_key':False, 'index':True, 'unique': False,'sql':'REAL'}}}

        INPUT:

        - ``check`` -- if True, checks to make sure the database's actual
          structure matches the skeleton on record.

        EXAMPLES::

            sage: GDB = GraphDatabase()
            sage: GDB.get_skeleton()             # slightly random output
            {u'aut_grp': {u'aut_grp_size': {'index': True,
                                            'unique': False,
                                            'primary_key': False,
                                            'sql': u'INTEGER'},
                          ...
                          u'num_vertices': {'index': True,
                                            'unique': False,
                                            'primary_key': False,
                                            'sql': u'INTEGER'}}}
        """
        if check:
            d = construct_skeleton(self)
            if d == self.__skeleton__:
                return d
            else:
                raise RuntimeError("Skeleton structure is out of whack!")
        return self.__skeleton__

    def query(self, *args, **kwds):
        """
        Creates a ``SQLQuery`` on this database.  For full class details,
        type ``SQLQuery?`` and press shift+enter.

        EXAMPLES::

            sage: D = SQLDatabase()
            sage: D.create_table('simon', {'wolf':{'sql':'BOOLEAN'}, 'tag':{'sql':'INTEGER'}})
            sage: q = D.query({'table_name':'simon', 'display_cols':['tag'], 'expression':['wolf','=',1]})
            sage: q.get_query_string()
            'SELECT simon.tag FROM simon WHERE simon.wolf = ?'
            sage: q.__param_tuple__
            ('1',)
            sage: q = D.query(query_string='SELECT tag FROM simon WHERE wolf=?',param_tuple=(1,))
            sage: q.get_query_string()
            'SELECT tag FROM simon WHERE wolf=?'
            sage: q.__param_tuple__
            ('1',)
        """
        return SQLQuery(self, *args, **kwds)

    __call__ = query

    def show(self, table_name, **kwds):
        """
        Show an entire table from the database.

        EXAMPLES::

            sage: DB = SQLDatabase()
            sage: DB.create_table('simon',{'a1':{'sql':'bool'}, 'b2':{'sql':'int'}})
            sage: DB.add_data('simon',[(0,0),(1,1),(1,2)])
            sage: DB.show('simon')
            a1                   b2
            ----------------------------------------
            0                    0
            1                    1
            1                    2
        """
        try:
            cur = self.__connection__.cursor()
            cur.execute('SELECT * FROM ' + table_name)
        except Exception:
            raise RuntimeError('Failure to fetch data.')
        print(_create_print_table(cur, [des[0] for des in cur.description], \
                **kwds))

    def get_cursor(self, ignore_warning=None):
        """
        Returns a pysqlite cursor for the database connection.

        A cursor is an input from which you can execute sqlite commands on the
        database.

        Recommended for more advanced users only.

        EXAMPLES::

            sage: DB = SQLDatabase()
            sage: DB.create_table('simon',{'a1':{'sql':'bool'}, 'b2':{'sql':'int'}})
            sage: DB.add_row('simon',(0,1))
            sage: DB.add_rows('simon',[(0,0),(1,1),(1,2)])
            sage: DB.add_rows('simon',[(0,0),(4,0),(5,1)], ['b2','a1'])
            sage: cur = DB.get_cursor()
            sage: (cur.execute('select * from simon')).fetchall()
            [(0, 1), (0, 0), (1, 1), (1, 2), (0, 0), (0, 4), (1, 5)]
        """
        if self.__read_only__:
            if ignore_warning is None:
                ignore_warning = self.ignore_warnings
            if not ignore_warning:
                import warnings
                warnings.warn('Database is read only, using the cursor can ' \
                    + 'alter the stored data. Set self.ignore_warnings to ' \
                    + 'True in order to mute future warnings.', RuntimeWarning)
        return self.__connection__.cursor()

    def get_connection(self, ignore_warning=None):
        """
        Returns a pysqlite connection to the database.

        You most likely want ``get_cursor()`` instead, which is used for
        executing sqlite commands on the database.

        Recommended for more advanced users only.

        EXAMPLES::

            sage: D = SQLDatabase(read_only=True)
            sage: con = D.get_connection()
            doctest:...: RuntimeWarning: Database is read only, using the connection can alter the stored data. Set self.ignore_warnings to True in order to mute future warnings.
            sage: con = D.get_connection(True)
            sage: D.ignore_warnings = True
            sage: con = D.get_connection()
            sage: t = con.execute('CREATE TABLE simon(n INTEGER, n2 INTEGER)')
            sage: for n in range(10):
            ...     t = con.execute('INSERT INTO simon VALUES(%d,%d)'%(n,n^2))
            sage: D.show('simon')
            n                    n2
            ----------------------------------------
            0                    0
            1                    1
            2                    4
            3                    9
            4                    16
            5                    25
            6                    36
            7                    49
            8                    64
            9                    81
        """
        if self.__read_only__:
            if ignore_warning is None:
                ignore_warning = self.ignore_warnings
            if not ignore_warning:
                import warnings
                warnings.warn('Database is read only, using the connection ' \
                    + 'can alter the stored data. Set self.ignore_warnings ' \
                    + 'to True in order to mute future warnings.', \
                    RuntimeWarning)
        return self.__connection__

    def create_table(self, table_name, table_skeleton):
        """
        Creates a new table in the database.

        To create a table, a column structure must be specified. The form for
        this is a Python dict, for example::

            {'col1': {'sql':'INTEGER', 'index':False, 'unique':True, 'primary_key':False}, ...}

        INPUT:

        - ``table_name`` -- a string
        - ``table_skeleton`` -- a double-indexed dictionary

            - outer key -- column name

                - inner key -- one of the following:

                    - ``primary_key`` -- boolean, whether column has been set
                      asprimary key
                    - ``index`` -- boolean, whether column has been set as
                      index
                    - ``unique`` -- boolean, whether column has been set as
                      unique
                    - ``sql`` -- one of ``'TEXT'``, ``'BOOLEAN'``,
                      ``'INTEGER'``, ``'REAL'``, or other user defined type

        NOTE:

        Some SQL features, such as automatically incrementing primary key,
        require the full word ``'INTEGER'``, not just ``'INT'``.

        EXAMPLES::

            sage: D = SQLDatabase()
            sage: table_skeleton = {
            ... 'graph6':{'sql':'TEXT', 'index':True, 'primary_key':True},
            ... 'vertices':{'sql':'INTEGER'},
            ... 'edges':{'sql':'INTEGER'}
            ... }
            sage: D.create_table('simon', table_skeleton)
            sage: D.show('simon')
            edges                graph6               vertices
            ------------------------------------------------------------
        """
        if self.__read_only__:
            raise RuntimeError('Cannot add table to a read only database.')
        if table_name in self.__skeleton__:
            raise ValueError('Database already has a table named' \
                + '%s.'%table_name)
        if table_name.find(' ') != -1:
            raise ValueError('Table names cannot contain spaces.')
        if table_name.upper() in sqlite_keywords:
            raise ValueError('Table names cannot be a SQLite keyword.')
        create_statement = 'CREATE TABLE ' + table_name + '('
        statement = []
        index_statement = ''
        for col in table_skeleton:
            if col.find('sqlite') != -1:
                raise ValueError("Column names cannot contain 'sqlite'.")
            if col.upper() in sqlite_keywords:
                raise ValueError('Column names cannot be a SQLite keyword.')
            table_skeleton[col] = verify_column(table_skeleton[col])
            typ = table_skeleton[col]['sql']
            if verify_type(typ):
                if typ.upper() == 'NOTYPE':
                    typ = ''
                if table_skeleton[col]['primary_key']:
                    statement.append(col + ' ' + typ + ' PRIMARY KEY')
                elif table_skeleton[col]['unique']:
                    statement.append(col + ' ' + typ + ' UNIQUE')
                else:
                    statement.append(col + ' ' + typ)
                    if table_skeleton[col]['index']:
                        index_statement += 'CREATE INDEX i_%s_%s'%(table_name,\
                            col) + ' ON %s(%s);\n'%(table_name, col)
        create_statement += ', '.join(statement) + ') '

        self.__connection__.execute(create_statement)
        if index_statement:
            self.__connection__.executescript(index_statement)

        self.__skeleton__[table_name] = table_skeleton

    def add_column(self, table_name, col_name, col_dict, default='NULL'):
        """
        Add a column named ``col_name`` to table ``table_name``, whose data
        types are described by ``col_dict``. The format for this is::

            {'col1':{'primary_key':False, 'unique': True, 'index':True, 'sql':'REAL'}}

        INPUT:

        - ``col_dict`` -- a dictionary:

            - key -- column name

                - inner key -- one of the following:

                    - ``primary_key`` -- boolean, whether column has been set
                      as primary key
                    - ``index`` -- boolean, whether column has been set as
                      index
                    - ``unique`` -- boolean, weather column has been set as
                      unique
                    - ``sql`` -- one of ``'TEXT'``, ``'BOOLEAN'``,
                      ``'INTEGER'``, ``'REAL'``, or other user defined type

        EXAMPLES::

            sage: MonicPolys = SQLDatabase()
            sage: MonicPolys.create_table('simon', {'n':{'sql':'INTEGER', 'index':True}})
            sage: for n in range(20): MonicPolys.add_row('simon', (n,))
            sage: MonicPolys.add_column('simon', 'n_squared', {'sql':'INTEGER', 'index':False}, 0)
            sage: MonicPolys.show('simon')
            n_squared            n
            ----------------------------------------
            0                    0
            0                    1
            0                    2
            0                    3
            0                    4
            0                    5
            0                    6
            0                    7
            0                    8
            0                    9
            0                    10
            0                    11
            0                    12
            0                    13
            0                    14
            0                    15
            0                    16
            0                    17
            0                    18
            0                    19
        """
        if self.__read_only__:
            raise RuntimeError('Cannot add columns to a read only database.')
        # Check input:
        if col_name.find('sqlite') != -1:
            raise ValueError("Column names cannot contain 'sqlite'.")
        if col_name.upper() in sqlite_keywords:
            raise ValueError("Column names cannot be SQLite keywords.")
        if table_name not in self.__skeleton__:
            raise ValueError("Database has no table %s."%table_name)
        if col_name in self.__skeleton__[table_name]:
            raise ValueError("Table %s already has column %s."%(table_name,col_name))

        # Update the skeleton:
        self.__skeleton__[table_name][col_name] = verify_column(col_dict)

        try:
            self._rebuild_table(table_name, col_name, default)
        except sqlite.Error as e:
            # delete added column from skeleton
            self.__skeleton__[table_name].pop(col_name)

            print('A sqlite error occurred: ', e.args[0])

    def _rebuild_table(self, table_name, col_name=None, default=''):
        """
        Rebuilds the table ``table_name`` adding column ``col_name`` if not
        ``None``. If a new column is added, each rows' value is set to
        ``default``.

        Used in the methods ``add_column``, ``drop_column``, ``make_unique``,
        ``drop_unique``, ``make_primary_key``, and ``drop_primary_key`` to get
        around the limitations of SQLite's ``ALTER TABLE``. We have set up the
        creation of a temporary database in this method. Please feel free to
        improve on this by sending a patch or suggestion.

        EXAMPLES::

            sage: MonicPolys = SQLDatabase()
            sage: MonicPolys.create_table('simon', {'n':{'sql':'INTEGER', 'index':True}})
            sage: for n in range(20): MonicPolys.add_row('simon', (n,))
            sage: MonicPolys.show('simon')
            n
            --------------------
            0
            1
            2
            3
            4
            5
            6
            7
            8
            9
            10
            11
            12
            13
            14
            15
            16
            17
            18
            19
            sage: MonicPolys._rebuild_table('simon')
            sage: MonicPolys.show('simon')
            n
            --------------------
            0
            1
            2
            3
            4
            5
            6
            7
            8
            9
            10
            11
            12
            13
            14
            15
            16
            17
            18
            19
        """
        cols = []
        cols_attr = []
        table_skeleton = self.__skeleton__[table_name]
        # gather column names and attributes for new table
        for col in table_skeleton:
            cols.append(col)
            attr_str = col + ' ' + table_skeleton[col]['sql']
            if table_skeleton[col]['primary_key']:
                attr_str += ' PRIMARY KEY'
            elif table_skeleton[col]['unique']:
                attr_str += ' UNIQUE'
            cols_attr.append(attr_str)

        original = list(cols)

        if col_name is not None:
            original[original.index(col_name)] = str(default)

        original = ', '.join(original)
        cols = ', '.join(cols)
        cols_attr = ', '.join(cols_attr)

        # Silly SQLite -- we have to make a temp table to hold info...
        self.__connection__.executescript("""
            CREATE TEMPORARY TABLE spam(%s);
            INSERT INTO spam SELECT %s FROM %s;
            DROP TABLE %s;
            CREATE TABLE %s (%s);
            """%(cols_attr, original, table_name, table_name, table_name, cols_attr))
        # Update indices in new table
        index_statement = ''.join(['CREATE INDEX i_%s_%s ON '%(table_name, \
            col) + '%s(%s);\n'%(table_name, col) for col in \
            self.__skeleton__[table_name] if \
            self.__skeleton__[table_name][col]['index'] and not \
            self.__skeleton__[table_name][col]['primary_key']])
        if index_statement: self.__connection__.executescript(index_statement)

        # Now we can plop our data into the *new* table:
        self.__connection__.executescript("""
            INSERT INTO %s SELECT %s FROM spam;
            DROP TABLE spam;
            """%(table_name, cols))

        self.vacuum()

    def drop_column(self, table_name, col_name):
        """
        Drop the column ``col_name`` from table ``table_name``.

        EXAMPLES::

            sage: MonicPolys = SQLDatabase()
            sage: MonicPolys.create_table('simon', {'n':{'sql':'INTEGER', 'index':True}})
            sage: for n in range(20): MonicPolys.add_row('simon', (n,))
            sage: MonicPolys.add_column('simon', 'n_squared', {'sql':'INTEGER'}, 0)
            sage: MonicPolys.drop_column('simon', 'n_squared')
            sage: MonicPolys.show('simon')
            n
            --------------------
            0
            1
            2
            3
            4
            5
            6
            7
            8
            9
            10
            11
            12
            13
            14
            15
            16
            17
            18
            19
        """
        if self.__read_only__:
            raise RuntimeError('Cannot drop columns in a read only database.')
        # Check input:
        if table_name not in self.__skeleton__:
            raise ValueError("Database has no table %s."%table_name)
        if col_name not in self.__skeleton__[table_name]:
            raise ValueError("Table %s has no column %s."%(table_name,col_name))

        # Update the skeleton:
        self.__skeleton__[table_name].pop(col_name)

        self._rebuild_table(table_name)

    def rename_table(self, table_name, new_name):
        """
        Renames the table ``table_name`` to ``new_name``.

        EXAMPLES::

            sage: D = SQLDatabase()
            sage: D.create_table('simon',{'col1':{'sql':'INTEGER'}})
            sage: D.show('simon')
            col1
            --------------------
            sage: D.rename_table('simon', 'lucy')
            sage: D.show('simon')
            Traceback (most recent call last):
            ...
            RuntimeError: Failure to fetch data.
            sage: D.show('lucy')
            col1
            --------------------

        """
        if self.__read_only__:
            raise RuntimeError('Cannot rename tables in a read only database.')
        # Check input:
        if table_name not in self.__skeleton__:
            raise ValueError('Database has no table %s.'%table_name)
        if new_name in self.__skeleton__:
            raise ValueError('Database already has table %s.'%new_name)

        self.__connection__.execute('ALTER TABLE %s RENAME TO '%table_name \
            + new_name)

        # Update skeleton:
        self.__skeleton__[new_name] = self.__skeleton__.pop(table_name)

    def drop_table(self, table_name):
        """
        Delete table ``table_name`` from database.

        INPUT:

        - ``table_name`` -- a string

        EXAMPLES::

            sage: D = SQLDatabase()
            sage: D.create_table('simon',{'col1':{'sql':'INTEGER'}})
            sage: D.show('simon')
            col1
            --------------------
            sage: D.drop_table('simon')
            sage: D.get_skeleton()
            {}
        """
        if self.__read_only__:
            raise RuntimeError('Cannot drop tables from a read only ' \
                + 'database.')
        if table_name not in self.__skeleton__:
            raise ValueError("Database has no table %s."%table_name)

        self.__connection__.execute('DROP TABLE ' + table_name)

        # Update Skeleton
        self.__skeleton__.pop(table_name)

    def drop_data_from_table(self, table_name):
        """
        Removes all rows from ``table_name``.

        EXAMPLES::

            sage: D = SQLDatabase()
            sage: D.create_table('simon',{'col1':{'sql':'INTEGER'}})
            sage: D.add_row('simon',(9,))
            sage: D.show('simon')
            col1
            --------------------
            9
            sage: D.drop_data_from_table('simon')
            sage: D.show('simon')
            col1
            --------------------
        """
        if self.__read_only__:
            raise RuntimeError('Cannot remove data from a read only database.')
        if table_name not in self.__skeleton__:
            raise ValueError("Database has no table %s."%table_name)
        self.__connection__.execute('DELETE FROM ' + table_name)

    def make_index(self, col_name, table_name, unique=False):
        """
        Set the column ``col_name`` in table ``table_name`` to be an index,
        that is, a column set up to do quick searches on.

        INPUT:

        - ``col_name`` -- a string
        - ``table_name`` -- a string
        - ``unique`` -- requires that there are no multiple entries in the
          column, makes searching faster

        EXAMPLES::

            sage: MonicPolys = SQLDatabase()
            sage: MonicPolys.create_table('simon', {'n':{'sql':'INTEGER', 'index':True}, 'n2':{'sql':'INTEGER'}})
            sage: MonicPolys.make_index('n2','simon')
            sage: MonicPolys.get_skeleton()
            {'simon': {'n': {'index': True,
               'primary_key': False,
               'sql': 'INTEGER',
               'unique': False},
              'n2': {'index': True,
               'primary_key': False,
               'sql': 'INTEGER',
               'unique': False}}}
        """
        if self.__read_only__:
            raise RuntimeError('Cannot modify a read only database.')
        if table_name not in self.__skeleton__:
            raise ValueError("Database has no table %s."%table_name)
        if col_name not in self.__skeleton__[table_name]:
            raise ValueError("Table %s has no column %s."%(table_name,col_name))

        if unique:
            index_string = 'CREATE UNIQUE INDEX ' + col_name + ' ON ' \
                + table_name + ' (' + col_name + ')'
        else:
            index_string = 'CREATE INDEX ' + col_name + ' ON ' + table_name \
                + ' (' + col_name + ')'
        cur = self.__connection__.cursor()
        exe = cur.execute(index_string)

        # Update Skeleton
        self.__skeleton__[table_name][col_name]['index'] = True
        if unique:
            self.__skeleton[table_name][col_name]['unique'] = True

    def drop_index(self, table_name, index_name):
        """
        Set the column ``index_name`` in table ``table_name`` to not be an
        index. See ``make_index()``

        EXAMPLES::

            sage: MonicPolys = SQLDatabase()
            sage: MonicPolys.create_table('simon', {'n':{'sql':'INTEGER', 'index':True}, 'n2':{'sql':'INTEGER'}})
            sage: MonicPolys.drop_index('simon', 'n')
            sage: MonicPolys.get_skeleton()
            {'simon': {'n': {'index': False,
               'primary_key': False,
               'sql': 'INTEGER',
               'unique': False},
              'n2': {'index': False,
               'primary_key': False,
               'sql': 'INTEGER',
               'unique': False}}}
        """
        if self.__read_only__:
            raise RuntimeError('Cannot modify a read only database.')
        if table_name not in self.__skeleton__:
            raise ValueError("Database has no table %s."%table_name)
        if index_name not in self.__skeleton__[table_name]:
            raise ValueError("Table %s has no column %s."%(table,index_name))
        if not self.__skeleton__[table_name][index_name]['index']:
            return # silently

        cur = self.__connection__.cursor()
        exe = cur.execute('DROP INDEX i_' + table_name + '_' + index_name)

        # Update Skeleton
        self.__skeleton__[table_name][index_name]['index'] = False

    def make_unique(self, table_name, col_name):
        """
        Set the column ``col_name`` in table ``table_name`` to store unique
        values.

        NOTE:

        This function only adds the requirement for entries in ``col_name`` to
        be unique, it does not change the values.

        EXAMPLES::

            sage: MonicPolys = SQLDatabase()
            sage: MonicPolys.create_table('simon', {'n':{'sql':'INTEGER', 'index':True}, 'n2':{'sql':'INTEGER'}})
            sage: MonicPolys.make_unique('simon', 'n2')
            sage: MonicPolys.get_skeleton()
            {'simon': {'n': {'index': True,
               'primary_key': False,
               'sql': 'INTEGER',
               'unique': False},
              'n2': {'index': False,
               'primary_key': False,
               'sql': 'INTEGER',
               'unique': True}}}

        """
        if self.__read_only__:
            raise RuntimeError('Cannot modify a read only database')
        if table_name not in self.__skeleton__:
            raise ValueError("Database has no table %s."%table_name)
        if col_name not in self.__skeleton__[table_name]:
            raise ValueError("Table %s has no column %s."%(table_name, col_name))

        # Update the skeleton:
        self.__skeleton__[table_name][col_name]['unique'] = True

        self._rebuild_table(table_name)

    def drop_unique(self, table_name, col_name):
        """
        Set the column ``col_name`` in table ``table_name`` not store unique
        values.

        NOTE:

        This function only removes the requirement for entries in ``col_name``
        to be unique, it does not delete it.

        EXAMPLES::

            sage: MonicPolys = SQLDatabase()
            sage: MonicPolys.create_table('simon', {'n':{'sql':'INTEGER', 'index':True}, 'n2':{'sql':'INTEGER'}})
            sage: MonicPolys.make_unique('simon', 'n2')
            sage: MonicPolys.drop_unique('simon', 'n2')
            sage: MonicPolys.get_skeleton()
            {'simon': {'n': {'index': True,
               'primary_key': False,
               'sql': 'INTEGER',
               'unique': False},
              'n2': {'index': False,
               'primary_key': False,
               'sql': 'INTEGER',
               'unique': False}}}
        """
        if self.__read_only__:
            raise RuntimeError('Cannot modify a read only database.')
        if table_name not in self.__skeleton__:
            raise ValueError("Database has no table %s."%table_name)
        if col_name not in self.__skeleton__[table_name]:
            raise ValueError("Table %s has no column %s."%(table_name, col_name))
        if self.__skeleton__[table_name][col_name]['primary_key']:
            raise ValueError("Primary keys must be unique.")

        # Update the skeleton:
        self.__skeleton__[table_name][col_name]['unique'] = False

        self._rebuild_table(table_name)

    def make_primary_key(self, table_name, col_name):
        """
        Set the column ``col_name`` in table ``table_name`` to be a primary key.

        A primary key is something like an index, but its main purpose is to
        link different tables together. This allows searches to be executed on
        multiple tables that represent maybe different data about the same
        objects.

        NOTE:

        Some SQL features, such as automatically incrementing primary key,
        require the full word ``'INTEGER'``, not just ``'INT'``.

        EXAMPLES::

            sage: MonicPolys = SQLDatabase()
            sage: MonicPolys.create_table('simon', {'n':{'sql':'INTEGER', 'index':True}, 'n2':{'sql':'INTEGER'}})
            sage: MonicPolys.make_primary_key('simon', 'n2')
            sage: MonicPolys.get_skeleton()
            {'simon': {'n': {'index': True,
               'primary_key': False,
               'sql': 'INTEGER',
               'unique': False},
              'n2': {'index': False,
               'primary_key': True,
               'sql': 'INTEGER',
               'unique': True}}}
        """
        if self.__read_only__:
            raise RuntimeError('Cannot modify a read only database.')
        if table_name not in self.__skeleton__:
            raise ValueError("Database has no table %s."%table_name)
        if col_name not in self.__skeleton__[table_name]:
            raise ValueError("Table %s has no column %s."%(table_name, col_name))

        # Update the skeleton:
        self.__skeleton__[table_name][col_name]['primary_key'] = True
        self.__skeleton__[table_name][col_name]['unique'] = True

        self._rebuild_table(table_name)

    def drop_primary_key(self, table_name, col_name):
        """
        Set the column ``col_name`` in table ``table_name`` not to be a primary
        key.

        A primary key is something like an index, but its main purpose is to
        link different tables together. This allows searches to be executed on
        multiple tables that represent maybe different data about the same
        objects.

        NOTE:

        This function only changes the column to be non-primary, it does not
        delete it.

        EXAMPLES::

            sage: MonicPolys = SQLDatabase()
            sage: MonicPolys.create_table('simon', {'n':{'sql':'INTEGER', 'index':True}, 'n2':{'sql':'INTEGER'}})
            sage: MonicPolys.make_primary_key('simon', 'n2')
            sage: MonicPolys.drop_primary_key('simon', 'n2')
            sage: MonicPolys.get_skeleton()
            {'simon': {'n': {'index': True,
               'primary_key': False,
               'sql': 'INTEGER',
               'unique': False},
              'n2': {'index': False,
               'primary_key': False,
               'sql': 'INTEGER',
               'unique': True}}}
        """
        if self.__read_only__:
            raise RuntimeError('Cannot modify a read only database.')
        if table_name not in self.__skeleton__:
            raise ValueError("Database has no table %s."%table_name)
        if col_name not in self.__skeleton__[table_name]:
            raise ValueError("Table %s has no column %s."%(table_name,col_name))
        if not self.__skeleton__[table_name][col_name]['primary_key']:
            return # silently

        # Update the skeleton:
        self.__skeleton__[table_name][col_name]['primary_key'] = False

        self._rebuild_table(table_name)

    def add_row(self, table_name, values, entry_order=None):
        """
        Add the row described by ``values`` to the table ``table_name``. Values
        should be a tuple, of same length and order as columns in given table.

        NOTE:

        If ``values`` is of length one, be sure to specify that it is a tuple of
        length one, by using a comma, e.g.::

            sage: values = (6,)

        EXAMPLES::

            sage: DB = SQLDatabase()
            sage: DB.create_table('simon',{'a1':{'sql':'bool'}, 'b2':{'sql':'int'}})
            sage: DB.add_row('simon',(0,1))
            sage: cur = DB.get_cursor()
            sage: (cur.execute('select * from simon')).fetchall()
            [(0, 1)]
        """
        self.add_rows(table_name, [values], entry_order)

    def delete_rows(self, query):
        """
        Uses a ``SQLQuery`` instance to modify (delete rows from) the
        database.

        ``SQLQuery`` must have no join statements.  (As of now, you can only
        delete from one table at a time -- ideas and patches are welcome).

        To remove all data that satisfies a ``SQLQuery``, send the query as an
        argument to ``delete_rows``.  Be careful, test your query first.

        Recommended use:  have some kind of row identification primary
        key column that you use as a parameter in the query.  (See example
        below).

        INPUT:

        - ``query`` -- a ``SQLQuery`` (Delete the rows returned when query is
          run).

        EXAMPLES::

            sage: DB = SQLDatabase()
            sage: DB.create_table('lucy',{'id':{'sql':'INTEGER', 'primary_key':True, 'index':True}, 'a1':{'sql':'bool'}, 'b2':{'sql':'int'}})
            sage: DB.add_rows('lucy', [(0,1,1),(1,1,4),(2,0,7),(3,1,384), (4,1,978932)],['id','a1','b2'])
            sage: DB.show('lucy')
            a1                   id                   b2
            ------------------------------------------------------------
            1                    0                    1
            1                    1                    4
            0                    2                    7
            1                    3                    384
            1                    4                    978932
            sage: Q = SQLQuery(DB, {'table_name':'lucy', 'display_cols':['id','a1','b2'], 'expression':['id','>=',3]})
            sage: DB.delete_rows(Q)
            sage: DB.show('lucy')
            a1                   id                   b2
            ------------------------------------------------------------
            1                    0                    1
            1                    1                    4
            0                    2                    7
        """
        if self.__read_only__:
            raise RuntimeError('Cannot delete rows from a read only database.')
        # Check query is associated with this database
        if not isinstance(query, SQLQuery):
            raise TypeError('%s is not a valid SQLQuery'%query)
        if query.__database__ is not self:
            raise ValueError('%s is not associated to this database.'%query)
        if (query.__query_string__).find(' JOIN ') != -1:
            raise ValueError('%s is not a valid query. Can only '%query \
                + 'delete from one table at a time.')

        delete_statement = re.sub('SELECT .* FROM', 'DELETE FROM', \
            query.__query_string__)

        try:
            cur = self.get_cursor()
            cur.execute(delete_statement, query.__param_tuple__)
        except Exception:
            raise RuntimeError('Failure to complete delete. Check your data.')

    def add_rows(self, table_name, rows, entry_order=None):
        """
        INPUT:

        - ``rows`` -- a list of tuples that represent one row of data to add
          (types should match col types in order)
        - ``entry_order`` --  an ordered list or tuple overrides normal order
          with user defined order

        EXAMPLES::

            sage: DB = SQLDatabase()
            sage: DB.create_table('simon',{'a1':{'sql':'bool'}, 'b2':{'sql':'int'}})
            sage: DB.add_rows('simon',[(0,0),(1,1),(1,2)])
            sage: DB.add_rows('simon',[(0,0),(4,0),(5,1)], ['b2','a1'])
            sage: cur = DB.get_cursor()
            sage: (cur.execute('select * from simon')).fetchall()
            [(0, 0), (1, 1), (1, 2), (0, 0), (0, 4), (1, 5)]
        """
        if self.__read_only__:
            raise RuntimeError('Cannot add rows to read only database.')
        quest = '(' + ', '.join('?' for i in rows[0]) + ')'
        strows = [tuple((str(entry) for entry in row)) for row in rows]

        if entry_order is not None:
            self.__connection__.executemany('INSERT INTO ' + table_name \
                + str(tuple(entry_order)) + ' VALUES ' + quest, strows)
        else:
            self.__connection__.executemany('INSERT INTO ' + table_name \
                + ' VALUES ' + quest, strows)

    add_data = add_rows

    def vacuum(self):
        """
        Cleans the extra hard disk space used up by a database that has
        recently shrunk.

        EXAMPLES::

            sage: DB = SQLDatabase()
            sage: DB.create_table('simon',{'a1':{'sql':'bool'}, 'b2':{'sql':'int'}})
            sage: DB.add_row('simon',(0,1))
            sage: DB.add_data('simon',[(0,0),(1,1),(1,2)])
            sage: DB.add_data('simon',[(0,0),(4,0),(5,1)], ['b2','a1'])
            sage: DB.drop_column('simon','b2')
            sage: DB.commit()
            sage: DB.vacuum()
        """
        self.__connection__.execute('VACUUM')

    def commit(self):
        """
        Commits changes to file.

        EXAMPLES::

            sage: DB = SQLDatabase()
            sage: DB.create_table('simon',{'a1':{'sql':'bool'}, 'b2':{'sql':'int'}})
            sage: DB.add_row('simon',(0,1))
            sage: DB.add_data('simon',[(0,0),(1,1),(1,2)])
            sage: DB.add_data('simon',[(0,0),(4,0),(5,1)], ['b2','a1'])
            sage: DB.drop_column('simon','b2')
            sage: DB.commit()
            sage: DB.vacuum()
        """
        if self.__read_only__:
            raise RuntimeError("Cannot commit read only database.")
        try:
            self.__connection__.execute('COMMIT')
        except sqlite.OperationalError:
            # Not sure why this throws an exception - but without it,
            #       the changes are not committed so it is necessary.
            pass<|MERGE_RESOLUTION|>--- conflicted
+++ resolved
@@ -242,11 +242,7 @@
     skeleton = {}
     cur = database.__connection__.cursor()
     exe = cur.execute("SELECT name FROM sqlite_master WHERE TYPE='table'")
-<<<<<<< HEAD
     from sage.misc.misc import GRAPHS_DATA_DIR
-=======
-    from sage.env import SAGE_SHARE
->>>>>>> e22bbb45
     for table in exe.fetchall():
         skeleton[table[0]] = {}
         exe1 = cur.execute("PRAGMA table_info(%s)"%table[0])
