r"""
This file contains some tests that Sage command line options actually
do something.

We test the following command line options:

test.py
/path/to/test.py
test.sage
/path/to/test.sage
test.spyx
/path/to/test.spyx
--advanced
-c
--cython
--ecl
--experimental
--gap
--gdb
--gp
-h
--help
--info
--ipython
--kash
--lisp
--maxima
--min
--mwrank
--optional
--preparse
--python
-q
--R
--root
--scons
--sh
--singular
--sqlite3
--standard
--startuptime
-t
-v
--zzfoobar (illegal option)


AUTHORS:

- Jeroen Demeyer (2010-11-20): initial version (#10300)

"""

from subprocess import *
import os, select


def test_executable(args, input="", timeout=100.0, **kwds):
    r"""
    Run the program defined by ``args`` using the string ``input`` on
    the standard input.

    INPUT:

    - ``args`` -- a list of program arguments, the first being the
      executable.

    - ``input`` -- a string serving as standard input.  Usually, this
      should end with a newline.

    - ``timeout`` -- if the program produces no output for ``timeout``
      seconds, a RuntimeError is raised.

    - ``**kwds`` -- Additional keyword arguments passed to the
      :class:`Popen` constructor.

    OUTPUT: a tuple ``(out, err, ret)`` with the standard output,
    standard error and exitcode of the program run.


    EXAMPLES::

        sage: from sage.tests.cmdline import test_executable
        sage: (out, err, ret) = test_executable(["cat"], "Hello World!")
        sage: out
        'Hello World!'
        sage: err
        ''
        sage: ret
        0

    We test the timeout option::

        sage: (out, err, ret) = test_executable(["sleep", "1"], timeout=0.1)
        Traceback (most recent call last):
        ...
        RuntimeError: timeout in test_executable()

    TESTS:

    Run Sage itself with various options::

        sage: (out, err, ret) = test_executable(["sage"])
        sage: out.find(version()) >= 0
        True
        sage: err
        ''
        sage: ret
        0

        sage: (out, err, ret) = test_executable(["sage"], "3^33\n")
        sage: out.find(version()) >= 0
        True
        sage: out.find("5559060566555523") >= 0
        True
        sage: err
        ''
        sage: ret
        0

        sage: (out, err, ret) = test_executable(["sage", "-q"], "3^33\n")
        sage: out.find(version()) >= 0
        False
        sage: out.find("5559060566555523") >= 0
        True
        sage: err
        ''
        sage: ret
        0

        sage: (out, err, ret) = test_executable(["sage", "-c", "print 3^33"])
        sage: print out
        5559060566555523
        sage: err
        ''
        sage: ret
        0

        sage: (out, err, ret) = test_executable(["sage", "--min", "-c", "print 3^33"])
        sage: print out
        5559060566555523
        sage: err
        ''
        sage: ret
        0

        sage: (out, err, ret) = test_executable(["sage", "--startuptime"])
        sage: out.find("Slowest module import") >= 0
        True
        sage: err
        ''
        sage: ret
        0

    Test help::

        sage: (out, err, ret) = test_executable(["sage", "-h"])
        sage: out.find("Optional arguments:") >= 0
        True
        sage: err
        ''
        sage: ret
        0

        sage: (out, err, ret) = test_executable(["sage", "--help"])
        sage: out.find("Optional arguments:") >= 0
        True
        sage: err
        ''
        sage: ret
        0

        sage: (out, err, ret) = test_executable(["sage", "--advanced"])
        sage: out.find("search through the Sage documentation") >= 0
        True
        sage: err
        ''
        sage: ret
        0

    Basic information about the Sage installation::

        sage: (out, err, ret) = test_executable(["sage", "-v"])
        sage: out.find(version()) >= 0
        True
        sage: err
        ''
        sage: ret
        0

        sage: (out, err, ret) = test_executable(["sage", "--root"])
        sage: len(out) >= 2   # at least one character + newline
        True
        sage: err
        ''
        sage: ret
        0

    Test ``sage --info [packages]``, unless this is a binary (bdist)
    distribution which doesn't ship spkgs::

        sage: out, err, ret = test_executable(["sage", "--info", "sqlalchemy"])
        sage: print out
<<<<<<< HEAD
        Using local scripts to install sqlalchemy-...
=======
        Found local metadata for sqlalchemy-...
>>>>>>> 56d80d07
        = SQLAlchemy =
        ...
        SQLAlchemy is the Python SQL toolkit...
        sage: err
        ''
        sage: ret
        0

    Test ``sage-run`` on a Python file, both with an absolute and with a relative path::

        sage: dir = tmp_dir(); name = 'python_test_file.py'
        sage: fullname = os.path.join(dir, name)
        sage: F = open(fullname, 'w')
        sage: F.write("print 3^33\n")
        sage: F.close()
        sage: (out, err, ret) = test_executable(["sage", fullname])
        sage: print out
        34
        sage: err
        ''
        sage: ret
        0
        sage: (out, err, ret) = test_executable(["sage", name], cwd=dir)
        sage: print out
        34
        sage: err
        ''
        sage: ret
        0

    The same as above, but now with a ``.sage`` file.  This indirectly
    also tests the preparser::

        sage: dir = tmp_dir(); name = 'sage_test_file.sage'
        sage: fullname = os.path.join(dir, name)
        sage: F = open(fullname, 'w')
        sage: F.write("k.<a> = GF(5^3); print a^124\n")
        sage: F.close()
        sage: (out, err, ret) = test_executable(["sage", fullname])
        sage: print out
        1
        sage: err
        ''
        sage: ret
        0
        sage: (out, err, ret) = test_executable(["sage", name], cwd=dir)
        sage: print out
        1
        sage: err
        ''
        sage: ret
        0

    Test running a ``.spyx`` file::

        sage: dir = tmp_dir(); name = 'sage_test_file.spyx'
        sage: fullname = os.path.join(dir, name)
        sage: F = open(fullname, 'w')
        sage: F.write("cdef long i, s = 0\nfor i in range(1000): s += i\nprint s")
        sage: F.close()
        sage: (out, err, ret) = test_executable(["sage", fullname])
        sage: print out
        499500
        sage: err
        'Compiling ...spyx...'
        sage: ret
        0
        sage: (out, err, ret) = test_executable(["sage", name], cwd=dir)
        sage: print out
        499500
        sage: err
        'Compiling ...spyx...'
        sage: ret
        0

    Testing ``sage --preparse FILE`` and ``sage -t FILE``.  First create
    a file and preparse it::

        sage: s = "'''\nThis is a test file.\n'''\ndef my_add(a,b):\n    '''\n    Add a to b.\n\n        EXAMPLES::\n\n            sage: my_add(2,2)\n            4\n        '''\n    return a + b\n"
        sage: script = os.path.join(tmp_dir(), 'my_script.sage')
        sage: script_py = script[:-5] + '.py'
        sage: F = open(script, 'w')
        sage: F.write(s)
        sage: F.close()
        sage: (out, err, ret) = test_executable(["sage", "--preparse", script])
        sage: ret
        0
        sage: os.path.isfile(script_py)
        True

    Now test my_script.sage and the preparsed version my_script.py::

        sage: (out, err, ret) = test_executable(["sage", "-t", script])
        sage: ret
        0
        sage: out.find("All tests passed!") >= 0
        True
        sage: (out, err, ret) = test_executable(["sage", "-t", script_py])
        sage: ret
        0
        sage: out.find("All tests passed!") >= 0
        True

    Now for a file which should fail tests::

        sage: s = s.replace('4', '5') # (2+2 != 5)
        sage: F = open(script, 'w')
        sage: F.write(s)
        sage: F.close()
        sage: (out, err, ret) = test_executable(["sage", "-t", script])
        sage: ret
        1
        sage: out.find("1 item had failures:") >= 0
        True

    Test ``sage -t --debug -p 2`` on a ReST file, the ``-p 2`` should
    be ignored. In Pdb, we run the ``help`` command::

        sage: s = "::\n\n    sage: assert True == False\n    sage: 2 + 2\n    5"
        sage: script = tmp_filename(ext='.rst')
        sage: F = open(script, 'w')
        sage: F.write(s)
        sage: F.close()
        sage: (out, err, ret) = test_executable(["sage", "-t", "--debug", "-p", "2", script], "help")
        sage: print out
        Debugging requires single-threaded operation, setting number of threads to 1.
        Running doctests with ID...
        Doctesting 1 file.
        sage -t ...
        **********************************************************************
        File "...", line 3, in ...
        Failed example:
            assert True == False
        Exception raised:
            Traceback (most recent call last):
            ...
            AssertionError
        > <doctest ...>(1)<module>()
        -> assert True == False
        (Pdb)
        Documented commands (type help <topic>):
        ========================================
        ...
        **********************************************************************
        File "...", line 4, in ...
        Failed example:
            2 + 2
        Expected:
            5
        Got:
            4
        **********************************************************************
        Previously executed commands:
            s...: assert True == False
        debug:
        <BLANKLINE>
        Returning to doctests...
        **********************************************************************
        1 item had failures:
           2 of   3 in ...
            [2 tests, 2 failures, ...]
        ...
        sage: ret
        1

    Check that Sage refuses to run doctests from a directory whose
    permissions are too loose.  We create a world-writable directory
    inside a safe temporary directory to test this::

        sage: d = os.path.join(tmp_dir(), "test")
        sage: os.mkdir(d)
        sage: os.chmod(d, 0o777)
        sage: (out, err, ret) = test_executable(["sage", "-t", "nonexisting.py"], cwd=d)
        sage: print err
        Traceback (most recent call last):
        ...
        RuntimeError: refusing to run doctests...
        sage: (out, err, ret) = test_executable(["sage", "-tp", "1", "nonexisting.py"], cwd=d)
        sage: print err
        Traceback (most recent call last):
        ...
        RuntimeError: refusing to run doctests...

    Test external programs being called by Sage::

        sage: (out, err, ret) = test_executable(["sage", "--sh"], "echo Hello World\nexit 42\n")
        sage: out.find("Hello World\n") >= 0
        True
        sage: ret
        42

        sage: (out, err, ret) = test_executable(["sage", "--sh", "-c", "echo Hello World; exit 42"])
        sage: out.find("Hello World\n") >= 0
        True
        sage: ret
        42

        sage: (out, err, ret) = test_executable(["sage", "--ipython"], "\n3**33\n")
        sage: out.find("5559060566555523") >= 0
        True
        sage: err
        ''
        sage: ret
        0

        sage: (out, err, ret) = test_executable(["sage", "--python"], "print 3^33\n")
        sage: out
        '34\n'
        sage: err
        ''
        sage: ret
        0

        sage: (out, err, ret) = test_executable(["sage", "--cython"])
        sage: print err
        Cython (http://cython.org) is a compiler for code written in the
        Cython language.  Cython is based on Pyrex by Greg Ewing.
        ...

        sage: (out, err, ret) = test_executable(["sage", "--ecl"], "(* 12345 54321)\n")
        sage: out.find("Embeddable Common-Lisp") >= 0
        True
        sage: out.find("670592745") >= 0
        True
        sage: err
        ''
        sage: ret
        0

        sage: (out, err, ret) = test_executable(["sage", "--lisp"], "(* 12345 54321)\n")
        sage: out.find("Embeddable Common-Lisp") >= 0
        True
        sage: out.find("670592745") >= 0
        True
        sage: err
        ''
        sage: ret
        0

        sage: (out, err, ret) = test_executable(["sage", "--gap", "-q"], "Size(SymmetricGroup(5));\n")
        sage: out
        '120\n'
        sage: err.replace('gap: halving pool size.', '').strip()
        ''
        sage: ret
        0

        sage: (out, err, ret) = test_executable(["sage", "--gdb"], 'quit\n')  # optional - gdb
        sage: out.find('(gdb) ') >= 0  # optional - gdb
        True
        sage: ret  # optional - gdb
        0

        sage: (out, err, ret) = test_executable(["sage", "--kash", "-b", "3^33;\n"])  # optional - kash
        sage: out.find("5559060566555523") >= 0  # optional - kash
        True
        sage: err  # optional - kash
        ''
        sage: ret  # optional - kash
        0

        sage: (out, err, ret) = test_executable(["sage", "--mwrank", "-v0", "-q", "-o"], "0 0 1 -7 6 0 0 0 0 0\n")
        sage: out
        'Curve [0,0,1,-7,6] :\tRank = 3\n[[3],[[1,-1],[-2,3],[-7/4,25/8]]]\n\n\n'
        sage: err
        ''
        sage: ret
        0

        sage: (out, err, ret) = test_executable(["sage", "--singular"], "12345*54321;\n")
        sage: out.find("A Computer Algebra System for Polynomial Computations") >= 0
        True
        sage: out.find("670592745") >= 0
        True
        sage: err
        ''
        sage: ret
        0

    Check that ``sage-location`` did its job in making Python scripts
    relative.  We test it on the ``ipython`` script::

        sage: open(os.path.join(SAGE_LOCAL, "bin", "ipython")).readline()
        '#!/usr/bin/env python\n'

    Test GP using the ``-f`` option which prevents the reading of a ``.gprc``
    configuration file::

        sage: (out, err, ret) = test_executable(["sage", "--gp", "-f"], "3^33\nquit(42)\n")
        sage: out.find("PARI/GP") >= 0
        True
        sage: out.find("5559060566555523") >= 0
        True
        sage: err
        ''
        sage: ret
        42

    Some programs of which we check functionality using only ``--version``::

        sage: (out, err, ret) = test_executable(["sage", "--maxima", "--version"])
        sage: out.find("Maxima ") >= 0
        True
        sage: err
        ''
        sage: ret
        0

        sage: (out, err, ret) = test_executable(["sage", "--R", "--version"])
        sage: out.find("R version ") >= 0
        True
        sage: err
        ''
        sage: ret
        0

        sage: (out, err, ret) = test_executable(["sage", "--scons", "--version"])
        sage: out.find("SCons") >= 0
        True
        sage: err
        ''
        sage: ret
        0

        sage: (out, err, ret) = test_executable(["sage", "--sqlite3", "--version"])
        sage: out.startswith("3.")
        True
        sage: err
        ''
        sage: ret
        0

    Check some things requiring an internet connection::

        sage: (out, err, ret) = test_executable(["sage", "--standard"])  # optional - internet
        sage: out.find("atlas") >= 0  # optional - internet
        True
        sage: err  # optional - internet
        ''
        sage: ret  # optional - internet
        0

        sage: (out, err, ret) = test_executable(["sage", "--optional"])  # optional - internet
        sage: out.find("database_cremona_ellcurve") >= 0  # optional - internet
        True
        sage: err  # optional - internet
        ''
        sage: ret  # optional - internet
        0

        sage: (out, err, ret) = test_executable(["sage", "--experimental"])  # optional - internet
        sage: out.find("macaulay2") >= 0  # optional - internet
        True
        sage: err  # optional - internet
        ''
        sage: ret  # optional - internet
        0

    Check an illegal command line option.  This outputs an error to stdout,
    but we allow stderr in case this changes in the future::

        sage: (out, err, ret) = test_executable(["sage", "--zzfoobar"])
        sage: (out+err).find("unknown option: --zzfoobar") >= 0
        True
        sage: ret > 0
        True

    """
    pexpect_env = dict(os.environ)
    try:
        del pexpect_env["TERM"]
    except KeyError:
        pass
    p = Popen(args, stdin=PIPE, stdout=PIPE, stderr=PIPE, env=pexpect_env, **kwds)
    if input:
        p.stdin.write(input)
    p.stdin.close()
    fdout = p.stdout.fileno()
    fderr = p.stderr.fileno()
    out = ""; err = ""

    while True:
        # Try reading from fdout and fderr
        rfd = []
        if fdout: rfd.append(fdout)
        if fderr: rfd.append(fderr)
        if len(rfd) == 0: break
        rlist = select.select(rfd, [], [], timeout)[0]

        if len(rlist) == 0:
            # Timeout!
            p.terminate()
            raise RuntimeError("timeout in test_executable()")
        if fdout in rlist:
            s = os.read(fdout, 1024)
            if s == "": fdout = None   # EOF
            out += s
        if fderr in rlist:
            s = os.read(fderr, 1024)
            if s == "": fderr = None   # EOF
            err += s

    return (out, err, p.wait())<|MERGE_RESOLUTION|>--- conflicted
+++ resolved
@@ -200,11 +200,7 @@
 
         sage: out, err, ret = test_executable(["sage", "--info", "sqlalchemy"])
         sage: print out
-<<<<<<< HEAD
-        Using local scripts to install sqlalchemy-...
-=======
         Found local metadata for sqlalchemy-...
->>>>>>> 56d80d07
         = SQLAlchemy =
         ...
         SQLAlchemy is the Python SQL toolkit...
