# Main Makefile for Sage.

# The default target ("all") builds Sage and the whole (HTML) documentation.
#
# Target "build" just builds Sage.
#
# See below for targets to build the documentation in other formats,
# to run various types of test suites, and to remove parts of the build etc.

default: all

all: base-toolchain
	$(MAKE) all-start

build: base-toolchain
	$(MAKE) all-build

build-local: base-toolchain
	$(MAKE) all-build-local

build-venv: base-toolchain
	$(MAKE) all-build-venv

start: base-toolchain
	$(MAKE) build-start

sageruntime: base-toolchain
	$(MAKE) all-sageruntime


# The --stop flag below is just a random flag to induce graceful
# breakage with non-GNU versions of make.
# See https://trac.sagemath.org/ticket/24617

# Defer unknown targets to build/make/Makefile
%::
	@if [ -x relocate-once.py ]; then ./relocate-once.py; fi
	$(MAKE) build/make/Makefile --stop
	+build/bin/sage-logger \
		"cd build/make && ./install '$@'" logs/install.log

# CONFIG_FILES lists all files that appear in AC_CONFIG_FILES in configure.ac;
# except for build/make/Makefile-auto, which is unused by the build system
CONFIG_FILES = build/make/Makefile src/bin/sage-env-config build/bin/sage-build-env-config pkgs/sage-conf/sage_conf.py pkgs/sage-conf/setup.cfg

# SPKG_COLLECT_FILES contains all files that influence the SAGE_SPKG_COLLECT macro
SPKG_COLLECT_FILES = build/pkgs/*/type build/pkgs/*/package-version.txt build/pkgs/*/dependencies build/pkgs/*/requirements.txt build/pkgs/*/checksums.ini build/pkgs/*/spkg-install

# If configure was run before, rerun it with the old arguments.
# Otherwise, run configure with argument $PREREQ_OPTIONS.
build/make/Makefile: configure $(SPKG_COLLECT_FILES) $(CONFIG_FILES:%=%.in)
	rm -f config.log
	mkdir -p logs/pkgs
	ln -s logs/pkgs/config.log config.log
	@if [ -x config.status ]; then \
		./config.status --recheck && ./config.status; \
	else \
		echo >&2 '****************************************************************************'; \
		echo >&2 'error: Sage source tree is unconfigured. Please run "./configure" first.'; \
		echo >&2 'note:  Type "./configure --help" to see the available configuration options.'; \
		echo >&2 '****************************************************************************'; \
	        exit 1; \
	fi

# This is used to monitor progress towards Python 3 and prevent
# regressions. Should be removed after the full switch to python3.
#
# As of Sage 9.0: keep the build target for backward compatibility,
# but it just runs "make".
buildbot-python3:
	$(MAKE)

# Preemptively download all source tarballs of normal packages.
download:
	export SAGE_ROOT=$$(pwd) && \
	export PATH=$$SAGE_ROOT/build/bin:$$PATH && \
	sage-package download :all:

dist: build/make/Makefile
	./sage --sdist

pypi-sdists: sage_setup
	./sage --sh build/pkgs/sage_conf/spkg-src
	./sage --sh build/pkgs/sage_sws2rst/spkg-src
	./sage --sh build/pkgs/sage_docbuild/spkg-src
	./sage --sh build/pkgs/sage_setup/spkg-src
	./sage --sh build/pkgs/sagelib/spkg-src
	./sage --sh build/pkgs/sagemath_objects/spkg-src
	./sage --sh build/pkgs/sagemath_categories/spkg-src
	./sage --sh build/pkgs/sagemath_environment/spkg-src
	./sage --sh build/pkgs/sagemath_repl/spkg-src
	@echo "Built sdists are in upstream/"

# Ensuring wheels are present, even for packages that may have been installed
# as editable. Until we have better uninstallation of script packages, we
# just remove the timestamps, which will lead to rebuilds of the packages.
<<<<<<< HEAD
PYPI_WHEEL_PACKAGES = sage_sws2rst sage_setup sagemath_environment sagemath_objects sagemath_repl sagemath_categories
=======
PYPI_WHEEL_PACKAGES = sage_sws2rst sage_setup sagemath_objects sagemath_categories
>>>>>>> 8bc06ad7
pypi-wheels:
	for a in $(PYPI_WHEEL_PACKAGES); do \
	    rm -f venv/var/lib/sage/installed/$$a-*; \
	done
	for a in $(PYPI_WHEEL_PACKAGES); do \
	    $(MAKE) SAGE_EDITABLE=no $$a; \
	done
	@echo "Built wheels are in venv/var/lib/sage/wheels/"

# sage_docbuild is here, not in PYPI_WHEEL_PACKAGES, because it depends on sagelib
WHEEL_PACKAGES = $(PYPI_WHEEL_PACKAGES) sage_conf sagelib sage_docbuild
wheels:
	for a in $(WHEEL_PACKAGES); do \
	    rm -f venv/var/lib/sage/installed/$$a-*; \
	done
	for a in $(WHEEL_PACKAGES); do \
	    $(MAKE) SAGE_EDITABLE=no $$a; \
	done
	@echo "Built wheels are in venv/var/lib/sage/wheels/"

# ssl: build Sage, and also install pyOpenSSL. This is necessary for
# running the secure notebook. This make target requires internet
# access. Note that this requires that your system have OpenSSL
# libraries and headers installed. See README.txt for more
# information.
ssl: all
	./sage -i pyopenssl

###############################################################################
# Cleaning up
###############################################################################

SAGE_ROOT = $(CURDIR)
SAGE_SRC = $(SAGE_ROOT)/src

clean:
	@echo "Deleting package build directories..."
	if [ -f "$(SAGE_SRC)"/bin/sage-env-config ]; then \
	    . "$(SAGE_SRC)"/bin/sage-env-config; \
	    if [ -n "$$SAGE_LOCAL" ]; then \
	        rm -rf "$$SAGE_LOCAL/var/tmp/sage/build"; \
	    fi; \
	fi

# "c_lib", ".cython_version", "build" in $(SAGE_SRC) are from old sage versions
# Cleaning .so files (and .c and .cpp files associated with .pyx files) is for editable installs.
# Also cython_debug is for editable installs.
sagelib-clean:
	@echo "Deleting Sage library build artifacts..."
	if [ -d "$(SAGE_SRC)" ]; then \
	    (cd "$(SAGE_SRC)" && \
	     rm -rf c_lib .cython_version cython_debug; \
	     rm -rf build; find . -name '*.pyc' -o -name "*.so" | xargs rm -f; \
	     rm -f $$(find . -name "*.pyx" | sed 's/\(.*\)[.]pyx$$/\1.c \1.cpp/'); \
	     rm -rf sage/ext/interpreters) \
	    && (cd "$(SAGE_ROOT)/build/pkgs/sagelib/src/" && rm -rf build); \
	fi

sage_docbuild-clean:
	(cd "$(SAGE_ROOT)/build/pkgs/sage_docbuild/src" && rm -rf build)

sage_setup-clean:
	(cd "$(SAGE_ROOT)/build/pkgs/sage_setup/src" && rm -rf build)

build-clean: clean doc-clean sagelib-clean sage_docbuild-clean

doc-clean:
	cd "$(SAGE_SRC)/doc" && $(MAKE) clean

# Deleting src/lib is to get rid of src/lib/pkgconfig
# that was forgotten to clean in #29082.
misc-clean:
	@echo "Deleting build artifacts generated by autoconf, automake, make ..."
	rm -rf logs
	rm -rf dist
	rm -rf tmp
	rm -f aclocal.m4 config.log confcache
	rm -rf autom4te.cache
	rm -f build/make/Makefile build/make/Makefile-auto
	rm -rf src/lib

bdist-clean: clean
	$(MAKE) misc-clean
	@echo "Deleting build artifacts generated by configure ..."
	rm -f config.status

distclean: build-clean
	$(MAKE) misc-clean
	@echo "Deleting all remaining output from build system ..."
	rm -rf local
	rm -f src/bin/sage-env-config
	rm -f prefix venv

# Delete all auto-generated files which are distributed as part of the
# source tarball
bootstrap-clean:
	rm -rf config configure build/make/Makefile-auto.in
	rm -f src/doc/en/installation/*.txt
	rm -rf src/doc/en/reference/spkg/*.rst
	rm -f environment.yml
	rm -f src/environment.yml
	rm -f src/environment-dev.yml
	rm -f environment-optional.yml
	rm -f src/environment-optional.yml
	rm -f src/Pipfile
	rm -f src/pyproject.toml
	rm -f src/requirements.txt
	rm -f src/setup.cfg

# Remove absolutely everything which isn't part of the git repo
maintainer-clean: distclean bootstrap-clean
	rm -rf upstream

# Remove everything that is not necessary to run Sage and pass all its
# doctests.
micro_release:
	$(MAKE) sagelib-clean
	$(MAKE) misc-clean
	@echo "Stripping binaries ..."
	LC_ALL=C find local/lib local/bin -type f -exec strip '{}' ';' 2>&1 | grep -v "File format not recognized" |  grep -v "File truncated" || true
	@echo "Removing sphinx artifacts..."
	rm -rf local/share/doc/sage/doctrees local/share/doc/sage/inventory
	@echo "Removing documentation. Inspection in IPython still works."
	rm -rf local/share/doc local/share/*/doc local/share/*/examples local/share/singular/html
	@echo "Removing unnecessary files & directories - make will not be functional afterwards anymore"
	@# We keep src/sage for some doctests that it expect it to be there and
	@# also because it does not add any weight with rdfind below.
	@# We need src/bin/ for the scripts that invoke Sage
	@# We need sage, the script to start Sage
	@# We need local/, the dependencies and the built Sage library itself.
	@# We keep VERSION.txt.
	@# We keep COPYING.txt so we ship a license with this distribution.
	find . -name . -o -prune ! -name config.status ! -name src ! -name sage ! -name local ! -name VERSION.txt ! -name COPYING.txt ! -name build -exec rm -rf \{\} \;
	cd src && find . -name . -o -prune ! -name sage ! -name bin -exec rm -rf \{\} \;
	if command -v rdfind > /dev/null; then \
		echo "Hardlinking identical files."; \
		rdfind -makeresultsfile false -makehardlinks true .; \
	else \
		echo "rdfind not installed. Not hardlinking identical files."; \
	fi

# Leaves everything that is needed to make the next "make" fast but removes
# all the cheap build artifacts that can be quickly regenerated.
# Trac #30960: We no longer uninstall sagelib.
fast-rebuild-clean: misc-clean
	rm -rf upstream/
	rm -rf build/pkgs/sagelib/src/build/temp.*
	# The .py files in src/build are restored from src/sage without their
	# mtimes changed.
	-find build/pkgs/sagelib/src/build -name '*.py' -exec rm \{\} \;
	# Remove leftovers from ancient branches
	rm -rf src/build

TESTALL = ./sage -t --all
PTESTALL = ./sage -t -p --all

# Flags for ./sage -t --all.
# When the documentation is installed, "optional" also includes all tests marked 'sagemath_doc_html',
# see https://trac.sagemath.org/ticket/25345, https://trac.sagemath.org/ticket/26110, and
# https://trac.sagemath.org/ticket/32759
TESTALL_FLAGS = --optional=sage,optional,external

test: all
	$(TESTALL) --logfile=logs/test.log

check: test

testall: all
	$(TESTALL) $(TESTALL_FLAGS) --logfile=logs/testall.log

testlong: all
	$(TESTALL) --long --logfile=logs/testlong.log

testalllong: all
	$(TESTALL) --long $(TESTALL_FLAGS) --logfile=logs/testalllong.log

ptest: all
	$(PTESTALL) --logfile=logs/ptest.log

ptestall: all
	$(PTESTALL) $(TESTALL_FLAGS) --logfile=logs/ptestall.log

ptestlong: all
	$(PTESTALL) --long --logfile=logs/ptestlong.log

ptestalllong: all
	$(PTESTALL) --long $(TESTALL_FLAGS) --logfile=logs/ptestalllong.log

testoptional: all
	$(TESTALL) --logfile=logs/testoptional.log

testoptionallong: all
	$(TESTALL) --long --logfile=logs/testoptionallong.log

ptestoptional: all
	$(PTESTALL) --logfile=logs/ptestoptional.log

ptestoptionallong: all
	$(PTESTALL) --long --logfile=logs/ptestoptionallong.log

test-nodoc: build
	$(TESTALL) --logfile=logs/test.log

check-nodoc: test-nodoc

testall-nodoc: build
	$(TESTALL) $(TESTALL_FLAGS) --logfile=logs/testall.log

testlong-nodoc: build
	$(TESTALL) --long --logfile=logs/testlong.log

testalllong-nodoc: build
	$(TESTALL) --long $(TESTALL_FLAGS) --logfile=logs/testalllong.log

ptest-nodoc: build
	$(PTESTALL) --logfile=logs/ptest.log

ptestall-nodoc: build
	$(PTESTALL) $(TESTALL_FLAGS) --logfile=logs/ptestall.log

ptestlong-nodoc: build
	$(PTESTALL) --long --logfile=logs/ptestlong.log

ptestalllong-nodoc: build
	$(PTESTALL) --long $(TESTALL_FLAGS) --logfile=logs/ptestalllong.log

testoptional-nodoc: build
	$(TESTALL) --logfile=logs/testoptional.log

testoptionallong-nodoc: build
	$(TESTALL) --long --logfile=logs/testoptionallong.log

ptestoptional-nodoc: build
	$(PTESTALL) --logfile=logs/ptestoptional.log

ptestoptionallong-nodoc: build
	$(PTESTALL) --long --logfile=logs/ptestoptionallong.log

configure: bootstrap src/doc/bootstrap configure.ac src/bin/sage-version.sh m4/*.m4 build/pkgs/*/spkg-configure.m4 build/pkgs/*/type build/pkgs/*/install-requires.txt build/pkgs/*/package-version.txt build/pkgs/*/distros/*.txt
	./bootstrap -d

install: all
	@echo "******************************************************************"
	@echo "The '$@' target is a no-op; 'make' already does 'make install'"
	@echo "You can change the install prefix from its default"
	@echo "(the subdirectory 'local') by using ./configure --prefix=PREFIX"
	@echo "You can also consider using the binary packaging scripts"
	@echo "from https://github.com/sagemath/binary-pkg"
	@echo "******************************************************************"

# Setting SAGE_PKGCONFIG is only so that make does not exit with
# "This Makefile needs to be invoked by build/make/install".
list:
	@$(MAKE) --silent build/make/Makefile >&2
	@$(MAKE) --silent -f build/make/Makefile SAGE_PKGCONFIG=dummy $@

.PHONY: default build dist install micro_release \
	pypi-sdists pypi-wheels wheels \
	misc-clean bdist-clean distclean bootstrap-clean maintainer-clean \
	test check testoptional testall testlong testoptionallong testallong \
	ptest ptestoptional ptestall ptestlong ptestoptionallong ptestallong \
	buildbot-python3 list \
	doc-clean clean sagelib-clean build-clean<|MERGE_RESOLUTION|>--- conflicted
+++ resolved
@@ -94,11 +94,7 @@
 # Ensuring wheels are present, even for packages that may have been installed
 # as editable. Until we have better uninstallation of script packages, we
 # just remove the timestamps, which will lead to rebuilds of the packages.
-<<<<<<< HEAD
 PYPI_WHEEL_PACKAGES = sage_sws2rst sage_setup sagemath_environment sagemath_objects sagemath_repl sagemath_categories
-=======
-PYPI_WHEEL_PACKAGES = sage_sws2rst sage_setup sagemath_objects sagemath_categories
->>>>>>> 8bc06ad7
 pypi-wheels:
 	for a in $(PYPI_WHEEL_PACKAGES); do \
 	    rm -f venv/var/lib/sage/installed/$$a-*; \
