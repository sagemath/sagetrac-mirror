# Main Makefile for Sage.

# The default target ("all") builds Sage and the whole (HTML) documentation.
#
# Target "build" just builds Sage.
#
# See below for targets to build the documentation in other formats,
# to run various types of test suites, and to remove parts of the build etc.

default: all

all: base-toolchain
	$(MAKE) all-start

build: base-toolchain
	$(MAKE) all-build

build-local: base-toolchain
	$(MAKE) all-build-local

build-venv: base-toolchain
	$(MAKE) all-build-venv

start: base-toolchain
	$(MAKE) build-start

sageruntime: base-toolchain
	$(MAKE) all-sageruntime

SAGE_ROOT_LOGS = logs

# The --stop flag below is just a random flag to induce graceful
# breakage with non-GNU versions of make.
# See https://trac.sagemath.org/ticket/24617

# Defer unknown targets to build/make/Makefile
%::
	@if [ -x relocate-once.py ]; then ./relocate-once.py; fi
	$(MAKE) build/make/Makefile --stop
	+build/bin/sage-logger \
		"cd build/make && ./install '$@'" logs/install.log

# CONFIG_FILES lists all files that appear in AC_CONFIG_FILES in configure.ac;
# except for build/make/Makefile-auto, which is unused by the build system
CONFIG_FILES = build/make/Makefile src/bin/sage-env-config build/bin/sage-build-env-config pkgs/sage-conf/_sage_conf/_conf.py

# SPKG_COLLECT_FILES contains all files that influence the SAGE_SPKG_COLLECT macro
SPKG_COLLECT_FILES = build/pkgs/*/type build/pkgs/*/package-version.txt build/pkgs/*/dependencies build/pkgs/*/requirements.txt build/pkgs/*/checksums.ini build/pkgs/*/spkg-install

# If configure was run before, rerun it with the old arguments.
# Otherwise, run configure with argument $PREREQ_OPTIONS.
build/make/Makefile: configure $(SPKG_COLLECT_FILES) $(CONFIG_FILES:%=%.in)
	rm -f config.log
	mkdir -p logs/pkgs
	ln -s logs/pkgs/config.log config.log
	@if [ -x config.status ]; then \
		./config.status --recheck && ./config.status; \
	else \
		echo >&2 '****************************************************************************'; \
		echo >&2 'error: Sage source tree is unconfigured. Please run "./configure" first.'; \
		echo >&2 'note:  Type "./configure --help" to see the available configuration options.'; \
		echo >&2 '****************************************************************************'; \
	        exit 1; \
	fi

# This is used to monitor progress towards Python 3 and prevent
# regressions. Should be removed after the full switch to python3.
#
# As of Sage 9.0: keep the build target for backward compatibility,
# but it just runs "make".
buildbot-python3:
	$(MAKE)

# Preemptively download all source tarballs of normal packages.
download:
	export SAGE_ROOT=$$(pwd) && \
	export PATH=$$SAGE_ROOT/build/bin:$$PATH && \
	sage-package download :all:

dist: build/make/Makefile
	./sage --sdist

pypi-sdists: sage_setup
	./sage --sh build/pkgs/sage_conf/spkg-src
	./sage --sh build/pkgs/sage_sws2rst/spkg-src
	./sage --sh build/pkgs/sage_docbuild/spkg-src
	./sage --sh build/pkgs/sage_setup/spkg-src
	./sage --sh build/pkgs/sagelib/spkg-src
	./sage --sh build/pkgs/sagemath_objects/spkg-src
	./sage --sh build/pkgs/sagemath_categories/spkg-src
	./sage --sh build/pkgs/sagemath_environment/spkg-src
	./sage --sh build/pkgs/sagemath_repl/spkg-src
	@echo "Built sdists are in upstream/"

<<<<<<< HEAD
# We run this with the python3 from 'sage -sh' so that we get the configured python3 and our versions of setuptools/wheel.
# But we run it outside of 'sage -sh' because we do not want all the environment settings.
sage-wheels: config.status setuptools wheel pip
	PYTHON3=$$(./sage -sh -c 'command -v python3') && (cd pkgs/sage-conf_relocatable/ && SETUPTOOLS_USE_DISTUTILS=local $$PYTHON3 -m pip wheel -v -v --wheel-dir=dist --no-index --no-binary :all: --verbose --isolated --no-build-isolation .)
	@echo "Built wheels are in:"
	@echo " - pkgs/sage-conf_relocatable/dist/"
	@echo " - pkgs/sage-conf_relocatable/_sage_conf/sage_root/venv-cp*/var/lib/sage/wheels/"

# ssl: build Sage, and also install pyOpenSSL. This is necessary for
# running the secure notebook. This make target requires internet
# access. Note that this requires that your system have OpenSSL
# libraries and headers installed. See README.txt for more
# information.
ssl: all
	./sage -i pyopenssl
=======
# Ensuring wheels are present, even for packages that may have been installed
# as editable. Until we have better uninstallation of script packages, we
# just remove the timestamps, which will lead to rebuilds of the packages.
PYPI_WHEEL_PACKAGES = sage_sws2rst sage_setup sagemath_environment sagemath_objects sagemath_repl sagemath_categories
pypi-wheels:
	for a in $(PYPI_WHEEL_PACKAGES); do \
	    rm -f venv/var/lib/sage/installed/$$a-*; \
	done
	for a in $(PYPI_WHEEL_PACKAGES); do \
	    $(MAKE) SAGE_EDITABLE=no $$a; \
	done
	@echo "Built wheels are in venv/var/lib/sage/wheels/"

# sage_docbuild is here, not in PYPI_WHEEL_PACKAGES, because it depends on sagelib
WHEEL_PACKAGES = $(PYPI_WHEEL_PACKAGES) sage_conf sagelib sage_docbuild
wheels:
	for a in $(WHEEL_PACKAGES); do \
	    rm -f venv/var/lib/sage/installed/$$a-*; \
	done
	for a in $(WHEEL_PACKAGES); do \
	    $(MAKE) SAGE_EDITABLE=no $$a; \
	done
	@echo "Built wheels are in venv/var/lib/sage/wheels/"
>>>>>>> 520b41f5

###############################################################################
# Cleaning up
###############################################################################

SAGE_ROOT = $(CURDIR)
SAGE_SRC = $(SAGE_ROOT)/src

clean:
	@echo "Deleting package build directories..."
	if [ -f "$(SAGE_SRC)"/bin/sage-env-config ]; then \
	    . "$(SAGE_SRC)"/bin/sage-env-config; \
	    if [ -n "$$SAGE_LOCAL" ]; then \
	        rm -rf "$$SAGE_LOCAL/var/tmp/sage/build"; \
	    fi; \
	fi

# "c_lib", ".cython_version", "build" in $(SAGE_SRC) are from old sage versions
# Cleaning .so files (and .c and .cpp files associated with .pyx files) is for editable installs.
# Also cython_debug is for editable installs.
sagelib-clean:
	@echo "Deleting Sage library build artifacts..."
	if [ -d "$(SAGE_SRC)" ]; then \
	    (cd "$(SAGE_SRC)" && \
	     rm -rf c_lib .cython_version cython_debug; \
	     rm -rf build; find . -name '*.pyc' -o -name "*.so" | xargs rm -f; \
	     rm -f $$(find . -name "*.pyx" | sed 's/\(.*\)[.]pyx$$/\1.c \1.cpp/'); \
	     rm -rf sage/ext/interpreters) \
	    && (cd "$(SAGE_ROOT)/build/pkgs/sagelib/src/" && rm -rf build); \
	fi

sage_docbuild-clean:
	(cd "$(SAGE_ROOT)/build/pkgs/sage_docbuild/src" && rm -rf build)

sage_setup-clean:
	(cd "$(SAGE_ROOT)/build/pkgs/sage_setup/src" && rm -rf build)

build-clean: clean doc-clean sagelib-clean sage_docbuild-clean

doc-clean:
	cd "$(SAGE_SRC)/doc" && $(MAKE) clean

# Deleting src/lib is to get rid of src/lib/pkgconfig
# that was forgotten to clean in #29082.
misc-clean:
	@echo "Deleting build artifacts generated by autoconf, automake, make ..."
	rm -rf logs
	rm -rf dist
	rm -rf tmp
	rm -f aclocal.m4 config.log confcache
	rm -rf autom4te.cache
	rm -f build/make/Makefile build/make/Makefile-auto
	rm -rf src/lib

bdist-clean: clean
	$(MAKE) misc-clean
	@echo "Deleting build artifacts generated by configure ..."
	rm -f config.status

distclean: build-clean
	$(MAKE) misc-clean
	@echo "Deleting all remaining output from build system ..."
	rm -rf local
	rm -f src/bin/sage-env-config
	rm -f prefix venv

# Delete all auto-generated files which are distributed as part of the
# source tarball
bootstrap-clean:
	rm -rf config/install-sh config/compile config/config.guess config/config.sub config/missing configure build/make/Makefile-auto.in
	rm -f src/doc/en/installation/*.txt
	rm -rf src/doc/en/reference/spkg/*.rst
	rm -f environment.yml
	rm -f src/environment.yml
	rm -f src/environment-dev.yml
	rm -f environment-optional.yml
	rm -f src/environment-optional.yml
	rm -f src/Pipfile
	rm -f src/pyproject.toml
	rm -f src/requirements.txt
	rm -f src/setup.cfg

# Remove absolutely everything which isn't part of the git repo
maintainer-clean: distclean bootstrap-clean
	rm -rf upstream

# Remove everything that is not necessary to run Sage and pass all its
# doctests.
micro_release:
	$(MAKE) sagelib-clean
	$(MAKE) misc-clean
	@echo "Stripping binaries ..."
	LC_ALL=C find local/lib local/bin local/var/lib/sage/venv-python* -type f -exec strip '{}' ';' 2>&1 | grep -v "File format not recognized" |  grep -v "File truncated" || true
	@echo "Removing sphinx artifacts..."
	rm -rf local/share/doc/sage/doctrees local/share/doc/sage/inventory
	@echo "Removing documentation. Inspection in IPython still works."
	rm -rf local/share/doc local/share/*/doc local/share/*/examples local/share/singular/html
	@echo "Removing unnecessary files & directories - make will not be functional afterwards anymore"
	@# We keep src/sage for some doctests that it expect it to be there and
	@# also because it does not add any weight with rdfind below.
	@# We need src/bin/ for the scripts that invoke Sage
	@# We need sage, the script to start Sage
	@# We need local/, the dependencies and the built Sage library itself.
	@# We keep VERSION.txt.
	@# We keep COPYING.txt so we ship a license with this distribution.
	find . -name . -o -prune ! -name config.status ! -name src ! -name sage ! -name local ! -name VERSION.txt ! -name COPYING.txt ! -name build -exec rm -rf \{\} \;
	cd src && find . -name . -o -prune ! -name sage ! -name bin -exec rm -rf \{\} \;
	if command -v rdfind > /dev/null; then \
		echo "Hardlinking identical files."; \
		rdfind -makeresultsfile false -makehardlinks true .; \
	else \
		echo "rdfind not installed. Not hardlinking identical files."; \
	fi

# Leaves everything that is needed to make the next "make" fast but removes
# all the cheap build artifacts that can be quickly regenerated.
# Trac #30960: We no longer uninstall sagelib.
fast-rebuild-clean: misc-clean
	rm -rf upstream/
	rm -rf build/pkgs/sagelib/src/build/temp.*
	# The .py files in src/build are restored from src/sage without their
	# mtimes changed.
	-find build/pkgs/sagelib/src/build -name '*.py' -exec rm \{\} \;
	# Remove leftovers from ancient branches
	rm -rf src/build

###############################################################################
# Testing
###############################################################################

TEST_LOG = $(SAGE_ROOT_LOGS)/test.log

TEST_FILES = --all

TEST_FLAGS =

# When the documentation is installed, "optional" also includes all tests marked 'sagemath_doc_html',
# see https://trac.sagemath.org/ticket/25345, https://trac.sagemath.org/ticket/26110, and
# https://trac.sagemath.org/ticket/32759
TEST_OPTIONAL = sage,optional

# Keep track of the top-level *test* Makefile target for logging.
TEST_TARGET = $@

TEST = ./sage -t --logfile=$(TEST_LOG) $(TEST_FLAGS) --optional=$(TEST_OPTIONAL) $(TEST_FILES)

test: all
	@echo '### make $(TEST_TARGET): Running $(TEST)' >> $(TEST_LOG)
	$(TEST)

check:
	@$(MAKE) test

testall:
	@$(MAKE) TEST_TARGET="$(TEST_TARGET)" TEST_OPTIONAL="$(TEST_OPTIONAL),external" test

testlong:
	@$(MAKE) TEST_TARGET="$(TEST_TARGET)" TEST_FLAGS="$(TEST_FLAGS) --long" test

testalllong:
	@$(MAKE) TEST_TARGET="$(TEST_TARGET)" TEST_FLAGS="$(TEST_FLAGS) --long" testall

ptest:
	@$(MAKE) TEST_TARGET="$(TEST_TARGET)" TEST_FLAGS="$(TEST_FLAGS) -p" test

ptestall:
	@$(MAKE) TEST_TARGET="$(TEST_TARGET)" TEST_OPTIONAL="$(TEST_OPTIONAL),external" ptest

ptestlong:
	@$(MAKE) TEST_TARGET="$(TEST_TARGET)" TEST_FLAGS="$(TEST_FLAGS) --long" ptest

ptestalllong:
	@$(MAKE) TEST_TARGET="$(TEST_TARGET)" TEST_FLAGS="$(TEST_FLAGS) --long" ptestall

testoptional:
	@echo "'make $@' is deprecated; use 'make test'"
	@$(MAKE) test

testoptionallong:
	@echo "'make $@' is deprecated; use 'make testlong'"
	@$(MAKE) testlong

ptestoptional:
	@echo "'make $@' is deprecated; use 'make ptest'"
	@$(MAKE) ptest

ptestoptionallong:
	@echo "'make $@' is deprecated; use 'make ptestlong'"
	@$(MAKE) ptestlong

# *test*-nodoc targets skip the docbuild and skip all tests that depend on the documentation

test-nodoc: TEST_OPTIONAL := $(TEST_OPTIONAL),!sagemath_doc_html,!sagemath_doc_pdf
test-nodoc: build
	@echo '### make $(TEST_TARGET): Running $(TEST)' >> $(TEST_LOG)
	$(TEST)

check-nodoc:
	@$(MAKE) test-nodoc

testall-nodoc:
	@$(MAKE) TEST_TARGET="$(TEST_TARGET)" TEST_OPTIONAL="$(TEST_OPTIONAL),external" test-nodoc

testlong-nodoc:
	@$(MAKE) TEST_TARGET="$(TEST_TARGET)" TEST_FLAGS="$(TEST_FLAGS) --long" test-nodoc

testalllong-nodoc:
	@$(MAKE) TEST_TARGET="$(TEST_TARGET)" TEST_FLAGS="$(TEST_FLAGS) --long" testall-nodoc

ptest-nodoc:
	@$(MAKE) TEST_TARGET="$(TEST_TARGET)" TEST_FLAGS="$(TEST_FLAGS) -p" test-nodoc

ptestall-nodoc:
	@$(MAKE) TEST_TARGET="$(TEST_TARGET)" TEST_OPTIONAL="$(TEST_OPTIONAL),external" ptest-nodoc

ptestlong-nodoc:
	@$(MAKE) TEST_TARGET="$(TEST_TARGET)" TEST_FLAGS="$(TEST_FLAGS) --long" ptest-nodoc

ptestalllong-nodoc:
	@$(MAKE) TEST_TARGET="$(TEST_TARGET)" TEST_FLAGS="$(TEST_FLAGS) --long" ptestall-nodoc

testoptional-nodoc:
	@echo "'make $@' is deprecated; use 'make test-nodoc'"
	@$(MAKE) test-nodoc

testoptionallong-nodoc:
	@echo "'make $@' is deprecated; use 'make testlong-nodoc'"
	@$(MAKE) testlong-nodoc

ptestoptional-nodoc:
	@echo "'make $@' is deprecated; use 'make ptest-nodoc'"
	@$(MAKE) ptest-nodoc

ptestoptionallong-nodoc:
	@echo "'make $@' is deprecated; use 'make ptestlong-nodoc'"
	@$(MAKE) ptestlong-nodoc

###############################################################################

configure: bootstrap src/doc/bootstrap configure.ac src/bin/sage-version.sh m4/*.m4 build/pkgs/*/spkg-configure.m4 build/pkgs/*/type build/pkgs/*/install-requires.txt build/pkgs/*/package-version.txt build/pkgs/*/distros/*.txt
	./bootstrap -d

install: all
	@echo "******************************************************************"
	@echo "The '$@' target is a no-op; 'make' already does 'make install'"
	@echo "You can change the install prefix from its default"
	@echo "(the subdirectory 'local') by using ./configure --prefix=PREFIX"
	@echo "You can also consider using the binary packaging scripts"
	@echo "from https://github.com/sagemath/binary-pkg"
	@echo "******************************************************************"

# Setting SAGE_PKGCONFIG is only so that make does not exit with
# "This Makefile needs to be invoked by build/make/install".
list:
	@$(MAKE) --silent build/make/Makefile >&2
	@$(MAKE) --silent -f build/make/Makefile SAGE_PKGCONFIG=dummy $@

.PHONY: default build dist install micro_release \
	pypi-sdists pypi-wheels wheels \
	misc-clean bdist-clean distclean bootstrap-clean maintainer-clean \
	test check testoptional testall testlong testoptionallong testallong \
	ptest ptestoptional ptestall ptestlong ptestoptionallong ptestallong \
	buildbot-python3 list \
	doc-clean clean sagelib-clean build-clean<|MERGE_RESOLUTION|>--- conflicted
+++ resolved
@@ -92,23 +92,6 @@
 	./sage --sh build/pkgs/sagemath_repl/spkg-src
 	@echo "Built sdists are in upstream/"
 
-<<<<<<< HEAD
-# We run this with the python3 from 'sage -sh' so that we get the configured python3 and our versions of setuptools/wheel.
-# But we run it outside of 'sage -sh' because we do not want all the environment settings.
-sage-wheels: config.status setuptools wheel pip
-	PYTHON3=$$(./sage -sh -c 'command -v python3') && (cd pkgs/sage-conf_relocatable/ && SETUPTOOLS_USE_DISTUTILS=local $$PYTHON3 -m pip wheel -v -v --wheel-dir=dist --no-index --no-binary :all: --verbose --isolated --no-build-isolation .)
-	@echo "Built wheels are in:"
-	@echo " - pkgs/sage-conf_relocatable/dist/"
-	@echo " - pkgs/sage-conf_relocatable/_sage_conf/sage_root/venv-cp*/var/lib/sage/wheels/"
-
-# ssl: build Sage, and also install pyOpenSSL. This is necessary for
-# running the secure notebook. This make target requires internet
-# access. Note that this requires that your system have OpenSSL
-# libraries and headers installed. See README.txt for more
-# information.
-ssl: all
-	./sage -i pyopenssl
-=======
 # Ensuring wheels are present, even for packages that may have been installed
 # as editable. Until we have better uninstallation of script packages, we
 # just remove the timestamps, which will lead to rebuilds of the packages.
@@ -132,7 +115,15 @@
 	    $(MAKE) SAGE_EDITABLE=no $$a; \
 	done
 	@echo "Built wheels are in venv/var/lib/sage/wheels/"
->>>>>>> 520b41f5
+
+# Make wheels for https://github.com/sagemath/sage-wheels
+# We run this with the python3 from 'sage -sh' so that we get the configured python3 and our versions of setuptools/wheel.
+# But we run it outside of 'sage -sh' because we do not want all the environment settings.
+sage-wheels: config.status setuptools wheel pip
+	PYTHON3=$$(./sage -sh -c 'command -v python3') && (cd pkgs/sage-conf_relocatable/ && SETUPTOOLS_USE_DISTUTILS=local $$PYTHON3 -m pip wheel -v -v --wheel-dir=dist --no-index --no-binary :all: --verbose --isolated --no-build-isolation .)
+	@echo "Built wheels are in:"
+	@echo " - pkgs/sage-conf_relocatable/dist/"
+	@echo " - pkgs/sage-conf_relocatable/_sage_conf/sage_root/venv-cp*/var/lib/sage/wheels/"
 
 ###############################################################################
 # Cleaning up
