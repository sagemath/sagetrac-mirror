# Main Makefile for Sage.

# The default target ("all") builds Sage and the whole (HTML) documentation.
#
# Target "build" just builds Sage.
#
# See below for targets to build the documentation in other formats,
# to run various types of test suites, and to remove parts of the build etc.

default: all

all: base-toolchain
	$(MAKE) all-start

build: base-toolchain
	$(MAKE) all-build

build-local: base-toolchain
	$(MAKE) all-build-local

build-venv: base-toolchain
	$(MAKE) all-build-venv

start: base-toolchain
	$(MAKE) build-start

sageruntime: base-toolchain
	$(MAKE) all-sageruntime

SAGE_ROOT_LOGS = logs

# The --stop flag below is just a random flag to induce graceful
# breakage with non-GNU versions of make.
# See https://trac.sagemath.org/ticket/24617

# Defer unknown targets to build/make/Makefile
%::
	@if [ -x relocate-once.py ]; then ./relocate-once.py; fi
	$(MAKE) build/make/Makefile --stop
	+build/bin/sage-logger \
		"cd build/make && ./install '$@'" logs/install.log

# CONFIG_FILES lists all files that appear in AC_CONFIG_FILES in configure.ac;
# except for build/make/Makefile-auto, which is unused by the build system
CONFIG_FILES = build/make/Makefile src/bin/sage-env-config build/bin/sage-build-env-config pkgs/sage-conf/_sage_conf/_conf.py

# SPKG_COLLECT_FILES contains all files that influence the SAGE_SPKG_COLLECT macro
SPKG_COLLECT_FILES = build/pkgs/*/type build/pkgs/*/package-version.txt build/pkgs/*/dependencies build/pkgs/*/requirements.txt build/pkgs/*/checksums.ini build/pkgs/*/spkg-install

# If configure was run before, rerun it with the old arguments.
# Otherwise, run configure with argument $PREREQ_OPTIONS.
build/make/Makefile: configure $(SPKG_COLLECT_FILES) $(CONFIG_FILES:%=%.in)
	rm -f config.log
	mkdir -p logs/pkgs
	ln -s logs/pkgs/config.log config.log
	@if [ -x config.status ]; then \
		./config.status --recheck && ./config.status; \
	else \
		echo >&2 '****************************************************************************'; \
		echo >&2 'error: Sage source tree is unconfigured. Please run "./configure" first.'; \
		echo >&2 'note:  Type "./configure --help" to see the available configuration options.'; \
		echo >&2 '****************************************************************************'; \
	        exit 1; \
	fi

# This is used to monitor progress towards Python 3 and prevent
# regressions. Should be removed after the full switch to python3.
#
# As of Sage 9.0: keep the build target for backward compatibility,
# but it just runs "make".
buildbot-python3:
	$(MAKE)

# Preemptively download all source tarballs of normal packages.
download:
	export SAGE_ROOT=$$(pwd) && \
	export PATH=$$SAGE_ROOT/build/bin:$$PATH && \
	sage-package download :all:

dist: build/make/Makefile
	./sage --sdist

pypi-sdists: sage_setup
	./sage --sh build/pkgs/sage_conf/spkg-src
	./sage --sh build/pkgs/sage_sws2rst/spkg-src
	./sage --sh build/pkgs/sage_docbuild/spkg-src
	./sage --sh build/pkgs/sage_setup/spkg-src
	./sage --sh build/pkgs/sagelib/spkg-src
	./sage --sh build/pkgs/sagemath_objects/spkg-src
	./sage --sh build/pkgs/sagemath_categories/spkg-src
	./sage --sh build/pkgs/sagemath_environment/spkg-src
	./sage --sh build/pkgs/sagemath_repl/spkg-src
	./sage --sh build/pkgs/sagemath_polyhedra/spkg-src
	@echo "Built sdists are in upstream/"

# Ensuring wheels are present, even for packages that may have been installed
# as editable. Until we have better uninstallation of script packages, we
# just remove the timestamps, which will lead to rebuilds of the packages.
<<<<<<< HEAD
PYPI_WHEEL_PACKAGES = sage_sws2rst sage_setup sagemath_objects sagemath_categories sagemath_polyhedra
=======
PYPI_WHEEL_PACKAGES = sage_sws2rst sage_setup sagemath_environment sagemath_objects sagemath_repl sagemath_categories
>>>>>>> ae5c5a02
pypi-wheels:
	for a in $(PYPI_WHEEL_PACKAGES); do \
	    rm -f venv/var/lib/sage/installed/$$a-*; \
	done
	for a in $(PYPI_WHEEL_PACKAGES); do \
	    $(MAKE) SAGE_EDITABLE=no $$a; \
	done
	@echo "Built wheels are in venv/var/lib/sage/wheels/"

# sage_docbuild is here, not in PYPI_WHEEL_PACKAGES, because it depends on sagelib
WHEEL_PACKAGES = $(PYPI_WHEEL_PACKAGES) sage_conf sagelib sage_docbuild
wheels:
	for a in $(WHEEL_PACKAGES); do \
	    rm -f venv/var/lib/sage/installed/$$a-*; \
	done
	for a in $(WHEEL_PACKAGES); do \
	    $(MAKE) SAGE_EDITABLE=no $$a; \
	done
	@echo "Built wheels are in venv/var/lib/sage/wheels/"

###############################################################################
# Cleaning up
###############################################################################

SAGE_ROOT = $(CURDIR)
SAGE_SRC = $(SAGE_ROOT)/src

clean:
	@echo "Deleting package build directories..."
	if [ -f "$(SAGE_SRC)"/bin/sage-env-config ]; then \
	    . "$(SAGE_SRC)"/bin/sage-env-config; \
	    if [ -n "$$SAGE_LOCAL" ]; then \
	        rm -rf "$$SAGE_LOCAL/var/tmp/sage/build"; \
	    fi; \
	fi

# "c_lib", ".cython_version", "build" in $(SAGE_SRC) are from old sage versions
# Cleaning .so files (and .c and .cpp files associated with .pyx files) is for editable installs.
# Also cython_debug is for editable installs.
sagelib-clean:
	@echo "Deleting Sage library build artifacts..."
	if [ -d "$(SAGE_SRC)" ]; then \
	    (cd "$(SAGE_SRC)" && \
	     rm -rf c_lib .cython_version cython_debug; \
	     rm -rf build; find . -name '*.pyc' -o -name "*.so" | xargs rm -f; \
	     rm -f $$(find . -name "*.pyx" | sed 's/\(.*\)[.]pyx$$/\1.c \1.cpp/'); \
	     rm -rf sage/ext/interpreters) \
	    && (cd "$(SAGE_ROOT)/build/pkgs/sagelib/src/" && rm -rf build); \
	fi

sage_docbuild-clean:
	(cd "$(SAGE_ROOT)/build/pkgs/sage_docbuild/src" && rm -rf build)

sage_setup-clean:
	(cd "$(SAGE_ROOT)/build/pkgs/sage_setup/src" && rm -rf build)

build-clean: clean doc-clean sagelib-clean sage_docbuild-clean

doc-clean:
	cd "$(SAGE_SRC)/doc" && $(MAKE) clean

# Deleting src/lib is to get rid of src/lib/pkgconfig
# that was forgotten to clean in #29082.
misc-clean:
	@echo "Deleting build artifacts generated by autoconf, automake, make ..."
	rm -rf logs
	rm -rf dist
	rm -rf tmp
	rm -f aclocal.m4 config.log confcache
	rm -rf autom4te.cache
	rm -f build/make/Makefile build/make/Makefile-auto
	rm -rf src/lib

bdist-clean: clean
	$(MAKE) misc-clean
	@echo "Deleting build artifacts generated by configure ..."
	rm -f config.status

distclean: build-clean
	$(MAKE) misc-clean
	@echo "Deleting all remaining output from build system ..."
	rm -rf local
	rm -f src/bin/sage-env-config
	rm -f prefix venv

# Delete all auto-generated files which are distributed as part of the
# source tarball
bootstrap-clean:
	rm -rf config/install-sh config/compile config/config.guess config/config.sub config/missing configure build/make/Makefile-auto.in
	rm -f src/doc/en/installation/*.txt
	rm -rf src/doc/en/reference/spkg/*.rst
	rm -f environment.yml
	rm -f src/environment.yml
	rm -f src/environment-dev.yml
	rm -f environment-optional.yml
	rm -f src/environment-optional.yml
	rm -f src/Pipfile
	rm -f src/pyproject.toml
	rm -f src/requirements.txt
	rm -f src/setup.cfg

# Remove absolutely everything which isn't part of the git repo
maintainer-clean: distclean bootstrap-clean
	rm -rf upstream

# Remove everything that is not necessary to run Sage and pass all its
# doctests.
micro_release:
	$(MAKE) sagelib-clean
	$(MAKE) misc-clean
	@echo "Stripping binaries ..."
	LC_ALL=C find local/lib local/bin local/var/lib/sage/venv-python* -type f -exec strip '{}' ';' 2>&1 | grep -v "File format not recognized" |  grep -v "File truncated" || true
	@echo "Removing sphinx artifacts..."
	rm -rf local/share/doc/sage/doctrees local/share/doc/sage/inventory
	@echo "Removing documentation. Inspection in IPython still works."
	rm -rf local/share/doc local/share/*/doc local/share/*/examples local/share/singular/html
	@echo "Removing unnecessary files & directories - make will not be functional afterwards anymore"
	@# We keep src/sage for some doctests that it expect it to be there and
	@# also because it does not add any weight with rdfind below.
	@# We need src/bin/ for the scripts that invoke Sage
	@# We need sage, the script to start Sage
	@# We need local/, the dependencies and the built Sage library itself.
	@# We keep VERSION.txt.
	@# We keep COPYING.txt so we ship a license with this distribution.
	find . -name . -o -prune ! -name config.status ! -name src ! -name sage ! -name local ! -name VERSION.txt ! -name COPYING.txt ! -name build -exec rm -rf \{\} \;
	cd src && find . -name . -o -prune ! -name sage ! -name bin -exec rm -rf \{\} \;
	if command -v rdfind > /dev/null; then \
		echo "Hardlinking identical files."; \
		rdfind -makeresultsfile false -makehardlinks true .; \
	else \
		echo "rdfind not installed. Not hardlinking identical files."; \
	fi

# Leaves everything that is needed to make the next "make" fast but removes
# all the cheap build artifacts that can be quickly regenerated.
# Trac #30960: We no longer uninstall sagelib.
fast-rebuild-clean: misc-clean
	rm -rf upstream/
	rm -rf build/pkgs/sagelib/src/build/temp.*
	# The .py files in src/build are restored from src/sage without their
	# mtimes changed.
	-find build/pkgs/sagelib/src/build -name '*.py' -exec rm \{\} \;
	# Remove leftovers from ancient branches
	rm -rf src/build

###############################################################################
# Testing
###############################################################################

TEST_LOG = $(SAGE_ROOT_LOGS)/test.log

TEST_FILES = --all

TEST_FLAGS =

# When the documentation is installed, "optional" also includes all tests marked 'sagemath_doc_html',
# see https://trac.sagemath.org/ticket/25345, https://trac.sagemath.org/ticket/26110, and
# https://trac.sagemath.org/ticket/32759
TEST_OPTIONAL = sage,optional

# Keep track of the top-level *test* Makefile target for logging.
TEST_TARGET = $@

TEST = ./sage -t --logfile=$(TEST_LOG) $(TEST_FLAGS) --optional=$(TEST_OPTIONAL) $(TEST_FILES)

test: all
	@echo '### make $(TEST_TARGET): Running $(TEST)' >> $(TEST_LOG)
	$(TEST)

check:
	@$(MAKE) test

testall:
	@$(MAKE) TEST_TARGET="$(TEST_TARGET)" TEST_OPTIONAL="$(TEST_OPTIONAL),external" test

testlong:
	@$(MAKE) TEST_TARGET="$(TEST_TARGET)" TEST_FLAGS="$(TEST_FLAGS) --long" test

testalllong:
	@$(MAKE) TEST_TARGET="$(TEST_TARGET)" TEST_FLAGS="$(TEST_FLAGS) --long" testall

ptest:
	@$(MAKE) TEST_TARGET="$(TEST_TARGET)" TEST_FLAGS="$(TEST_FLAGS) -p" test

ptestall:
	@$(MAKE) TEST_TARGET="$(TEST_TARGET)" TEST_OPTIONAL="$(TEST_OPTIONAL),external" ptest

ptestlong:
	@$(MAKE) TEST_TARGET="$(TEST_TARGET)" TEST_FLAGS="$(TEST_FLAGS) --long" ptest

ptestalllong:
	@$(MAKE) TEST_TARGET="$(TEST_TARGET)" TEST_FLAGS="$(TEST_FLAGS) --long" ptestall

testoptional:
	@echo "'make $@' is deprecated; use 'make test'"
	@$(MAKE) test

testoptionallong:
	@echo "'make $@' is deprecated; use 'make testlong'"
	@$(MAKE) testlong

ptestoptional:
	@echo "'make $@' is deprecated; use 'make ptest'"
	@$(MAKE) ptest

ptestoptionallong:
	@echo "'make $@' is deprecated; use 'make ptestlong'"
	@$(MAKE) ptestlong

# *test*-nodoc targets skip the docbuild and skip all tests that depend on the documentation

test-nodoc: TEST_OPTIONAL := $(TEST_OPTIONAL),!sagemath_doc_html,!sagemath_doc_pdf
test-nodoc: build
	@echo '### make $(TEST_TARGET): Running $(TEST)' >> $(TEST_LOG)
	$(TEST)

check-nodoc:
	@$(MAKE) test-nodoc

testall-nodoc:
	@$(MAKE) TEST_TARGET="$(TEST_TARGET)" TEST_OPTIONAL="$(TEST_OPTIONAL),external" test-nodoc

testlong-nodoc:
	@$(MAKE) TEST_TARGET="$(TEST_TARGET)" TEST_FLAGS="$(TEST_FLAGS) --long" test-nodoc

testalllong-nodoc:
	@$(MAKE) TEST_TARGET="$(TEST_TARGET)" TEST_FLAGS="$(TEST_FLAGS) --long" testall-nodoc

ptest-nodoc:
	@$(MAKE) TEST_TARGET="$(TEST_TARGET)" TEST_FLAGS="$(TEST_FLAGS) -p" test-nodoc

ptestall-nodoc:
	@$(MAKE) TEST_TARGET="$(TEST_TARGET)" TEST_OPTIONAL="$(TEST_OPTIONAL),external" ptest-nodoc

ptestlong-nodoc:
	@$(MAKE) TEST_TARGET="$(TEST_TARGET)" TEST_FLAGS="$(TEST_FLAGS) --long" ptest-nodoc

ptestalllong-nodoc:
	@$(MAKE) TEST_TARGET="$(TEST_TARGET)" TEST_FLAGS="$(TEST_FLAGS) --long" ptestall-nodoc

testoptional-nodoc:
	@echo "'make $@' is deprecated; use 'make test-nodoc'"
	@$(MAKE) test-nodoc

testoptionallong-nodoc:
	@echo "'make $@' is deprecated; use 'make testlong-nodoc'"
	@$(MAKE) testlong-nodoc

ptestoptional-nodoc:
	@echo "'make $@' is deprecated; use 'make ptest-nodoc'"
	@$(MAKE) ptest-nodoc

ptestoptionallong-nodoc:
	@echo "'make $@' is deprecated; use 'make ptestlong-nodoc'"
	@$(MAKE) ptestlong-nodoc

###############################################################################

configure: bootstrap src/doc/bootstrap configure.ac src/bin/sage-version.sh m4/*.m4 build/pkgs/*/spkg-configure.m4 build/pkgs/*/type build/pkgs/*/install-requires.txt build/pkgs/*/package-version.txt build/pkgs/*/distros/*.txt
	./bootstrap -d

install: all
	@echo "******************************************************************"
	@echo "The '$@' target is a no-op; 'make' already does 'make install'"
	@echo "You can change the install prefix from its default"
	@echo "(the subdirectory 'local') by using ./configure --prefix=PREFIX"
	@echo "You can also consider using the binary packaging scripts"
	@echo "from https://github.com/sagemath/binary-pkg"
	@echo "******************************************************************"

# Setting SAGE_PKGCONFIG is only so that make does not exit with
# "This Makefile needs to be invoked by build/make/install".
list:
	@$(MAKE) --silent build/make/Makefile >&2
	@$(MAKE) --silent -f build/make/Makefile SAGE_PKGCONFIG=dummy $@

.PHONY: default build dist install micro_release \
	pypi-sdists pypi-wheels wheels \
	misc-clean bdist-clean distclean bootstrap-clean maintainer-clean \
	test check testoptional testall testlong testoptionallong testallong \
	ptest ptestoptional ptestall ptestlong ptestoptionallong ptestallong \
	buildbot-python3 list \
	doc-clean clean sagelib-clean build-clean<|MERGE_RESOLUTION|>--- conflicted
+++ resolved
@@ -96,11 +96,7 @@
 # Ensuring wheels are present, even for packages that may have been installed
 # as editable. Until we have better uninstallation of script packages, we
 # just remove the timestamps, which will lead to rebuilds of the packages.
-<<<<<<< HEAD
-PYPI_WHEEL_PACKAGES = sage_sws2rst sage_setup sagemath_objects sagemath_categories sagemath_polyhedra
-=======
-PYPI_WHEEL_PACKAGES = sage_sws2rst sage_setup sagemath_environment sagemath_objects sagemath_repl sagemath_categories
->>>>>>> ae5c5a02
+PYPI_WHEEL_PACKAGES = sage_sws2rst sage_setup sagemath_environment sagemath_objects sagemath_repl sagemath_categories sagemath_polyhedra
 pypi-wheels:
 	for a in $(PYPI_WHEEL_PACKAGES); do \
 	    rm -f venv/var/lib/sage/installed/$$a-*; \
