# Main Makefile for Sage.

# The default target ("all") builds Sage and the whole (HTML) documentation.
#
# Target "build" just builds Sage.
#
# See below for targets to build the documentation in other formats,
# to run various types of test suites, and to remove parts of the build etc.

default: all

all: base-toolchain
	$(MAKE) all-start

build: base-toolchain
	$(MAKE) all-build

build-local: base-toolchain
	$(MAKE) all-build-local

build-venv: base-toolchain
	$(MAKE) all-build-venv

start: base-toolchain
	$(MAKE) build-start

sageruntime: base-toolchain
	$(MAKE) all-sageruntime


# The --stop flag below is just a random flag to induce graceful
# breakage with non-GNU versions of make.
# See https://trac.sagemath.org/ticket/24617

# Defer unknown targets to build/make/Makefile
%::
	@if [ -x relocate-once.py ]; then ./relocate-once.py; fi
	$(MAKE) build/make/Makefile --stop
	+build/bin/sage-logger \
		"cd build/make && ./install '$@'" logs/install.log

# CONFIG_FILES lists all files that appear in AC_CONFIG_FILES in configure.ac;
# except for build/make/Makefile-auto, which is unused by the build system
CONFIG_FILES = build/make/Makefile src/bin/sage-env-config build/bin/sage-build-env-config pkgs/sage-conf/sage_conf.py pkgs/sage-conf/setup.cfg

# SPKG_COLLECT_FILES contains all files that influence the SAGE_SPKG_COLLECT macro
SPKG_COLLECT_FILES = build/pkgs/*/type build/pkgs/*/package-version.txt build/pkgs/*/dependencies build/pkgs/*/requirements.txt build/pkgs/*/checksums.ini build/pkgs/*/spkg-install

# If configure was run before, rerun it with the old arguments.
# Otherwise, run configure with argument $PREREQ_OPTIONS.
build/make/Makefile: configure $(SPKG_COLLECT_FILES) $(CONFIG_FILES:%=%.in)
	rm -f config.log
	mkdir -p logs/pkgs
	ln -s logs/pkgs/config.log config.log
	@if [ -x config.status ]; then \
		./config.status --recheck && ./config.status; \
	else \
		echo >&2 '****************************************************************************'; \
		echo >&2 'error: Sage source tree is unconfigured. Please run "./configure" first.'; \
		echo >&2 'note:  Type "./configure --help" to see the available configuration options.'; \
		echo >&2 '****************************************************************************'; \
	        exit 1; \
	fi

# This is used to monitor progress towards Python 3 and prevent
# regressions. Should be removed after the full switch to python3.
#
# As of Sage 9.0: keep the build target for backward compatibility,
# but it just runs "make".
buildbot-python3:
	$(MAKE)

# Preemptively download all source tarballs of normal packages.
download:
	export SAGE_ROOT=$$(pwd) && \
	export PATH=$$SAGE_ROOT/build/bin:$$PATH && \
	sage-package download :all:

dist: build/make/Makefile
	./sage --sdist

pypi-sdists: sage_setup
	./sage --sh build/pkgs/sage_conf/spkg-src
	./sage --sh build/pkgs/sage_sws2rst/spkg-src
	./sage --sh build/pkgs/sage_docbuild/spkg-src
	./sage --sh build/pkgs/sage_setup/spkg-src
	./sage --sh build/pkgs/sagelib/spkg-src
	./sage --sh build/pkgs/sagemath_objects/spkg-src
	./sage --sh build/pkgs/sagemath_categories/spkg-src
<<<<<<< HEAD
	./sage --sh build/pkgs/sagemath_polyhedra/spkg-src
=======
	./sage --sh build/pkgs/sagemath_environment/spkg-src
	./sage --sh build/pkgs/sagemath_repl/spkg-src
>>>>>>> b8882f21
	@echo "Built sdists are in upstream/"

# ssl: build Sage, and also install pyOpenSSL. This is necessary for
# running the secure notebook. This make target requires internet
# access. Note that this requires that your system have OpenSSL
# libraries and headers installed. See README.txt for more
# information.
ssl: all
	./sage -i pyopenssl

###############################################################################
# Cleaning up
###############################################################################

SAGE_ROOT = $(CURDIR)
SAGE_SRC = $(SAGE_ROOT)/src

clean:
	@echo "Deleting package build directories..."
	if [ -f "$(SAGE_SRC)"/bin/sage-env-config ]; then \
	    . "$(SAGE_SRC)"/bin/sage-env-config; \
	    if [ -n "$$SAGE_LOCAL" ]; then \
	        rm -rf "$$SAGE_LOCAL/var/tmp/sage/build"; \
	    fi; \
	fi

# "c_lib", ".cython_version", "build" in $(SAGE_SRC) are from old sage versions
# Cleaning .so files (and .c and .cpp files associated with .pyx files) is for editable installs.
# Also cython_debug is for editable installs.
sagelib-clean:
	@echo "Deleting Sage library build artifacts..."
	if [ -d "$(SAGE_SRC)" ]; then \
	    (cd "$(SAGE_SRC)" && \
	     rm -rf c_lib .cython_version cython_debug; \
	     rm -rf build; find . -name '*.pyc' -o -name "*.so" | xargs rm -f; \
	     rm -f $$(find . -name "*.pyx" | sed 's/\(.*\)[.]pyx$$/\1.c \1.cpp/'); \
	     rm -rf sage/ext/interpreters) \
	    && (cd "$(SAGE_ROOT)/build/pkgs/sagelib/src/" && rm -rf build); \
	fi

sage_docbuild-clean:
	(cd "$(SAGE_ROOT)/build/pkgs/sage_docbuild/src" && rm -rf build)

sage_setup-clean:
	(cd "$(SAGE_ROOT)/build/pkgs/sage_setup/src" && rm -rf build)

build-clean: clean doc-clean sagelib-clean sage_docbuild-clean

doc-clean:
	cd "$(SAGE_SRC)/doc" && $(MAKE) clean

# Deleting src/lib is to get rid of src/lib/pkgconfig
# that was forgotten to clean in #29082.
misc-clean:
	@echo "Deleting build artifacts generated by autoconf, automake, make ..."
	rm -rf logs
	rm -rf dist
	rm -rf tmp
	rm -f aclocal.m4 config.log confcache
	rm -rf autom4te.cache
	rm -f build/make/Makefile build/make/Makefile-auto
	rm -rf src/lib

bdist-clean: clean
	$(MAKE) misc-clean
	@echo "Deleting build artifacts generated by configure ..."
	rm -f config.status

distclean: build-clean
	$(MAKE) misc-clean
	@echo "Deleting all remaining output from build system ..."
	rm -rf local
	rm -f src/bin/sage-env-config
	rm -f prefix venv

# Delete all auto-generated files which are distributed as part of the
# source tarball
bootstrap-clean:
	rm -rf config configure build/make/Makefile-auto.in
	rm -f src/doc/en/installation/*.txt
	rm -rf src/doc/en/reference/spkg/*.rst
	rm -f src/doc/en/reference/repl/*.txt
	rm -f environment.yml
	rm -f src/environment.yml
	rm -f environment-optional.yml
	rm -f src/environment-optional.yml
	rm -f src/Pipfile
	rm -f src/pyproject.toml
	rm -f src/requirements.txt
	rm -f src/setup.cfg

# Remove absolutely everything which isn't part of the git repo
maintainer-clean: distclean bootstrap-clean
	rm -rf upstream

# Remove everything that is not necessary to run Sage and pass all its
# doctests.
micro_release:
	$(MAKE) sagelib-clean
	$(MAKE) misc-clean
	@echo "Stripping binaries ..."
	LC_ALL=C find local/lib local/bin -type f -exec strip '{}' ';' 2>&1 | grep -v "File format not recognized" |  grep -v "File truncated" || true
	@echo "Removing sphinx artifacts..."
	rm -rf local/share/doc/sage/doctrees local/share/doc/sage/inventory
	@echo "Removing documentation. Inspection in IPython still works."
	rm -rf local/share/doc local/share/*/doc local/share/*/examples local/share/singular/html
	@echo "Removing unnecessary files & directories - make will not be functional afterwards anymore"
	@# We keep src/sage for some doctests that it expect it to be there and
	@# also because it does not add any weight with rdfind below.
	@# We need src/sage/bin/ for the scripts that invoke Sage
	@# We need sage, the script to start Sage
	@# We need local/, the dependencies and the built Sage library itself.
	@# We keep VERSION.txt.
	@# We keep COPYING.txt so we ship a license with this distribution.
	find . -name . -o -prune ! -name config.status ! -name src ! -name sage ! -name local ! -name VERSION.txt ! -name COPYING.txt ! -name build -exec rm -rf \{\} \;
	cd src && find . -name . -o -prune ! -name sage ! -name bin -exec rm -rf \{\} \;
	if command -v rdfind > /dev/null; then \
		echo "Hardlinking identical files."; \
		rdfind -makeresultsfile false -makehardlinks true .; \
	else \
		echo "rdfind not installed. Not hardlinking identical files."; \
	fi

# Leaves everything that is needed to make the next "make" fast but removes
# all the cheap build artifacts that can be quickly regenerated.
# Trac #30960: We no longer uninstall sagelib.
fast-rebuild-clean: misc-clean
	rm -rf upstream/
	rm -rf build/pkgs/sagelib/src/build/temp.*
	# The .py files in src/build are restored from src/sage without their
	# mtimes changed.
	-find build/pkgs/sagelib/src/build -name '*.py' -exec rm \{\} \;
	# Remove leftovers from ancient branches
	rm -rf src/build

TESTALL = ./sage -t --all
PTESTALL = ./sage -t -p --all

# Flags for ./sage -t --all.
# When the documentation is installed, "optional" also includes all tests marked 'sagemath_doc_html',
# see https://trac.sagemath.org/ticket/25345, https://trac.sagemath.org/ticket/26110, and
# https://trac.sagemath.org/ticket/32759
TESTALL_FLAGS = --optional=sage,optional,external

test: all
	$(TESTALL) --logfile=logs/test.log

check: test

testall: all
	$(TESTALL) $(TESTALL_FLAGS) --logfile=logs/testall.log

testlong: all
	$(TESTALL) --long --logfile=logs/testlong.log

testalllong: all
	$(TESTALL) --long $(TESTALL_FLAGS) --logfile=logs/testalllong.log

ptest: all
	$(PTESTALL) --logfile=logs/ptest.log

ptestall: all
	$(PTESTALL) $(TESTALL_FLAGS) --logfile=logs/ptestall.log

ptestlong: all
	$(PTESTALL) --long --logfile=logs/ptestlong.log

ptestalllong: all
	$(PTESTALL) --long $(TESTALL_FLAGS) --logfile=logs/ptestalllong.log

testoptional: all
	$(TESTALL) --logfile=logs/testoptional.log

testoptionallong: all
	$(TESTALL) --long --logfile=logs/testoptionallong.log

ptestoptional: all
	$(PTESTALL) --logfile=logs/ptestoptional.log

ptestoptionallong: all
	$(PTESTALL) --long --logfile=logs/ptestoptionallong.log

test-nodoc: build
	$(TESTALL) --logfile=logs/test.log

check-nodoc: test-nodoc

testall-nodoc: build
	$(TESTALL) $(TESTALL_FLAGS) --logfile=logs/testall.log

testlong-nodoc: build
	$(TESTALL) --long --logfile=logs/testlong.log

testalllong-nodoc: build
	$(TESTALL) --long $(TESTALL_FLAGS) --logfile=logs/testalllong.log

ptest-nodoc: build
	$(PTESTALL) --logfile=logs/ptest.log

ptestall-nodoc: build
	$(PTESTALL) $(TESTALL_FLAGS) --logfile=logs/ptestall.log

ptestlong-nodoc: build
	$(PTESTALL) --long --logfile=logs/ptestlong.log

ptestalllong-nodoc: build
	$(PTESTALL) --long $(TESTALL_FLAGS) --logfile=logs/ptestalllong.log

testoptional-nodoc: build
	$(TESTALL) --logfile=logs/testoptional.log

testoptionallong-nodoc: build
	$(TESTALL) --long --logfile=logs/testoptionallong.log

ptestoptional-nodoc: build
	$(PTESTALL) --logfile=logs/ptestoptional.log

ptestoptionallong-nodoc: build
	$(PTESTALL) --long --logfile=logs/ptestoptionallong.log

configure: bootstrap src/doc/bootstrap configure.ac src/bin/sage-version.sh m4/*.m4 build/pkgs/*/spkg-configure.m4 build/pkgs/*/type build/pkgs/*/install-requires.txt build/pkgs/*/package-version.txt build/pkgs/*/distros/*.txt
	./bootstrap -d

install: all
	@echo "******************************************************************"
	@echo "The '$@' target is a no-op; 'make' already does 'make install'"
	@echo "You can change the install prefix from its default"
	@echo "(the subdirectory 'local') by using ./configure --prefix=PREFIX"
	@echo "You can also consider using the binary packaging scripts"
	@echo "from https://github.com/sagemath/binary-pkg"
	@echo "******************************************************************"

# Setting SAGE_PKGCONFIG is only so that make does not exit with
# "This Makefile needs to be invoked by build/make/install".
list:
	@$(MAKE) --silent build/make/Makefile >&2
	@$(MAKE) --silent -f build/make/Makefile SAGE_PKGCONFIG=dummy $@

.PHONY: default build dist install micro_release \
	misc-clean bdist-clean distclean bootstrap-clean maintainer-clean \
	test check testoptional testall testlong testoptionallong testallong \
	ptest ptestoptional ptestall ptestlong ptestoptionallong ptestallong \
	buildbot-python3 list \
	doc-clean clean sagelib-clean build-clean<|MERGE_RESOLUTION|>--- conflicted
+++ resolved
@@ -87,12 +87,9 @@
 	./sage --sh build/pkgs/sagelib/spkg-src
 	./sage --sh build/pkgs/sagemath_objects/spkg-src
 	./sage --sh build/pkgs/sagemath_categories/spkg-src
-<<<<<<< HEAD
-	./sage --sh build/pkgs/sagemath_polyhedra/spkg-src
-=======
 	./sage --sh build/pkgs/sagemath_environment/spkg-src
 	./sage --sh build/pkgs/sagemath_repl/spkg-src
->>>>>>> b8882f21
+	./sage --sh build/pkgs/sagemath_polyhedra/spkg-src
 	@echo "Built sdists are in upstream/"
 
 # ssl: build Sage, and also install pyOpenSSL. This is necessary for
