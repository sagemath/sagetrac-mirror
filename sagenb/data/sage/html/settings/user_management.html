--- conflicted
+++ resolved
@@ -11,18 +11,6 @@
     {% endif %}
     <table>
       <tr>
-<<<<<<< HEAD
-        <th>{{ gettext('Users') }}</th>
-        <th>{{ gettext('Password') }}</th>
-        <th>{{ gettext('Suspension') }}</th>
-      </tr>
-      {% for user in users %}
-      {% if user != 'admin' %}
-      <tr>
-        <td><a href="/home/{{ user }}/">{{ user }}</a></td>
-        <td>{% if not user.is_external() %}<a href="/users/?reset={{ user }}">{{ gettext('Reset') }}</a>{% endif %}</td>
-        <td><a href="/users/?suspension={{ user }}">{% if user.is_suspended() %}{{ gettext('Unsuspend') }}{% else %}{{ gettext('Suspend') }}{% endif %}</td>
-=======
         <th>{{ gettext('User') }}</th>
         <th>{{ gettext('Password') }}</th>
         <th>{{ gettext('Suspension') }}</th>
@@ -32,12 +20,16 @@
       {% for u in users %}
       {% if u.username() != 'admin' %}
       <tr>
-      <td><a href="/home/{{ u }}/">{{ u }}</a></td>
-      <td><a href="{{ url_for('users', reset=u.username()) }}">{{ gettext('Reset') }}</a></td>
-      <td><a href="{{ url_for('suspend_user', user=u.username()) }}">{% if u.is_suspended() %}{{ gettext('Unsuspend') }}{% else %}{{ gettext('Suspend') }}{% endif %}</a></td>
-      <td><a href="{{ url_for('toggle_admin', user=u.username()) }}">{% if u.is_admin() %}{{ gettext('Revoke') }}{% else %}{{ gettext('Grant') }}{% endif %}</a> </td>
-      <td><a href="{{ url_for('del_user', user=u.username()) }} ">{{ gettext('Delete') }}</a></td>
->>>>>>> 0ae273b2
+         <td><a href="/home/{{ u }}/">{{ u }}</a></td>
+         <td>{% if not user.is_external() %}<a href="/users/?reset={{ user }}">{{ gettext('Reset') }}</a>{% endif %}</td>
+         <td>
+            {% if not u.is_external() %}
+            <a href="{{ url_for('users', reset=u.username()) }}">{{ gettext('Reset') }}</a>
+            {% endif %}
+         </td>
+         <td><a href="{{ url_for('suspend_user', user=u.username()) }}">{% if u.is_suspended() %}{{ gettext('Unsuspend') }}{% else %}{{ gettext('Suspend') }}{% endif %}</a></td>
+         <td><a href="{{ url_for('toggle_admin', user=u.username()) }}">{% if u.is_admin() %}{{ gettext('Revoke') }}{% else %}{{ gettext('Grant') }}{% endif %}</a> </td>
+         <td><a href="{{ url_for('del_user', user=u.username()) }} ">{{ gettext('Delete') }}</a></td>
       </tr>
       {% endif %}
       {% endfor %}
