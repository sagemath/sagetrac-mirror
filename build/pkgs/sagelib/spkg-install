#!/usr/bin/env bash
# From sage-spkg.
# For type=script packages, the build rule in build/make/Makefile sources
# sage-env but not sage-dist-helpers.
lib="$SAGE_ROOT/build/bin/sage-dist-helpers"
source "$lib"
if [ $? -ne 0 ]; then
    echo >&2 "Error: failed to source $lib"
    echo >&2 "Is $SAGE_ROOT the correct SAGE_ROOT?"
    exit 1
fi

if [ "$SAGE_EDITABLE" = yes ]; then
    cd "$SAGE_SRC"
else
    cd src
    # Trac #34181: Do not allow scripts with shebang lines from old
    # venvs leak into new venvs. (Changes only seem to be necessary
    # for non-editable builds.)
    rm -rf build/scripts-*
fi

# For type=script packages, the build rule in build/make/Makefile sources
# sage-env but not sage-dist-helpers.
lib="$SAGE_ROOT/build/bin/sage-dist-helpers"
. "$lib"
if [ $? -ne 0 ]; then
    echo >&2 "Error: failed to source $lib"
    echo >&2 "Is $SAGE_ROOT the correct SAGE_ROOT?"
    exit 1
fi

## All sagelib-building is done by setup.py.
## This is so that sagelib can be installed by standard Python procedures,
## such as "./setup.py install" or "pip install ."
##
## We poison all environment variables that have paths to the sage source and build directories.
## In this way we make sure that all of the sagelib build's source paths are communicated through
## the current directory (for the source tree).
## Building takes places in the build/ subdirectory.
##
## As a special exception, we feed SAGE_PKGS.
## They are needed by src/sage/misc/package.py.  See meta-ticket #28815 for planned changes to this.

export SAGE_PKGS="$SAGE_ROOT"/build/pkgs
export SAGE_ROOT=/doesnotexist
export SAGE_SRC=/doesnotexist
export SAGE_SRC_ROOT=/doesnotexist
export SAGE_DOC_SRC=/doesnotexist
export SAGE_BUILD_DIR=/doesnotexist

# We also poison all directories below SAGE_LOCAL.
export SAGE_PKGCONFIG=/doesnotexist
export SAGE_SPKG_SCRIPTS=/doesnotexist
export SAGE_SHARE=/doesnotexist

# However, we only unset SAGE_LOCAL and SAGE_PKG_CONFIG_PATH.
# sage_setup.setenv receives them from sage_conf via sage.env;
# the poisoned environment variables would override them.
unset SAGE_LOCAL
unset SAGE_PKG_CONFIG_PATH

# Trac #30903: We cannot poison SAGE_DOC because setup.py installs the Jupyter kernel
# spec, which includes setting a symlink to the installed documentation.
# export SAGE_DOC=/doesnotexist

SITEPACKAGESDIR=$(python3 -c 'import sysconfig; print(sysconfig.get_paths()["purelib"])')

if [ "$SAGE_EDITABLE" = yes ]; then
    # In an incremental build, we may need to uninstall old versions installed by distutils
    # under the old distribution name "sage" (before #30912, which switched to setuptools
    # and renamed the distribution to "sagemath-standard").  There is no clean way to uninstall
    # them, so we just use rm.
    (cd "$SITEPACKAGESDIR" && rm -rf sage sage-[1-9]*.egg-info sage-[1-9]*.dist-info)
    time sdh_pip_editable_install .

    if [ "$SAGE_WHEELS" = yes ]; then
        # Additionally build a wheel (for use in other venvs)
        cd $SAGE_PKGS/sagelib/src && time sdh_setup_bdist_wheel && sdh_store_wheel .
    fi
else
    # Make sure that an installed old version of sagelib in which sage is an ordinary package
    # does not shadow the namespace package sage during the build.
    (cd "$SITEPACKAGESDIR" && rm -f sage/__init__.py)
    # Likewise, we should remove the egg-link that may have been installed previously.
    (cd "$SITEPACKAGESDIR" && rm -f sagemath-standard.egg-link)

<<<<<<< HEAD
    if [ -n "$SAGE_CONF_WHEEL_URL" ]; then
        # We are in wheel building mode.
        # Need to build the wheel manually because pip does not
        # follow symlinks.
        sdh_setup_bdist_wheel
        sdh_store_and_pip_install_wheel .
    else
        # Traditional incremental install
=======
    if [ "$SAGE_WHEELS" = yes ]; then
        # Use --no-build-isolation to avoid rebuilds because of dependencies:
        # Compiling sage/interfaces/sagespawn.pyx because it depends on /private/var/folders/38/wnh4gf1552g_crsjnv2vmmww0000gp/T/pip-build-env-609n5985/overlay/lib/python3.10/site-packages/Cython/Includes/posix/unistd.pxd
        time sdh_pip_install --no-build-isolation .
    else
>>>>>>> bb7ee856
        time python3 -u setup.py --no-user-cfg build install || exit 1
    fi
fi

# Trac #33103: The temp.* directories are large after a full build.
# We remove them to save space; they are not needed for fast rebuilds.
rm -rf build/temp.*

if [ "$UNAME" = "CYGWIN" ]; then
    sage-rebase.sh "$SAGE_VENV" 2>/dev/null;
fi<|MERGE_RESOLUTION|>--- conflicted
+++ resolved
@@ -85,22 +85,11 @@
     # Likewise, we should remove the egg-link that may have been installed previously.
     (cd "$SITEPACKAGESDIR" && rm -f sagemath-standard.egg-link)
 
-<<<<<<< HEAD
-    if [ -n "$SAGE_CONF_WHEEL_URL" ]; then
-        # We are in wheel building mode.
-        # Need to build the wheel manually because pip does not
-        # follow symlinks.
-        sdh_setup_bdist_wheel
-        sdh_store_and_pip_install_wheel .
-    else
-        # Traditional incremental install
-=======
-    if [ "$SAGE_WHEELS" = yes ]; then
+    if [ "$SAGE_WHEELS" = yes -o -n "$SAGE_CONF_WHEEL_URL" ]; then
         # Use --no-build-isolation to avoid rebuilds because of dependencies:
         # Compiling sage/interfaces/sagespawn.pyx because it depends on /private/var/folders/38/wnh4gf1552g_crsjnv2vmmww0000gp/T/pip-build-env-609n5985/overlay/lib/python3.10/site-packages/Cython/Includes/posix/unistd.pxd
         time sdh_pip_install --no-build-isolation .
     else
->>>>>>> bb7ee856
         time python3 -u setup.py --no-user-cfg build install || exit 1
     fi
 fi
