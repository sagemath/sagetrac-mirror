--- conflicted
+++ resolved
@@ -60,10 +60,6 @@
     # under the old distribution name "sage" (before #30912, which switched to setuptools
     # and renamed the distribution to "sagemath-standard").  There is no clean way to uninstall
     # them, so we just use rm.
-<<<<<<< HEAD
-    (cd "$SITEPACKAGESDIR" && rm -rf sage sage_setup sage-[1-9]*.egg-info sage-[1-9]*.dist-info)
-    time python3 -m pip install --verbose --no-deps --no-index --no-build-isolation --isolated --editable . || exit 1
-=======
     (cd "$SITEPACKAGESDIR" && rm -rf sage sage-[1-9]*.egg-info sage-[1-9]*.dist-info)
     time sdh_pip_editable_install .
 
@@ -71,7 +67,6 @@
         # Additionally build a wheel (for use in other venvs)
         cd $SAGE_PKGS/sagelib/src && time sdh_setup_bdist_wheel && sdh_store_wheel .
     fi
->>>>>>> 25898ba9
 else
     # Make sure that an installed old version of sagelib in which sage is an ordinary package
     # does not shadow the namespace package sage during the build.
