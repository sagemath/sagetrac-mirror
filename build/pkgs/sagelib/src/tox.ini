--- conflicted
+++ resolved
@@ -94,11 +94,6 @@
     # apply both to the installation of the dependencies and of the package
     sagewheels:              PIP_FIND_LINKS=file://{env:SAGE_SPKG_WHEELS:{env:SAGE_LOCAL:{toxinidir}/../../../../local}/var/lib/sage/wheels}
     nopypi:                  PIP_NO_INDEX=true
-<<<<<<< HEAD
-    # Do not write or use Pipfile.lock -- we cannot seem to set its location,
-    # so we cannot isolate it in the tox environment.
-    pipenv:                  PIPENV_SKIP_LOCK=true
-=======
     # No build isolation for PEP 517 packages - use what is already in the environment
     # Note that this pip env "NO" variable uses inverted logic:
     # PIP_NO_BUILD_ISOLATION=False means don't use build isolation.
@@ -111,7 +106,6 @@
 sitepackages =
     sitepackages:            True
     !sitepackages:           False
->>>>>>> 67002239
 
 whitelist_externals =
     bash
