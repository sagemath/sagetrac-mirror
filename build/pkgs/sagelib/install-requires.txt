--- conflicted
+++ resolved
@@ -1,6 +1,2 @@
 # This file is updated on every release by the sage-update-version script
-<<<<<<< HEAD
-sagemath-standard ~= 9.8b3
-=======
-sagelib ~= 9.8b4
->>>>>>> 84f02afa
+sagemath-standard ~= 9.8b4