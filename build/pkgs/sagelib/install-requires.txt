--- conflicted
+++ resolved
@@ -1,6 +1,2 @@
 # This file is updated on every release by the sage-update-version script
-<<<<<<< HEAD
-sagemath-standard ~= 9.8b4
-=======
-sagelib ~= 9.8b5
->>>>>>> 0bd13ac7
+sagemath-standard ~= 9.8b5