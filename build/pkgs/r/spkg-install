#!/usr/bin/env bash

if [ -z "$SAGE_LOCAL" ]; then
    echo >&2 "SAGE_LOCAL undefined ... exiting"
    echo >&2 "Maybe run 'sage --sh'?"
    exit 1
fi

# r uses grep output during its build
unset GREP_OPTIONS

# Make sure CPPFLAGS and LDFLAGS are set to something (even the empty
# string) to prevent R from overriding them. Note: LDFLAGS is set by default.
# The --with-readline configure option only understands yes/no
# and cannot be used to pass this path.
CPPFLAGS="$CPPFLAGS"

# Optimization flags
if [ "$SAGE_DEBUG" = yes ]; then
    CFLAGS="-g -O0 $CFLAGS"
    FCFLAGS="-g -O0 $FCFLAGS"
else
    CFLAGS="-g -O2 $CFLAGS"
    FCFLAGS="-g -O2 $FCFLAGS"
fi

if [ "$SAGE64" = yes ]; then
   echo "Building R 64 bit."
   CFLAGS="-m64 $CFLAGS"
   FCFLAGS="-m64 $FCFLAGS"
   LDFLAGS="-m64 $LDFLAGS"
fi

export CFLAGS CPPFLAGS FCFLAGS LDFLAGS

if [ "$UNAME" = "Darwin" ]; then
   echo "Copying fake java and javac compiler on OS X"
   cp patches/java "$SAGE_LOCAL"/bin
   cp patches/javac "$SAGE_LOCAL"/bin
fi

# Note by Karl-Dieter Crisman, April 12th 2010. X support would be nice
# to have in OSX, but see
# http://CRAN.R-project.org/bin/macosx/RMacOSX-FAQ.html#X11-window-server-_0028optional_0029
# for how differently this would have to be handled on different OSX
# versions, none trivially.  In any case, aqua, which we enable,
# performs the same function on OSX.
#
# Also, see #12172: for now, anyway, we disable X support on OS X.
#
# Note by David Kirkby, Feb 16th 2010. /usr/include/X11/Xwindows.h does
# not exist on Solaris, but R configures OK with X support. Hence I've added
# a more specific test on Solaris, by testing for a library. That library
# exists both on Solaris 10 03/2005 (SPARC) and on OpenSolaris.
if [ "$UNAME" = "Darwin" ]; then
    XSUPPORT=no
elif [ -f /usr/include/X11/Xwindows.h ]; then
    XSUPPORT=yes
elif [ "$UNAME" = "SunOS" ] && [ -f /usr/X11/lib/libXv.so ] ; then
    XSUPPORT=yes
else
    XSUPPORT=no
fi

R_CONFIGURE_BLAS="--with-blas=$(pkg-config --libs blas)"
R_CONFIGURE_LAPACK="--with-lapack=$(pkg-config --libs lapack)"
echo "R_CONFIGURE_BLAS=$R_CONFIGURE_BLAS"
echo "R_CONFIGURE_LAPACK=$R_CONFIGURE_LAPACK"

if [ "$UNAME" = "Darwin" ]; then
    # We don't want to install R as a library framework on OSX
    R_CONFIGURE="--enable-R-framework=no $R_CONFIGURE"
    # OS X 10.10 and/or Xcode 6.3 and over broke the R installation. See
    # http://trac.sagemath.org/ticket/18254.
    if [ $MACOSX_VERSION -ge 14 ]; then
        echo "OS X 10.$[$MACOSX_VERSION-4] Configuring R without aqua support."
        R_CONFIGURE="--with-aqua=no $R_CONFIGURE"
    fi
    if [ $MACOSX_VERSION -ge 16 ]; then
        echo "OS X 10.$[$MACOSX_VERSION-4] Building with clang."
        CC=clang
    fi
fi

if [ "$SAGE_FAT_BINARY" = yes ]; then
    echo "Disabling ICU, OpenMP for a binary build"
    R_CONFIGURE="--without-ICU --disable-openmp $R_CONFIGURE"
elif [ "$UNAME" = "SunOS" ]; then
    # Note by David Kirkby, 16th Feb 2010. Even after adding the iconv library
    # R would not build properly on Solaris 10, complaining of undefined symbols
    # uiter_setUTF8 and  ucol_strcollIter
    # After an email to r-help@r-project.org, Ei-ji Nakama (rim.nakama@gmail.com)
    # emailed me and said the option --without-ICU might help, which it did. I don't see
    # this option documented, but for now at least, it does allow R to build.

    echo "Disabling ICU on Solaris, using an undocumented option --without-ICU"
    echo "since the ICU library is not included on Solaris."
    R_CONFIGURE="--without-ICU $R_CONFIGURE"
fi

cd src

if [ "$UNAME" = "Darwin" ]; then
    # Fixing install_name(s)
    sed -i -e 's:\"-install_name :\"-install_name ${libdir}/R/lib/:' configure
    sed -i -e "/SHLIB_EXT/s/\.so/.dylib/" configure
fi

# Don't override R_HOME_DIR in local/bin/R while building R.
# See patches/R.sh.patch
export SAGE_BUILDING_R=yes

# Move patches only applied on Cygwin.
if [ "$UNAME" = "CYGWIN" ]; then
    mv patches/cygwin/*.patch patches/
fi

config()
{
    ./configure \
        --prefix="$SAGE_LOCAL" --libdir="$SAGE_LOCAL/lib" \
<<<<<<< HEAD
=======
	--enable-R-shlib \
	--with-recommended-packages \
>>>>>>> da7bb46f
        --with-readline=yes \
        --with-x=$XSUPPORT \
        "$R_CONFIGURE_BLAS" \
        "$R_CONFIGURE_LAPACK" \
        $R_CONFIGURE
}

config
if [ $? -ne 0 ]; then
    echo "Configuring R without X11"
    XSUPPORT=no
    config
    if [ $? -ne 0 ]; then
        echo >&2 "Error configuring R."
        exit 1
    fi
fi

if [ "$UNAME" = "Darwin" ]; then
    # We have to move (i.e., hide) old installs of R when upgrading R in Sage on OS X.
    # Indeed Sage modifies DYLD_LIBRARY_PATH whereas R's build process
    # modifies DYLD_FALLBACK_LIBRARY_PATH, so that it is Sage's R and not the freshly
    # built one which will get loaded during the build process; in case the versions
    # differ, the build process might fail.
    # On systems using LD_LIBRARY_PATH, both Sage and R modify it and R wins,
    # so no problem should occur.
    if [ -d "$SAGE_LOCAL"/lib/R ]; then
        RINSTALL_MOVED=yes
        mv "$SAGE_LOCAL"/lib/R "$SAGE_LOCAL"/lib/R.old
    fi
fi

# Build R
$MAKE R
if [ $? -ne 0 ]; then
    echo >&2 "Error building R."
    if [ "$RINSTALL_MOVED" = yes ]; then
        mv "$SAGE_LOCAL"/lib/R.old "$SAGE_LOCAL"/lib/R
    fi
    exit 1
fi

# needed for help system
$MAKE vignettes
if [ $? -ne 0 ]; then
    echo >&2 "Error building vignettes."
    if [ "$RINSTALL_MOVED" = yes ]; then
        mv "$SAGE_LOCAL"/lib/R.old "$SAGE_LOCAL"/lib/R
    fi
    exit 1
fi

# Remove old install
rm -rf "$SAGE_LOCAL"/lib/r
rm -rf "$SAGE_LOCAL"/lib/R
rm -rf "$SAGE_LOCAL"/lib/R.old
rm -rf "$SAGE_LOCAL"/lib/libRblas.* "$SAGE_LOCAL"/lib/libRlapack.* "$SAGE_LOCAL"/lib/libR.*

# Install new version
$MAKE install
if [ $? -ne 0 ]; then
    echo >&2 "Error installing R."
    exit 1
fi

if [ "$UNAME" = "Darwin" ]; then
    echo "Removing fake java and javac compiler"
    rm -f "$SAGE_LOCAL"/bin/java
    rm -f "$SAGE_LOCAL"/bin/javac
fi<|MERGE_RESOLUTION|>--- conflicted
+++ resolved
@@ -119,11 +119,8 @@
 {
     ./configure \
         --prefix="$SAGE_LOCAL" --libdir="$SAGE_LOCAL/lib" \
-<<<<<<< HEAD
-=======
 	--enable-R-shlib \
 	--with-recommended-packages \
->>>>>>> da7bb46f
         --with-readline=yes \
         --with-x=$XSUPPORT \
         "$R_CONFIGURE_BLAS" \
