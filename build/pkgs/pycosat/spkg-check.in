<<<<<<< HEAD
echo "Testing pycosat..."

=======
>>>>>>> 8a6f1421
cd src
python test_pycosat.py<|MERGE_RESOLUTION|>--- conflicted
+++ resolved
@@ -1,7 +1,2 @@
-<<<<<<< HEAD
-echo "Testing pycosat..."
-
-=======
->>>>>>> 8a6f1421
 cd src
 python test_pycosat.py