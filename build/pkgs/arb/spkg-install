cd src

# The git head of arb now honors LDFLAGS; The following workaround can
# be removed in arb >= 2.8 when it is released
export EXTRA_SHARED_FLAGS=$LDFLAGS

./configure --disable-static --prefix="$SAGE_LOCAL" $SAGE_CONFIGURE_GMP \
<<<<<<< HEAD
            --with-flint="$SAGE_LOCAL" --with-mpfr="$SAGE_LOCAL"
if [ $? -ne 0 ]; then
    echo >&2 "Error configuring arb."
    exit 1
fi
=======
            --with-flint="$SAGE_LOCAL" --with-mpfr="$SAGE_LOCAL" || \
    sdh_die "Error configuring arb."
>>>>>>> 03dc987c

sdh_make verbose
sdh_make_install<|MERGE_RESOLUTION|>--- conflicted
+++ resolved
@@ -5,16 +5,8 @@
 export EXTRA_SHARED_FLAGS=$LDFLAGS
 
 ./configure --disable-static --prefix="$SAGE_LOCAL" $SAGE_CONFIGURE_GMP \
-<<<<<<< HEAD
-            --with-flint="$SAGE_LOCAL" --with-mpfr="$SAGE_LOCAL"
-if [ $? -ne 0 ]; then
-    echo >&2 "Error configuring arb."
-    exit 1
-fi
-=======
             --with-flint="$SAGE_LOCAL" --with-mpfr="$SAGE_LOCAL" || \
     sdh_die "Error configuring arb."
->>>>>>> 03dc987c
 
 sdh_make verbose
 sdh_make_install