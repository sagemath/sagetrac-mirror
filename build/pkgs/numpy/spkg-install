--- conflicted
+++ resolved
@@ -32,11 +32,7 @@
     export LDFLAGS="${LDFLAGS} -shared"
 fi
 
-<<<<<<< HEAD
-sage-python "${CUR}"/lapack_conf.py
-=======
-python ../lapack_conf.py
->>>>>>> 1f036445
+sage-python ../lapack_conf.py
 
 # Make sure that the fortran objects are compiled with -fPIC
 export FFLAGS="$FFLAGS -fPIC"
