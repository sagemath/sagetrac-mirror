--- conflicted
+++ resolved
@@ -58,18 +58,6 @@
  void win32CallBack()
  {
     /* called during i/o, eval, graphics in ProcessEvents */
-<<<<<<< HEAD
-@@ -1489,7 +1489,7 @@
-   } else {
-     rtruefalse = FALSE;
-   }
--#if defined(Win32) || defined(Win64)
-+#if defined(Win32) || defined(Win64) || defined(__CYGWIN__)
-   Rp->R_Interactive = rtruefalse;
- #else
-   R_Interactive = rtruefalse;
-=======
->>>>>>> d941d8d0
 @@ -3749,7 +3749,7 @@
    }
  
@@ -105,9 +93,6 @@
 +#if defined(Win32) || defined(Win64) || defined(__CYGWIN__)
    NAComplex_Type.tp_base=&PyComplex_Type;
  #endif
-<<<<<<< HEAD
-   if (PyType_Ready(&NAComplex_Type) < 0) {
-=======
    if (PyType_Ready(&NAComplex_Type) < 0) {
 diff -ru rpy2-2.7.4.orig/setup rpy2-2.7.4/setup.py
 --- rpy2-2.7.4.orig/setup.py       2016-01-15 01:45:48.447894400 -0800
@@ -120,5 +105,4 @@
 +    libraries = ['readline']
      library_dirs = []
 
-     #FIXME: crude way (will break in many cases)
->>>>>>> d941d8d0
+     #FIXME: crude way (will break in many cases)