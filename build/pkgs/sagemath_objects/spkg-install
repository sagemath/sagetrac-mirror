#!/usr/bin/env bash
# From sage-spkg.
# For type=script packages, the build rule in build/make/Makefile sources
# sage-env but not sage-dist-helpers.
lib="$SAGE_ROOT/build/bin/sage-dist-helpers"
source "$lib"
if [ $? -ne 0 ]; then
    echo >&2 "Error: failed to source $lib"
    echo >&2 "Is $SAGE_ROOT the correct SAGE_ROOT?"
    exit 1
fi
cd src

export PIP_NO_INDEX=true
export PIP_FIND_LINKS="file://$SAGE_SPKG_WHEELS"

# First build the sdist, then build the wheel from the sdist.
# https://pypa-build.readthedocs.io/en/latest/#python--m-build
# (Important because sagemath-objects uses MANIFEST.in for filtering.)
# Do not install the wheel.
DIST_DIR="$(mktemp -d)"
python3 -m build --outdir "$DIST_DIR"/dist . || sdh_die "Failure building sdist and wheel"

wheel=$(cd "$DIST_DIR" && sdh_store_wheel . && echo $wheel)
ls -l "$wheel"

if [ "$SAGE_CHECK" != no ]; then
<<<<<<< HEAD
    tox -r -v -e sagepython-norequirements-sagewheels-nopypi --installpkg $wheel
=======
    tox -r -v -e sagepython-sagewheels-nopypi-norequirements --installpkg $wheel
>>>>>>> 1fe31c8b
fi<|MERGE_RESOLUTION|>--- conflicted
+++ resolved
@@ -25,9 +25,5 @@
 ls -l "$wheel"
 
 if [ "$SAGE_CHECK" != no ]; then
-<<<<<<< HEAD
-    tox -r -v -e sagepython-norequirements-sagewheels-nopypi --installpkg $wheel
-=======
     tox -r -v -e sagepython-sagewheels-nopypi-norequirements --installpkg $wheel
->>>>>>> 1fe31c8b
 fi