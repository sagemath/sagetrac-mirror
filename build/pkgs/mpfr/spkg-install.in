mpfr_get_upstream_selected_cflags() # Get MPFR's choice on empty CC and CFLAGS.
{
    if [ $# -ne 1 ]; then
        echo >&2 "Error: mpfr_get_upstream_selected_cflags() requires 'file' parameter."
        exit 1
    fi
    config_file=$1
    # Note: We currently extract MPFR's settings of CC and CFLAGS from
    #       'config.status', not 'mpfr.h' (which are both created by 'configure').
    mpfr_cc_pat="s/^CC='\([^']*\)'/\1/p"
    mpfr_cflags_pat="s/^CFLAGS='\([^']*\)'/\1/p"
    if ! [ -f "$config_file" ]; then
        upstream_cc=""
        upstream_cflags=""
        return 1
    fi
    upstream_cc=`sed -n -e "$mpfr_cc_pat" "$config_file"`
    upstream_cflags=`sed -n -e "$mpfr_cflags_pat" "$config_file"`
    # CFLAGS might probably be empty, CC shouldn't:
    if [ -z "$upstream_cc" ]; then
        # A warning will be issued by the code calling this function.
        return 1
    fi
    return 0
}

mpfr_configure()
{
    ###########################################################################
    # Set up environment variables:
    ###########################################################################

    user_cflags=$ORIGINAL_CFLAGS # Save them. 'sage-env' sets CC, but not CFLAGS.
    required_cflags="" # Additional mandatory settings required by Sage, accumulated below.
    default_cflags="" # Spkg defaults that can and might get overridden.

    if [ "$SAGE_DEBUG" = yes ]; then
        # Disable optimization, add debug symbols:
<<<<<<< HEAD
        required_cflags=$CFLAGS
=======
        required_cflags=$CFLAGS_NON_NATIVE
>>>>>>> 9d686f22
        echo >&2 "Warning: Building MPFR with SAGE_DEBUG=yes disables optimization."
    else
        # Add debug symbols by default, enable optimization, but do not (yet)
        # add processor-specific flags (these are eventually added later):
<<<<<<< HEAD
        default_cflags=$CFLAGS_O3
=======
        default_cflags=$CFLAGS_O3_NON_NATIVE
>>>>>>> 9d686f22
    fi

    # Enabling thread-safe (which meanwhile is or at least may be the default)
    # currently causes problems on a few systems:
    SAGE_CONF_OPTS="--disable-thread-safe"

    if [ "$UNAME" = CYGWIN ]; then
        SAGE_CONF_OPTS="$SAGE_CONF_OPTS --disable-static --enable-shared"
    fi

    ###########################################################################
    # Pre-configure MPFR with CC and CFLAGS unset:
    ###########################################################################
    echo "Checking what CC and CFLAGS MPFR would use if they were empty..."
    if (unset CC CFLAGS CPPFLAGS CXXFLAGS &&
        ./configure $SAGE_CONFIGURE_GMP $SAGE_CONF_OPTS $MPFR_CONFIGURE) &>/dev/null;
    then
        mpfr_config_file=config.status
        if mpfr_get_upstream_selected_cflags "$mpfr_config_file"; then
            mpfr_cflags=$upstream_cflags
            mpfr_cc=$upstream_cc
            echo "Settings chosen by MPFR when configuring with CC and CFLAGS unset:"
            echo "  CC:      $mpfr_cc"
            echo "  CFLAGS:  $mpfr_cflags"
        else
            echo >&2 "Warning: Couldn't determine MPFR-selected CC and CFLAGS from '$mpfr_config_file'."
        fi
    else
        # We ignore errors in the first place, since we redirected all
        # messages to /dev/null. (The messages can be found in the 'config.log'
        # files if someone really wants to read them.)
        :;
    fi
    find . -name config.cache -o -name config.status -exec rm -f {} \;

    echo "Settings required to properly build MPFR, taking into account SAGE_DEBUG etc.:"
    echo "  CFLAGS:  $required_cflags"
    echo "  LDFLAGS: $LDFLAGS" # Might be empty, or specified by the user.
    echo "  ABI:     $ABI" # Might be empty, or specified by the user.
    echo "Settings from the \"global\" environment:"
    echo "  CC:      $CC" # Set by Sage, maybe overridden by the user.
    echo "  CFLAGS:  $user_cflags"
    echo "  (CPPFLAGS, CXX and CXXFLAGS are listed below; these don't get modified.)"

    if [ -z "$user_cflags" ]; then
        # No CFLAGS specified by user => Use either MPFR's or our default ones,
        # plus those required by Sage for the package to build properly:
        if [ -n "$mpfr_cflags" ]; then
            # Fine. Use upstream settings.
            echo "Using MPFR's settings (plus mandatory ones)."
            CFLAGS="$mpfr_cflags $required_cflags"
        else # Use spkg's defaults.
            echo "Using the spkg's (i.e. Sage's) default (plus mandatory) settings."
            CFLAGS="$default_cflags $required_cflags"
        fi
    else
        # CFLAGS were specified by the user, so don't override them (unless
        # necessary).
        echo "Using user-specified settings (overriding defaults), with some additions."
        CFLAGS="$default_cflags $user_cflags $required_cflags"
    fi

    echo "Finally using the following settings:"
    echo "  CC=$CC"
    echo "  CFLAGS=$CFLAGS"
    echo "  CPP=$CPP"
    echo "  CPPFLAGS=$CPPFLAGS"
    echo "  CXX=$CXX"
    echo "  CXXFLAGS=$CXXFLAGS"
    echo "  LDFLAGS=$LDFLAGS"
    echo "  ABI=$ABI"
    echo "(These settings may still get overridden by 'configure' or Makefiles.)"

    export CFLAGS CPPFLAGS LDFLAGS # 'sage-env' does *not* export all of them.

    ###########################################################################
    # Now really configure MPFR with proper settings:
    ###########################################################################
    echo
    if [ -z "$MPFR_CONFIGURE" ]; then
        echo "Configuring MPFR with the following options:"
    else
        echo "Configuring MPFR with additional options as specified by" \
            "MPFR_CONFIGURE:"
        echo "  $MPFR_CONFIGURE"
        echo "Finally configuring MPFR with the following options:"
    fi
    echo "  --prefix=\"$SAGE_LOCAL\""
    echo "  --libdir=\"$SAGE_LOCAL/lib\""
    if [ -n "$SAGE_CONFIGURE_GMP" ]; then
        echo "  --with-gmp=\"$SAGE_LOCAL\""
    fi

    for opt in $SAGE_CONF_OPTS $MPFR_CONFIGURE; do
        echo "  $opt"
    done
    if [ -z "$MPFR_CONFIGURE" ]; then
        echo "You can set MPFR_CONFIGURE to pass additional parameters."
    fi

    sdh_configure $SAGE_CONFIGURE_GMP $SAGE_CONF_OPTS $MPFR_CONFIGURE
}

mpfr_build()
{
    mpfr_configure
    sdh_make

    echo
    echo "Building MPFR succeeded.  Now deleting old headers..."
    rm -f "$SAGE_LOCAL"/include/*mpfr*
    # Do not delete old libraries as this causes gcc to break during
    # parallel builds.
    # rm -f "$SAGE_LOCAL"/lib/libmpfr.*

    sdh_make_install
}

cd src

mpfr_build<|MERGE_RESOLUTION|>--- conflicted
+++ resolved
@@ -36,20 +36,12 @@
 
     if [ "$SAGE_DEBUG" = yes ]; then
         # Disable optimization, add debug symbols:
-<<<<<<< HEAD
-        required_cflags=$CFLAGS
-=======
         required_cflags=$CFLAGS_NON_NATIVE
->>>>>>> 9d686f22
         echo >&2 "Warning: Building MPFR with SAGE_DEBUG=yes disables optimization."
     else
         # Add debug symbols by default, enable optimization, but do not (yet)
         # add processor-specific flags (these are eventually added later):
-<<<<<<< HEAD
-        default_cflags=$CFLAGS_O3
-=======
         default_cflags=$CFLAGS_O3_NON_NATIVE
->>>>>>> 9d686f22
     fi
 
     # Enabling thread-safe (which meanwhile is or at least may be the default)
