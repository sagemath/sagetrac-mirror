# Makefile template for Sage packages: This Makefile is filled by the
# ./configure script with information all of Sage's dependent packages (SPKGs),
# including their names, their current versions, their dependencies, and some
# classifications according to their installation priority ("standard",
# "optional") and installation method ("normal", "pip", "script").
#
# Finally, install and clean rules for each package are generated from the
# templates at the end of this file.  Because the templates may slightly
# obscure the substance of the actual rules, this file can be debugged by
# running:
#
#     $ make -f build/make/Makefile -n DEBUG_RULES=1
#
# This will not actually run any rules (the -n flag) but will print all the
# rules generated from the templates.

# Always use bash for make rules
SHELL = @SHELL@

# Check a variable that is only set in build/make/install, but not in sage-env, for example
ifndef SAGE_PKGCONFIG
$(error This Makefile needs to be invoked by build/make/install)
endif

# Directory to keep track of which packages are installed
SAGE_SPKG_INST = $(SAGE_LOCAL)/var/lib/sage/installed

INST = $(SAGE_SPKG_INST)

# Aliases for mutually exclusive standard packages selected at configure time
TOOLCHAIN = @SAGE_TOOLCHAIN@
PYTHON = python3
MP_LIBRARY = @SAGE_MP_LIBRARY@
BLAS = @SAGE_BLAS@

# pkgconfig files generated/installed at build time
PCFILES = @SAGE_SYSTEM_FACADE_PC_FILES@

LN = ln
SED = sed

# In recursive invocations of make, remove "-jNUMJOBS" options that may
# be in $(MAKE) when users follow the recommendations in our manuals.
# We also get rid of excessive "Entering directory" messages.
MAKE_REC = $(MAKE:-j%=) --no-print-directory

# We need to be able to override this to support ./sage -i -c PKG
SAGE_SPKG = sage-spkg

# These are added to SAGE_SPKG in the call
SAGE_SPKG_OPTIONS = @SAGE_SPKG_OPTIONS@

# Generate/install sage-specific .pc files.
# see build/pkgs/gsl/spkg-configure.m4
$(SAGE_PKGCONFIG)/gsl.pc:
	-rm -f $@
	@SAGE_GSL_PC_COMMAND@

# see build/pkgs/openblas/spkg-configure.m4
$(SAGE_PKGCONFIG)/openblas.pc $(SAGE_PKGCONFIG)/blas.pc $(SAGE_PKGCONFIG)/cblas.pc $(SAGE_PKGCONFIG)/lapack.pc:
	-rm -f $@
	@SAGE_OPENBLAS_PC_COMMAND@

# Files to track installation of packages
BUILT_PACKAGES = @SAGE_BUILT_PACKAGES@
DUMMY_PACKAGES = @SAGE_DUMMY_PACKAGES@

# Set to the path to Sage's GCC (if GCC is installed) to force rebuilds
# of packages if GCC changed.
# See m4/sage_spkg_collect.m4 and https://trac.sagemath.org/ticket/24703
GCC_DEP = @SAGE_GCC_DEP@

# Versions of all the packages, in the format
#
# vers_<pkgname> = <pkgvers>

@SAGE_PACKAGE_VERSIONS@

# Dependencies for all packages, in the format
#
# deps_<pkgname> = <dep1> <dep2> etc...

@SAGE_PACKAGE_DEPENDENCIES@

# All standard packages
STANDARD_PACKAGES = @SAGE_STANDARD_PACKAGES@
STANDARD_PACKAGE_INSTS = \
	$(foreach pkgname,$(STANDARD_PACKAGES),$(inst_$(pkgname)))

# All optional installed packages (triggers the auto-update)
OPTIONAL_INSTALLED_PACKAGES = @SAGE_OPTIONAL_INSTALLED_PACKAGES@
OPTIONAL_INSTALLED_PACKAGE_INSTS = \
    $(foreach pkgname,$(OPTIONAL_INSTALLED_PACKAGES),$(inst_$(pkgname)))

# All previously installed optional packages that are to be uninstalled
OPTIONAL_CLEANED_PACKAGES = @SAGE_OPTIONAL_CLEANED_PACKAGES@
OPTIONAL_CLEANED_PACKAGES_CLEANS = $(OPTIONAL_CLEANED_PACKAGES:%=%-clean)

# All packages which should be downloaded
SDIST_PACKAGES = @SAGE_SDIST_PACKAGES@

# Packages that use the 'normal' build rules
NORMAL_PACKAGES = @SAGE_NORMAL_PACKAGES@

# Packages that use the 'pip' package build rules
PIP_PACKAGES = @SAGE_PIP_PACKAGES@

# Packages that use the 'script' package build rules
SCRIPT_PACKAGES = @SAGE_SCRIPT_PACKAGES@



# Generate the actual inst_<pkgname> variables; for each package that is
# actually built this generates a line like:
#
# inst_<pkgname> = $(INST)/<pkgname>-<pkgvers>
#
# And for 'dummy' package that are not actually built/installed (e.g. because
# configure determined we can use the package from the system):
#
# inst_<pkgname> = $(INST)/.dummy
#
# For example:
#
# inst_python3 = $(INST)/python3-$(vers_python3)
#
# inst_git = $(INST)/.dummy

$(foreach pkgname,$(BUILT_PACKAGES),\
	$(eval inst_$(pkgname) = $$(INST)/$(pkgname)-$(vers_$(pkgname))))

$(foreach pkgname,$(DUMMY_PACKAGES),\
	$(eval inst_$(pkgname) = $$(INST)/.dummy))

# Override this for pip packages, for which we do not keep an installation record
# in addition to what pip is already doing.
$(foreach pkgname,$(PIP_PACKAGES),\
	$(eval inst_$(pkgname) = $(pkgname)))

# Dummy target for packages which are not installed
$(INST)/.dummy:
	touch $@


###############################################################################

# Silent rules
# https://www.gnu.org/software/automake/manual/html_node/Automake-Silent-Rules.html
ifeq ($(V), 0)
AM_V_at = @
else
AM_V_at =
endif

# List of targets that can be run using `sage -i` or `sage -f`
# These should generally have an associated -clean target for `sage -f` to
# work correctly
SAGE_I_TARGETS = sagelib doc

STARTED = $(SAGE_LOCAL)/etc/sage-started.txt


# Tell make not to look for files with these names:
.PHONY: all all-sage all-toolchain all-build all-sageruntime \
	all-start build-start base toolchain toolchain-deps base-toolchain \
	sagelib \
	doc doc-html doc-html-jsmath doc-html-mathjax doc-pdf \
	doc-clean doc-src-clean doc-output-clean \
	clean sagelib-clean build-clean python3_venv _clean-broken-gcc

PYTHON_FOR_VENV = @PYTHON_FOR_VENV@

ifneq ($(PYTHON_FOR_VENV),)
# Special rule for making the Python virtualenv from the system Python (Python
# 3 only).  $(PYTHON) is set in Makefile to python3_venv.
# Thus $(inst_python3_venv) will be the dependency of every Python package.
#
# TODO: If we reconfigure to build our own Python after having used the system
# Python, files installed to create the virtualenv should be *removed*.  That
# could either be done here by the makefile, or in an spkg-preinst for python3
ifeq ($(PYTHON),python3)
PYTHON = python3_venv
endif
inst_python3_venv = $(SAGE_LOCAL)/pyvenv.cfg

$(inst_python3_venv):
	$(PYTHON_FOR_VENV) $(SAGE_ROOT)/build/bin/sage-venv "$(SAGE_LOCAL)"
endif

# Build everything and start Sage.
# Note that we put the "doc" target first in the rule below because
# the doc build takes the most time and should be started as soon as
# possible.
all-start: toolchain-deps
	+$(MAKE_REC) doc all-sage
	+$(MAKE_REC) '$(STARTED)'

# Build everything except the documentation
all-build: toolchain-deps
	+$(MAKE_REC) all-sage


# The 2 preliminary build phases: base and toolchain.
base-toolchain: _clean-broken-gcc base
	+$(MAKE_REC) toolchain

# All targets except for the base packages
all-sage: \
		sagelib \
		$(STANDARD_PACKAGE_INSTS) \
		$(OPTIONAL_INSTALLED_PACKAGE_INSTS) \
                $(OPTIONAL_CLEANED_PACKAGES_CLEANS)

# Download all packages which should be inside an sdist tarball (the -B
# option to make forces all targets to be built unconditionally)
download-for-sdist:
	+env SAGE_INSTALL_FETCH_ONLY=yes $(MAKE_REC) -B SAGERUNTIME= \
		$(SDIST_PACKAGES)

# TOOLCHAIN consists of dependencies determined by configure.
# These are built after the "base" target but before anything else.
toolchain: $(foreach pkgname,$(TOOLCHAIN),$(inst_$(pkgname))) $(PCFILES)

# Build all packages that GCC links against serially, otherwise this
# leads to race conditions where some library which is used by GCC gets
# reinstalled. Since system GCCs might use Sage's libraries, we do this
# unconditionally. We still use the dependency checking from $(MAKE),
# so this will not trigger useless rebuilds.
# See #14168 and #14232.
#
# Note: This list consists of only the *runtime* dependencies of the toolchain.
TOOLCHAIN_DEPS = zlib $(MP_LIBRARY) mpfr mpc
TOOLCHAIN_DEP_INSTS = \
	$(foreach pkgname,$(TOOLCHAIN_DEPS),$(inst_$(pkgname)))

toolchain-deps:
	+@for target in $(TOOLCHAIN_DEP_INSTS); do \
	    echo $(MAKE_REC) $$target; \
	    $(MAKE_REC) $$target; \
	done

all-toolchain: base-toolchain
	+$(MAKE_REC) toolchain-deps

# All packages needed as a prerequisite to install other Python packages with
# pip or which are otherwise used by the Python build tools; these should be
# given as a prerequisite to any pip-installed packages
PYTHON_TOOLCHAIN = setuptools pip setuptools_scm

# Everything needed to start up Sage using "./sage".  Of course, not
# every part of Sage will work.  It does not include Maxima for example.
SAGERUNTIME = sagelib $(inst_ipython) $(inst_pexpect) \
		$(inst_psutil)

all-sageruntime: toolchain-deps
	+$(MAKE_REC) $(SAGERUNTIME)


# Start Sage at least once to check that it works
# (i.e. when we just installed Sage for the first time).
build-start: all-build
	+$(MAKE_REC) '$(STARTED)'

# We make this depend on all standard packages because running
# sage-starts runs sage-location, which should be run after installing
# any package.
$(STARTED): $(STANDARD_PACKAGE_INSTS)
	$(AM_V_at)"$(SAGE_ROOT)/build/bin/sage-starts"


###############################################################################
# Building the base system
#
# This consists of packages which are required for the Sage build system.
###############################################################################
base: $(inst_patch) $(inst_pkgconf)

###############################################################################
# Building the documentation
###############################################################################

# You can choose to have the built HTML version of the documentation link to
# the PDF version. To do so, you need to build both the HTML and PDF versions.
# To have the HTML version link to the PDF version, do
#
# $ ./sage --docbuild all html
# $ ./sage --docbuild all pdf
#
# For more information on the docbuild utility, do
#
# $ ./sage --docbuild -H

# Building the documentation has many dependencies, because all
# documented modules are imported and because we use matplotlib to
# produce plots.
DOC_DEPENDENCIES = sagelib $(inst_sphinx) \
	| $(SAGERUNTIME) $(inst_maxima) $(inst_networkx) $(inst_scipy) $(inst_sympy) \
	$(inst_matplotlib) $(inst_pillow) $(inst_mathjax) $(inst_mpmath) \
	$(inst_ipykernel) $(inst_jupyter_client) $(inst_conway_polynomials) \
	$(inst_tachyon) $(inst_jmol) $(inst_thebe) $(inst_ipywidgets)

doc: doc-html

doc-html: $(DOC_DEPENDENCIES)
	$(AM_V_at)cd ../.. && sage-logger -p './sage --docbuild --no-pdf-links all html $(SAGE_DOCBUILD_OPTS)' logs/dochtml.log

# 'doc-html-no-plot': build docs without building the graphics coming
# from the '.. plot' directive, in case you want to save a few
# megabytes of disk space. 'doc-clean' is a prerequisite because the
# presence of graphics is cached in src/doc/output.
doc-html-no-plot: doc-clean $(DOC_DEPENDENCIES)
	$(AM_V_at)cd ../.. && sage-logger -p './sage --docbuild --no-pdf-links --no-plot all html $(SAGE_DOCBUILD_OPTS)' logs/dochtml.log

doc-html-mathjax: $(DOC_DEPENDENCIES)
	$(AM_V_at)cd ../.. && sage-logger -p './sage --docbuild --no-pdf-links all html -j $(SAGE_DOCBUILD_OPTS)' logs/dochtml.log

# Keep target 'doc-html-jsmath' for backwards compatibility.
doc-html-jsmath: doc-html-mathjax

doc-pdf: $(DOC_DEPENDENCIES)
	$(AM_V_at)cd ../.. && sage-logger -p './sage --docbuild all pdf $(SAGE_DOCBUILD_OPTS)' logs/docpdf.log

doc-clean: doc-src-clean doc-output-clean

doc-src-clean:
	cd "$(SAGE_SRC)/doc" && $(MAKE) clean

doc-output-clean:
	rm -rf "$(SAGE_SHARE)/doc/sage"


###############################################################################
# Cleaning up
###############################################################################

clean:
	@echo "Deleting package build directories..."
	rm -rf "$(SAGE_LOCAL)/var/tmp/sage/build"

# "c_lib", ".cython_version", "build" in $(SAGE_SRC) are from old sage versions
sagelib-clean:
	@echo "Deleting Sage library build artifacts..."
	(cd "$(SAGE_SRC)" && rm -rf c_lib .cython_version; rm -rf build; find . -name '*.pyc' | xargs rm -f; rm -rf sage/ext/interpreters) && (cd "$(SAGE_ROOT)/build/pkgs/sagelib/src/" && rm -rf build)

build-clean: clean doc-clean sagelib-clean

# Special target for cleaning up a broken GCC install detected by configure
# This should check for the .clean-broken-gcc stamp, and if found clean
# everything up along with the stamp file itself.  This target is then run
# as a prerequisite to installing any other packages.
_clean-broken-gcc:
	@if [ -f "$(SAGE_ROOT)/build/make/.clean-broken-gcc" ]; then \
	   rm -f "$(SAGE_LOCAL)/bin/gcc"; \
	   rm -f "$(SAGE_LOCAL)/gcc-"*; \
	   rm -f "$(SAGE_LOCAL)/bin/g++"; \
	   rm -f "$(SAGE_SPKG_INST)/gcc-"*; \
	   rm -f "$(SAGE_ROOT)/build/make/.clean-broken-gcc"; \
	   echo "Cleaned up old broken GCC install"; \
	fi


#==============================================================================
# Rules generated from pkgs/<package>/dependencies files
#==============================================================================

# Define a function for generating the list of a package's dependencies
# as $(inst_<pkgname>) variables.  For example, takes:
#
#     deps_cysignals = python3 cython pari | pip
#
# to:
#
#     $(inst_python3) $(inst_cython) $(inst_pari) | $(inst_pip)
#
# If some value in the dependencies list is not a package name (e.g. it is
# the name of some arbitrary file, or it is the '|' symbol) then it is just
# used verbatim.
#
# As a special case, also adds a special variable GCC_DEP for all packages
# except for gcc itself.  See the definition of GCC_DEP above
#
# Positional arguments:
#     $(1): package name
pkg_deps = \
	$(if $(filter gcc,$(1)),,$$(GCC_DEP))\
	$(foreach dep,$(deps_$(1)),\
        $(if $(value inst_$(dep)),$$(inst_$(dep)),$(dep)))

# ============================= normal packages ==============================
# Generate build rules for 'normal' packages; this template is used to generate
# rules in the form:
#
# $(INST)/<pkgname>-<pkgvers>: <dependencies>
#     $(MAKE) $(1)-no-deps
#
# <pkgname>: $(INST)/<pkgname>-<pkgvers>
#
# <pkgname>-build-deps: <dependencies>
#
# <pkgname>-no-deps:
#     +$(AM_V_at)sage-logger -p '$(SAGE_SPKG) <pkgname>-<pkgvers>' '$(SAGE_LOGS)/<pkgname>-<pkgvers>.log'
#
# <pkgname>-clean:
#     sage-spkg-uninstall <pkgname> '$(SAGE_LOCAL)'
#
# So <pkgname>-build-deps installs just the dependencies, while
# <pkgname>-no-deps tries to install the package without its
# dependencies. This is currently used in SAGE_SRC/bin/sage when
# running 'sage -b' to build the Sage library.
#
# For example, for python3 this will expand to:
#
# $(INST)/python3-3.7.3: $(inst_zlib) $(inst_readline) $(inst_sqlite) $(inst_libpng) $(inst_bzip2) $(inst_xz) $(inst_libffi)
#     +$(AM_V_at)sage-logger -p '$(SAGE_SPKG) python3-3.7.3' '$(SAGE_LOGS)/python3-3.7.3.log'
#
# python3: $(INST)/python3-3.7.3
#
# python3-clean:
#     sage-spkg-uninstall python3 '$(SAGE_LOCAL)'
#
# Note: In these rules the $(INST)/<pkgname>-<pkgvers> target is used
# explicitly, rather than expanding the $(inst_<pkgname>) variable, since
# it may expand to $(INST)/.dummy for packages that were not configured
# for installation by default.  However, we wish to be able to manually
# install those packages later.
#
# For packages listed in $(TOOLCHAIN_DEPS) we also pass --keep-existing to
# sage-spkg, and --keep-files to sage-spkg-uninstall since those packages can
# have a recursive self-dependency, and should not be deleted while upgrading.
# See Trac #25857

# Positional arguments:
#     $(1): package name
#     $(2): package version
#     $(3): package dependencies

ifeq "$(origin SAGE_CHECK)" "undefined"
SAGE_CHECK := no
endif

define NORMAL_PACKAGE_templ ##########################################
SAGE_CHECK_$(1) := $(SAGE_CHECK)

$(1)-build-deps: $(3)

$$(INST)/$(1)-$(2): $(3)
	+$(MAKE_REC) $(1)-no-deps

$(1): $$(INST)/$(1)-$(2)

$(1)-no-deps:
	+$(AM_V_at)sage-logger -p 'SAGE_CHECK=$$(SAGE_CHECK_$(1)) $$(SAGE_SPKG) $$(SAGE_SPKG_OPTIONS) \
		$(if $(filter $(1),$(TOOLCHAIN_DEPS)),--keep-existing) \
		$(1)-$(2)' '$$(SAGE_LOGS)/$(1)-$(2).log'

$(1)-clean:
	sage-spkg-uninstall $(if $(filter $(1),$(TOOLCHAIN_DEPS)),--keep-files) \
		$(1) '$(SAGE_LOCAL)'

.PHONY: $(1) $(1)-clean $(1)-build-deps $(1)-no-deps
endef #################################################################

$(foreach pkgname, $(NORMAL_PACKAGES),\
	$(eval $(call NORMAL_PACKAGE_templ,$(pkgname),$(vers_$(pkgname)),\
	                                   $(call pkg_deps,$(pkgname)))))

ifdef DEBUG_RULES
$(info # Rules for standard packages)
$(foreach pkgname, $(NORMAL_PACKAGES),\
	$(info $(call NORMAL_PACKAGE_templ,$(pkgname),$(vers_$(pkgname)),\
	                                   $(call pkg_deps,$(pkgname)))))
endif

# Parsing the SAGE_CHECK_PACKAGES variable:
# - if this contains "!pkg", set SAGE_CHECK_pkg=no.
# - if this contains "?pkg", set SAGE_CHECK_pkg=warn.
# - if this contains "pkg",  set SAGE_CHECK_pkg=yes.
#
# We check this now and export SAGE_CHECK_pkg for
# dependencies and the Makefile rules.
#
# Since Python's self-tests seem to fail on all platforms, we disable
# its test suite by default.
# However, if SAGE_CHECK=warn, we do not do that.
SAGE_CHECK_PACKAGES_DEFAULT_yes := !python3
SAGE_CHECK_PACKAGES_DEFAULT_warn :=
SAGE_CHECK_PACKAGES_DEFAULT_no :=
comma := ,
ifeq "$(origin SAGE_CHECK_PACKAGES)" "undefined"
SAGE_CHECK_PACKAGES := $(SAGE_CHECK_PACKAGES_DEFAULT$(SAGE_CHECK))
endif
SAGE_CHECK_PACKAGES_sep := $(subst $(comma), ,$(SAGE_CHECK_PACKAGES))
SAGE_CHECK_PACKAGES_sep := $(subst :, ,$(SAGE_CHECK_PACKAGES_sep))
define SET_SAGE_CHECK
$(eval SAGE_CHECK_$(1) := $(2))
endef
$(foreach clause, $(SAGE_CHECK_PACKAGES_sep),					\
     $(if $(findstring !,$(clause)),						\
	  $(eval $(call SET_SAGE_CHECK,$(subst !,,$(clause)),no)),		\
	  $(if $(findstring ?,$(clause)),					\
	       $(eval $(call SET_SAGE_CHECK,$(subst ?,,$(clause)),warn)),	\
	       $(eval $(call SET_SAGE_CHECK,$(clause),yes)))))
debug-check:
	@echo $(foreach pkgname, $(NORMAL_PACKAGES), SAGE_CHECK_$(pkgname) = $(SAGE_CHECK_$(pkgname)))

# ================================ pip packages ===============================
# Generate build rules for 'pip' packages; this template is used to generate
# two rules in the form:
#
# <pkgname>: <dependencies>
#     $(AM_V_at)sage-logger -p 'sage --pip install ...' '$(SAGE_LOGS)/<pkgname>.log'
#
# <pkgname>-clean:
#     -sage --pip uninstall -y ...

# Positional arguments:
#     $(1): package name
#     $(2): package dependencies
define PIP_PACKAGE_templ
$(1)-build-deps: $(2)

$(1): $(2)
	+$(MAKE_REC) $(1)-no-deps

$(1)-no-deps:
	$(AM_V_at)sage-logger -p 'sage --pip install -r "$$(SAGE_ROOT)/build/pkgs/$(1)/requirements.txt"' '$$(SAGE_LOGS)/$(1).log'

$(1)-clean:
	-sage --pip uninstall -y -r '$$(SAGE_ROOT)/build/pkgs/$(1)/requirements.txt'

.PHONY: $(1) $(1)-clean $(1)-build-deps $(1)-no-deps
endef

$(foreach pkgname,$(PIP_PACKAGES),\
	$(eval $(call PIP_PACKAGE_templ,$(pkgname),$(call pkg_deps,$(pkgname)))))

ifdef DEBUG_RULES
$(info # Rules for pip packages)
$(foreach pkgname,$(PIP_PACKAGES),\
	$(info $(call PIP_PACKAGE_templ,$(pkgname),$(call pkg_deps,$(pkgname)))))
endif

# ============================= script packages ==============================
# Generate build rules for 'script' packages; this template is used to generate
# three rules in the form:
#
# $(INST)/<pkgname>-<pkgvers>: <dependencies>
#     $(AM_V_at)cd '$SAGE_ROOT' && \\
#         . '$SAGE_ROOT/src/bin/sage-env-config' && \\
#         . '$SAGE_ROOT/src/bin/sage-env' && \\
#         . '$SAGE_ROOT/build/bin/sage-build-env-config' && \\
#         . '$SAGE_ROOT/build/bin/sage-build-env' && \\
#         sage-logger -p '$SAGE_ROOT/build/pkgs/<pkgname>/spkg-install' '$(SAGE_LOGS)/<pkgname>.log'
#
# <pkgname>: $(INST)/<pkgname>-<pkgvers>
#
# <pkgname>-clean:
#     -$(AM_V_at)cd '$SAGE_ROOT' && \\
#         . '$SAGE_ROOT/src/bin/sage-env-config' && \\
#         . '$SAGE_ROOT/src/bin/sage-env' && \\
#         . '$SAGE_ROOT/build/bin/sage-build-env-config' && \\
#         . '$SAGE_ROOT/build/bin/sage-build-env' && \\
#         '$SAGE_ROOT/build/pkgs/$PKG_NAME/spkg-uninstall'

# Positional arguments:
#     $(1): package name
#     $(2): package version
#     $(3): package dependencies
define SCRIPT_PACKAGE_templ
$(1)-build-deps: $(3)

$$(INST)/$(1)-$(2): $(3)
	+$(MAKE_REC) $(1)-no-deps

$(1): $$(INST)/$(1)-$(2)

$(1)-no-deps:
	$(AM_V_at)cd '$$(SAGE_ROOT)/build/pkgs/$(1)' && \
		. '$$(SAGE_ROOT)/src/bin/sage-env-config' && \
		. '$$(SAGE_ROOT)/src/bin/sage-env' && \
		. '$$(SAGE_ROOT)/build/bin/sage-build-env-config' && \
<<<<<<< HEAD
		SAGE_SPKG_WHEELS=$$(SAGE_LOCAL)/var/lib/sage/wheels \
		SAGE_INST_LOCAL=$$(SAGE_LOCAL) \
=======
		. '$$(SAGE_ROOT)/build/bin/sage-build-env' && \
>>>>>>> 3bb30994
		sage-logger -p '$$(SAGE_ROOT)/build/pkgs/$(1)/spkg-install' '$$(SAGE_LOGS)/$(1)-$(2).log'
	touch "$$(INST)/$(1)-$(2)"

$(1)-uninstall:
	-$(AM_V_at)cd '$$(SAGE_ROOT)/build/pkgs/$(1)' && \
		. '$$(SAGE_ROOT)/src/bin/sage-env-config' && \
		. '$$(SAGE_ROOT)/src/bin/sage-env' && \
		. '$$(SAGE_ROOT)/build/bin/sage-build-env-config' && \
		. '$$(SAGE_ROOT)/build/bin/sage-build-env' && \
		'$$(SAGE_ROOT)/build/pkgs/$(1)/spkg-uninstall'
	-rm -f "$$(INST)/$(1)-$(2)"

.PHONY: $(1) $(1)-uninstall $(1)-build-deps $(1)-no-deps $(1)-clean
endef

$(foreach pkgname,$(SCRIPT_PACKAGES),\
	$(eval $(call SCRIPT_PACKAGE_templ,$(pkgname),$(vers_$(pkgname)),$(call pkg_deps,$(pkgname)))))

ifdef DEBUG_RULES
$(info # Rules for script packages)
$(foreach pkgname,$(SCRIPT_PACKAGES),\
	$(info $(call SCRIPT_PACKAGE_templ,$(pkgname),$(vers_$(pkgname)),$(call pkg_deps,$(pkgname)))))
endif

# sagelib depends on this so that its install script is always executed
FORCE:

# Use this target to list common targets of this Makefile (in particular for
# installation with `sage -i`.
list:
	@for pkg in $(SAGE_I_TARGETS) $(NORMAL_PACKAGES) $(PIP_PACKAGES) $(SCRIPT_PACKAGES); do\
		echo $$pkg;\
	done


.PHONY: list<|MERGE_RESOLUTION|>--- conflicted
+++ resolved
@@ -579,12 +579,9 @@
 		. '$$(SAGE_ROOT)/src/bin/sage-env-config' && \
 		. '$$(SAGE_ROOT)/src/bin/sage-env' && \
 		. '$$(SAGE_ROOT)/build/bin/sage-build-env-config' && \
-<<<<<<< HEAD
+		. '$$(SAGE_ROOT)/build/bin/sage-build-env' && \
 		SAGE_SPKG_WHEELS=$$(SAGE_LOCAL)/var/lib/sage/wheels \
 		SAGE_INST_LOCAL=$$(SAGE_LOCAL) \
-=======
-		. '$$(SAGE_ROOT)/build/bin/sage-build-env' && \
->>>>>>> 3bb30994
 		sage-logger -p '$$(SAGE_ROOT)/build/pkgs/$(1)/spkg-install' '$$(SAGE_LOGS)/$(1)-$(2).log'
 	touch "$$(INST)/$(1)-$(2)"
 
