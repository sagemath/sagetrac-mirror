--- conflicted
+++ resolved
@@ -325,11 +325,7 @@
 #
 # $ ./sage --docbuild -H
 
-<<<<<<< HEAD
-doc: doc-html doc-pdf
-=======
 doc: doc-html
->>>>>>> 2e0b91d1
 
 # All doc-building is delegated to the script packages
 # sagemath_doc_html, sagemath_doc_pdf
