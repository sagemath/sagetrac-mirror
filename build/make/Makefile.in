--- conflicted
+++ resolved
@@ -191,10 +191,6 @@
 $(1)-clean:
 	sage-spkg-uninstall $(if $(filter $(1),$(TOOLCHAIN_DEPS)),--keep-files) \
 		$(1) '$(SAGE_LOCAL)'
-<<<<<<< HEAD
-
-=======
->>>>>>> 13f093fc
 endef
 
 $(foreach pkgname, $(NORMAL_PACKAGES),\
