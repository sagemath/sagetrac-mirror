--- conflicted
+++ resolved
@@ -97,26 +97,6 @@
 #   trees_<pkgname2> = SAGE_VENV
 
 @SAGE_PACKAGE_TREES@
-<<<<<<< HEAD
-
-# All standard packages
-STANDARD_PACKAGES = @SAGE_STANDARD_PACKAGES@
-STANDARD_PACKAGE_INSTS = \
-	$(foreach pkgname,$(STANDARD_PACKAGES),$(inst_$(pkgname)))
-
-# Optional/experimental packages to be installed
-OPTIONAL_INSTALLED_PACKAGES = @SAGE_OPTIONAL_INSTALLED_PACKAGES@
-
-# All packages to be installed
-INSTALLED_PACKAGES = $(STANDARD_PACKAGES) $(OPTIONAL_INSTALLED_PACKAGES)
-INSTALLED_PACKAGE_INSTS = \
-    $(foreach pkgname,$(INSTALLED_PACKAGES),$(inst_$(pkgname)))
-
-# All previously installed packages that are to be uninstalled
-OPTIONAL_CLEANED_PACKAGES = @SAGE_OPTIONAL_CLEANED_PACKAGES@
-CLEANED_PACKAGES = $(OPTIONAL_CLEANED_PACKAGES)
-CLEANED_PACKAGES_CLEANS = $(CLEANED_PACKAGES:%=%-clean)
-=======
 
 # All standard/optional/experimental installed packages (triggers the auto-update)
 OPTIONAL_INSTALLED_PACKAGES = @SAGE_OPTIONAL_INSTALLED_PACKAGES@
@@ -128,7 +108,6 @@
 OPTIONAL_UNINSTALLED_PACKAGES = @SAGE_OPTIONAL_UNINSTALLED_PACKAGES@
 UNINSTALLED_PACKAGES = $(OPTIONAL_UNINSTALLED_PACKAGES)
 UNINSTALLED_PACKAGES_CLEANS = $(UNINSTALLED_PACKAGES:%=%-clean)
->>>>>>> a4f75b86
 
 # All packages which should be downloaded
 SDIST_PACKAGES = @SAGE_SDIST_PACKAGES@
@@ -252,33 +231,19 @@
 
 # All targets except for the base packages
 all-sage: \
-<<<<<<< HEAD
-		sagelib \
-		$(INSTALLED_PACKAGE_INSTS) \
-                $(CLEANED_PACKAGES_CLEANS)
-=======
 		$(INSTALLED_PACKAGE_INSTS) \
                 $(UNINSTALLED_PACKAGES_CLEANS)
->>>>>>> a4f75b86
 
 # Same but filtered by installation trees:
 all-build-local: toolchain-deps
 	+$(MAKE_REC) all-sage-local
 
-<<<<<<< HEAD
-all-sage-local: $(SAGE_LOCAL_INSTALLED_PACKAGE_INSTS) $(SAGE_LOCAL_CLEANED_PACKAGES_CLEANS)
-=======
 all-sage-local: $(SAGE_LOCAL_INSTALLED_PACKAGE_INSTS) $(SAGE_LOCAL_UNINSTALLED_PACKAGES_CLEANS)
->>>>>>> a4f75b86
 
 all-build-venv: toolchain-deps
 	+$(MAKE_REC) all-sage-venv
 
-<<<<<<< HEAD
-all-sage-venv:  $(SAGE_VENV_INSTALLED_PACKAGE_INSTS)  $(SAGE_VENV_CLEANED_PACKAGES_CLEANS)
-=======
 all-sage-venv:  $(SAGE_VENV_INSTALLED_PACKAGE_INSTS)  $(SAGE_VENV_UNINSTALLED_PACKAGES_CLEANS)
->>>>>>> a4f75b86
 
 # Download all packages which should be inside an sdist tarball (the -B
 # option to make forces all targets to be built unconditionally)
