--- conflicted
+++ resolved
@@ -46,20 +46,13 @@
 
     from sage_setup.command.sage_build_cython import sage_build_cython
     from sage_setup.command.sage_build_ext import sage_build_ext
-<<<<<<< HEAD
-    from sage_setup.command.sage_install import sage_install_and_clean
+    from sage_setup.command.sage_install import sage_develop, sage_install_and_clean
     from sage_setup.command.sage_egg_info import sage_egg_info
-=======
-    from sage_setup.command.sage_install import sage_develop, sage_install_and_clean
->>>>>>> fbb318d1
 
     cmdclass = dict(build_cython=sage_build_cython,
                     build_ext=sage_build_ext,
-<<<<<<< HEAD
                     egg_info=sage_egg_info,
-=======
                     develop=sage_develop,
->>>>>>> fbb318d1
                     install=sage_install_and_clean)
 
 #########################################################
