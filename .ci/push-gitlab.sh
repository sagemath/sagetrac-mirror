#!/bin/sh
<<<<<<< HEAD
set -ex
=======
>>>>>>> 10d2093e

# This script gets called from CI to push our docker images to registry
# configured in GitLab. (Mostly, so we can pull them again to push them to the
# Docker Hub.)
# This script expects a single parameter, the base name of the docker image
# such as sagemath or sagemath-dev.

# ****************************************************************************
#       Copyright (C) 2018 Julian Rüth <julian.rueth@fsfe.org>
#
# This program is free software: you can redistribute it and/or modify
# it under the terms of the GNU General Public License as published by
# the Free Software Foundation, either version 2 of the License, or
# (at your option) any later version.
#                  http://www.gnu.org/licenses/
# ****************************************************************************

set -ex

[[ -z "$DOCKER_TAG" ]] && (echo "Can not push untagged build."; exit 0)
[[ "$DOCKER_TAG" = "master" ]] && DOCKER_TAG=latest

# Note that "set -x" prints the $CI_BUILD_TOKEN here but GitLab removes it
# automatically from the log output.
docker login -u gitlab-ci-token -p $CI_BUILD_TOKEN $CI_REGISTRY
docker tag ${DOCKER_USER:-sagemath}/$1:$DOCKER_TAG $CI_REGISTRY_IMAGE/$1:$DOCKER_TAG
docker push $CI_REGISTRY_IMAGE/$1:$DOCKER_TAG<|MERGE_RESOLUTION|>--- conflicted
+++ resolved
@@ -1,8 +1,4 @@
 #!/bin/sh
-<<<<<<< HEAD
-set -ex
-=======
->>>>>>> 10d2093e
 
 # This script gets called from CI to push our docker images to registry
 # configured in GitLab. (Mostly, so we can pull them again to push them to the
