#*****************************************************************************
#       Copyright (C) 2005-2007 William Stein
#       Copyright (C) 2009-2011 David Kirkby
#       Copyright (C) 2012-2016 Jeroen Demeyer
#
# This program is free software: you can redistribute it and/or modify
# it under the terms of the GNU General Public License as published by
# the Free Software Foundation, either version 2 of the License, or
# (at your option) any later version.
#                  http://www.gnu.org/licenses/
#*****************************************************************************

dnl If you are going to update this, please stick the recommended layout
dnl in the autoconf manual - i.e.

dnl First check for programs
dnl Next check for libraries
dnl Next check for header files
dnl Next check for types
dnl Next check for structures
dnl Next check compiler characteristics
dnl Next check for library functions
dnl Next check for system services

dnl Older versions do not support $GFC
AC_PREREQ([2.69])

AC_DEFUN([SAGE_VERSION], m4_esyscmd_s([. src/bin/sage-version.sh && echo $SAGE_VERSION]))
AC_INIT([Sage], SAGE_VERSION, [sage-devel@googlegroups.com])

AC_COPYRIGHT([GPL version 3])
AC_CONFIG_SRCDIR([configure.ac])
AC_CONFIG_AUX_DIR([config])

dnl This is the hierarchy where everything gets installed (SAGE_LOCAL).
dnl By default, it is the subdirectory local, but the user
dnl can override it by supplying --prefix=....
AC_PREFIX_DEFAULT(`pwd -P`/local)

dnl We don't really use automake, but configure needs aclocal and the
dnl automake library files (like config.guess).
AM_INIT_AUTOMAKE([1.9.6 foreign])

# Allow "configure --disable-maintainer-mode" to disable timestamp checking
AM_MAINTAINER_MODE([enable])

dnl Make sure the path to our own m4 macros is always properly set 
dnl and doesn't depend on how autoconf is called.
AC_CONFIG_MACRO_DIR([m4])

#---------------------------------------------------------
# We need to run this configure script with bash
if test -z "$BASH_VERSION$CONFIG_SHELL"
then
    CONFIG_SHELL=bash
    export CONFIG_SHELL
    if $CONFIG_SHELL -c "exit 0"
    then
        exec $CONFIG_SHELL $0 "$@"
    else
        AC_MSG_NOTICE([The 'bash' shell is needed to build AC_PACKAGE_NAME])
        AC_MSG_NOTICE([All modern systems will have the 'bash' shell installed somewhere])
        if test -d /opt/OpenSource/bin
        then
           AC_MSG_NOTICE([On HP-UX you may try adding /opt/OpenSource/bin to your path])
        fi
        if test -d /opt/pware/bin
        then
           AC_MSG_NOTICE([On AIX you may try adding /opt/pware/bin to your path])
        fi
        AC_MSG_ERROR(['bash' not found])
    fi
fi

#---------------------------------------------------------
#
# This is essentially the configure part of the old "install" file.
# Over time, this should be changed to proper autoconf style with
# configure options.
#

########################################################################
# Set various environment variables (needed at configure time)
########################################################################

# Assume current directory is SAGE_ROOT.
SAGE_ROOT=`pwd -P`

SAGE_LOCAL="$prefix"
# The following line is necessary because the code below
# inspects stuff in the installation prefix at configure time.
# This is nonstandard.
if test "$SAGE_LOCAL" = NONE; then
    SAGE_LOCAL=local
fi
SAGE_SRC="$SAGE_ROOT/src"
SAGE_SPKG_INST="$SAGE_LOCAL/var/lib/sage/installed"

#---------------------------------------------------------
AX_CHECK_ROOT([AC_MSG_ERROR([You cannot build Sage as root, switch to an unpriviledged user])], [])

# Check whether we are on a supported platform
AC_CANONICAL_BUILD()
AC_CANONICAL_HOST()

case $host in
*-*-sunos*|*-*-solaris2.[1-9])
AC_MSG_ERROR([[
Sage is not supported on any version of Solaris earlier than 10.
Sage has been tested on the first release of Solaris 10
(03/2005) and works on that. Sage may or may not work with
your version of Solaris.

More information can be found about Sage on Solaris
on the Wiki at http://wiki.sagemath.org/solaris]]);;

*-*-darwin[1-7].*)
AC_MSG_ERROR([[
Sage has never been built on OS X 10.3 (Panther)
or earlier. The oldest version of OS X successfully used
is OS X version 10.4 (Tiger). You might consider updating
your version of OS X if your hardware permits this, but
Apple charges for upgrades of OS X]]);;

*-*-hpux*)
AC_MSG_ERROR([[
You are attempting to build Sage on HP's HP-UX operating system,
which is not a supported platform for Sage yet though
some work has been done on HP-UX. A port does not look to
be particularly difficult. Some information can be
found on the Sage Wiki at http://wiki.sagemath.org/HP-UX

If you would like to help port Sage to HP-UX,
please join the sage-devel discussion list - see
http://groups.google.com/group/sage-devel
The Sage community would also appreciate any patches you submit]]);;

*-*-aix*)
AC_MSG_ERROR([[
You are attempting to build Sage on IBM's AIX operating system,
which is not a supported platform for Sage yet. Things may or
may not work. If you would like to help port Sage to AIX,
please join the sage-devel discussion list - see
http://groups.google.com/group/sage-devel
The Sage community would also appreciate any patches you submit]]);;

*-*-irix*)
AC_MSG_ERROR([[
You are attempting to build Sage on SGI's IRIX operating system,
which is not a supported platform for Sage yet. Things may or
may not work. If you would like to help port Sage to IRIX,
please join the sage-devel discussion list - see
http://groups.google.com/group/sage-devel
The Sage community would also appreciate any patches you submit]]);;

*-*-osf*)
AC_MSG_ERROR([[
You are attempting to build Sage on HP's Tru64 operating system,
which is not a supported platform for Sage yet. Things may or
may not work. If you would like to help port Sage to Tru64,
please join the sage-devel discussion list - see
http://groups.google.com/group/sage-devel
The Sage community would also appreciate any patches you submit]]);;

# The following are all supported platforms.
*-*-freebsd*);;
*-*-linux*);;
*-*-darwin*);;
*-*-solaris*);;
*-*-cygwin*);;

# Wildcard for other unsupported platforms
*)
AC_MSG_ERROR([[
You are attempting to build Sage on $host,
which is not a supported platform for Sage yet. Things may or
may not work. If you would like to help port Sage to $host,
please join the sage-devel discussion list - see
http://groups.google.com/group/sage-devel
The Sage community would also appreciate any patches you submit]]);;
esac


###############################################################################
# Check general programs
###############################################################################

AC_CHECK_PROG(found_ar, ar, yes, no)
if test x$found_ar != xyes
then
    AC_MSG_NOTICE([Sorry, the 'ar' command must be in the path to build AC_PACKAGE_NAME])
    AC_MSG_NOTICE([On some systems it can be found in /usr/ccs/bin ])
    AC_MSG_NOTICE(['ar' is also part of the GNU 'binutils' package.])
    AC_MSG_ERROR([Exiting, as the archiver 'ar' can not be found.])
fi

AC_CHECK_PROG(found_m4, m4, yes, no)
if test x$found_m4 != xyes
then
    AC_MSG_NOTICE([Sorry, the 'm4' command must be in the path to build AC_PACKAGE_NAME])
    AC_MSG_NOTICE([On some systems it can be found in /usr/ccs/bin])
    AC_MSG_NOTICE([See also http://www.gnu.org/software/m4/])
    AC_MSG_ERROR([Exiting, as the macro processor 'm4' can not be found.])
fi 

AC_CHECK_PROG(found_ranlib, ranlib, yes, no)
if test x$found_ranlib != xyes
then
    AC_MSG_NOTICE([Sorry, the 'ranlib' command must be in the path to build AC_PACKAGE_NAME])
    AC_MSG_NOTICE([On some systems it can be found in /usr/ccs/bin ])
    AC_MSG_NOTICE(['ranlib' is also part of the GNU 'binutils' package.])
    AC_MSG_ERROR([Exiting, as 'ranlib' can not be found.])
fi

AC_CHECK_PROG(found_strip, strip, yes, no)
if test x$found_strip != xyes
then
    AC_MSG_NOTICE([Sorry, the 'strip' command must be in the path to build AC_PACKAGE_NAME])
    AC_MSG_NOTICE([On some systems 'strip' can be found in /usr/ccs/bin ])
    AC_MSG_NOTICE(['strip' is also part of the GNU 'binutils' package.])
    AC_MSG_ERROR([Exiting, as 'strip' can not be found.])
fi

# Check tar
AC_CACHE_CHECK([for GNU or BSD tar], [ac_cv_path_TAR], [
AC_PATH_PROGS_FEATURE_CHECK(TAR, [tar gtar], [[
ac_version_TAR=`$ac_path_TAR --version 2>&1`
if echo "$ac_version_TAR" | grep >/dev/null GNU; then
    ac_cv_path_TAR=$ac_path_TAR
    if test $ac_prog = tar; then
        ac_path_TAR_found=:
    fi
fi
if echo "$ac_version_TAR" | grep >/dev/null bsdtar; then
    ac_cv_path_TAR=$ac_path_TAR
    if test $ac_prog = tar; then
        ac_path_TAR_found=:
    fi
fi
]],
[AC_MSG_ERROR([could not find either a GNU or BSD version of tar])],
[$PATH:/usr/sfw/bin])
])

command_TAR=`command -v tar 2>/dev/null`
AS_IF([test x$command_TAR != x$ac_cv_path_TAR],
      [AC_MSG_ERROR([[found a good version of tar in $ac_cv_path_TAR, but it's not the first "tar" program in your PATH]])]
)

# Check make (unless MAKE is set)
if test -z "$MAKE"; then
    AC_CACHE_CHECK([for GNU make], [ac_cv_path_MAKE], [
    AC_PATH_PROGS_FEATURE_CHECK(MAKE, [make gmake], [[
    ac_version_MAKE=`$ac_path_MAKE --version 2>&1`
    if echo "$ac_version_MAKE" | grep >/dev/null GNU; then
        ac_cv_path_MAKE=$ac_path_MAKE
        if test $ac_prog = make; then
            ac_path_MAKE_found=:
        fi
    fi
    ]],
    [AC_MSG_ERROR([could not find a GNU version of make])],
    [$PATH:/usr/sfw/bin])
    ])

    command_MAKE=`command -v make 2>/dev/null`
    AS_IF([test x$command_MAKE != x$ac_cv_path_MAKE],
          [AC_MSG_ERROR([[found GNU make in $ac_cv_path_MAKE, but it's not the first "make" program in your PATH]])])
fi

# Check for Latex, the use of which is less important in Sage than
# it used to be, as it was at one time required to build any documentation
# but this is no longer so.
AC_CHECK_PROG(found_latex, latex, yes, no)
if test x$found_latex != xyes
then
    AC_MSG_WARN([You do not have 'latex', which is recommended, but not])
    AC_MSG_WARN([required. Latex is only really used for building pdf])
    AC_MSG_WARN([documents and for %latex mode in the AC_PACKAGE_NAME notebook.])
fi

# Check that perl is available, with version 5.8.0 or later.
# Some packages need perl, however it is not clear whether Sage really
# requires version >= 5.8.0.  The R package *used* to require it, but
# not anymore. -- Jeroen Demeyer
AC_PATH_PROG([PERL],[perl])
AX_PROG_PERL_VERSION([5.8.0],[],[
    AC_MSG_ERROR([Exiting, since AC_PACKAGE_NAME requires perl-5.8.0 or later])
])

# Check whether git works by executing "git --version"
need_to_install_git=no
AC_CACHE_CHECK([for git], [ac_cv_path_GIT], [
    AC_PATH_PROGS_FEATURE_CHECK([GIT], [git],
    [${ac_path_GIT} --version >/dev/null 2>/dev/null && ac_cv_path_GIT=${ac_path_GIT}],
    [need_to_install_git=yes; ac_cv_path_GIT=no])])

# Yasm is only needed on x86(_64) systems; check also for system yasm
# which must support "adox" (new Skylake instruction)
need_to_install_yasm=no
AC_CACHE_CHECK([for yasm], [ac_cv_path_YASM],
    AS_CASE("$host_cpu",
        [i@<:@0-9@:>@86|x86_64], [
        AC_PATH_PROGS_FEATURE_CHECK([YASM], [yasm],
        [[{ echo "BITS 64"; echo "adox rax, rax"; } | ${ac_path_YASM} - -o /dev/null >/dev/null 2>/dev/null && ac_cv_path_YASM=${ac_path_YASM}]],
        [need_to_install_yasm=yes; ac_cv_path_YASM=no])],
        [ac_cv_path_YASM="not needed for $host_cpu"]))

###############################################################################
# Check C/C++/Fortran compilers
###############################################################################

dnl Usage: SAGE_SHOULD_INSTALL_GCC(reason)
dnl
dnl Use this macro to indicate that we SHOULD install GCC.
dnl In this case, GCC will be installed unless SAGE_INSTALL_GCC=no.
dnl In the latter case, a warning is given.
AC_DEFUN([SAGE_SHOULD_INSTALL_GCC], [
    if test x$SAGE_INSTALL_GCC = xexists; then
        true  # Do nothing if already installed
    elif test x$SAGE_INSTALL_GCC = xno; then
        AC_MSG_WARN([$1])
    else
        AC_MSG_NOTICE([Installing GCC because $1])
        need_to_install_gcc=yes
    fi
])

dnl Usage: SAGE_MUST_INSTALL_GCC(reason)
dnl
dnl Use this macro to indicate that we MUST install GCC.
dnl In this case, it is an error if SAGE_INSTALL_GCC=no.
AC_DEFUN([SAGE_MUST_INSTALL_GCC], [
    if test x$SAGE_INSTALL_GCC = xexists; then
        true  # Do nothing if already installed
    elif test x$SAGE_INSTALL_GCC = xno; then
        AC_MSG_ERROR([SAGE_INSTALL_GCC is set to 'no', but $1])
    else
        AC_MSG_NOTICE([Installing GCC because $1])
        need_to_install_gcc=yes
    fi
])


# By default, do not install GCC
need_to_install_gcc=no
# or GFORTRAN
need_to_install_gfortran=no

if test -f "$SAGE_LOCAL/bin/gcc"; then
    # Special value for SAGE_INSTALL_GCC if GCC is already installed
    SAGE_INSTALL_GCC=exists
elif test -n "$SAGE_INSTALL_GCC"; then
    # Check the value of the environment variable SAGE_INSTALL_GCC
    case "$SAGE_INSTALL_GCC" in
        yes)
            SAGE_MUST_INSTALL_GCC([SAGE_INSTALL_GCC is set to 'yes']);;
        no)
            true;;
        *)
            AC_MSG_ERROR([SAGE_INSTALL_GCC should be set to 'yes' or 'no'. You can also leave it unset to install GCC when needed]);;
    esac
fi


AC_PROG_CC()
AC_PROG_CPP()
AC_PROG_CXX()
AC_PROG_FC()

AC_SUBST(CC)
AC_SUBST(CXX)
AC_SUBST(FC)

#Figuring out if we are using clang instead of gcc.
AX_COMPILER_VENDOR()
IS_REALLY_GCC=no
if test "x$ax_cv_c_compiler_vendor" = xgnu ; then 
    IS_REALLY_GCC=yes
fi

# On darwin, also set the objective C/C++ compilers
# Checking on all platforms doesn't hurt and stops
# configure from sending an error when run on non-darwin.
AC_PROG_OBJC()
AC_PROG_OBJCXX()
AC_SUBST(OBJC)
AC_SUBST(OBJCXX)

if test "x$CXX" = x
then
    AC_MSG_ERROR([a C++ compiler is missing])
fi


###############################################################################
# Check header files
###############################################################################

# complex.h is one that might not exist on older systems.
AC_LANG(C++)
AC_CHECK_HEADER([complex.h],[],[
    AC_MSG_ERROR([Exiting, since you do not have the 'complex.h' header file.])
])


###############################################################################
# Check types/structures
###############################################################################

# None needed


###############################################################################
# Check compiler characteristics
###############################################################################

AX_CXX_COMPILE_STDCXX_11([], optional)
if test $HAVE_CXX11 != 1; then
    SAGE_MUST_INSTALL_GCC([your C++ compiler does not support C++11])
fi

AC_LANG(C)
if test -z "$CC"; then
    SAGE_MUST_INSTALL_GCC([a C compiler is missing])
else
    # Save compiler before checking for C99 support
    save_CC=$CC
    # Check that we can compile C99 code
    AC_PROG_CC_C99()
    if test "x$ac_cv_prog_cc_c99" = xno
    then
        SAGE_MUST_INSTALL_GCC([your C compiler cannot compile C99 code])
    fi
    # restore original CC
    CC=$save_CC
fi

# Check that the Fortran compiler accepts free-format source code
# (as opposed to the older fixed-format style from Fortran 77).
# This helps verify the compiler works too, so if some idiot
# sets FC to /usr/bin/ls, we will at least know it's
# not a working Fortran compiler.
AC_LANG(Fortran)
if test -z "$FC"; then
    need_to_install_gfortran=yes
else
   # see http://www.gnu.org/software/hello/manual/autoconf/Fortran-Compiler.html
   AC_FC_FREEFORM([],
   [
   AC_MSG_NOTICE([Your Fortran compiler does not accept free-format source code])
   AC_MSG_NOTICE([which means the compiler is either seriously broken, or])
   AC_MSG_NOTICE([is too old to build Sage.])
   need_to_install_gfortran=yes
   ])
fi


# Check compiler versions

if test x$GXX != xyes; then
    SAGE_SHOULD_INSTALL_GCC([your C++ compiler isn't GCC (GNU C++)])
elif test $need_to_install_gcc = yes; then
    # If we're installing GCC anyway, skip the rest of these version
    # checks.
    true
elif test x$GCC != xyes; then
    SAGE_SHOULD_INSTALL_GCC([your C compiler isn't GCC (GNU C)])
elif test x$GFC != xyes; then
    need_to_install_gfortran=yes
<<<<<<< HEAD
    AC_MSG_NOTICE([GFORTRAN wasn't found, so it will be built.])
=======
>>>>>>> 48462ead
else
    # Since need_to_install_gcc is "no", we know that
    # at least C, C++ and Fortran compilers are available.
    # We also know that all compilers are GCC.

    # Find out the compiler versions:
    AX_GCC_VERSION()
    AX_GXX_VERSION()

    if test $IS_REALLY_GCC = yes ; then
        # Add the .0 because Debian/Ubuntu gives version numbers like
        # 4.6 instead of 4.6.4 (Trac #18885)
        case "$GXX_VERSION.0" in
            [[0-3]].*|4.[[0-7]].*)
                # Install our own GCC if the system-provided one is older than gcc-4.8.
                SAGE_SHOULD_INSTALL_GCC([you have $CXX version $GXX_VERSION, which is quite old]);;
        esac
    fi

    # The following tests check that the version of the compilers
    # are all the same.
    if test "$GCC_VERSION" != "$GXX_VERSION"; then
        SAGE_SHOULD_INSTALL_GCC([$CC ($GCC_VERSION) and $CXX ($GXX_VERSION) are not the same version])
    fi

    # assuming gfortran does work.
fi


# Check that the assembler and linker used by $CXX match $AS and $LD.
# See http://trac.sagemath.org/sage_trac/ticket/14296
if test -n "$AS"; then
    CXX_as=`$CXX -print-file-name=as 2>/dev/null`
    CXX_as=`command -v $CXX_as 2>/dev/null`
    cmd_AS=`command -v $AS`

    if test "$CXX_as" != "" -a "$CXX_as" != "$cmd_AS"; then
        SAGE_SHOULD_INSTALL_GCC([there is a mismatch of assemblers])
        AC_MSG_NOTICE([  $CXX uses $CXX_as])
        AC_MSG_NOTICE([  \$AS equal to $AS])
    fi
fi
if test -n "$LD"; then
    CXX_ld=`$CXX -print-file-name=ld 2>/dev/null`
    CXX_ld=`command -v $CXX_ld 2>/dev/null`
    cmd_LD=`command -v $LD`

    if test "$CXX_ld" != "" -a "$CXX_ld" != "$cmd_LD"; then
        SAGE_SHOULD_INSTALL_GCC([there is a mismatch of linkers])
        AC_MSG_NOTICE([  $CXX uses $CXX_ld])
        AC_MSG_NOTICE([  \$LD equal to $LD])
    fi
fi


###############################################################################
# Check libraries
###############################################################################

# First check for something that should be in any maths library (sqrt).
AC_LANG(C++)
AC_CHECK_LIB(m,sqrt,[],[
                       AC_MSG_NOTICE([This system has no maths library installed.])
                       # On AIX this is not installed by default - strange as that might seem.
                       # but is in a fileset bos.adt.libm. However, the fileset bos.adt
                       # includes other things that are probably useful.
                       if test "x`uname`" = 'xAIX'
                       then
                          AC_MSG_NOTICE([On AIX, libm is contained in the bos.adt.libm fileset.])
                          AC_MSG_NOTICE([Actually, we recommend to install the complete bos.adt fileset.])
                          AC_MSG_NOTICE([This needs to be performed by a system administrator.])
                       fi
                       AC_MSG_ERROR([Exiting, since a maths library was not found.])
                       ])

# Check for system services

# Check that we are not building in a directory containing spaces
AS_IF([echo "$ac_pwd" |grep " " >/dev/null],
      AC_MSG_ERROR([the path to the Sage root directory ($ac_pwd) contains a space. Sage will not build correctly in this case])
)


if test x`uname` = xDarwin; then
[
    # Warning: xcodebuild does not seem to be maintained in Xcode 4.3
    # or later, so do not rely on the variable XCODE_VERS with OS X
    # 10.7 or later.
    XCODE_VERS=`xcodebuild -version 2> /dev/null | grep Xcode | sed -e 's/[A-Za-z ]//g'`
    if [ -z $XCODE_VERS ]; then
        XCODE_VERS="2"
    fi
    XCODE_VERS_MAJOR=`echo $XCODE_VERS | cut '-d.' -f1`
    DARWIN_VERSION=`uname -r | cut '-d.' -f1`
    echo "***************************************************"
    echo "***************************************************"
    if [ $DARWIN_VERSION -gt 10 ]; then
        echo "You are using OS X Lion (or later)."
        echo "You are strongly advised to install Apple's latest Xcode"
        echo "unless you already have it. You can install this using"
        echo "the App Store. Also, make sure you install Xcode's"
        echo "Command Line Tools -- see Sage's README.txt."
    elif [ $XCODE_VERS_MAJOR -gt 2 ]; then
        echo "You are using Xcode version $XCODE_VERS."
        echo "You are strongly advised to install Apple's latest Xcode"
        echo "unless you already have it. You can download this from"
        echo "http://developer.apple.com/downloads/."
        echo "If using Xcode 4.3 or later, make sure you install Xcode's"
        echo "Command Line Tools -- see Sage's README.txt."
    else
        echo "You are using Xcode version 1 or 2"
        echo "WARNING: You are strongly advised to install the"
        echo "latest version of Apple's Xcode for your platform,"
        echo "unless you already have it."
        if [ $DARWIN_VERSION -eq 10 ]; then
           echo "Probably you need Xcode 3.2.6"
        elif [ $DARWIN_VERSION -eq 9 ]; then
           echo "Probably you need Xcode 3.1.4"
        elif [ $DARWIN_VERSION -lt 9 ]; then
           echo "Probably you need Xcode 2.5"
        fi
    fi
]

###########################################################################
# (OS X only)
# Sage will probably not build at all if either Fink or MacPorts can be
# found, and the error messages can be extremely confusing.  Even if it does
# build, the product will probably be wrong.  This runs a basic check to
# find them. Once the Sage build process is perfected, this won't be necessary.
# dphilp 15/9/2008
###########################################################################
    PORTS_PATH=`which port`
    if test -f "$PORTS_PATH"; then
AC_MSG_ERROR([["found MacPorts in $PORTS_PATH. Either:
(1) rename /opt/local and /sw, or
(2) change PATH and DYLD_LIBRARY_PATH
(Once Sage is built, you can restore them.)]])
    fi

    FINK_PATH=`which fink`
    if test -f "$FINK_PATH"; then
AC_MSG_ERROR([["found Fink in $FINK_PATH. Either:
(1) rename /opt/local and /sw, or
(2) change PATH and DYLD_LIBRARY_PATH
(Once Sage is built, you can restore them.)]])
    fi
fi

# if GCC needs to be installed GFORTRAN shouldn't be installed
# GCC will provide GFORTRAN in that case
if test $need_to_install_gcc = yes ; then
    need_to_install_gfortran=no
fi

###############################################################################
# Create $SAGE_ROOT/build/make/Makefile starting from build/make/deps
###############################################################################

# Use file descriptor 7 since make uses 3 and 4 and configure uses 5 and 6
exec 7>build/make/Makefile

cat >&7 <<EOF
#==============================================================================
# This file has been automatically generated by
#   $SAGE_ROOT/configure
# You should not edit it by hand
#==============================================================================

# Always use bash for make rules
SHELL = `command -v bash`

ifndef SAGE_SPKG_INST
\$(error This Makefile needs to be invoked by build/make/install)
endif

# Directory to keep track of which packages are installed
INST = \$(SAGE_SPKG_INST)

# Aliases for optional packages selected at configure time
EOF


# Python version
if test "$SAGE_PYTHON3" = yes; then
    echo >&7 'PYTHON = $(inst_python3)'
else
    echo >&7 'PYTHON = $(inst_python2)'
fi

# Sage MP library
AC_MSG_CHECKING([multiprecision library])
AC_ARG_WITH([mp],
[AS_HELP_STRING([--with-mp=mpir],
    [use MPIR as multiprecision library (default)])]
[AS_HELP_STRING([--with-mp=gmp],
    [use GMP as multiprecision library])])

case "$with_mp" in
    MPIR|mpir) with_mp=MPIR;;
    GMP|gmp) with_mp=GMP;;
    "") with_mp=${SAGE_MP_LIBRARY:-MPIR};;
    *)
        AC_MSG_ERROR([allowed values for --with-mp are MPIR and GMP]) ;;
esac

AC_MSG_RESULT([$with_mp])

if test $with_mp = MPIR; then
    echo >&7 'MP_LIBRARY = $(inst_mpir)'
else
    echo >&7 'MP_LIBRARY = $(inst_gmp)'
fi

# BLAS library
AC_MSG_CHECKING([BLAS library])
AC_ARG_WITH([blas],
[AS_HELP_STRING([--with-blas=openblas],
    [use OpenBLAS as BLAS library (default)])]
[AS_HELP_STRING([--with-blas=atlas],
    [use ATLAS as BLAS library])],,
    [with_blas=openblas]  # default
)

case "$with_blas" in
    openblas) true;;
    atlas) need_to_install_openblas=no;;
    *) AC_MSG_ERROR([allowed values for --with-blas are 'atlas' and 'openblas']);;
esac

AC_MSG_RESULT([$with_blas])

echo >&7 "BLAS = \$(inst_${with_blas})"

# $(TOOLCHAIN) variable containing prerequisites for the build
AS_ECHO_N(>&7 ['TOOLCHAIN = $(inst_gcc)'])
if test "$SAGE_INSTALL_CCACHE" = yes ; then
    AS_ECHO_N(>&7 [' $(inst_ccache)'])
fi
echo >&7

AC_MSG_CHECKING([package versions])
AC_MSG_RESULT([])

# Usage: newest_version $pkg
# Print version number of latest package $pkg
newest_version() {
    PKG=$1
    if test -f "$SAGE_ROOT/build/pkgs/$PKG/package-version.txt" ; then
        AS_ECHO_N(["$PKG-"])
        cat "$SAGE_ROOT/build/pkgs/$PKG/package-version.txt"
    else
        echo "$PKG"
    fi
}

# Outputs the list of packages, filtered by 'type', e.g.:
#
#     filtered_packages_list base
#     filtered_packages_list standard
#     filtered_packages_list optional
#     filtered_packages_list experimental
#
# Or, if you want all packages:
#
#     filtered_packages_list all
#
# Or, if you want all packages which should appear in the source tarball:
#
#     filtered_packages_list sdist
#
# The output consists of triples
# PKG_NAME PKG_VERSION PKG_VAR
#

changequote(<,>)
filtered_packages_list() {
    # for each package in pkgs/
    for DIR in $SAGE_ROOT/build/pkgs/*; do
        test -d "$DIR" || continue

        PKG_TYPE_FILE="$DIR/type"
        if [ -f "$PKG_TYPE_FILE" ]; then
            PKG_TYPE=`cat $PKG_TYPE_FILE`
        else
            # exit won't necessarily exit 'configure', so signal an error this way, too:
            echo INVALID
            changequote([,])
            AC_MSG_ERROR(["$PKG_TYPE_FILE" is missing.])
            changequote(<,>)
        fi

        # Check consistency of 'DIR/type' file
        if [ "$PKG_TYPE" != "base" ] && \
           [ "$PKG_TYPE" != "standard" ] && \
           [ "$PKG_TYPE" != "optional" ] && \
           [ "$PKG_TYPE" != "experimental" ] && \
           [ "$PKG_TYPE" != "script" ] && \
           [ "$PKG_TYPE" != "pip" ]; then
            # exit won't necessarily exit 'configure', so signal an error this way, too:
            echo INVALID
            changequote([,])
            AC_MSG_ERROR([The content of "$PKG_TYPE_FILE" must be 'base', 'standard', 'optional', 'experimental', 'script', or 'pip'])
            changequote(<,>)
        fi

        PKG_NAME=$(basename $DIR)

        # Filter
        filter=no
        if [ "$1" = all ]; then
            filter=yes
        elif [ "$1" = "$PKG_TYPE" ]; then
            filter=yes
        elif [ "$1" = sdist ]; then
            # sdist packages are all standard packages, together with
            # mpir and python2.
            if [ "$PKG_TYPE" = standard ]; then
                filter=yes
            elif [ "$PKG_NAME" = mpir ]; then
                filter=yes
            elif [ "$PKG_NAME" = python2 ]; then
                filter=yes
            fi
        fi
        if [ $filter = yes ]; then
            PKG_VAR="$(echo $PKG_NAME | sed 's/^/inst_/')"
            PKG_VERSION=$(newest_version $PKG_NAME)
            echo "$PKG_NAME $PKG_VERSION $PKG_VAR"
        fi
    done
}
changequote([,])

echo >&7
echo >&7 '# Files to track installation of packages'
filtered_packages_list all | while read PKG_NAME PKG_VERSION PKG_VAR; do
    if test "$PKG_NAME" = INVALID; then
        # filtered_packages_list signals an error (already reported there)
        exit 1 # this doesn't leave 'configure' (yet)
    elif test "$PKG_NAME" != "$PKG_VERSION"; then
        # If $need_to_install_{PKG_NAME} is set to no, then set $PKG_VAR
        # to some dummy file to skip the installation. Note that an
        # explicit "./sage -i PKG_NAME" will still install the package.
        need_to_install="need_to_install_${PKG_NAME}"
        if test "${!need_to_install}" != no ; then
            echo >&7 "$PKG_VAR = \$(INST)/$PKG_VERSION"
            AC_MSG_RESULT([    $PKG_VERSION])
        else
            echo >&7 "$PKG_VAR = \$(INST)/.dummy"
            AC_MSG_RESULT([    $PKG_VERSION not installed (configure check)])
        fi
    fi
done || exit 1

echo >&7
echo >&7

[
echo >&7 '# All standard packages'
echo >&7 'STANDARD_PACKAGES = \'
filtered_packages_list standard | while read PKG_NAME PKG_VERSION PKG_VAR; do
    if test "$PKG_NAME" = INVALID; then
        # filtered_packages_list signals an error (already reported there)
        exit 1 # this doesn't leave 'configure' (yet)
    fi
    echo >&7 "    \$($PKG_VAR) \\"
done || exit 1
echo >&7
echo >&7

echo >&7 '# All optional installed packages (triggers the auto-update)'
echo >&7 'OPTIONAL_INSTALLED_PACKAGES = \'
filtered_packages_list optional | while read PKG_NAME PKG_VERSION PKG_VAR; do
    if test "$PKG_NAME" = INVALID; then
        # filtered_packages_list signals an error (already reported there)
        exit 1 # this doesn't leave 'configure' (yet)
    fi
    if [ -f $SAGE_SPKG_INST/$PKG_NAME-* ]; then
        echo >&7 "    \$($PKG_VAR) \\"
    fi;
done || exit 1
echo >&7
echo >&7

echo >&7 '# All packages which should be downloaded'
echo >&7 'SDIST_PACKAGES = \'
filtered_packages_list sdist | while read PKG_NAME PKG_VERSION PKG_VAR; do
    if test "$PKG_NAME" = INVALID; then
        # filtered_packages_list signals an error (already reported there)
        exit 1 # this doesn't leave 'configure' (yet)
    fi
    echo >&7 "    \$(INST)/$PKG_VERSION \\"
done || exit 1
echo >&7
echo >&7


# We need sage-env-config to exist before running this.
# TODO: fix this in Trac #21524
touch "$SAGE_SRC/bin/sage-env-config"

echo >&7 'SCRIPTS = \'
for file in "$SAGE_SRC/bin/"*; do
    # Skip files with ".in" extension
    ext=${file##*.}
    if test "$ext" != in; then
        echo >&7 "    \$(SAGE_LOCAL)${file#$SAGE_SRC} \\"
    fi
done
echo >&7
echo >&7 'EXTCODE = \'
for file in `find "$SAGE_SRC"/ext -type f`; do
    echo >&7 "    \$(SAGE_EXTCODE)${file#$SAGE_SRC/ext} \\"
done
echo >&7

# Copy build/make/deps
cat >&7 <<EOF

# Dummy target for packages which are not installed
\$(INST)/.dummy:
	touch \$@

#==============================================================================
# What follows now is a copy of
#   $SAGE_ROOT/build/make/deps
#==============================================================================

EOF

cat "$SAGE_ROOT/build/make/deps" >&7
# Copy build/make/deps

cat >&7 <<EOF

#==============================================================================
# Rules generated from pkgs/<package>/dependencies files
#==============================================================================

EOF

# Add a Makefile target corresponding to a given package
filtered_packages_list all | {
while read PKG_NAME PKG_VERSION PKG_VAR; do
    if test "$PKG_NAME" = INVALID; then
        # filtered_packages_list signals an error (already reported there)
        exit 1 # this doesn't leave 'configure' (yet)
    fi
    DEP_FILE="$SAGE_ROOT/build/pkgs/$PKG_NAME/dependencies"
    TYPE=`cat "$SAGE_ROOT/build/pkgs/$PKG_NAME/type"`
    if [ -f "$DEP_FILE" ]; then
        # DEPS is first line of $DEP_FILE with some modifications:
        # - start with a single space
        # - the # symbol is treated as comment which is removed
        # - lower-case words "foo" are replaced by "$(inst_foo)"
        DEPS=`sed 's/^ */ /; s/ *#.*//; s/ \([a-z0-9][a-z0-9_]*\)/ $(inst_\1)/g; q' $DEP_FILE`
    elif [ "$TYPE" = optional ]; then
        DEPS=' | $(STANDARD_PACKAGES)' # default for optional packages
    elif [ "$TYPE" = script ]; then
        DEPS=' | $(STANDARD_PACKAGES)' # default for script-only packages
    elif [ "$TYPE" = pip ]; then
        DEPS=' | $(inst_pip)'
    else
        DEPS=""
    fi

    # Below we have to obscure A""M_V_at, or autoconf would complain:
    # "error: possibly undefined macro: A""M_V_at"
    if [ "$TYPE" = pip ]; then
        # Special rules using PIP
        echo >&7 "$PKG_NAME:$DEPS"
        echo >&7 "	\$(A""M_V_at)sage-logger -p 'sage --pip install $PKG_NAME' \$(SAGE_LOGS)/$PKG_NAME.log"
        echo >&7

        # Add a target to remove the "installed" file for "sage -f"
        echo >&7 "$PKG_NAME-clean:"
        echo >&7 "	-sage --pip uninstall -y $PKG_NAME"
        echo >&7
    elif [ "$TYPE" = script ]; then
        # Just run the spkg-install script
        echo >&7 "$PKG_NAME:$DEPS"
        echo >&7 "	\$(A""M_V_at)cd '$SAGE_ROOT' && \\"
        echo >&7 "	    source '$SAGE_ROOT/src/bin/sage-env' && \\"
        echo >&7 "	    sage-logger -p '$SAGE_ROOT/build/pkgs/$PKG_NAME/spkg-install' \$(SAGE_LOGS)/$PKG_NAME.log"
        echo >&7

        # Just run the spkg-uninstall script if it exists
        echo >&7 "$PKG_NAME-clean:"
        echo >&7 "	-\$(A""M_V_at)cd '$SAGE_ROOT' && \\"
        echo >&7 "	    source '$SAGE_ROOT/src/bin/sage-env' && \\"
        echo >&7 "	    '$SAGE_ROOT/build/pkgs/$PKG_NAME/spkg-uninstall'"
        echo >&7
    else
        # Normal Sage packages
        echo >&7 "\$(INST)/$PKG_VERSION:$DEPS"
        echo >&7 "	+\$(A""M_V_at)sage-logger -p '\$(SAGE_SPKG) $PKG_VERSION' '\$(SAGE_LOGS)/$PKG_VERSION.log'"
        echo >&7

        # Add a target with just the bare package name for "sage -i"
        echo >&7 "$PKG_NAME: \$(INST)/$PKG_VERSION"
        echo >&7

        # Add a target to remove the "installed" file for "sage -f"
        echo >&7 "$PKG_NAME-clean:"
        echo >&7 "	rm -f \$(INST)/$PKG_VERSION"
        echo >&7
    fi

    PHONY="$PHONY $PKG_NAME"
done || exit 1
echo >&7 ".PHONY:$PHONY"
}

# Close the Makefile
exec 7>&-
]


dnl AC_CONFIG_HEADERS([config.h])
AC_CONFIG_FILES([build/make/Makefile-auto src/Makefile])
AC_CONFIG_FILES([src/bin/sage-env-config])
AC_CONFIG_MACRO_DIR([m4])

dnl Create basic directories needed for Sage
AC_CONFIG_COMMANDS(mkdirs,
    [
        for d in "$SAGE_LOGS" "$SAGE_LOCAL" \
            "$SAGE_LOCAL/bin" "$SAGE_LOCAL/etc" \
            "$SAGE_LOCAL/include" "$SAGE_LOCAL/lib" \
            "$SAGE_SHARE" "$SAGE_INST"; do
                AC_MSG_NOTICE([creating directory $d])
                mkdir -p "$d" || AC_MSG_ERROR(could not create $d)
        done

        if test -d "$SAGE_LOCAL/lib64"; then
            if test ! -L "$SAGE_LOCAL/lib64"; then
                AC_MSG_NOTICE([[$SAGE_LOCAL/lib64 is not a symlink, see Trac #19782]])
                AC_MSG_ERROR([[Cannot perform incremental update, run "make distclean && make"]])
            fi
        else
            AC_MSG_NOTICE([[creating symbolic link lib64 -> lib]])
            ln -s lib "$SAGE_LOCAL/lib64"
        fi
    ],
    [
        SAGE_LOGS="$SAGE_ROOT/logs/pkgs"
        SAGE_LOCAL="$SAGE_LOCAL"
        SAGE_SHARE="$SAGE_LOCAL/share"
        SAGE_INST="$SAGE_SPKG_INST"
    ])

AC_OUTPUT()

dnl vim:syntax=m4<|MERGE_RESOLUTION|>--- conflicted
+++ resolved
@@ -468,10 +468,6 @@
     SAGE_SHOULD_INSTALL_GCC([your C compiler isn't GCC (GNU C)])
 elif test x$GFC != xyes; then
     need_to_install_gfortran=yes
-<<<<<<< HEAD
-    AC_MSG_NOTICE([GFORTRAN wasn't found, so it will be built.])
-=======
->>>>>>> 48462ead
 else
     # Since need_to_install_gcc is "no", we know that
     # at least C, C++ and Fortran compilers are available.
