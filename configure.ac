--- conflicted
+++ resolved
@@ -470,15 +470,6 @@
     done
   ])
 
-AC_ARG_ENABLE([sagelib],
-  AS_HELP_STRING([--disable-sagelib],
-                 [disable build of the Sage library and packages depending on it (implies --disable-doc)]), [
-    for pkg in sagelib sage_docbuild; do
-      AS_VAR_SET([SAGE_ENABLE_$pkg], [$enableval])
-    done
-    AS_IF([test "$enableval" = no], [enable_doc=no])
-  ])
-
 AS_IF([test "$SAGE_ENABLE_notebook" = no -a "$SAGE_ENABLE_sagelib" = no], [
     for pkg in jupyter_client ipykernel ipython zeromq pyzmq; do
       AS_VAR_SET([SAGE_ENABLE_$pkg], [no])
@@ -491,6 +482,15 @@
     for pkg in r rpy2 r_jupyter pcre; do
       AS_VAR_SET([SAGE_ENABLE_$pkg], [$enableval])
     done
+  ])
+
+AC_ARG_ENABLE([sagelib],
+  AS_HELP_STRING([--disable-sagelib],
+                 [disable build of the Sage library and packages depending on it (implies --disable-doc)]), [
+    for pkg in sagelib sage_docbuild sage_setup; do
+      AS_VAR_SET([SAGE_ENABLE_$pkg], [$enableval])
+    done
+    AS_IF([test "$enableval" = no], [enable_doc=no])
   ])
 
 AC_ARG_ENABLE([doc],
@@ -504,17 +504,6 @@
     AS_VAR_SET([SAGE_DOCS], [])
   ])
 
-<<<<<<< HEAD
-=======
-AC_ARG_ENABLE([sagelib],
-  AS_HELP_STRING([--disable-sagelib],
-                 [disable build of the Sage library and packages depending on it]), [
-    for pkg in sagelib sage_docbuild sage_setup; do
-      AS_VAR_SET([SAGE_ENABLE_$pkg], [$enableval])
-    done
-  ])
-
->>>>>>> 439907fd
 dnl Packages that require a special override to use the SPKG
 dnl when the system package is not usable.
 AS_VAR_SET([sage_use_system_gcc], [force])
